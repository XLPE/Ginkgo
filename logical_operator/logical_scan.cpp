/*
 * Copyright [2012-2015] DaSE@ECNU
 *
 * Licensed to the Apache Software Foundation (ASF) under one or more
 * contributor license agreements.  See the NOTICE file distributed with
 * this work for additional information regarding copyright ownership.
 * The ASF licenses this file to You under the Apache License, Version 2.0
 * (the "License"); you may not use this file except in compliance with
 * the License.  You may obtain a copy of the License at
 *
 *     http://www.apache.org/licenses/LICENSE-2.0
 *
 * Unless required by applicable law or agreed to in writing, software
 * distributed under the License is distributed on an "AS IS" BASIS,
 * WITHOUT WARRANTIES OR CONDITIONS OF ANY KIND, either express or implied.
 * See the License for the specific language governing permissions and
 * limitations under the License.
 *
 * /CLAIMS/logical_operator/logical_scan.cpp
 *
 *  Created on: Nov 7, 2013
 *      Author: wangli, HanZhang
 *       Email:wangli1426@gmail.com
 *
 * Description: Implementation of Scan operator in logical layer
 *
 */

#include "../logical_operator/logical_scan.h"
#include <stdio.h>
#include <glog/logging.h>
#include <iostream>
#include <string>
#include <vector>

#include "../catalog/catalog.h"
#include "../IDsGenerator.h"
#include "../logical_operator/logical_operator.h"
#include "../logical_operator/plan_partition_info.h"
#include "../physical_operator/exchange_merger.h"
#include "../physical_operator/physical_operator_base.h"
#include "../physical_operator/physical_projection_scan.h"
#include "../Resource/NodeTracker.h"
using std::string;
using claims::physical_operator::ExchangeMerger;
using claims::physical_operator::PhysicalProjectionScan;
namespace claims {
namespace logical_operator {
<<<<<<< HEAD
static u_int64_t LogicalScan::TableAggeCardi[10][40] = {
    {200000, 0, 10000, 0, 800000, 0, 150000, 0, 1500000, 0, 6001215, 0, 25, 0,
     5}};
=======
static unsigned long table_cardi_[20] = {200000, 0, 10000,   0, 800000,  0,
                                         150000, 0, 1500000, 0, 6001215, 0,
                                         25,     0, 5,       0};
>>>>>>> e78d5570

LogicalScan::LogicalScan(std::vector<Attribute> attribute_list)
    : LogicalOperator(kLogicalScan),
      scan_attribute_list_(attribute_list),
      target_projection_(NULL),
      plan_context_(NULL) {}

LogicalScan::LogicalScan(const TableID& table_id)
    : LogicalOperator(kLogicalScan),
      target_projection_(NULL),
      plan_context_(NULL) {
  TableDescriptor* table = Catalog::getInstance()->getTable(table_id);
  if (NULL == table) {
    LOG(WARNING) << "Table[id" << table_id << "] does not exists!" << std::endl;
  }
  scan_attribute_list_ = table->getAttributes();
}
LogicalScan::LogicalScan(ProjectionDescriptor* projection,
                         const float sample_rate)
    : LogicalOperator(kLogicalScan),
      sample_rate_(sample_rate),
      plan_context_(NULL) {
  scan_attribute_list_ = projection->getAttributeList();
  target_projection_ = projection;
}
LogicalScan::LogicalScan(ProjectionDescriptor* const projection,
                         string table_alias, const float sample_rate)
    : LogicalOperator(kLogicalScan),
      table_alias_(table_alias),
      sample_rate_(sample_rate),
      plan_context_(NULL) {
  scan_attribute_list_ = projection->getAttributeList();
  ChangeAliasAttr();
  target_projection_ = projection;
}
LogicalScan::LogicalScan(
    const TableID& table_id,
    const std::vector<unsigned>& selected_attribute_index_list)
    : LogicalOperator(kLogicalScan),
      target_projection_(NULL),
      plan_context_(NULL) {
  TableDescriptor* table = Catalog::getInstance()->getTable(table_id);
  if (NULL == table) {
    LOG(WARNING) << "Table[id" << table_id << "] does not exists!" << std::endl;
  }
  for (unsigned i = 0; i < selected_attribute_index_list.size(); i++) {
    scan_attribute_list_.push_back(
        table->getAttribute(selected_attribute_index_list[i]));
  }
}

LogicalScan::~LogicalScan() {
  if (NULL != plan_context_) {
    delete plan_context_;
    plan_context_ = NULL;
  }
}
void LogicalScan::ChangeAliasAttr() {
  for (int i = 0; i < scan_attribute_list_.size(); ++i) {
    scan_attribute_list_[i].attrName =
        table_alias_ +
        scan_attribute_list_[i].attrName.substr(
            scan_attribute_list_[i].attrName.find('.'));
  }
}

/**
 * @brief It can generate many projection. We need the smallest cost of
 * projections, so we should choose the best one what we need with traversing
 * scan_attribute_list_.
 *  TODO（minqi）add a set of policies to select a best projection (or group of
 * best projections), while now it only supports to select one projection. If a
 * group of projections is selected, join or later materialized join should be
 * supported to minimize the cost of the storage or transmission of the
 * intermediate result
 */
PlanContext LogicalScan::GetPlanContext() {
  lock_->acquire();
  if (NULL != plan_context_) {
    delete plan_context_;
    plan_context_ = NULL;
  }
  plan_context_ = new PlanContext();

  TableID table_id = scan_attribute_list_[0].table_id_;
  TableDescriptor* table = Catalog::getInstance()->getTable(table_id);

  if (NULL == target_projection_) {
    ProjectionOffset target_projection_off = -1;
    unsigned int min_projection_cost = -1;
    // TODO(KaiYu): get real need column as scan_attribute_list_, otherwise,
    // optimization don't work
    for (ProjectionOffset projection_off = 0;
         projection_off < table->getNumberOfProjection(); projection_off++) {
      ProjectionDescriptor* projection = table->getProjectoin(projection_off);
      bool fail = false;
      for (std::vector<Attribute>::iterator it = scan_attribute_list_.begin();
           it != scan_attribute_list_.end(); it++) {
        if (!projection->hasAttribute(*it)) {
          /*the attribute *it is not in the projection*/
          fail = true;
          break;
        }
      }
      if (fail == true) {
        continue;
      }
      unsigned int projection_cost = projection->getProjectionCost();
      // get the projection with minimum cost
      if (min_projection_cost > projection_cost) {
        target_projection_off = projection_off;
        min_projection_cost = projection_cost;
        cout << "in " << table->getNumberOfProjection() << " projections, "
                                                           "projection "
             << projection_off << " has less cost:" << projection_cost << endl;
      }
    }
    if (target_projection_off == -1) {
      // fail to find a projection that contains all the scan attribute
      LOG(ERROR) << "The current implementation does not support the scanning "
                    "that involves more than one projection." << std::endl;
      assert(false);
    }
    target_projection_ = table->getProjectoin(target_projection_off);
    cout << "in " << table->getNumberOfProjection() << " projections, "
                                                       "projection "
         << target_projection_off << " has min cost:" << min_projection_cost
         << endl;
  }

  if (!target_projection_->AllPartitionBound()) {
    Catalog::getInstance()->getBindingModele()->BindingEntireProjection(
        target_projection_->getPartitioner(), DESIRIABLE_STORAGE_LEVEL);
  }

  /**
   * @brief build the PlanContext
   */

  plan_context_->attribute_list_ = scan_attribute_list_;  // attribute_list_

  Partitioner* par = target_projection_->getPartitioner();
  int part_num = par->getNumberOfPartitions();
  plan_context_->plan_partitioner_ = PlanPartitioner(*par);
  unsigned long total_size = table_cardi_[scan_attribute_list_[0].table_id_];
  const unsigned kDatasize = total_size / part_num;
  for (unsigned i = 0; i < part_num; ++i) {
    /**
     * @brief Currently, the join output size cannot be predicted due to the
     * absence of data statistics.
     * We just use the magic number as following
     */
    plan_context_->plan_partitioner_.GetPartition(i)
        ->set_cardinality(kDatasize);
  }
  plan_context_->plan_partitioner_.UpdateTableNameOfPartitionKey(table_alias_);
  plan_context_->commu_cost_ = 0;
  lock_->release();
  return *plan_context_;
}

/**
 * @brief Set the value of class state_ and get instantiation of physical
 * operator to transform logical operator.
 * In the current implementation, all the attributes within the involved
 * projection are read.
 */

// TODO(wangli): Ideally, the columns in one projection are stored separately
// and only the needed columns are touched for a given query.

PhysicalOperatorBase* LogicalScan::GetPhysicalPlan(const unsigned& block_size) {
  PhysicalProjectionScan::State state;
  state.block_size_ = block_size;
  state.projection_id_ = target_projection_->getProjectionID();
  state.schema_ = GetSchema(plan_context_->attribute_list_);
  state.sample_rate_ = sample_rate_;
  PhysicalOperatorBase* scan = new PhysicalProjectionScan(state);
  scan->agg_cardi_ = GetAggeCardi();
  scan->total_agg_cardi_ = scan->agg_cardi_;
  return scan;
}

bool LogicalScan::GetOptimalPhysicalPlan(
    Requirement requirement, PhysicalPlanDescriptor& physical_plan_descriptor,
    const unsigned& block_size) {
  PlanContext plan_context = GetPlanContext();
  NetworkTransfer transfer = requirement.requireNetworkTransfer(plan_context);

  PhysicalProjectionScan::State state;
  state.block_size_ = block_size;
  state.projection_id_ = target_projection_->getProjectionID();
  state.schema_ = GetSchema(plan_context_->attribute_list_);
  state.sample_rate_ = sample_rate_;

  PhysicalPlan scan = new PhysicalProjectionScan(state);

  if (transfer == NONE) {
    physical_plan_descriptor.plan = scan;
    physical_plan_descriptor.plan_context_ = plan_context;
    physical_plan_descriptor.cost += 0;
  } else {
    physical_plan_descriptor.cost += plan_context.GetAggregatedDatasize();

    ExchangeMerger::State state;
    state.block_size_ = block_size;
    state.child_ = scan;  // child_iterator;
    state.exchange_id_ =
        IDsGenerator::getInstance()->generateUniqueExchangeID();
    state.schema_ = GetSchema(plan_context.attribute_list_);

    std::vector<NodeID> lower_id_list =
        GetInvolvedNodeID(plan_context.plan_partitioner_);
    state.lower_id_list_ = lower_id_list;

    std::vector<NodeID> upper_id_list;
    if (requirement.hasRequiredLocations()) {
      upper_id_list = requirement.getRequiredLocations();
    } else {
      if (requirement.hasRequiredPartitionFunction()) {
        // partition function contains the number of partitions
        PartitionFunction* partitoin_function =
            requirement.getPartitionFunction();
        upper_id_list = std::vector<NodeID>(
            NodeTracker::GetInstance()->GetNodeIDList().begin(),
            NodeTracker::GetInstance()->GetNodeIDList().begin() +
                partitoin_function->getNumberOfPartitions() - 1);
      } else {
        // TODO: decide the degree of parallelism
        upper_id_list = NodeTracker::GetInstance()->GetNodeIDList();
      }
    }

    state.upper_id_list_ = upper_id_list;

    state.partition_schema_ =
        partition_schema::set_hash_partition(GetIdInAttributeList(
            plan_context.attribute_list_, requirement.getPartitionKey()));
    assert(state.partition_schema_.partition_key_index >= 0);

    PhysicalOperatorBase* exchange = new ExchangeMerger(state);

    PlanContext new_plan_context;
    new_plan_context.attribute_list_ = plan_context.attribute_list_;
    new_plan_context.plan_partitioner_.set_partition_key(
        requirement.getPartitionKey());
    new_plan_context.plan_partitioner_.set_partition_func(
        PartitionFunctionFactory::createBoostHashFunction(
            state.upper_id_list_.size()));

    const unsigned total_size = plan_context.GetAggregatedDatasize();
    const unsigned degree_of_parallelism = state.upper_id_list_.size();
    std::vector<PlanPartitionInfo> plan_context_partition_list;
    for (unsigned i = 0; i < degree_of_parallelism; i++) {
      const NodeID location = upper_id_list[i];

      /**
       * @brief Currently, the join output size cannot be predicted due to the
       * absence of data statistics.
       * We just use the magic number as following
       */
      const unsigned kDatasize = total_size / degree_of_parallelism;
      PlanPartitionInfo dfp(i, kDatasize, location);
      plan_context_partition_list.push_back(dfp);
    }
    new_plan_context.plan_partitioner_.set_partition_list(
        plan_context_partition_list);

    physical_plan_descriptor.plan = exchange;
    physical_plan_descriptor.plan_context_ = new_plan_context;
    physical_plan_descriptor.cost += new_plan_context.GetAggregatedDatasize();
  }

  if (requirement.passLimits(physical_plan_descriptor.cost))
    return true;
  else
    return false;
}
void LogicalScan::Print(int level) const {
  cout << setw(level * kTabSize) << " "
       << "Scan:" << endl;
  level++;
  GetPlanContext();
  cout << setw(level * kTabSize) << " "
       << "[Partition info: "
       << plan_context_->plan_partitioner_.get_partition_key().attrName
       << " table_id= "
       << plan_context_->plan_partitioner_.get_partition_key().table_id_
       << " column_id= "
       << plan_context_->plan_partitioner_.get_partition_key().index << " ]"
       << endl;
  cout << setw(level * kTabSize) << " "
       << "table name: "
       << Catalog::getInstance()
              ->getTable(target_projection_->getProjectionID().table_id)
              ->getTableName() << "   alias: " << table_alias_ << endl;
}

u_int64_t LogicalScan::GetAggeCardi() {
  u_int64_t ret = 0;
  TableID table_id = scan_attribute_list_[0].table_id_;
  ret = TableAggeCardi[0][table_id];
  return ret;
}

}  // namespace logical_operator
}  // namespace claims<|MERGE_RESOLUTION|>--- conflicted
+++ resolved
@@ -46,16 +46,10 @@
 using claims::physical_operator::PhysicalProjectionScan;
 namespace claims {
 namespace logical_operator {
-<<<<<<< HEAD
+
 static u_int64_t LogicalScan::TableAggeCardi[10][40] = {
     {200000, 0, 10000, 0, 800000, 0, 150000, 0, 1500000, 0, 6001215, 0, 25, 0,
      5}};
-=======
-static unsigned long table_cardi_[20] = {200000, 0, 10000,   0, 800000,  0,
-                                         150000, 0, 1500000, 0, 6001215, 0,
-                                         25,     0, 5,       0};
->>>>>>> e78d5570
-
 LogicalScan::LogicalScan(std::vector<Attribute> attribute_list)
     : LogicalOperator(kLogicalScan),
       scan_attribute_list_(attribute_list),
@@ -199,7 +193,7 @@
   Partitioner* par = target_projection_->getPartitioner();
   int part_num = par->getNumberOfPartitions();
   plan_context_->plan_partitioner_ = PlanPartitioner(*par);
-  unsigned long total_size = table_cardi_[scan_attribute_list_[0].table_id_];
+  unsigned long total_size = GetAggeCardi();
   const unsigned kDatasize = total_size / part_num;
   for (unsigned i = 0; i < part_num; ++i) {
     /**
