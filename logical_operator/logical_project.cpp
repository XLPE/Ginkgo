--- conflicted
+++ resolved
@@ -77,14 +77,10 @@
 // construct a PlanContext from child
 PlanContext LogicalProject::GetPlanContext() {
   lock_->acquire();
-<<<<<<< HEAD
-
-=======
   //  if (NULL != plan_context_) {
   //    lock_->release();
   //    return *plan_context_;
   //  }
->>>>>>> 01ad3ac5
   PlanContext ret;
   // get the PlanContext of child
   const PlanContext child_plan_context = child_->GetPlanContext();
@@ -148,15 +144,8 @@
   if (plan_context_ == NULL) {
     mid_table_id = MIDINADE_TABLE_ID++;
   } else {
-<<<<<<< HEAD
-    mid_table_id =
-        plan_context_->attribute_list_[0].table_id_;
-    DELETE_PTR(plan_context_);
-    plan_context_ == NULL;
-=======
     mid_table_id = plan_context_->attribute_list_[0].table_id_;
     DELETE_PTR(plan_context_);
->>>>>>> 01ad3ac5
   }
   GetColumnToId(child_plan_context.attribute_list_, licnxt.column_id0_);
   for (int i = 0; i < expr_list_.size(); ++i) {
