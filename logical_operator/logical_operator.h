/*
 * Copyright [2012-2015] DaSE@ECNU
 *
 * Licensed to the Apache Software Foundation (ASF) under one or more
 * contributor license agreements.  See the NOTICE file distributed with
 * this work for additional information regarding copyright ownership.
 * The ASF licenses this file to You under the Apache License, Version 2.0
 * (the "License"); you may not use this file except in compliance with
 * the License.  You may obtain a copy of the License at
 *
 *     http://www.apache.org/licenses/LICENSE-2.0
 *
 * Unless required by applicable law or agreed to in writing, software
 * distributed under the License is distributed on an "AS IS" BASIS,
 * WITHOUT WARRANTIES OR CONDITIONS OF ANY KIND, either express or implied.
 * See the License for the specific language governing permissions and
 * limitations under the License.
 *
 * /CLAIMS/logical_operator/logical_operator.h
 *
 *  Created on: Nov 7, 2013
 *      Author: wangli, fzh
 *       Email: fzhedu@gmail.com
 *
 * Description:
 *
 */
#ifndef LOGICAL_OPERATOR_LOGICAL_OPERATOR_H_
#define LOGICAL_OPERATOR_LOGICAL_OPERATOR_H_
#include <stdio.h>
#include <map>
#include <vector>
#include <string>
#include "../common/ids.h"
#include "../common/Schema/SchemaFix.h"
#include "../logical_operator/plan_context.h"
#include "../logical_operator/Requirement.h"
#include "../physical_operator/physical_operator_base.h"
#include "../utility/lock.h"

namespace claims {
namespace logical_operator {
#define kTabSize 4
using claims::physical_operator::PhysicalOperatorBase;
enum OperatorType {
  kLogicalScan,
  kLogicalFilter,
  kLogicalAggregation,
  kLogicalEqualJoin,
  kLogicalProject,
  kLogicalSort,
  kLogicalQueryPlanRoot,
  kLogicalCrossJoin,
<<<<<<< HEAD
  kLogicalLimit,
  kLogicalSubquery
=======
  kLogicalDeleteFilter
>>>>>>> 3498925a
};

typedef PhysicalOperatorBase* PhysicalPlan;
typedef struct PhysicalPlanDescriptor {
  PhysicalPlan plan;
  PlanContext plan_context_;
  unsigned cost;
};
/**
 * LogicalOperator is the base class of all logical operator.
 * GetPlanContext() aims at maintaining the property of the data after
 * completing every operator of plan. the property contains the output
 * attributes, partition key, cardinality and communication cost.
 * GetPhysicalPlan() adds current physical operator into the whole plan, result
 * into a plan tree.
 */
class LogicalOperator {
 public:
  LogicalOperator(){};
  LogicalOperator(OperatorType operator_type) : operator_type_(operator_type) {
    lock_ = new Lock();
  }
  virtual ~LogicalOperator() {
    if (NULL != lock_) {
      delete lock_;
      lock_ = NULL;
    }
  }
  /**
   * get the plan context which describes the property of the data after
   * having
   * executed corresponding operator.
   */
  virtual PlanContext GetPlanContext() = 0;

  /**
   * generate the iterator tree based on the computed plan_context. Hence,
   * this function can only be called after the calling of GetPlanContext().
   */
  virtual PhysicalOperatorBase* GetPhysicalPlan(const unsigned&) = 0;

  /**
   * get the optimal Physical plan that meets the requirement.
   * @return true if find physical plan that meets the requirement and store
   * the
   * physical plan and
   * its corresponding information in physical_plan_descriptor.
   */
  virtual bool GetOptimalPhysicalPlan(
      Requirement requirement, PhysicalPlanDescriptor& physical_plan_descriptor,
      const unsigned& block_size = 4096 * 1024){};

  virtual void Print(int level = 0) const = 0;

 protected:
  Schema* GetSchema(const std::vector<Attribute>&) const;
  Schema* GetSchema(const std::vector<Attribute>&,
                    const std::vector<Attribute>&) const;
  std::vector<NodeID> GetInvolvedNodeID(const PlanPartitioner&) const;
  std::vector<NodeIP> ConvertNodeIDListToNodeIPList(
      const std::vector<NodeID>&) const;
  PhysicalPlanDescriptor GetBestPhysicalPlanDescriptor(
      const std::vector<PhysicalPlanDescriptor>) const;
  int GetIdInAttributeList(const std::vector<Attribute>& attributes,
                           const Attribute& attribute) const;
  inline void set_operator_type(OperatorType operator_type) {
    operator_type_ = operator_type;
  }
  void GetColumnToId(const std::vector<Attribute>& attributes,
                     map<string, int>& column_to_id);
  Lock* lock_;

 private:
  OperatorType operator_type_;
};

}  // namespace logical_operator
}  // namespace claims

#endif  // LOGICAL_OPERATOR_LOGICAL_OPERATOR_H_<|MERGE_RESOLUTION|>--- conflicted
+++ resolved
@@ -51,12 +51,9 @@
   kLogicalSort,
   kLogicalQueryPlanRoot,
   kLogicalCrossJoin,
-<<<<<<< HEAD
   kLogicalLimit,
-  kLogicalSubquery
-=======
+  kLogicalSubquery,
   kLogicalDeleteFilter
->>>>>>> 3498925a
 };
 
 typedef PhysicalOperatorBase* PhysicalPlan;
