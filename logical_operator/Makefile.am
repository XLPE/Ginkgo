--- conflicted
+++ resolved
@@ -41,13 +41,10 @@
 	logical_scan.cpp 					logical_scan.h \
 	logical_limit.cpp                   logical_limit.h \
 	logical_cross_join.cpp				logical_cross_join.h \
-<<<<<<< HEAD
 	logical_subquery.cpp				logical_subquery.h	\
-	logical_sort.cpp 					logical_sort.h 
-=======
 	logical_sort.cpp 					logical_sort.h \
 	logical_delete_filter.cpp           logical_delete_filter.h
->>>>>>> 61073fb2
+
 
 SUBDIRS = 
 DIST_SUBDIRS = 
