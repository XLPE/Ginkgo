/*
 * Environment.cpp
 *
 *  Created on: Aug 10, 2013
 *      Author: wangli
 */

#include "Environment.h"
#include "caf/all.hpp"
#include <map>
#include <utility>
#include "common/Message.h"
#include "exec_tracker/stmt_exec_tracker.h"
#include "exec_tracker/segment_exec_tracker.h"
#include "node_manager/base_node.h"
#define GLOG_NO_ABBREVIATED_SEVERITIES
#include <glog/logging.h>
#include <libconfig.h++>
#include <iostream>
#include <sstream>
#include <string>
#include "./Debug.h"
#include "./Config.h"
#include "common/Logging.h"
#include "common/TypePromotionMap.h"
#include "common/TypeCast.h"
#include "common/error_define.h"
#include "codegen/CodeGenerator.h"
#include "common/expression/data_type_oper.h"
#include "common/expression/expr_type_cast.h"
#include "common/expression/type_conversion_matrix.h"
<<<<<<< HEAD
#include "mysql/mysql_server.h"
#include <boost/thread/thread.hpp>
#include "httpserver/claimshttpserver.hpp"
#include "./stmt_handler/stmt_handler.h"
=======
#include <netinet/in.h>
#include <unistd.h>      //for fork and read
#include <sys/types.h>   //for socket
#include <sys/socket.h>  //for socket
#include <arpa/inet.h>
#include <cstdlib>
#include "k5-int.h"
#include "krb5.h"
#include <net_write.c>
>>>>>>> 29bb1d2a

using caf::announce;
using claims::BaseNode;
using claims::catalog::Catalog;
using claims::common::InitAggAvgDivide;
using claims::common::InitOperatorFunc;
using claims::common::InitpartitionValue;
using claims::common::InitTypeCastFunc;
using claims::common::InitTypeConversionMatrix;
//#define DEBUG_MODE
#include "catalog/catalog.h"
using claims::common::rSuccess;
using claims::NodeAddr;
using claims::NodeSegmentID;
using claims::StmtExecTracker;
<<<<<<< HEAD
using claims::stmt_handler::StmtHandler;
Environment* Environment::_instance = 0;
=======

Environment *Environment::_instance = 0;

void *sendauthinfo(void *args) {
  int SERVERPORT = Config::kerberos_notify_port;
  cout << SERVERPORT << endl;
  const int BACKLOG = 10;  //
  const int MAXSIZE = 1024;
  int sock, client_fd;
  sockaddr_in myAddr;
  sockaddr_in remoteAddr;
  sock = socket(AF_INET, SOCK_STREAM, 0);
  int n = 0;
  // create socket
  if (sock == -1) {
    cout << "socket create fail!" << endl;
    exit(1);
  }
  // bind
  myAddr.sin_family = AF_INET;
  myAddr.sin_port = htons(SERVERPORT);
  myAddr.sin_addr.s_addr = INADDR_ANY;
  bzero(&(myAddr.sin_zero), 8);
  if (bind(sock, (sockaddr *)(&myAddr), sizeof(sockaddr)) == -1) {
    cout << "bind " << SERVERPORT << " error!" << endl;
    exit(1);
  }
  // listen
  if (listen(sock, 99) == -1) {
    cout << "listen" << SERVERPORT << "  error" << endl;
    exit(1);
  }
  while (true) {
    unsigned int sin_size = sizeof(sockaddr_in);
    if ((client_fd = accept(sock, (sockaddr *)(&remoteAddr), &sin_size)) ==
        -1) {
      cout << "accept " << SERVERPORT << " error!" << endl;
      continue;
    }

    if (!fork()) {
      int rval;
      char buf[MAXSIZE];
      stringstream ss;
      if (Config::enable_kerberos)
        ss << "yes";
      else
        ss << "no";
      string s1 = ss.str();
      const char *msg = (char *)s1.c_str();
      if (send(client_fd, const_cast<char *>(msg), strlen(msg), 0) == -1)
        cout << "send " << SERVERPORT << " error!" << endl;
      close(client_fd);
      exit(0);
    }
  }
}
>>>>>>> 29bb1d2a

struct HttpserverInfo {
  int hargc;
  std::string hargv[5];
};
Environment::Environment(bool ismaster) : ismaster_(ismaster) {
  _instance = this;
  Config::getInstance();
  CodeGenerator::getInstance();
  logging_ = new EnvironmentLogging();
  readConfigFile();
  initializeExpressionSystem();
  portManager = PortManager::getInstance();

  if (ismaster) {
    catalog_ = claims::catalog::Catalog::getInstance();
    logging_->log("restore the catalog ...");
    if (rSuccess != catalog_->restoreCatalog()) {
      LOG(ERROR) << "failed to restore catalog" << std::endl;
      cerr << "ERROR: restore catalog failed" << endl;
    }
    if (rSuccess != catalog_->truncateDirtyData()) {
      LOG(ERROR) << "failed to truncate dirty data" << std::endl;
    }
  }
  stmt_exec_tracker_ = new StmtExecTracker();
  seg_exec_tracker_ = new SegmentExecTracker();

  if (true == g_thread_pool_used) {
    logging_->log("Initializing the ThreadPool...");
    if (false == initializeThreadPool()) {
      logging_->elog("initialize ThreadPool failed");
    }
  }
  /**
   * TODO:
   * DO something in AdaptiveEndPoint such that the construction function does
          not return until the connection is completed. If so, the following
   sleep()
          dose not needed.

          This is done in Aug.18 by Li :)
   */

  /*Before initializing Resource Manager, the instance ip and port should be
   * decided.*/
  AnnounceCafMessage();
  initializeResourceManager();
  // should after above
  InitMembership();

  initializeStorage();

  initializeBufferManager();

  logging_->log("Initializing the ExecutorMaster...");
  iteratorExecutorMaster = new IteratorExecutorMaster();

  logging_->log("Initializing the ExecutorSlave...");
  iteratorExecutorSlave = new IteratorExecutorSlave();

  exchangeTracker = new ExchangeTracker();
  expander_tracker_ = ExpanderTracker::getInstance();
  if (ismaster) {
    pthread_t t_cmysql, t_httpserver;
    // initializeClientListener();
    const int error1 = pthread_create(&t_cmysql, NULL, InitMysqlListener, NULL);
    if (error1 != 0) {
      LOG(ERROR) << "cannot create t_cmysql thread!" << strerror(errno)
                 << std::endl;
    }
    struct HttpserverInfo HttpserverInof_;
    const int error2 = pthread_create(&t_httpserver, NULL, HttpserverRun, NULL);
    if (error2 != 0) {
      LOG(ERROR) << "cannot create t_httpserver thread!" << strerror(errno)
                 << std::endl;
    }

    //    delete stmt_handler, stmt_handler1, stmt_handler2;
  }

#ifndef DEBUG_MODE
  if (ismaster) {
    int kerberos_notify_port = Config::kerberos_notify_port;
    pthread_t test1;
    pthread_create(&test1, NULL, sendauthinfo, (void *)kerberos_notify_port);
    if (Config::enable_kerberos) initializeKerberosListener();
    initializeClientListener();
    /*create jdbc three system tables
     * variables, session, COLLATIONS
     * */
    if (catalog_->getTable("variables") == NULL) {
      string query1 =
          "create table if not exists variables(Variable_name "
          "varchar(64),Valve "
          "varchar(1024));";
      StmtHandler* stmt_handler = new StmtHandler(query1);
      ExecutedResult exec_r;
      exec_r.status_ = true;
      stmt_handler->Execute(&exec_r);
      if (exec_r.status_ == true) {
        ExecutedResult exec_r1, exec_r2;
        exec_r1.status_ = true;
        exec_r2.status_ = true;
        string query2 =
            "create projection on variables(Variable_name,Valve) number =1"
            "partitioned on row_id;";
        StmtHandler* stmt_handler1 = new StmtHandler(query2);
        stmt_handler1->Execute(&exec_r1);
        string query3 =
            "insert into variables "
            "values(\"character_set_client\",\"utf8\"),(\"character_set_"
            "connection\",\"utf8\"),(\"character_set_results\",\"utf8\"),("
            "\"character_set_server\",\"latin1\"),(\"init_connect\",\" "
            "\"),(\"interactive_timeout\",\"28800\"),(\"lower_case_table_"
            "names\","
            "\"2\"),(\"max_allowed_packet\",\"4194304\"),(\"net_buffer_"
            "length\","
            "\"16384\"),(\"net_write_timeout\",\"60\"),(\"query_cache_size\","
            "\"1048576\"),(\"query_cache_type\",\"OFF\"),(\"sql_mode\",\"NO_"
            "ENGINE_"
            "SUBSTITUTION\"),(\"system_time_zone\",\"CST\"),(\"time_zone\","
            "\"SYSTEM\"),(\"tx_isolation\",\"REPEATABLE-READ\"),(\"wait_"
            "timeout\","
            "\"28800\");";
        StmtHandler* stmt_handler2 = new StmtHandler(query3);
        stmt_handler2->Execute(&exec_r2);
        delete stmt_handler1, stmt_handler2;
      }
      delete stmt_handler;
    }
    if (catalog_->getTable("session") == NULL) {
      string query1 = "create table if not exists session(increment int);";
      StmtHandler* stmt_handler = new StmtHandler(query1);
      ExecutedResult exec_r;
      exec_r.status_ = true;
      stmt_handler->Execute(&exec_r);
      if (exec_r.status_ == true) {
        ExecutedResult exec_r1, exec_r2;
        exec_r1.status_ = true;
        exec_r2.status_ = true;
        string query2 =
            "create projection on session(increment) number = 1 partitioned on "
            "row_id;";
        StmtHandler* stmt_handler1 = new StmtHandler(query2);
        stmt_handler1->Execute(&exec_r1);
        string query3 = "insert into session values(1);";
        StmtHandler* stmt_handler2 = new StmtHandler(query3);
        stmt_handler2->Execute(&exec_r2);
        delete stmt_handler1, stmt_handler2;
      }
      delete stmt_handler;
    }
    if (catalog_->getTable("COLLATIONS") == NULL) {
      string query1 =
          "CREATE TABLE COLLATIONS ("
          "COLLATION_NAME varchar(32),"
          "CHARACTER_SET_NAME varchar(32),"
          "I_d int,"
          "D_EFAULT varchar(3),"
          "COMPILED varchar(3),"
          "SORTLEN int);";
      StmtHandler* stmt_handler = new StmtHandler(query1);
      ExecutedResult exec_r;
      exec_r.status_ = true;
      stmt_handler->Execute(&exec_r);
      if (exec_r.status_ == true) {
        ExecutedResult exec_r1, exec_r2;
        exec_r1.status_ = true;
        exec_r2.status_ = true;
        string query2 =
            "create projection on "
            "COLLATIONS(COLLATION_NAME,CHARACTER_SET_NAME,I_d,D_EFAULT, "
            "COMPILED,"
            "SORTLEN) number = 1 partitioned on row_id;";
        StmtHandler* stmt_handler1 = new StmtHandler(query2);
        stmt_handler1->Execute(&exec_r1);
        string query3 =
            "insert into COLLATIONS "
            "values(\"big5_chinese_ci\",\"big5\",1,\"Yes\",\"Yes\",1);";
        StmtHandler* stmt_handler2 = new StmtHandler(query3);
        stmt_handler2->Execute(&exec_r2);
        delete stmt_handler1, stmt_handler2;
      }
      delete stmt_handler;
    }
  }
#endif
}

Environment::~Environment() {
  _instance = 0;
  delete expander_tracker_;
  delete logging_;
  delete portManager;
  delete catalog_;
  if (ismaster_) {
    delete iteratorExecutorMaster;
    delete resourceManagerMaster_;
    delete blockManagerMaster_;
#ifndef DEBUG_MODE
    destoryClientListener();
#endif
  }
  delete iteratorExecutorSlave;
  delete exchangeTracker;
  delete resourceManagerSlave_;
  delete blockManager_;
  delete bufferManager_;
}
Environment *Environment::getInstance(bool ismaster) {
  if (_instance == 0) {
    new Environment(ismaster);
  }
  return _instance;
}
std::string Environment::getIp() { return ip; }
unsigned Environment::getPort() { return port; }

ThreadPool *Environment::getThreadPool() const { return thread_pool_; }

void Environment::readConfigFile() {
  libconfig::Config cfg;
  cfg.readFile(Config::config_file.c_str());
  ip = (const char *)cfg.lookup("ip");
}

void Environment::AnnounceCafMessage() {
  announce<StorageBudgetMessage>(
      "StorageBudgetMessage", &StorageBudgetMessage::nodeid,
      &StorageBudgetMessage::memory_budget, &StorageBudgetMessage::disk_budget);
  announce<ProjectionID>("ProjectionID", &ProjectionID::table_id,
                         &ProjectionID::projection_off);
  announce<PartitionID>("PartitionID", &PartitionID::projection_id,
                        &PartitionID::partition_off);
  announce<ExchangeID>("ExchangeID", &ExchangeID::exchange_id,
                       &ExchangeID::partition_offset);
  announce<BaseNode>("BaseNode", &BaseNode::node_id_to_addr_);
  announce<NodeSegmentID>("NodeSegmentID", &NodeSegmentID::first,
                          &NodeSegmentID::second);
}
void Environment::initializeStorage() {
  if (ismaster_) {
    blockManagerMaster_ = BlockManagerMaster::getInstance();
    blockManagerMaster_->initialize();
  }

  blockManager_ = BlockManager::getInstance();
  blockManager_->initialize();
}

void Environment::initializeResourceManager() {
  if (ismaster_) {
    resourceManagerMaster_ = new ResourceManagerMaster();
  }
  resourceManagerSlave_ = new InstanceResourceManager();
  //  nodeid = resourceManagerSlave_->Register();
}
void Environment::InitMembership() {
  if (ismaster_) {
    master_node_ = MasterNode::GetInstance();
  }
  slave_node_ = SlaveNode::GetInstance();
  slave_node_->RegisterToMaster(true);
  node_id_ = slave_node_->get_node_id();
}
void Environment::initializeBufferManager() {
  bufferManager_ = BufferManager::getInstance();
}

void Environment::initializeIndexManager() {
  indexManager_ = IndexManager::getInstance();
}

ExchangeTracker *Environment::getExchangeTracker() { return exchangeTracker; }
ResourceManagerMaster *Environment::getResourceManagerMaster() {
  return resourceManagerMaster_;
}
InstanceResourceManager *Environment::getResourceManagerSlave() {
  return resourceManagerSlave_;
}
NodeID Environment::getNodeID() const { return node_id_; }
claims::catalog::Catalog *Environment::getCatalog() const { return catalog_; }

void Environment::initializeClientListener() {
  listener_ = new ClientListener(Config::client_listener_port);
  listener_->configure();
}

void Environment::initializeExpressionSystem() {
  InitTypeConversionMatrix();
  InitOperatorFunc();
  InitAggAvgDivide();
  InitTypeCastFunc();
  InitpartitionValue();
}

void Environment::destoryClientListener() {
  listener_->shutdown();
  delete listener_;
}

bool Environment::initializeThreadPool() {
  thread_pool_ = new ThreadPool();
  return thread_pool_->Init(Config::thread_pool_init_thread_num);
}

IteratorExecutorSlave *Environment::getIteratorExecutorSlave() const {
  return iteratorExecutorSlave;
}

<<<<<<< HEAD
void* Environment::InitMysqlListener(void* null_) {
  // claims::mysql::CMysqlServer::GetInstance()->Initialize();
  claims::mysql::CMysqlServer::GetInstance()->Start();
}

void* Environment::HttpserverRun(void* null) {
  struct HttpserverInfo parg;
  parg.hargc = 5;
  parg.hargv[0] = "";
  sleep(1);
  parg.hargv[1] = Config::httpserver_master_ip;
  parg.hargv[2] = Config::httpserver_master_port;
  parg.hargv[3] = Config::httpserver_thread_num;
  parg.hargv[4] = Config::httpserver_doc_root;
  httpserver::init(parg.hargc, parg.hargv);
=======
void *krbserver(void *args) {
  krb5_context context;
  struct sockaddr_in peername;
  GETPEERNAME_ARG3_TYPE namelen = sizeof(peername);
  int sock = -1; /* incoming connection fd */
  krb5_data recv_data;
  short xmitlen;
  krb5_error_code retval;
  krb5_principal server;
  char repbuf[BUFSIZ];
  char *cname;
  const char *service;
  short port = 0; /* If user specifies port */
  const char *keytab_path;
  extern int opterr, optind;
  extern char *optarg;
  int ch;
  krb5_keytab keytab = NULL; /* Allow specification on command line */
  char *progname;
  int on = 1;
  const char *krb_srvinstance;

  port = atoi(Config::krb_listen_address.c_str());
  keytab_path = Config::krb_server_keyfile.c_str();
  service = Config::krb_srvname.c_str();
  krb_srvinstance = Config::krb_srvinstance.c_str();

  retval = krb5_init_context(&context);
  if (retval) {
    exit(1);
  }

  if ((retval = krb5_kt_resolve(context, keytab_path, &keytab))) {
    cout << "error while resolving keytab file" << endl;
    exit(2);
  }

  retval = krb5_sname_to_principal(context, krb_srvinstance, service,
                                   KRB5_NT_SRV_HST, &server);
  if (retval) {
    cout << "while generating service name" << endl;

    exit(1);
  }

  if (port) {
    struct sockaddr_in sockin;

    if ((sock = socket(PF_INET, SOCK_STREAM, 0)) < 0) {
      // syslog(LOG_ERR, "socket: %m");
      exit(3);
    }

    /* Let the socket be reused right away */
    //        (void) setsockopt(sock, SOL_SOCKET, SO_REUSEADDR, (char *)&on,
    //                          sizeof(on));
    sockin.sin_family = AF_INET;
    sockin.sin_addr.s_addr = 0;
    sockin.sin_port = htons(port);
    if (bind(sock, (struct sockaddr *)&sockin, sizeof(sockin))) {
      cout << "bind error!" << endl;
      exit(3);
    }
    if (listen(sock, 99) == -1) {
      cout << "listen error!" << endl;
      exit(3);
    }
  }

  while (true) {
    int client_fd;

    if ((client_fd = accept(sock, (struct sockaddr *)&peername, &namelen)) ==
        -1) {
      cout << "accept error!" << endl;
      exit(3);
    }

    if (!fork()) {
      krb5_ticket *ticket;
      krb5_auth_context auth_context = NULL;
      retval =
          krb5_recvauth(context, &auth_context, (krb5_pointer)&client_fd,
                        "KRB5_sample_protocol_v1.0", server, 0, /* no flags */
                        keytab, /* default keytab is NULL */
                        &ticket);

      if (retval) {
        //        cout << "recvauth failed--%s" << error_message(retval)
        //             << endl;  // prints !!!Hello World!!!

        // syslog(LOG_ERR, "recvauth failed--%s", error_message(retval));
        exit(1);
      }
      retval = krb5_unparse_name(context, ticket->enc_part2->client, &cname);
      if (retval) {
        cout << "krb5_unparse_name error" << endl;
        strncpy(repbuf, "You are <unparse error>\n", sizeof(repbuf) - 1);
      } else {
        strncpy(repbuf, "You are ", sizeof(repbuf) - 1);
        strncat(repbuf, cname, sizeof(repbuf) - 1 - strlen(repbuf));
        strncat(repbuf, "\n", sizeof(repbuf) - 1 - strlen(repbuf));
        free(cname);
      }
      xmitlen = htons(strlen(repbuf));
      recv_data.length = strlen(repbuf);
      recv_data.data = repbuf;
      if ((retval = krb5_net_write(context, client_fd, (char *)&xmitlen,
                                   sizeof(xmitlen))) < 0) {
        cout << "krb5_net_write len  error" << endl;
        exit(1);
      }
      if ((retval = krb5_net_write(context, client_fd, (char *)recv_data.data,
                                   recv_data.length)) < 0) {
        cout << "krb5_net_write data error" << endl;
        exit(1);
      }

      krb5_free_ticket(context, ticket);
      if (keytab) krb5_kt_close(context, keytab);
      krb5_free_principal(context, server);
      krb5_auth_con_free(context, auth_context);
      krb5_free_context(context);
      close(client_fd);
      exit(0);
    }
  }
}

void Environment::initializeKerberosListener() {
  int a;
  pthread_t test;
  pthread_create(&test, NULL, krbserver, NULL);
>>>>>>> 29bb1d2a
}<|MERGE_RESOLUTION|>--- conflicted
+++ resolved
@@ -8,19 +8,30 @@
 #include "Environment.h"
 #include "caf/all.hpp"
 #include <map>
+#include <vector>
 #include <utility>
+#include <net_write.c>
+#include <boost/thread/thread.hpp>
+#include <glog/logging.h>
+#include <libconfig.h++>
+#include <iostream>
+#include <sstream>
+#include <string>
+#include <netinet/in.h>
+#include <unistd.h>
+#include <sys/types.h>
+#include <sys/socket.h>
+#include <arpa/inet.h>
+#include <cstdlib>
+#include "k5-int.h"
+#include "krb5.h"
+#include "./Debug.h"
+#include "./Config.h"
 #include "common/Message.h"
 #include "exec_tracker/stmt_exec_tracker.h"
 #include "exec_tracker/segment_exec_tracker.h"
 #include "node_manager/base_node.h"
 #define GLOG_NO_ABBREVIATED_SEVERITIES
-#include <glog/logging.h>
-#include <libconfig.h++>
-#include <iostream>
-#include <sstream>
-#include <string>
-#include "./Debug.h"
-#include "./Config.h"
 #include "common/Logging.h"
 #include "common/TypePromotionMap.h"
 #include "common/TypeCast.h"
@@ -29,23 +40,9 @@
 #include "common/expression/data_type_oper.h"
 #include "common/expression/expr_type_cast.h"
 #include "common/expression/type_conversion_matrix.h"
-<<<<<<< HEAD
 #include "mysql/mysql_server.h"
-#include <boost/thread/thread.hpp>
 #include "httpserver/claimshttpserver.hpp"
-#include "./stmt_handler/stmt_handler.h"
-=======
-#include <netinet/in.h>
-#include <unistd.h>      //for fork and read
-#include <sys/types.h>   //for socket
-#include <sys/socket.h>  //for socket
-#include <arpa/inet.h>
-#include <cstdlib>
-#include "k5-int.h"
-#include "krb5.h"
-#include <net_write.c>
->>>>>>> 29bb1d2a
-
+#include "./stmt_handler/trans_handler.h"
 using caf::announce;
 using claims::BaseNode;
 using claims::catalog::Catalog;
@@ -54,22 +51,16 @@
 using claims::common::InitpartitionValue;
 using claims::common::InitTypeCastFunc;
 using claims::common::InitTypeConversionMatrix;
-//#define DEBUG_MODE
-#include "catalog/catalog.h"
 using claims::common::rSuccess;
 using claims::NodeAddr;
 using claims::NodeSegmentID;
 using claims::StmtExecTracker;
-<<<<<<< HEAD
-using claims::stmt_handler::StmtHandler;
+using claims::trans_handler::TransHandler;
+
 Environment* Environment::_instance = 0;
-=======
-
-Environment *Environment::_instance = 0;
-
-void *sendauthinfo(void *args) {
+
+void* sendauthinfo(void* args) {
   int SERVERPORT = Config::kerberos_notify_port;
-  cout << SERVERPORT << endl;
   const int BACKLOG = 10;  //
   const int MAXSIZE = 1024;
   int sock, client_fd;
@@ -87,7 +78,7 @@
   myAddr.sin_port = htons(SERVERPORT);
   myAddr.sin_addr.s_addr = INADDR_ANY;
   bzero(&(myAddr.sin_zero), 8);
-  if (bind(sock, (sockaddr *)(&myAddr), sizeof(sockaddr)) == -1) {
+  if (bind(sock, (sockaddr*)(&myAddr), sizeof(sockaddr)) == -1) {
     cout << "bind " << SERVERPORT << " error!" << endl;
     exit(1);
   }
@@ -98,8 +89,7 @@
   }
   while (true) {
     unsigned int sin_size = sizeof(sockaddr_in);
-    if ((client_fd = accept(sock, (sockaddr *)(&remoteAddr), &sin_size)) ==
-        -1) {
+    if ((client_fd = accept(sock, (sockaddr*)(&remoteAddr), &sin_size)) == -1) {
       cout << "accept " << SERVERPORT << " error!" << endl;
       continue;
     }
@@ -113,15 +103,14 @@
       else
         ss << "no";
       string s1 = ss.str();
-      const char *msg = (char *)s1.c_str();
-      if (send(client_fd, const_cast<char *>(msg), strlen(msg), 0) == -1)
+      const char* msg = (char*)s1.c_str();
+      if (send(client_fd, const_cast<char*>(msg), strlen(msg), 0) == -1)
         cout << "send " << SERVERPORT << " error!" << endl;
       close(client_fd);
       exit(0);
     }
   }
 }
->>>>>>> 29bb1d2a
 
 struct HttpserverInfo {
   int hargc;
@@ -187,7 +176,6 @@
   expander_tracker_ = ExpanderTracker::getInstance();
   if (ismaster) {
     pthread_t t_cmysql, t_httpserver;
-    // initializeClientListener();
     const int error1 = pthread_create(&t_cmysql, NULL, InitMysqlListener, NULL);
     if (error1 != 0) {
       LOG(ERROR) << "cannot create t_cmysql thread!" << strerror(errno)
@@ -199,15 +187,12 @@
       LOG(ERROR) << "cannot create t_httpserver thread!" << strerror(errno)
                  << std::endl;
     }
-
-    //    delete stmt_handler, stmt_handler1, stmt_handler2;
-  }
-
-#ifndef DEBUG_MODE
+  }
+
   if (ismaster) {
     int kerberos_notify_port = Config::kerberos_notify_port;
     pthread_t test1;
-    pthread_create(&test1, NULL, sendauthinfo, (void *)kerberos_notify_port);
+    pthread_create(&test1, NULL, sendauthinfo, (void*)kerberos_notify_port);
     if (Config::enable_kerberos) initializeKerberosListener();
     initializeClientListener();
     /*create jdbc three system tables
@@ -218,62 +203,53 @@
           "create table if not exists variables(Variable_name "
           "varchar(64),Valve "
           "varchar(1024));";
-      StmtHandler* stmt_handler = new StmtHandler(query1);
-      ExecutedResult exec_r;
-      exec_r.status_ = true;
-      stmt_handler->Execute(&exec_r);
-      if (exec_r.status_ == true) {
-        ExecutedResult exec_r1, exec_r2;
-        exec_r1.status_ = true;
-        exec_r2.status_ = true;
-        string query2 =
-            "create projection on variables(Variable_name,Valve) number =1"
-            "partitioned on row_id;";
-        StmtHandler* stmt_handler1 = new StmtHandler(query2);
-        stmt_handler1->Execute(&exec_r1);
-        string query3 =
-            "insert into variables "
-            "values(\"character_set_client\",\"utf8\"),(\"character_set_"
-            "connection\",\"utf8\"),(\"character_set_results\",\"utf8\"),("
-            "\"character_set_server\",\"latin1\"),(\"init_connect\",\" "
-            "\"),(\"interactive_timeout\",\"28800\"),(\"lower_case_table_"
-            "names\","
-            "\"2\"),(\"max_allowed_packet\",\"4194304\"),(\"net_buffer_"
-            "length\","
-            "\"16384\"),(\"net_write_timeout\",\"60\"),(\"query_cache_size\","
-            "\"1048576\"),(\"query_cache_type\",\"OFF\"),(\"sql_mode\",\"NO_"
-            "ENGINE_"
-            "SUBSTITUTION\"),(\"system_time_zone\",\"CST\"),(\"time_zone\","
-            "\"SYSTEM\"),(\"tx_isolation\",\"REPEATABLE-READ\"),(\"wait_"
-            "timeout\","
-            "\"28800\");";
-        StmtHandler* stmt_handler2 = new StmtHandler(query3);
-        stmt_handler2->Execute(&exec_r2);
-        delete stmt_handler1, stmt_handler2;
-      }
-      delete stmt_handler;
+      TransHandler* trans_handler = new TransHandler(query1, -1);
+      trans_handler->Execute();
+      delete trans_handler;
+
+      string query2 =
+          "create projection on variables(Variable_name,Valve) number =1"
+          "partitioned on row_id;";
+      TransHandler* trans_handler1 = new TransHandler(query2, -1);
+      trans_handler1->Execute();
+      delete trans_handler1;
+
+      string query3 =
+          "insert into variables "
+          "values(\"character_set_client\",\"utf8\"),(\"character_set_"
+          "connection\",\"utf8\"),(\"character_set_results\",\"utf8\"),("
+          "\"character_set_server\",\"latin1\"),(\"init_connect\",\" "
+          "\"),(\"interactive_timeout\",\"28800\"),(\"lower_case_table_"
+          "names\","
+          "\"2\"),(\"max_allowed_packet\",\"4194304\"),(\"net_buffer_"
+          "length\","
+          "\"16384\"),(\"net_write_timeout\",\"60\"),(\"query_cache_size\","
+          "\"1048576\"),(\"query_cache_type\",\"OFF\"),(\"sql_mode\",\"NO_"
+          "ENGINE_"
+          "SUBSTITUTION\"),(\"system_time_zone\",\"CST\"),(\"time_zone\","
+          "\"SYSTEM\"),(\"tx_isolation\",\"REPEATABLE-READ\"),(\"wait_"
+          "timeout\","
+          "\"28800\");";
+      TransHandler* trans_handler2 = new TransHandler(query3, -1);
+      trans_handler2->Execute();
+      delete trans_handler2;
     }
     if (catalog_->getTable("session") == NULL) {
       string query1 = "create table if not exists session(increment int);";
-      StmtHandler* stmt_handler = new StmtHandler(query1);
-      ExecutedResult exec_r;
-      exec_r.status_ = true;
-      stmt_handler->Execute(&exec_r);
-      if (exec_r.status_ == true) {
-        ExecutedResult exec_r1, exec_r2;
-        exec_r1.status_ = true;
-        exec_r2.status_ = true;
-        string query2 =
-            "create projection on session(increment) number = 1 partitioned on "
-            "row_id;";
-        StmtHandler* stmt_handler1 = new StmtHandler(query2);
-        stmt_handler1->Execute(&exec_r1);
-        string query3 = "insert into session values(1);";
-        StmtHandler* stmt_handler2 = new StmtHandler(query3);
-        stmt_handler2->Execute(&exec_r2);
-        delete stmt_handler1, stmt_handler2;
-      }
-      delete stmt_handler;
+      TransHandler* trans_handler = new TransHandler(query1, -1);
+      trans_handler->Execute();
+      delete trans_handler;
+
+      string query2 =
+          "create projection on session(increment) number = 1 partitioned on"
+          " row_id;";
+      TransHandler* trans_handler1 = new TransHandler(query2, -1);
+      trans_handler1->Execute();
+      delete trans_handler1;
+      string query3 = "insert into session values(1);";
+      TransHandler* trans_handler2 = new TransHandler(query3, -1);
+      trans_handler2->Execute();
+      delete trans_handler2;
     }
     if (catalog_->getTable("COLLATIONS") == NULL) {
       string query1 =
@@ -284,32 +260,27 @@
           "D_EFAULT varchar(3),"
           "COMPILED varchar(3),"
           "SORTLEN int);";
-      StmtHandler* stmt_handler = new StmtHandler(query1);
-      ExecutedResult exec_r;
-      exec_r.status_ = true;
-      stmt_handler->Execute(&exec_r);
-      if (exec_r.status_ == true) {
-        ExecutedResult exec_r1, exec_r2;
-        exec_r1.status_ = true;
-        exec_r2.status_ = true;
-        string query2 =
-            "create projection on "
-            "COLLATIONS(COLLATION_NAME,CHARACTER_SET_NAME,I_d,D_EFAULT, "
-            "COMPILED,"
-            "SORTLEN) number = 1 partitioned on row_id;";
-        StmtHandler* stmt_handler1 = new StmtHandler(query2);
-        stmt_handler1->Execute(&exec_r1);
-        string query3 =
-            "insert into COLLATIONS "
-            "values(\"big5_chinese_ci\",\"big5\",1,\"Yes\",\"Yes\",1);";
-        StmtHandler* stmt_handler2 = new StmtHandler(query3);
-        stmt_handler2->Execute(&exec_r2);
-        delete stmt_handler1, stmt_handler2;
-      }
-      delete stmt_handler;
-    }
-  }
-#endif
+      TransHandler* trans_handler = new TransHandler(query1, -1);
+      trans_handler->Execute();
+      delete trans_handler;
+
+      string query2 =
+          "create projection on "
+          "COLLATIONS(COLLATION_NAME,CHARACTER_SET_NAME,I_d,D_EFAULT, "
+          "COMPILED,"
+          "SORTLEN) number = 1 partitioned on row_id;";
+      TransHandler* trans_handler1 = new TransHandler(query2, -1);
+      trans_handler1->Execute();
+      delete trans_handler1;
+
+      string query3 =
+          "insert into COLLATIONS "
+          "values(\"big5_chinese_ci\",\"big5\",1,\"Yes\",\"Yes\",1);";
+      TransHandler* trans_handler2 = new TransHandler(query3, -1);
+      trans_handler2->Execute();
+      delete trans_handler2;
+    }
+  }
 }
 
 Environment::~Environment() {
@@ -332,7 +303,7 @@
   delete blockManager_;
   delete bufferManager_;
 }
-Environment *Environment::getInstance(bool ismaster) {
+Environment* Environment::getInstance(bool ismaster) {
   if (_instance == 0) {
     new Environment(ismaster);
   }
@@ -341,12 +312,12 @@
 std::string Environment::getIp() { return ip; }
 unsigned Environment::getPort() { return port; }
 
-ThreadPool *Environment::getThreadPool() const { return thread_pool_; }
+ThreadPool* Environment::getThreadPool() const { return thread_pool_; }
 
 void Environment::readConfigFile() {
   libconfig::Config cfg;
   cfg.readFile(Config::config_file.c_str());
-  ip = (const char *)cfg.lookup("ip");
+  ip = (const char*)cfg.lookup("ip");
 }
 
 void Environment::AnnounceCafMessage() {
@@ -396,15 +367,15 @@
   indexManager_ = IndexManager::getInstance();
 }
 
-ExchangeTracker *Environment::getExchangeTracker() { return exchangeTracker; }
-ResourceManagerMaster *Environment::getResourceManagerMaster() {
+ExchangeTracker* Environment::getExchangeTracker() { return exchangeTracker; }
+ResourceManagerMaster* Environment::getResourceManagerMaster() {
   return resourceManagerMaster_;
 }
-InstanceResourceManager *Environment::getResourceManagerSlave() {
+InstanceResourceManager* Environment::getResourceManagerSlave() {
   return resourceManagerSlave_;
 }
 NodeID Environment::getNodeID() const { return node_id_; }
-claims::catalog::Catalog *Environment::getCatalog() const { return catalog_; }
+claims::catalog::Catalog* Environment::getCatalog() const { return catalog_; }
 
 void Environment::initializeClientListener() {
   listener_ = new ClientListener(Config::client_listener_port);
@@ -429,13 +400,11 @@
   return thread_pool_->Init(Config::thread_pool_init_thread_num);
 }
 
-IteratorExecutorSlave *Environment::getIteratorExecutorSlave() const {
+IteratorExecutorSlave* Environment::getIteratorExecutorSlave() const {
   return iteratorExecutorSlave;
 }
 
-<<<<<<< HEAD
 void* Environment::InitMysqlListener(void* null_) {
-  // claims::mysql::CMysqlServer::GetInstance()->Initialize();
   claims::mysql::CMysqlServer::GetInstance()->Start();
 }
 
@@ -449,8 +418,9 @@
   parg.hargv[3] = Config::httpserver_thread_num;
   parg.hargv[4] = Config::httpserver_doc_root;
   httpserver::init(parg.hargc, parg.hargv);
-=======
-void *krbserver(void *args) {
+}
+
+void* krbserver(void* args) {
   krb5_context context;
   struct sockaddr_in peername;
   GETPEERNAME_ARG3_TYPE namelen = sizeof(peername);
@@ -460,17 +430,17 @@
   krb5_error_code retval;
   krb5_principal server;
   char repbuf[BUFSIZ];
-  char *cname;
-  const char *service;
+  char* cname;
+  const char* service;
   short port = 0; /* If user specifies port */
-  const char *keytab_path;
+  const char* keytab_path;
   extern int opterr, optind;
-  extern char *optarg;
+  extern char* optarg;
   int ch;
   krb5_keytab keytab = NULL; /* Allow specification on command line */
-  char *progname;
+  char* progname;
   int on = 1;
-  const char *krb_srvinstance;
+  const char* krb_srvinstance;
 
   port = atoi(Config::krb_listen_address.c_str());
   keytab_path = Config::krb_server_keyfile.c_str();
@@ -504,12 +474,11 @@
     }
 
     /* Let the socket be reused right away */
-    //        (void) setsockopt(sock, SOL_SOCKET, SO_REUSEADDR, (char *)&on,
-    //                          sizeof(on));
+    (void)setsockopt(sock, SOL_SOCKET, SO_REUSEADDR, (char*)&on, sizeof(on));
     sockin.sin_family = AF_INET;
     sockin.sin_addr.s_addr = 0;
     sockin.sin_port = htons(port);
-    if (bind(sock, (struct sockaddr *)&sockin, sizeof(sockin))) {
+    if (bind(sock, (struct sockaddr*)&sockin, sizeof(sockin))) {
       cout << "bind error!" << endl;
       exit(3);
     }
@@ -522,14 +491,14 @@
   while (true) {
     int client_fd;
 
-    if ((client_fd = accept(sock, (struct sockaddr *)&peername, &namelen)) ==
+    if ((client_fd = accept(sock, (struct sockaddr*)&peername, &namelen)) ==
         -1) {
       cout << "accept error!" << endl;
       exit(3);
     }
 
     if (!fork()) {
-      krb5_ticket *ticket;
+      krb5_ticket* ticket;
       krb5_auth_context auth_context = NULL;
       retval =
           krb5_recvauth(context, &auth_context, (krb5_pointer)&client_fd,
@@ -538,10 +507,6 @@
                         &ticket);
 
       if (retval) {
-        //        cout << "recvauth failed--%s" << error_message(retval)
-        //             << endl;  // prints !!!Hello World!!!
-
-        // syslog(LOG_ERR, "recvauth failed--%s", error_message(retval));
         exit(1);
       }
       retval = krb5_unparse_name(context, ticket->enc_part2->client, &cname);
@@ -557,12 +522,12 @@
       xmitlen = htons(strlen(repbuf));
       recv_data.length = strlen(repbuf);
       recv_data.data = repbuf;
-      if ((retval = krb5_net_write(context, client_fd, (char *)&xmitlen,
+      if ((retval = krb5_net_write(context, client_fd, (char*)&xmitlen,
                                    sizeof(xmitlen))) < 0) {
         cout << "krb5_net_write len  error" << endl;
         exit(1);
       }
-      if ((retval = krb5_net_write(context, client_fd, (char *)recv_data.data,
+      if ((retval = krb5_net_write(context, client_fd, (char*)recv_data.data,
                                    recv_data.length)) < 0) {
         cout << "krb5_net_write data error" << endl;
         exit(1);
@@ -583,5 +548,4 @@
   int a;
   pthread_t test;
   pthread_create(&test, NULL, krbserver, NULL);
->>>>>>> 29bb1d2a
 }