--- conflicted
+++ resolved
@@ -122,16 +122,10 @@
 bool AdaptiveEndPoint::ConnectToCoordinateEndPoint(int port){
 	std::ostringstream os;
 	os<<"tcp://"<<ip_coor<<":"<<port;
-<<<<<<< HEAD
-
+	//	sleep(1);
 	if(!ConnectToRemoteEndPoint(os.str().c_str())){
 		logging_->elog("Check whether network is enabled! can't connect ot %s",os.str().c_str());
-=======
-//	sleep(1);
-	if(!ConnectToRemoteEndPoint(os.str().c_str())){
-		logging_->elog("Check whether network is enabled! %s",os.str().c_str());
-		assert(false);
->>>>>>> f8a0cece
+//		assert(false);
 		return false;
 	}
 
