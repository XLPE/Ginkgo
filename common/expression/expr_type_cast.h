--- conflicted
+++ resolved
@@ -63,11 +63,7 @@
   //  if (*(int *)value == NULL_INT) return NULL;
   stringstream va;
   va << *(int *)value;
-<<<<<<< HEAD
-  *(Decimal *)tovalue = Decimal(CLAIMS_COMMON_DECIMAL_PSUBS - 1, -1, va.str());
-=======
   *(Decimal *)tovalue = Decimal(DECIMAL_PSUBS, 0, va.str());
->>>>>>> 2a2b709b
   va.clear();
   return tovalue;
 }
@@ -116,15 +112,8 @@
   return tovalue;
 }
 inline void *string_to_decimal(void *value, void *tovalue) {
-<<<<<<< HEAD
   *(Decimal *)tovalue =
-      Decimal(CLAIMS_COMMON_DECIMAL_PSUBS - 1, -1, /* Invailed scale */
-              string((char *)value));
-=======
-  *(Decimal *)tovalue = Decimal(DECIMAL_MAXPRCISION, 
-  								DECIMAL_MAXSCALE,
-  								(char *)value);
->>>>>>> 2a2b709b
+      Decimal(DECIMAL_MAXPRCISION, DECIMAL_MAXSCALE, (char *)value);
   return tovalue;
 }
 inline void *string_to_boolean(void *value, void *tovalue) {
@@ -182,13 +171,7 @@
 inline void *ulong_to_decimal(void *value, void *tovalue) {
   stringstream va;
   va << *(unsigned long *)value;
-<<<<<<< HEAD
-  *(Decimal *)tovalue = Decimal(CLAIMS_COMMON_DECIMAL_PSUBS - 1, -1, va.str());
-=======
-  *(Decimal *)tovalue = Decimal(DECIMAL_PSUBS, 
-  								0,
-  								(char *)value);
->>>>>>> 2a2b709b
+  *(Decimal *)tovalue = Decimal(DECIMAL_PSUBS, 0, (char *)value);
   va.clear();
   return tovalue;
 }
@@ -235,11 +218,7 @@
 inline void *smallInt_to_decimal(void *value, void *tovalue) {
   stringstream va;
   va << *(short int *)value;
-<<<<<<< HEAD
-  *(Decimal *)tovalue = Decimal(CLAIMS_COMMON_DECIMAL_PSUBS - 1, -1, va.str());
-=======
   *(Decimal *)tovalue = Decimal(DECIMAL_PSUBS, 0, va.str());
->>>>>>> 2a2b709b
   va.clear();
   return tovalue;
 }
@@ -269,8 +248,8 @@
 inline void *float_to_decimal(void *value, void *tovalue) {
   stringstream va;
   va << *(float *)value;
-  *(Decimal *)tovalue = Decimal(DECIMAL_MAXPRCISION,
-                                DECIMAL_MAXSCALE, va.str());
+  *(Decimal *)tovalue =
+      Decimal(DECIMAL_MAXPRCISION, DECIMAL_MAXSCALE, va.str());
   va.clear();
   return tovalue;
 }
@@ -297,11 +276,8 @@
   stringstream va;
   va.precision(30);
   va << *(double *)value;
-<<<<<<< HEAD
-  *(Decimal *)tovalue = Decimal(CLAIMS_COMMON_DECIMAL_PSUBS - 1, -1, va.str());
-=======
-  *(Decimal *)tovalue = Decimal(DECIMAL_MAXPRCISION, DECIMAL_MAXSCALE, va.str());
->>>>>>> 2a2b709b
+  *(Decimal *)tovalue =
+      Decimal(DECIMAL_MAXPRCISION, DECIMAL_MAXSCALE, va.str());
   va.clear();
   return tovalue;
 }
@@ -335,12 +311,7 @@
 inline void *boolean_to_decimal(void *value, void *tovalue) {
   stringstream va;
   va << *(bool *)value;
-<<<<<<< HEAD
-  *(Decimal *)tovalue = Decimal(CLAIMS_COMMON_DECIMAL_PSUBS, 0, va.str());
-=======
-  *(Decimal *)tovalue = Decimal(DECIMAL_PSUBS,
-                                0, va.str());
->>>>>>> 2a2b709b
+  *(Decimal *)tovalue = Decimal(DECIMAL_PSUBS, 0, va.str());
   va.clear();
   return tovalue;
 }
