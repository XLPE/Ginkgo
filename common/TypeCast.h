/*
 * TypeCast.h
 *
 *  Created on: Feb 26, 2014
 *      Author: wangli
 */

#ifndef TYPECAST_H_
#define TYPECAST_H_
<<<<<<< HEAD

=======
#ifdef DMALLOC
#include "dmalloc.h"
#endif
>>>>>>> 6f7e48a9
#include "ExpressionItem.h"

#include <sstream>
#include <stdlib.h>

#include "data_type.h"

typedef bool (*TypeCastFunction) (ExpressionItem& in);
class TypeCast{
public:
	static TypeCastFunction type_cast_functions[DATA_TYPE_NUMBER][DATA_TYPE_NUMBER];
};

inline bool int_to_int(ExpressionItem& in){
	assert(in.return_type==t_int);
	return true;
}

inline bool int_to_float(ExpressionItem& in){
	assert(in.return_type==t_int);
	float new_value=(float)in.content.data.value._int;
	in.return_type=t_float;
	in.content.data.value._float=new_value;
	return true;
}

inline bool int_to_double(ExpressionItem& in){
	assert(in.return_type==t_int);
	float new_value=(double)in.content.data.value._int;
	in.return_type=t_double;
	in.content.data.value._double=new_value;
	return true;
}

inline bool int_to_ulong(ExpressionItem& in){
	assert(in.return_type==t_int);
	const unsigned long new_value=(unsigned long)in.content.data.value._int;
	in.return_type=t_u_long;
	in.content.data.value._ulong=new_value;
	return true;
}

inline bool int_to_decimal(ExpressionItem& in){
	assert(in.return_type==t_int);
	stringstream va;
	va<<in.content.data.value._int;
	in.return_type=t_decimal;
	in._decimal=NValue::getDecimalValueFromString(va.str());
	return true;
}

inline bool string_to_int(ExpressionItem& in){
	assert(in.return_type==t_string);
	int rt=atoi(in._string.c_str());
	in.return_type=t_int;
	in.content.data.value._int=rt;
	return true;
}

inline void initialize_type_cast_functions(){
	TypeCast::type_cast_functions[t_int][t_int]=int_to_int;
	TypeCast::type_cast_functions[t_int][t_float]=int_to_float;
	TypeCast::type_cast_functions[t_int][t_double]=int_to_double;
	TypeCast::type_cast_functions[t_int][t_u_long]=int_to_ulong;
	TypeCast::type_cast_functions[t_int][t_decimal]=int_to_decimal;
}

#endif<|MERGE_RESOLUTION|>--- conflicted
+++ resolved
@@ -7,13 +7,9 @@
 
 #ifndef TYPECAST_H_
 #define TYPECAST_H_
-<<<<<<< HEAD
-
-=======
 #ifdef DMALLOC
 #include "dmalloc.h"
 #endif
->>>>>>> 6f7e48a9
 #include "ExpressionItem.h"
 
 #include <sstream>
