/*
 * TypeCast.h
 *
 *  Created on: Feb 26, 2014
 *      Author: wangli
 */
// TODO change TypeCast warning the temporary variable
#ifndef TYPECAST_H_
#define TYPECAST_H_
#ifdef DMALLOC
#include "dmalloc.h"
#endif
#include <sstream>
#include <stdlib.h>
#include "data_type.h"
#include <string.h>
#include <boost/date_time/gregorian/greg_duration.hpp>
<<<<<<< HEAD
=======
typedef bool (*TypeCastFunction)(ExpressionItem &in);  //
>>>>>>> c458aaf4
typedef void *(*TypeCastF)(void *value, void *tovalue);
class TypeCast {
 public:
  static TypeCastF type_cast_func[DATA_TYPE_NUMBER][DATA_TYPE_NUMBER];
<<<<<<< HEAD
};

/***************int****************************/

inline void *int_to_int(void *value, void *tovalue) {
  if (*(int *)value == NULL_INT)  // in order to judge the return result is
                                  // NULL,so void * is NULL will be simple
    return NULL;
=======
  static TypeCastFunction
      type_cast_functions[DATA_TYPE_NUMBER][DATA_TYPE_NUMBER];  //
};
///////////////////////////////////
inline bool int_to_int(ExpressionItem &in) {
  assert(in.return_type == t_int);
  return true;
}

inline bool int_to_float(ExpressionItem &in) {
  assert(in.return_type == t_int);
  float new_value = (float)in.content.data.value._int;
  in.return_type = t_float;
  in.content.data.value._float = new_value;
  return true;
}

inline bool int_to_double(ExpressionItem &in) {
  assert(in.return_type == t_int);
  float new_value = (double)in.content.data.value._int;
  in.return_type = t_double;
  in.content.data.value._double = new_value;
  return true;
}

inline bool int_to_ulong(ExpressionItem &in) {
  assert(in.return_type == t_int);
  const unsigned long new_value = (unsigned long)in.content.data.value._int;
  in.return_type = t_u_long;
  in.content.data.value._ulong = new_value;
  return true;
}

inline bool int_to_decimal(ExpressionItem &in) {
  assert(in.return_type == t_int);
  stringstream va;
  va << in.content.data.value._int;
  in.return_type = t_decimal;
  in._decimal = NValue::getDecimalValueFromString(va.str());
  return true;
}

inline bool string_to_int(ExpressionItem &in) {
  assert(in.return_type == t_string);
  int rt = atoi(in._string.c_str());
  in.return_type = t_int;
  in.content.data.value._int = rt;
  return true;
}
////////////////////////////
/***************int****************************/

inline void *int_to_int(void *value, void *tovalue) {
  //    if (*(int *)value == NULL_INT)  // in order to judge the return result
  //    is
  //                                    // NULL,so void * is NULL will be simple
>>>>>>> c458aaf4
  *(int *)tovalue = *(int *)value;
  return tovalue;
}
inline void *int_to_smallint(void *value, void *tovalue) {
<<<<<<< HEAD
  if (*(int *)value == NULL_INT) return NULL;
=======
  //    if (*(int *)value == NULL_INT) return NULL;
>>>>>>> c458aaf4
  *(short int *)tovalue = *(int *)value;
  return tovalue;
}
inline void *int_to_float(void *value, void *tovalue) {
<<<<<<< HEAD
  if (*(int *)value == NULL_INT) return NULL;
=======
  //    if (*(int *)value == NULL_INT) return NULL;
>>>>>>> c458aaf4
  *(float *)tovalue = *(int *)value;
  return tovalue;
}
inline void *int_to_double(void *value, void *tovalue) {
<<<<<<< HEAD
  if (*(int *)value == NULL_INT) return NULL;
=======
  //    if (*(int *)value == NULL_INT) return NULL;
>>>>>>> c458aaf4
  *(double *)tovalue = *(int *)value;
  return tovalue;
}
inline void *int_to_ulong(void *value, void *tovalue) {
<<<<<<< HEAD
  if (*(int *)value == NULL_INT) return NULL;
=======
  //    if (*(int *)value == NULL_INT) return NULL;
>>>>>>> c458aaf4
  *(unsigned long *)tovalue = *(int *)value;
  return tovalue;
}
inline void *int_to_decimal(void *value, void *tovalue) {
<<<<<<< HEAD
  if (*(int *)value == NULL_INT) return NULL;
=======
  //    if (*(int *)value == NULL_INT) return NULL;
>>>>>>> c458aaf4
  stringstream va;
  va << *(int *)value;
  *(NValue *)tovalue = NValue::getDecimalValueFromString(va.str());
  va.clear();
  return tovalue;
}
inline void *int_to_boolean(void *value, void *tovalue) {
  *(bool *)tovalue = (*(int *)value == 0 ? 0 : 1);
  return tovalue;
}

/***************int****************************/
/***************string****************************/

inline void *string_to_int(void *value, void *tovalue) {
  //	if(*(string *)value==NULL_STRING)
  //		return NULL;
  *(int *)tovalue = atoi((char *)value);
  return tovalue;
}
inline void *string_to_smallint(void *value, void *tovalue) {
  //	if(*(string *)value==NULL_STRING)
  //		return NULL;
  *(short int *)tovalue = atoi((char *)value);  //???
  return tovalue;
}
inline void *string_to_ulong(void *value, void *tovalue) {
  //	if(*(string *)value==NULL_STRING)
  //		return NULL;
  *(unsigned long *)tovalue = strtoul((char *)value, NULL, 10);
  return tovalue;
}
inline void *string_to_float(void *value, void *tovalue) {
  //	if(*(string *)value==NULL_STRING)
  //		return NULL;
  *(float *)tovalue = atof((char *)value);
  return tovalue;
}
inline void *string_to_double(void *value, void *tovalue) {
  //	if(*(string *)value==NULL_STRING)
  //		return NULL;
  *(double *)tovalue = strtod((char *)value, NULL);
  return tovalue;
}
inline void *string_to_string(void *value, void *tovalue) {
  //	if(*(string *)value==NULL_STRING)
  //		return NULL;
  strcpy((char *)tovalue, (char *)value);
  return tovalue;
}
inline void *string_to_decimal(void *value, void *tovalue) {
  *(NValue *)tovalue = NValue::getDecimalValueFromString(string((char *)value));
  return tovalue;
}
inline void *string_to_boolean(void *value, void *tovalue) {
  *(bool *)tovalue = ((char *)value == NULL ? 0 : 1);
  return tovalue;
}
inline void *string_to_date(void *value, void *tovalue) {
  *(date *)tovalue = from_string(string((char *)value));
  return tovalue;
}
inline void *string_to_time(void *value, void *tovalue) {
  *(time_duration *)tovalue = duration_from_string(string((char *)value));
  return tovalue;
}

inline void *string_to_date_day(void *value, void *tovalue) {
  *(date_duration *)tovalue = date_duration(atof((char *)value));
  return tovalue;
}
inline void *string_to_date_week(void *value, void *tovalue) {
  *(weeks *)tovalue = weeks(atof((char *)value));
  return tovalue;
}
inline void *string_to_date_month(void *value, void *tovalue) {
  *(months *)tovalue = months(atof((char *)value));
  return tovalue;
}
inline void *string_to_date_year(void *value, void *tovalue) {
  *(years *)tovalue = years(atof((char *)value));
  return tovalue;
}
inline void *string_to_date_quarter(void *value, void *tovalue) {
  *(months *)tovalue = months(atof((char *)value) * 3);
  return tovalue;
}
inline void *string_to_datetime(void *value, void *tovalue) {
  *(ptime *)tovalue = time_from_string(string((char *)value));
  return tovalue;
}
/***************string****************************/
/***************unsigned long****************************/

inline void *ulong_to_ulong(void *value, void *tovalue) {
  *(unsigned long *)tovalue = *(unsigned long *)value;
  return tovalue;
}
inline void *ulong_to_float(void *value, void *tovalue) {
  *(float *)tovalue = *(unsigned long *)value;
  return tovalue;
}
inline void *ulong_to_double(void *value, void *tovalue) {
  *(double *)tovalue = *(unsigned long *)value;
  return tovalue;
}
inline void *ulong_to_decimal(void *value, void *tovalue) {
  stringstream va;
  va << *(unsigned long *)value;
  *(NValue *)tovalue = NValue::getDecimalValueFromString(va.str());
  va.clear();
  return tovalue;
}
inline void *ulong_to_boolean(void *value, void *tovalue) {
  *(bool *)tovalue = (*(unsigned long *)value == 0 ? 0 : 1);
  return tovalue;
}

/***************unsigned long****************************/

/***************smallInt****************************/
inline void *smallInt_to_smallInt(void *value, void *tovalue) {
  *(short int *)tovalue = *(short int *)value;
  return tovalue;
}
inline void *smallInt_to_int(void *value, void *tovalue) {
  *(int *)tovalue = *(short int *)value;
  return tovalue;
}
inline void *smallInt_to_ulong(void *value, void *tovalue) {
  *(unsigned long *)tovalue = *(short int *)value;
  return tovalue;
}
inline void *smallInt_to_float(void *value, void *tovalue) {
  *(float *)tovalue = *(short int *)value;
  return tovalue;
}
inline void *smallInt_to_double(void *value, void *tovalue) {
  *(double *)tovalue = *(short int *)value;
  return tovalue;
}
inline void *smallInt_to_string(void *value, void *tovalue) {
  short int tvalue = *(short int *)value;
  stringstream va;
  va << tvalue;
  strcpy((char *)tovalue, va.str().c_str());
  va.clear();
  return tovalue;
}
inline void *smallInt_to_boolean(void *value, void *tovalue) {
  *(bool *)tovalue = (*(short int *)value == 0 ? 0 : 1);
  return tovalue;
}
inline void *smallInt_to_decimal(void *value, void *tovalue) {
  stringstream va;
  va << *(short int *)value;
  *(NValue *)tovalue = NValue::getDecimalValueFromString(va.str());
  va.clear();
  return tovalue;
}
/***************smallInt****************************/

/***************float****************************/
inline void *float_to_float(void *value, void *tovalue) {
  *(float *)tovalue = *(float *)value;
  return tovalue;
}
inline void *float_to_double(void *value, void *tovalue) {
  *(double *)tovalue = *(float *)value;
  return tovalue;
}
inline void *float_to_string(void *value, void *tovalue) {
  float tvalue = *(float *)value;
  stringstream va;
  va << tvalue;
  strcpy((char *)tovalue, va.str().c_str());
  va.clear();
  return tovalue;
}
inline void *float_to_boolean(void *value, void *tovalue) {
  *(bool *)tovalue = (*(float *)value == 0 ? 0 : 1);
  return tovalue;
}
inline void *float_to_decimal(void *value, void *tovalue) {
  stringstream va;
  va << *(float *)value;
  *(NValue *)tovalue = NValue::getDecimalValueFromString(va.str());
  va.clear();
  return tovalue;
}
/***************float****************************/

/***************double****************************/
inline void *double_to_double(void *value, void *tovalue) {
  *(double *)tovalue = *(double *)value;
  return tovalue;
}
inline void *double_to_string(void *value, void *tovalue) {
  double tvalue = *(double *)value;
  stringstream va;
  va << tvalue;
  strcpy((char *)tovalue, va.str().c_str());
  va.clear();
  return tovalue;
}
inline void *double_to_boolean(void *value, void *tovalue) {
  *(bool *)tovalue = (*(double *)value == 0 ? 0 : 1);
  return tovalue;
}
inline void *double_to_decimal(void *value, void *tovalue) {
  stringstream va;
  va << *(double *)value;
  *(NValue *)tovalue = NValue::getDecimalValueFromString(va.str());
  va.clear();
  return tovalue;
}
/***************double****************************/

/***************boolean****************************/
inline void *boolean_to_smallInt(void *value, void *tovalue) {
  *(short int *)tovalue = (*(bool *)value);
  return tovalue;
}
inline void *boolean_to_int(void *value, void *tovalue) {
  *(int *)tovalue = (*(bool *)value);
  return tovalue;
}
inline void *boolean_to_float(void *value, void *tovalue) {
  *(float *)tovalue = (*(bool *)value);
  return tovalue;
}
inline void *boolean_to_double(void *value, void *tovalue) {
  *(double *)tovalue = (*(bool *)value);
  return tovalue;
}
inline void *boolean_to_boolean(void *value, void *tovalue) {
  *(bool *)tovalue = *(bool *)value;
  return tovalue;
}
inline void *boolean_to_ulong(void *value, void *tovalue) {
  *(unsigned long *)tovalue = (*(bool *)value);
  return tovalue;
}
inline void *boolean_to_decimal(void *value, void *tovalue) {
  stringstream va;
  va << *(bool *)value;
  *(NValue *)tovalue = NValue::getDecimalValueFromString(va.str());
  va.clear();
  return tovalue;
}

/***************boolean****************************/

/***************decimal****************************/
inline void *decimal_to_decimal(void *value, void *tovalue) {
  *(NValue *)tovalue = *(NValue *)value;
  return tovalue;
}
inline void *decimal_to_boolean(void *value, void *tovalue) {
  NValue tvalue = *(NValue *)value;
  *(bool *)tovalue = tvalue.op_equals(NValue::getDecimalValueFromString("0"));
  return tovalue;
}
/***************decimal****************************/

/***************date****************************/
inline void *date_to_date(void *value, void *tovalue) {
  *(date *)tovalue = *(date *)value;
  return tovalue;
}
inline void *date_to_boolean(void *value,
                             void *tovalue)  // now return true everytime
{
  *(bool *)tovalue = true;
  return tovalue;
}
inline void *date_to_string(void *value, void *tovalue) {
  strcpy((char *)tovalue, to_iso_extended_string(*(date *)value).c_str());
  return tovalue;
}
/***************date****************************/

/***************time****************************/

inline void *time_to_time(void *value, void *tovalue) {
  *(time_duration *)tovalue = *(time_duration *)value;
  return tovalue;
}
inline void *time_to_string(void *value, void *tovalue) {
  strcpy((char *)tovalue, to_simple_string(*(time_duration *)value).c_str());
  return tovalue;
}
/***************time****************************/

/***************datetime****************************/
inline void *datetime_to_datetime(void *value, void *tovalue) {
  *(ptime *)tovalue = *(ptime *)value;
  return tovalue;
}
inline void *datetime_to_string(void *value, void *tovalue) {
  strcpy((char *)tovalue, to_iso_extended_string(*(ptime *)value).c_str());
  return tovalue;
}

/***************datetime****************************/

inline void *errormsg(void *value, void *tovalue) {
  puts("!!!!!!!!!!!!!this TypeCast is not supported now!!!!!!!!!!");
  assert(false);
  return NULL;
}
inline void initialize_type_cast_functions() {
<<<<<<< HEAD
=======
  /////////////////
  TypeCast::type_cast_functions[t_int][t_int] = int_to_int;
  TypeCast::type_cast_functions[t_int][t_float] = int_to_float;
  TypeCast::type_cast_functions[t_int][t_double] = int_to_double;
  TypeCast::type_cast_functions[t_int][t_u_long] = int_to_ulong;
  TypeCast::type_cast_functions[t_int][t_decimal] = int_to_decimal;
  ///////////////////////

>>>>>>> c458aaf4
  // t_smallInt
  TypeCast::type_cast_func[t_smallInt][t_smallInt] = smallInt_to_smallInt;
  TypeCast::type_cast_func[t_smallInt][t_int] = smallInt_to_int;
  TypeCast::type_cast_func[t_smallInt][t_u_long] = smallInt_to_ulong;
  TypeCast::type_cast_func[t_smallInt][t_float] = smallInt_to_float;
  TypeCast::type_cast_func[t_smallInt][t_double] = smallInt_to_double;
  TypeCast::type_cast_func[t_smallInt][t_string] = smallInt_to_string;
  TypeCast::type_cast_func[t_smallInt][t_date] = errormsg;
  TypeCast::type_cast_func[t_smallInt][t_time] = errormsg;
  TypeCast::type_cast_func[t_smallInt][t_datetime] = errormsg;
  TypeCast::type_cast_func[t_smallInt][t_decimal] = smallInt_to_decimal;
  TypeCast::type_cast_func[t_smallInt][t_boolean] = smallInt_to_boolean;

  // t_int
  TypeCast::type_cast_func[t_int][t_smallInt] = int_to_smallint;
  TypeCast::type_cast_func[t_int][t_int] = int_to_int;
  TypeCast::type_cast_func[t_int][t_u_long] = int_to_ulong;
  TypeCast::type_cast_func[t_int][t_float] = int_to_float;
  TypeCast::type_cast_func[t_int][t_double] = int_to_double;
  TypeCast::type_cast_func[t_int][t_string] = errormsg;
  TypeCast::type_cast_func[t_int][t_date] = errormsg;
  TypeCast::type_cast_func[t_int][t_time] = errormsg;
  TypeCast::type_cast_func[t_int][t_datetime] = errormsg;
  TypeCast::type_cast_func[t_int][t_decimal] = int_to_decimal;
  TypeCast::type_cast_func[t_int][t_boolean] = int_to_boolean;

  // t_u_long
  TypeCast::type_cast_func[t_u_long][t_smallInt] = errormsg;
  TypeCast::type_cast_func[t_u_long][t_int] = errormsg;
  TypeCast::type_cast_func[t_u_long][t_u_long] = ulong_to_ulong;
  TypeCast::type_cast_func[t_u_long][t_float] = ulong_to_float;
  TypeCast::type_cast_func[t_u_long][t_double] = ulong_to_double;
  TypeCast::type_cast_func[t_u_long][t_string] = errormsg;
  TypeCast::type_cast_func[t_u_long][t_date] = errormsg;
  TypeCast::type_cast_func[t_u_long][t_time] = errormsg;
  TypeCast::type_cast_func[t_u_long][t_datetime] = errormsg;
  TypeCast::type_cast_func[t_u_long][t_decimal] = ulong_to_decimal;
  TypeCast::type_cast_func[t_u_long][t_boolean] = ulong_to_boolean;

  // t_float
  TypeCast::type_cast_func[t_float][t_smallInt] = errormsg;
  TypeCast::type_cast_func[t_float][t_int] = errormsg;
  TypeCast::type_cast_func[t_float][t_u_long] = errormsg;
  TypeCast::type_cast_func[t_float][t_float] = float_to_float;
  TypeCast::type_cast_func[t_float][t_double] = float_to_double;
  TypeCast::type_cast_func[t_float][t_string] = float_to_string;
  TypeCast::type_cast_func[t_float][t_date] = errormsg;
  TypeCast::type_cast_func[t_float][t_time] = errormsg;
  TypeCast::type_cast_func[t_float][t_datetime] = errormsg;
  TypeCast::type_cast_func[t_float][t_decimal] = float_to_decimal;
  TypeCast::type_cast_func[t_float][t_boolean] = float_to_boolean;

  // t_double
  TypeCast::type_cast_func[t_double][t_smallInt] = errormsg;
  TypeCast::type_cast_func[t_double][t_int] = errormsg;
  TypeCast::type_cast_func[t_double][t_u_long] = errormsg;
  TypeCast::type_cast_func[t_double][t_float] = errormsg;
  TypeCast::type_cast_func[t_double][t_double] = double_to_double;
  TypeCast::type_cast_func[t_double][t_string] = double_to_string;
  TypeCast::type_cast_func[t_double][t_date] = errormsg;
  TypeCast::type_cast_func[t_double][t_time] = errormsg;
  TypeCast::type_cast_func[t_double][t_datetime] = errormsg;
  TypeCast::type_cast_func[t_double][t_decimal] = double_to_decimal;
  TypeCast::type_cast_func[t_double][t_boolean] = double_to_boolean;

  // t_string
  TypeCast::type_cast_func[t_string][t_smallInt] = string_to_smallint;
  TypeCast::type_cast_func[t_string][t_int] = string_to_int;
  TypeCast::type_cast_func[t_string][t_u_long] = string_to_ulong;
  TypeCast::type_cast_func[t_string][t_float] = string_to_float;
  TypeCast::type_cast_func[t_string][t_double] = string_to_double;
  TypeCast::type_cast_func[t_string][t_string] = string_to_string;
  TypeCast::type_cast_func[t_string][t_date] = string_to_date;
  TypeCast::type_cast_func[t_string][t_time] = string_to_time;
  TypeCast::type_cast_func[t_string][t_datetime] = string_to_datetime;
  TypeCast::type_cast_func[t_string][t_decimal] = string_to_decimal;
  TypeCast::type_cast_func[t_string][t_boolean] = string_to_boolean;

  TypeCast::type_cast_func[t_string][t_date_day] = string_to_date_day;
  TypeCast::type_cast_func[t_string][t_date_week] = string_to_date_week;
  TypeCast::type_cast_func[t_string][t_date_month] = string_to_date_month;
  TypeCast::type_cast_func[t_string][t_date_year] = string_to_date_year;
  TypeCast::type_cast_func[t_string][t_date_quarter] = string_to_date_quarter;
  //

  // t_date
  TypeCast::type_cast_func[t_date][t_smallInt] = errormsg;
  TypeCast::type_cast_func[t_date][t_int] = errormsg;
  TypeCast::type_cast_func[t_date][t_u_long] = errormsg;
  TypeCast::type_cast_func[t_date][t_float] = errormsg;
  TypeCast::type_cast_func[t_date][t_double] = errormsg;
  TypeCast::type_cast_func[t_date][t_string] = date_to_string;
  TypeCast::type_cast_func[t_date][t_date] = date_to_date;
  TypeCast::type_cast_func[t_date][t_time] = errormsg;
  TypeCast::type_cast_func[t_date][t_datetime] = errormsg;
  TypeCast::type_cast_func[t_date][t_decimal] = errormsg;
  TypeCast::type_cast_func[t_date][t_boolean] = date_to_boolean;

  //

  // t_time
  TypeCast::type_cast_func[t_time][t_smallInt] = errormsg;
  TypeCast::type_cast_func[t_time][t_int] = errormsg;
  TypeCast::type_cast_func[t_time][t_u_long] = errormsg;
  TypeCast::type_cast_func[t_time][t_float] = errormsg;
  TypeCast::type_cast_func[t_time][t_double] = errormsg;
  TypeCast::type_cast_func[t_time][t_string] = time_to_string;
  TypeCast::type_cast_func[t_time][t_date] = errormsg;
  TypeCast::type_cast_func[t_time][t_time] = time_to_time;
  TypeCast::type_cast_func[t_time][t_datetime] = errormsg;
  TypeCast::type_cast_func[t_time][t_decimal] = errormsg;
  TypeCast::type_cast_func[t_time][t_boolean] = errormsg;

  //

  // t_datetime
  TypeCast::type_cast_func[t_datetime][t_smallInt] = errormsg;
  TypeCast::type_cast_func[t_datetime][t_int] = errormsg;
  TypeCast::type_cast_func[t_datetime][t_u_long] = errormsg;
  TypeCast::type_cast_func[t_datetime][t_float] = errormsg;
  TypeCast::type_cast_func[t_datetime][t_double] = errormsg;
  TypeCast::type_cast_func[t_datetime][t_string] = datetime_to_string;
  TypeCast::type_cast_func[t_datetime][t_date] = errormsg;
  TypeCast::type_cast_func[t_datetime][t_time] = errormsg;
  TypeCast::type_cast_func[t_datetime][t_datetime] = datetime_to_datetime;
  TypeCast::type_cast_func[t_datetime][t_decimal] = errormsg;
  TypeCast::type_cast_func[t_datetime][t_boolean] = errormsg;

  // t_decimal
  TypeCast::type_cast_func[t_decimal][t_smallInt] = errormsg;
  TypeCast::type_cast_func[t_decimal][t_int] = errormsg;
  TypeCast::type_cast_func[t_decimal][t_u_long] = errormsg;
  TypeCast::type_cast_func[t_decimal][t_float] = errormsg;
  TypeCast::type_cast_func[t_decimal][t_double] = errormsg;
  TypeCast::type_cast_func[t_decimal][t_string] = errormsg;
  TypeCast::type_cast_func[t_decimal][t_date] = errormsg;
  TypeCast::type_cast_func[t_decimal][t_time] = errormsg;
  TypeCast::type_cast_func[t_decimal][t_datetime] = errormsg;
  TypeCast::type_cast_func[t_decimal][t_decimal] = decimal_to_decimal;
  TypeCast::type_cast_func[t_decimal][t_boolean] = decimal_to_boolean;

  // t_boolean
  TypeCast::type_cast_func[t_boolean][t_smallInt] = boolean_to_smallInt;
  TypeCast::type_cast_func[t_boolean][t_int] = boolean_to_int;
  TypeCast::type_cast_func[t_boolean][t_u_long] = boolean_to_ulong;
  TypeCast::type_cast_func[t_boolean][t_float] = boolean_to_float;
  TypeCast::type_cast_func[t_boolean][t_double] = boolean_to_double;
  TypeCast::type_cast_func[t_boolean][t_string] = errormsg;
  TypeCast::type_cast_func[t_boolean][t_date] = errormsg;
  TypeCast::type_cast_func[t_boolean][t_time] = errormsg;
  TypeCast::type_cast_func[t_boolean][t_datetime] = errormsg;
  TypeCast::type_cast_func[t_boolean][t_decimal] = boolean_to_decimal;
  TypeCast::type_cast_func[t_boolean][t_boolean] = boolean_to_boolean;
}

#endif<|MERGE_RESOLUTION|>--- conflicted
+++ resolved
@@ -7,23 +7,20 @@
 // TODO change TypeCast warning the temporary variable
 #ifndef TYPECAST_H_
 #define TYPECAST_H_
-#ifdef DMALLOC
-#include "dmalloc.h"
-#endif
+#include <stdlib.h>
+#include <string.h>
 #include <sstream>
-#include <stdlib.h>
-#include "data_type.h"
-#include <string.h>
+#include "./data_type.h"
 #include <boost/date_time/gregorian/greg_duration.hpp>
-<<<<<<< HEAD
-=======
-typedef bool (*TypeCastFunction)(ExpressionItem &in);  //
->>>>>>> c458aaf4
+#include <boost/date_time/gregorian/gregorian.hpp>
+
+using boost::gregorian::months;
+using boost::gregorian::weeks;
+using boost::gregorian::years;
 typedef void *(*TypeCastF)(void *value, void *tovalue);
 class TypeCast {
  public:
   static TypeCastF type_cast_func[DATA_TYPE_NUMBER][DATA_TYPE_NUMBER];
-<<<<<<< HEAD
 };
 
 /***************int****************************/
@@ -32,109 +29,31 @@
   if (*(int *)value == NULL_INT)  // in order to judge the return result is
                                   // NULL,so void * is NULL will be simple
     return NULL;
-=======
-  static TypeCastFunction
-      type_cast_functions[DATA_TYPE_NUMBER][DATA_TYPE_NUMBER];  //
-};
-///////////////////////////////////
-inline bool int_to_int(ExpressionItem &in) {
-  assert(in.return_type == t_int);
-  return true;
-}
-
-inline bool int_to_float(ExpressionItem &in) {
-  assert(in.return_type == t_int);
-  float new_value = (float)in.content.data.value._int;
-  in.return_type = t_float;
-  in.content.data.value._float = new_value;
-  return true;
-}
-
-inline bool int_to_double(ExpressionItem &in) {
-  assert(in.return_type == t_int);
-  float new_value = (double)in.content.data.value._int;
-  in.return_type = t_double;
-  in.content.data.value._double = new_value;
-  return true;
-}
-
-inline bool int_to_ulong(ExpressionItem &in) {
-  assert(in.return_type == t_int);
-  const unsigned long new_value = (unsigned long)in.content.data.value._int;
-  in.return_type = t_u_long;
-  in.content.data.value._ulong = new_value;
-  return true;
-}
-
-inline bool int_to_decimal(ExpressionItem &in) {
-  assert(in.return_type == t_int);
-  stringstream va;
-  va << in.content.data.value._int;
-  in.return_type = t_decimal;
-  in._decimal = NValue::getDecimalValueFromString(va.str());
-  return true;
-}
-
-inline bool string_to_int(ExpressionItem &in) {
-  assert(in.return_type == t_string);
-  int rt = atoi(in._string.c_str());
-  in.return_type = t_int;
-  in.content.data.value._int = rt;
-  return true;
-}
-////////////////////////////
-/***************int****************************/
-
-inline void *int_to_int(void *value, void *tovalue) {
-  //    if (*(int *)value == NULL_INT)  // in order to judge the return result
-  //    is
-  //                                    // NULL,so void * is NULL will be simple
->>>>>>> c458aaf4
   *(int *)tovalue = *(int *)value;
   return tovalue;
 }
 inline void *int_to_smallint(void *value, void *tovalue) {
-<<<<<<< HEAD
   if (*(int *)value == NULL_INT) return NULL;
-=======
-  //    if (*(int *)value == NULL_INT) return NULL;
->>>>>>> c458aaf4
   *(short int *)tovalue = *(int *)value;
   return tovalue;
 }
 inline void *int_to_float(void *value, void *tovalue) {
-<<<<<<< HEAD
   if (*(int *)value == NULL_INT) return NULL;
-=======
-  //    if (*(int *)value == NULL_INT) return NULL;
->>>>>>> c458aaf4
   *(float *)tovalue = *(int *)value;
   return tovalue;
 }
 inline void *int_to_double(void *value, void *tovalue) {
-<<<<<<< HEAD
   if (*(int *)value == NULL_INT) return NULL;
-=======
-  //    if (*(int *)value == NULL_INT) return NULL;
->>>>>>> c458aaf4
   *(double *)tovalue = *(int *)value;
   return tovalue;
 }
 inline void *int_to_ulong(void *value, void *tovalue) {
-<<<<<<< HEAD
   if (*(int *)value == NULL_INT) return NULL;
-=======
-  //    if (*(int *)value == NULL_INT) return NULL;
->>>>>>> c458aaf4
   *(unsigned long *)tovalue = *(int *)value;
   return tovalue;
 }
 inline void *int_to_decimal(void *value, void *tovalue) {
-<<<<<<< HEAD
   if (*(int *)value == NULL_INT) return NULL;
-=======
-  //    if (*(int *)value == NULL_INT) return NULL;
->>>>>>> c458aaf4
   stringstream va;
   va << *(int *)value;
   *(NValue *)tovalue = NValue::getDecimalValueFromString(va.str());
@@ -150,38 +69,38 @@
 /***************string****************************/
 
 inline void *string_to_int(void *value, void *tovalue) {
-  //	if(*(string *)value==NULL_STRING)
-  //		return NULL;
+  //  if(*(string *)value==NULL_STRING)
+  //    return NULL;
   *(int *)tovalue = atoi((char *)value);
   return tovalue;
 }
 inline void *string_to_smallint(void *value, void *tovalue) {
-  //	if(*(string *)value==NULL_STRING)
-  //		return NULL;
+  //  if(*(string *)value==NULL_STRING)
+  //    return NULL;
   *(short int *)tovalue = atoi((char *)value);  //???
   return tovalue;
 }
 inline void *string_to_ulong(void *value, void *tovalue) {
-  //	if(*(string *)value==NULL_STRING)
-  //		return NULL;
+  //  if(*(string *)value==NULL_STRING)
+  //    return NULL;
   *(unsigned long *)tovalue = strtoul((char *)value, NULL, 10);
   return tovalue;
 }
 inline void *string_to_float(void *value, void *tovalue) {
-  //	if(*(string *)value==NULL_STRING)
-  //		return NULL;
+  //  if(*(string *)value==NULL_STRING)
+  //    return NULL;
   *(float *)tovalue = atof((char *)value);
   return tovalue;
 }
 inline void *string_to_double(void *value, void *tovalue) {
-  //	if(*(string *)value==NULL_STRING)
-  //		return NULL;
+  //  if(*(string *)value==NULL_STRING)
+  //    return NULL;
   *(double *)tovalue = strtod((char *)value, NULL);
   return tovalue;
 }
 inline void *string_to_string(void *value, void *tovalue) {
-  //	if(*(string *)value==NULL_STRING)
-  //		return NULL;
+  //  if(*(string *)value==NULL_STRING)
+  //    return NULL;
   strcpy((char *)tovalue, (char *)value);
   return tovalue;
 }
@@ -447,17 +366,6 @@
   return NULL;
 }
 inline void initialize_type_cast_functions() {
-<<<<<<< HEAD
-=======
-  /////////////////
-  TypeCast::type_cast_functions[t_int][t_int] = int_to_int;
-  TypeCast::type_cast_functions[t_int][t_float] = int_to_float;
-  TypeCast::type_cast_functions[t_int][t_double] = int_to_double;
-  TypeCast::type_cast_functions[t_int][t_u_long] = int_to_ulong;
-  TypeCast::type_cast_functions[t_int][t_decimal] = int_to_decimal;
-  ///////////////////////
-
->>>>>>> c458aaf4
   // t_smallInt
   TypeCast::type_cast_func[t_smallInt][t_smallInt] = smallInt_to_smallInt;
   TypeCast::type_cast_func[t_smallInt][t_int] = smallInt_to_int;
