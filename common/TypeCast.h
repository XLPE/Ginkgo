--- conflicted
+++ resolved
@@ -7,13 +7,9 @@
 
 #ifndef TYPECAST_H_
 #define TYPECAST_H_
-<<<<<<< HEAD
-
-=======
 #ifdef DMALLOC
 #include "dmalloc.h"
 #endif
->>>>>>> d34dd51c
 #include "ExpressionItem.h"
 
 #include <sstream>
