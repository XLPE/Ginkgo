--- conflicted
+++ resolved
@@ -161,13 +161,8 @@
         //  GET_TIME_SF(check_string_time);
         // VCLINE --- 20.55 - 18.0 = 2.55 s| LINE --- 27.05 - 18.82 = 8.23s
         ret = columns[i].operate->CheckSet(text_column);
-<<<<<<< HEAD
         if (rIncorrectData == ret || rInvalidNullData == ret ||
             rInvalidInsertData == ret) {  // error
-=======
-
-        if (rIncorrectData == ret || rInvalidNullData == ret) {  //  error
->>>>>>> ecf2173f
           if (kSQL == raw_data_source) {  // treated as error
             columns_validities.push_back(std::move(Validity(i, ret)));
             ELOG(ret, "Data from SQL is for column whose index is " << i);
