/*
 * Schema.h
 *
 *  Created on: Jun 7, 2013
 *      Author: wangli
 */

#ifndef SCHEMA_H_
#define SCHEMA_H_
#include <vector>
#include <assert.h>
#include <boost/archive/text_iarchive.hpp>
#include <boost/archive/text_oarchive.hpp>
#include <boost/serialization/vector.hpp>
#ifdef DMALLOC
#include "dmalloc.h"
#endif
#include "../data_type.h"


class Schema {
public:
	enum schema_type{fixed,varaible};
	Schema(const std::vector<column_type>& columns);
	Schema(const Schema& r);
	Schema(){};
	virtual ~Schema();
	virtual unsigned getTupleMaxSize()const=0;

	inline virtual unsigned getTupleActualSize(void* tuple) const=0;
	virtual void getColumnValue(unsigned index,void* src, void* desc)=0;
	inline virtual void* getColumnAddess(const unsigned& index,const void* const & column_start) const __attribute__((always_inline)) =0;
	inline virtual unsigned copyTuple(void* src, void* desc) const =0;
	unsigned getncolumns()const;
	virtual Schema* getSubSchema(std::vector<unsigned>)const=0;
	virtual Schema* duplicateSchema()const=0;
	inline const column_type& getcolumn(const unsigned index) const {
			return columns[index];
		}
	virtual schema_type getSchemaType()const=0;
	virtual void addColumn(column_type ct,unsigned size){};
	virtual void displayTuple(const void* tuple_start_address,const char* spliter="|")const;
	virtual void toValue(std::string text_tuple, void* binary_tuple, const char attr_separator){};
<<<<<<< HEAD
	inline virtual void showAccum_off(){};
=======
	bool hasSameSchema(Schema* schema);
	std::vector<column_type> columns;
>>>>>>> 6f7e48a9
protected:

private:
	friend class boost::serialization::access;
	template<class Archive>
	void serialize(Archive &ar, const unsigned int version)
	{
		ar & columns;
	}
};

#endif /* SCHEMA_H_ */<|MERGE_RESOLUTION|>--- conflicted
+++ resolved
@@ -41,12 +41,9 @@
 	virtual void addColumn(column_type ct,unsigned size){};
 	virtual void displayTuple(const void* tuple_start_address,const char* spliter="|")const;
 	virtual void toValue(std::string text_tuple, void* binary_tuple, const char attr_separator){};
-<<<<<<< HEAD
 	inline virtual void showAccum_off(){};
-=======
 	bool hasSameSchema(Schema* schema);
 	std::vector<column_type> columns;
->>>>>>> 6f7e48a9
 protected:
 
 private:
