--- conflicted
+++ resolved
@@ -40,11 +40,6 @@
   const char* res = "Unknown Error";
   if (likely(errorno <= 0 && errorno > -kErrorMaxNumber)) {
     res = kErrorMessage[-errorno];
-<<<<<<< HEAD
-//    std::cout<<res<<"----"<<std::endl;
-=======
-    //    std::cout<<res<<"----"<<std::endl;
->>>>>>> 3b3fd325
     if (unlikely(NULL == res)) {
       res = "Unknown Error";
     }
@@ -65,24 +60,6 @@
 
   /* errorno for codegen -3001 ~ -4000 */
   DefineErrorAndMessage(kTestError, "test it is error ");
-<<<<<<< HEAD
-
-  /* errorno for logical_query_plan -4001~ -5000 */
-  DefineErrorAndMessage(kUninitializedJoinPolicy,
-                        "the dedicated join police is not initialized, e.g., "
-                        "in corss join, equal join logical operator");
-  DefineErrorAndMessage(kGeneratePlanContextFailed,
-                        "generate the dataflow failed in the logical operator");
-
-  /* errorno for physical query plan -5001 ~ -6000 */
-  DefineErrorAndMessage(kGenerateSubPhyPlanFailed,
-                        "generate the sub physical plan failed");
-
-//  std::cout<<ERROR_MESSEGE[1]<<" , "<<ERROR_MESSEGE[2]<<std::endl;
-}
-}  // namespace common
-}  // namespace claims
-=======
 
   /* errorno for logical_operator -4001~ -5000 */
   DefineErrorAndMessage(kUninitializedJoinPolicy,
@@ -94,6 +71,9 @@
   /* errorno for physical query plan -5001 ~ -6000 */
   DefineErrorAndMessage(kGenerateSubPhyPlanFailed,
                         "generate the sub physical plan failed");
+  /* errorno for physical query plan -5001 ~ -6000 */
+  DefineErrorAndMessage(kGenerateSubPhyPlanFailed,
+                        "generate the sub physical plan failed");
   DefineErrorAndMessage(kNoPartitionIdScan,
                         "The partition id does not existed.");
   DefineErrorAndMessage(kCodegenFailed, "codegen failed.");
@@ -101,5 +81,4 @@
   //  std::cout<<ERROR_MESSEGE[1]<<" , "<<ERROR_MESSEGE[2]<<std::endl;
 }
 }  // namespace common
-}  // namespace claims
->>>>>>> 3b3fd325
+}  // namespace claims