--- conflicted
+++ resolved
@@ -200,7 +200,7 @@
   /* errorno for loader -2001 ~ -3000  */
   DefineErrorAndMessage(rUnbindEntireProjectionFail,
                         "failed to unbind entire projection");
-  DefineErrorAndMessage(rInvalidInsertData,"The Insert Data is Invalid");
+  DefineErrorAndMessage(rInvalidInsertData, "The Insert Data is Invalid");
   DefineErrorAndMessage(rTooLargeData, "Load Too Large Data");
   DefineErrorAndMessage(rTooSmallData, "Load Too Small Data");
   DefineErrorAndMessage(rTooLongData, "Load Too Long Data");
@@ -309,15 +309,13 @@
   DefineErrorAndMessage(rColumnNotExist, "column not exist");
   DefineErrorAndMessage(rTableillegal, "table is illegal");
   DefineErrorAndMessage(rTableNotExisted, "table not exist");
-<<<<<<< HEAD
   DefineErrorAndMessage(rNULLDropTableName,
                         "The table name in the drop table statment is NULL");
-=======
+
   DefineErrorAndMessage(rLimitParaCouldnotLessZero,
                         "limit parameter couldn't zero.");
   DefineErrorAndMessage(rLimitParaShouldNaturalNumber,
                         "limit parameter should be natural number.");
->>>>>>> ca1f2876
   //  std::cout<<ERROR_MESSEGE[1]<<" , "<<ERROR_MESSEGE[2]<<std::endl;
 }
 }  // namespace common
