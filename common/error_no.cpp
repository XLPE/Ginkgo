/*
 * Copyright [2012-2015] DaSE@ECNU
 *
 * Licensed to the Apache Software Foundation (ASF) under one or more
 * contributor license agreements.  See the NOTICE file distributed with
 * this work for additional information regarding copyright ownership.
 * The ASF licenses this file to You under the Apache License, Version 2.0
 * (the "License"); you may not use this file except in compliance with
 * the License.  You may obtain a copy of the License at
 *
 *     http://www.apache.org/licenses/LICENSE-2.0
 *
 * Unless required by applicable law or agreed to in writing, software
 * distributed under the License is distributed on an "AS IS" BASIS,
 * WITHOUT WARRANTIES OR CONDITIONS OF ANY KIND, either express or implied.
 * See the License for the specific language governing permissions and
 * limitations under the License.
 *
 * error_no.cpp
 *
 *  Created on: Aug 5, 2015
 *      Author: yukai
 *		 Email: yukai2014@gmail.com
 *
 * Description:
 *
 */

#include <string.h>
#include <iostream>
#include <string>
#include "./error_no.h"
#include "./error_define.h"
namespace claims {
namespace common {

static const char* CStrError(int errorno) {
#define likely(x) __builtin_expect(!!(x), 1)
#define unlikely(x) __builtin_expect(!!(x), 0)

  const char* res = "Unknown Error";
  if (likely(errorno <= 0 && errorno > -kErrorMaxNumber &&
             NULL != kErrorMessage[-errorno])) {
    res = kErrorMessage[-errorno];
  }
  return res;
}

ErrorInit::ErrorInit() {
  memset(kErrorMessage, 0, sizeof(kErrorMessage));
  DefineErrorAndMessage(rSuccess, "Success");

  /* errorno for common  -1 ~ -1000 */
  DefineErrorAndMessage(rTypeError, "Type error");
  DefineErrorAndMessage(rNotInit, "Not initialize");

  DefineErrorAndMessage(rInvalidArgument, "Invalid argument");
  DefineErrorAndMessage(rArrayOutOfRange, "Array index out of range");
  DefineErrorAndMessage(rServerListenError, "Failed to listen to the port");
  DefineErrorAndMessage(rInitTwice, "Initialize twice");
  DefineErrorAndMessage(rNotSupport, "Not supported feature or function");
  DefineErrorAndMessage(rIterEnd, "End of iteration");
  DefineErrorAndMessage(rIOError, "I/O error");
  DefineErrorAndMessage(rErrorFuncVersion, "Wrong PRC command version");
  DefineErrorAndMessage(rPacEetNotSent, "Can not send packet");
  DefineErrorAndMessage(rResponseTimeOut, "Timeout");
  DefineErrorAndMessage(rAllocateMemoryFailed, "No memory");
  DefineErrorAndMessage(rMemOverflow, "Memory Overflow");
  DefineErrorAndMessage(rErrSys, "System error");
  DefineErrorAndMessage(rErrUnexpected, "Oooooooooooops unexpected error");
  DefineErrorAndMessage(rSizeOverflow, "Size overflow");
  DefineErrorAndMessage(rConflictValue, "Conflict value");
  DefineErrorAndMessage(rItemNotSetted, "Item not set");
  DefineErrorAndMessage(rTryAgain, "Try again");
  DefineErrorAndMessage(rBufNotEnough, "Buffer not enough");
  DefineErrorAndMessage(rPartialFailed, "Partial failed");
  DefineErrorAndMessage(rReadNothing, "Nothing to read");
  DefineErrorAndMessage(rFileNotExist, "File not exist");
  DefineErrorAndMessage(rDiscontinuousLog, "Log entry not continuous");
  DefineErrorAndMessage(rShemaError, "Schema error");
  DefineErrorAndMessage(rDataNotServe, "Required data not served ");
  DefineErrorAndMessage(rUnEnownObj, "Unknown object");
  DefineErrorAndMessage(rNoMonitorData, "No monitor data");
  DefineErrorAndMessage(rSerializeError, "Serialize error");
  DefineErrorAndMessage(rDeserializeError, "Deserialize error");
  DefineErrorAndMessage(rAIOTimeout, "Asynchronous IO error");
  DefineErrorAndMessage(rToEenExpired, "Expired token");
  DefineErrorAndMessage(rEncryptFailed, "Encrypt");
  DefineErrorAndMessage(rDecryptFailed, "Decrypt error");
  DefineErrorAndMessage(rUserNotExist, "User not exist");
  DefineErrorAndMessage(rWrongPassword, "Incorrect password");
  DefineErrorAndMessage(rSEeyVersionError, "Incorrect skey version");
  DefineErrorAndMessage(rNotToEen, "Not a token");
  DefineErrorAndMessage(rNoPermission, "No permission");
  DefineErrorAndMessage(rCondChecEFail, "Condition check error");
  DefineErrorAndMessage(rNotRegistered, "Not registered");
  DefineErrorAndMessage(rAlreadyRegistered, "Already registered");
  DefineErrorAndMessage(rNoTableCreated, "No tables created");
  DefineErrorAndMessage(rInvalidValue, "Invalid value");
  DefineErrorAndMessage(rTCPConnError, "TCP connection error");
  DefineErrorAndMessage(rDecimalOverflow, "Decimal overflow warning");
  DefineErrorAndMessage(rDecimalError, "Decimal overflow error");
  DefineErrorAndMessage(rDecimalPrecisionError, "Decimal precision error");
  DefineErrorAndMessage(rDividByZero, "Divided by zero");
  DefineErrorAndMessage(rDividError, "Divided error");
  DefineErrorAndMessage(rEmptyRange, "Empty range");
  DefineErrorAndMessage(rLogNotSync, "Log not sync");
  DefineErrorAndMessage(rDirNotExist, "Directory not exist");
  DefineErrorAndMessage(rLogInvalid, "Invalid log");
  DefineErrorAndMessage(rInvalidData, "Invalid data");
  DefineErrorAndMessage(rAlreadyDone, "Already done");
  DefineErrorAndMessage(rCanceled, "Operation cancled");
  DefineErrorAndMessage(rLogSrcChanged, "Log source changed");
  DefineErrorAndMessage(rLogMissing, "Log missed");
  DefineErrorAndMessage(rValueOutOfRange, "Value out of range");
  DefineErrorAndMessage(rExceedMemLimit, "Exceed memory limit");
  DefineErrorAndMessage(rResultUnEnown, "Unknown result");
  DefineErrorAndMessage(rErrDataFormat, "Data format error");
  DefineErrorAndMessage(rEnqueueError, "Enqueue error");
  DefineErrorAndMessage(rQueueOverflow, "Queue overflow");
  DefineErrorAndMessage(rDeadLocE, "DeadLock");
  DefineErrorAndMessage(rPartialLog, "Incomplete log entry");
  DefineErrorAndMessage(rChecEsumError, "Data checksum error");
  DefineErrorAndMessage(rInitError, "Initialize error");
  DefineErrorAndMessage(rFatalState, "In FATAL state");
  DefineErrorAndMessage(rStopState, "In STOP state");
  DefineErrorAndMessage(rFileAlreadyExist, "File already exist");
  DefineErrorAndMessage(rUnEnownPacEet, "Unknown packet");
  DefineErrorAndMessage(rLogTooLarge, "Log too large");
  DefineErrorAndMessage(rRPCSendError, "RPC send error");
  DefineErrorAndMessage(rRPCpostError, "RPC post error");
  DefineErrorAndMessage(rConnError, "Connection error");
  DefineErrorAndMessage(rInitSQLContextError, "Init SQL context error ");
  DefineErrorAndMessage(rSysConfigTableError, "SYS_CONFIG table error");
  DefineErrorAndMessage(rInvalidConfig, "Invalid config");
  DefineErrorAndMessage(rReadConfigError, "Reading config error");
  DefineErrorAndMessage(rBadAddress, "Bad address ");
  DefineErrorAndMessage(rDuplicateColumn, "Duplicated column");

  DefineErrorAndMessage(rReadHdfsFileFail, "Read data from hdfs failed");
  DefineErrorAndMessage(rOpenHdfsFileFail, "Open hdfs file failed");
  DefineErrorAndMessage(rReadDiskFileFail, "Read data from disk failed");
  DefineErrorAndMessage(rOpenDiskFileFail, "Open disk file failed");
  DefineErrorAndMessage(rWriteDiskFileFail,
                        "failed to write data into disk file");
  DefineErrorAndMessage(rWriteHdfsFileFail,
                        "failed to write data into hdfs file");
  DefineErrorAndMessage(rLSeekDiskFileFail, "lseek a disk file failed");
  DefineErrorAndMessage(rLSeekHdfsFileFail, "failed to seek hdfs file");
  DefineErrorAndMessage(rParamInvalid, "parameter of function is invalid");
  DefineErrorAndMessage(rCloseDiskFileFail, "failed to close disk file");
  DefineErrorAndMessage(rCloseHdfsFileFail, "failed to close hdfs file");
  DefineErrorAndMessage(rFileEOF, "reached the end of file");
  DefineErrorAndMessage(rAccessDiskFileFail, "failed to access disk file");
  DefineErrorAndMessage(rAccessHdfsFileFail, "failed to access hdfs file");

  DefineErrorAndMessage(rNoMemory, "failed to allocate memory from system");
  DefineErrorAndMessage(rDataPathError, "Data path not exist");

  // schema assocated
  DefineErrorAndMessage(rEmptyAttributeName,
                        "the given attribute associated with empty name");

  /* errorno for SQL parser -1001 ~ -2000  */
  DefineErrorAndMessage(rNoTableFound, "No such table found");
  DefineErrorAndMessage(rInitSQLParserErr, "Failed to init SQL parser");
  DefineErrorAndMessage(rSQLParserErr, "SQL parser error");
  DefineErrorAndMessage(rUnEnownSysFunc, "Unknown system function");
  DefineErrorAndMessage(rErrParserMalloc, "Parser malloc error");
  DefineErrorAndMessage(rErrParserSyntax, "Syntax error");
  DefineErrorAndMessage(rErrColumnSize, "Wrong size number of columns");
  // DefineErrorAndMessage(rDuplicateColumn, "Duplicated column");
  DefineErrorAndMessage(rUnEownColumn, "Unkown column");
  DefineErrorAndMessage(rUnEownOperator, "Unkown operator");
  DefineErrorAndMessage(rIllegalID, "Illegal ID");
  DefineErrorAndMessage(rErrPosition, "Invalid position");
  DefineErrorAndMessage(rIllegalValue, "Illegal value");
  DefineErrorAndMessage(rColumnAmbiguous, "Ambiguous column");
  DefineErrorAndMessage(rSchemaUnset, "Schema unset");
  DefineErrorAndMessage(rIllegalName, "Illegal name");
  DefineErrorAndMessage(rDuplicatedTable, "Duplicated table");
  DefineErrorAndMessage(rUnEnownExpr, "Unknown expression");
  DefineErrorAndMessage(rIllegalType, "Illegal type");
  DefineErrorAndMessage(rPrimaryEeyDuplicated, "Duplicated primary key");
  DefineErrorAndMessage(rIllegalIndex, "Illegal index");
  DefineErrorAndMessage(rInvalidSchema, "Invalid schema");
  DefineErrorAndMessage(rColumnNotFound, "Column not found");
  DefineErrorAndMessage(rUserEmpty, "No user");
  // DefineErrorAndMessage(rUserNotExist, "User not exist");
  DefineErrorAndMessage(rUserIsLocEed, "User locked");
  DefineErrorAndMessage(rInvalidColumnNum, "Invalid Ccolumn number");
  DefineErrorAndMessage(rVariableUnEown, "Unknown variable");
  DefineErrorAndMessage(rUserExist, "User exists");
  DefineErrorAndMessage(rPasswordEmpty, "Empty password");
  DefineErrorAndMessage(rErrParamSize, "Wrong number of parameters");
  DefineErrorAndMessage(rDuplicatedParam, "Duplicated parameters");

  /* errorno for loader -2001 ~ -3000  */
  DefineErrorAndMessage(rUnbindEntireProjectionFail,
                        "failed to unbind entire projection");
  DefineErrorAndMessage(rTooLargeData, "Load Too Large Data");
  DefineErrorAndMessage(rTooSmallData, "Load Too Small Data");
  DefineErrorAndMessage(rTooLongData, "Load Too Long Data");
  DefineErrorAndMessage(rInterruptedData, "The Load data is interrupted");
  DefineErrorAndMessage(rIncorrectData, "The Load data format is incorrect");
  DefineErrorAndMessage(rInvalidNullData, "The null value is invalid");
  DefineErrorAndMessage(rTooFewColumn, "too few column data");
  DefineErrorAndMessage(rTooManyColumn, "too many column data");

  /* errorno for codegen -3001 ~ -4000 */
  DefineErrorAndMessage(rTestError, "test it is error ");

  /* errorno for logical_operator -4001~ -5000 */
  DefineErrorAndMessage(rUninitializedJoinPolicy,
                        "the dedicated join police is not initialized, e.g., "
                        "in corss join, equal join logical operator");
  DefineErrorAndMessage(rGeneratePlanContextFailed,
                        "generate the dataflow failed in the logical operator");

  /* errorno for physical query plan -5001 ~ -6000 */
  DefineErrorAndMessage(rGenerateSubPhyPlanFailed,
                        "generate the sub physical plan failed");
  DefineErrorAndMessage(rNoPartitionIdScan,
                        "The partition id does not existed.");
  DefineErrorAndMessage(rCodegenFailed, "codegen failed.");

  DefineErrorAndMessage(rCatalogRestoreInvild, "restore catalog failed");
  DefineErrorAndMessage(rCatalogNotFound, "catalog file is not existed");
  DefineErrorAndMessage(rNoProjection, "No Projection on this table.");
  DefineErrorAndMessage(rLimitNotStandardized, "limit not standard.");
  DefineErrorAndMessage(rLimitZero, "limit zero.");
<<<<<<< HEAD
  /*errorno for the layor of storage -6001 ~ -7000 */

  DefineErrorAndMessage(rMemoryPoolMallocFail,
                        "fail to malloc for the pool memory.");
  DefineErrorAndMessage(rNoEnoughMemory, "not enough memory!!");
  DefineErrorAndMessage(rReturnFailFindTargetChunkId,
                        "fail to find the target chunk id !");
  DefineErrorAndMessage(rUnkownStroageLevel, "current storage level: unknown!");
  DefineErrorAndMessage(rFailOpenFileInDiskChunkReaderIterator,
                        "Failed to open file");
  DefineErrorAndMessage(rFailReadOneBlockInDiskChunkReaderIterator,
                        "failed to read one block,only a little bytes ");
  DefineErrorAndMessage(rFailOpenHDFSFileInStorage, "fails to open HDFS file");
  DefineErrorAndMessage(rFailSetStartOffsetInStorage,
                        "fails to set the start offset");
  DefineErrorAndMessage(rLoadFromHdfsOpenFailed, "Fail to open file from Hdfs");
  DefineErrorAndMessage(rLoadFromDiskOpenFailed, "Fail to open file from Disk");
  DefineErrorAndMessage(rUnbindPartitionFailed, "Fail to unbinding partition");
=======
  DefineErrorAndMessage(rLimitParaCouldnotLessZero,
                        "limit parameter couldn't zero.");
  DefineErrorAndMessage(rLimitParaShouldNaturalNumber,
                        "limit parameter should be natural number.");
>>>>>>> df5b4edd

  /* errorno for stmt_handler -14001 ~ -15000*/
  DefineErrorAndMessage(rStmtHandlerCreateTableExisted,
                        "the table to be created is already existed");
  DefineErrorAndMessage(rStmtHandlerCreateTableFailed, "create table failed");
  DefineErrorAndMessage(
      rStmtHandlerCreateProjectionWithEmptyColumn,
      "Creating projection on table given with empty columns");
  DefineErrorAndMessage(rNoTalbeFound, "no table found");
  DefineErrorAndMessage(rTableAlreadyExist, "table already exist");
  DefineErrorAndMessage(rEqualJoinCondiNotMatch,
                        "equal join condition not match");
  DefineErrorAndMessage(rEqualJoinCondiInATable,
                        "equal join condition in a single talbe");
  DefineErrorAndMessage(rNoDataTypeInConst, "no actual type");
  DefineErrorAndMessage(rLeftTableIsNULLInJoin, "left table is null in join");
  DefineErrorAndMessage(rRightTableIsNULLInJoin, "right table is null in join");
  DefineErrorAndMessage(rMoreColumnsInSelectHaveALLALL,
                        "more columns in select in which has *.*");
  DefineErrorAndMessage(rColumnAllShouldNotInOtherClause,
                        "column all should not in other clause");
  DefineErrorAndMessage(rTableNotExistInTableColumnALL,
                        "table not exist in table column all");
  DefineErrorAndMessage(rHavingNotAgg,
                        "having clause exist only if has aggregation");
  DefineErrorAndMessage(rAggSelectExprHaveOtherColumn,
                        "other column except from aggregation funcs and "
                        "groupby expressions in select expressions");
  DefineErrorAndMessage(rAggCouldNotInGroupByClause,
                        "aggregation could not in group by clause");
  DefineErrorAndMessage(rAggCouldNotInWhereClause,
                        "aggregation could not in where clause");
  DefineErrorAndMessage(rAggHaveAgg, "aggregation statement have aggregation");
  DefineErrorAndMessage(rAliasConfictInSelectNode,
                        "alias conflict in one select node");
  DefineErrorAndMessage(rSelectNodeExprStrIsNULL,
                        "select node expression string is null");
  DefineErrorAndMessage(rGroupbyNodeExprStrIsNULL,
                        "group by node expression string is null");
  DefineErrorAndMessage(rAggNodeExprStrIsNULL,
                        "aggregation node expression string is null");
  DefineErrorAndMessage(rGroupByNotSupportColumn,
                        "group by not support column");
  DefineErrorAndMessage(rGroupbyListIsNULL, "group by list is null");
  DefineErrorAndMessage(rSelectClauseIsNULL, "select clause is null");
  DefineErrorAndMessage(rFromClauseIsNULL, "from clause is null");
  DefineErrorAndMessage(rUnaryArgNotExist, "Unary arg not exist");
  DefineErrorAndMessage(rColumnIsAmbiguousToExistedColumn,
                        "column already exist");
  DefineErrorAndMessage(rColumnIsAmbiguousAfterAlias,
                        "column is ambiguous after alias");
  DefineErrorAndMessage(rTabelHaveNotColumn, "column not exist in table");
  DefineErrorAndMessage(rColumnIsAmbiguous, "column is ambiguous");
  DefineErrorAndMessage(rColumnNotExist, "column not exist");
  DefineErrorAndMessage(rTableillegal, "table is illegal");
  DefineErrorAndMessage(rTableNotExisted, "table not exist");
  //  std::cout<<ERROR_MESSEGE[1]<<" , "<<ERROR_MESSEGE[2]<<std::endl;
}
}  // namespace common
}  // namespace claims<|MERGE_RESOLUTION|>--- conflicted
+++ resolved
@@ -229,7 +229,7 @@
   DefineErrorAndMessage(rNoProjection, "No Projection on this table.");
   DefineErrorAndMessage(rLimitNotStandardized, "limit not standard.");
   DefineErrorAndMessage(rLimitZero, "limit zero.");
-<<<<<<< HEAD
+
   /*errorno for the layor of storage -6001 ~ -7000 */
 
   DefineErrorAndMessage(rMemoryPoolMallocFail,
@@ -248,12 +248,6 @@
   DefineErrorAndMessage(rLoadFromHdfsOpenFailed, "Fail to open file from Hdfs");
   DefineErrorAndMessage(rLoadFromDiskOpenFailed, "Fail to open file from Disk");
   DefineErrorAndMessage(rUnbindPartitionFailed, "Fail to unbinding partition");
-=======
-  DefineErrorAndMessage(rLimitParaCouldnotLessZero,
-                        "limit parameter couldn't zero.");
-  DefineErrorAndMessage(rLimitParaShouldNaturalNumber,
-                        "limit parameter should be natural number.");
->>>>>>> df5b4edd
 
   /* errorno for stmt_handler -14001 ~ -15000*/
   DefineErrorAndMessage(rStmtHandlerCreateTableExisted,
@@ -310,6 +304,10 @@
   DefineErrorAndMessage(rColumnNotExist, "column not exist");
   DefineErrorAndMessage(rTableillegal, "table is illegal");
   DefineErrorAndMessage(rTableNotExisted, "table not exist");
+  DefineErrorAndMessage(rLimitParaCouldnotLessZero,
+                        "limit parameter couldn't zero.");
+  DefineErrorAndMessage(rLimitParaShouldNaturalNumber,
+                        "limit parameter should be natural number.");
   //  std::cout<<ERROR_MESSEGE[1]<<" , "<<ERROR_MESSEGE[2]<<std::endl;
 }
 }  // namespace common
