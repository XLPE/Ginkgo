--- conflicted
+++ resolved
@@ -31,11 +31,6 @@
 #include <string>
 #include "./error_no.h"
 #include "./error_define.h"
-<<<<<<< HEAD
-
-=======
-using namespace claims::common;
->>>>>>> fa4e0776
 namespace claims {
 namespace common {
 
@@ -81,24 +76,17 @@
   DefineErrorAndMessage(rNoTableFound, "No such table found");
   DefineErrorAndMessage(rInvalidInsertData, "data to insert is invalid");
 
-<<<<<<< HEAD
   /* errorno for loader -2001 ~ -3000  */
   DefineErrorAndMessage(rUnbindEntireProjectionFail,
                         "failed to unbind entire projection");
-=======
-  /* errorno for Loader -2001 ~ -3000 */
->>>>>>> fa4e0776
   DefineErrorAndMessage(rTooLargeData, "Load Too Large Data");
   DefineErrorAndMessage(rTooSmallData, "Load Too Small Data");
   DefineErrorAndMessage(rTooLongData, "Load Too Long Data");
   DefineErrorAndMessage(rInterruptedData, "The Load data is interrupted");
   DefineErrorAndMessage(rIncorrectData, "The Load data format is incorrect");
   DefineErrorAndMessage(rInvalidNullData, "The null value is invalid");
-<<<<<<< HEAD
   DefineErrorAndMessage(rTooFewColumn, "too few column data");
   DefineErrorAndMessage(rTooManyColumn, "too many column data");
-=======
->>>>>>> fa4e0776
 
   /* errorno for codegen -3001 ~ -4000 */
   DefineErrorAndMessage(rTestError, "test it is error ");
