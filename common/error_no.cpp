--- conflicted
+++ resolved
@@ -313,16 +313,12 @@
   DefineErrorAndMessage(rTableNotExisted, "table not exist");
   DefineErrorAndMessage(rNULLDropTableName,
                         "The table name in the drop table statment is NULL");
-<<<<<<< HEAD
-
   DefineErrorAndMessage(rLimitParaCouldnotLessZero,
                         "limit parameter couldn't zero.");
   DefineErrorAndMessage(rLimitParaShouldNaturalNumber,
                         "limit parameter should be natural number.");
-=======
   DefineErrorAndMessage(rStmtCancelled, "this stmt is cancelled");
   DefineErrorAndMessage(rUnknowStmtType, "the type of the stmt doesn't know");
->>>>>>> f5005b1e
   //  std::cout<<ERROR_MESSEGE[1]<<" , "<<ERROR_MESSEGE[2]<<std::endl;
 }
 }  // namespace common
