--- conflicted
+++ resolved
@@ -42,12 +42,6 @@
   if (likely(errorno <= 0 && errorno > -kErrorMaxNumber &&
              NULL != kErrorMessage[-errorno])) {
     res = kErrorMessage[-errorno];
-<<<<<<< HEAD
-    if (unlikely(NULL == res)) {
-      res = "Unknown Error";
-    }
-=======
->>>>>>> 2ede3755
   }
   return res;
 }
@@ -59,8 +53,8 @@
   /* errorno for common  -1 ~ -1000 */
   DefineErrorAndMessage(rTypeError, "Type error");
   DefineErrorAndMessage(rNotInit, "Not initialize");
-<<<<<<< HEAD
-  DefineErrorAndMessage(rTypeError, "Type Error");
+
+  DefineErrorAndMessage(rTypeError, "Type error");
   DefineErrorAndMessage(rNotInit, "Not initialize");
   DefineErrorAndMessage(rInvalidArgument, "Invalid argument");
   DefineErrorAndMessage(rArrayOutOfRange, "Array index out of range");
@@ -145,6 +139,25 @@
   DefineErrorAndMessage(rBadAddress, "Bad address ");
   DefineErrorAndMessage(rDuplicateColumn, "Duplicated column");
 
+  DefineErrorAndMessage(rReadHdfsFileFail, "Read data from hdfs failed");
+  DefineErrorAndMessage(rOpenHdfsFileFail, "Open hdfs file failed");
+  DefineErrorAndMessage(rReadDiskFileFail, "Read data from disk failed");
+  DefineErrorAndMessage(rOpenDiskFileFail, "Open disk file failed");
+  DefineErrorAndMessage(rWriteDiskFileFail,
+                        "failed to write data into disk file");
+  DefineErrorAndMessage(rWriteHdfsFileFail,
+                        "failed to write data into hdfs file");
+  DefineErrorAndMessage(rLSeekDiskFileFail, "lseek a disk file failed");
+  DefineErrorAndMessage(rLSeekHdfsFileFail, "failed to seek hdfs file");
+  DefineErrorAndMessage(rParamInvalid, "parameter of function is invalid");
+  DefineErrorAndMessage(rCloseDiskFileFail, "failed to close disk file");
+  DefineErrorAndMessage(rCloseHdfsFileFail, "failed to close hdfs file");
+  DefineErrorAndMessage(rFileEOF, "reached the end of file");
+  DefineErrorAndMessage(rAccessDiskFileFail, "failed to access disk file");
+  DefineErrorAndMessage(rAccessHdfsFileFail, "failed to access hdfs file");
+
+  DefineErrorAndMessage(rNoMemory, "failed to allocate memory from system");
+
   /* errorno for SQL parser -1001 ~ -2000  */
   DefineErrorAndMessage(rNoTableFound, "No such table found");
   DefineErrorAndMessage(rInitSQLParserErr, "Failed to init SQL parser");
@@ -178,30 +191,6 @@
   DefineErrorAndMessage(rPasswordEmpty, "Empty password");
   DefineErrorAndMessage(rErrParamSize, "Wrong number of parameters");
   DefineErrorAndMessage(rDuplicatedParam, "Duplicated parameters");
-=======
-  DefineErrorAndMessage(rReadHdfsFileFail, "Read data from hdfs failed");
-  DefineErrorAndMessage(rOpenHdfsFileFail, "Open hdfs file failed");
-  DefineErrorAndMessage(rReadDiskFileFail, "Read data from disk failed");
-  DefineErrorAndMessage(rOpenDiskFileFail, "Open disk file failed");
-  DefineErrorAndMessage(rWriteDiskFileFail,
-                        "failed to write data into disk file");
-  DefineErrorAndMessage(rWriteHdfsFileFail,
-                        "failed to write data into hdfs file");
-  DefineErrorAndMessage(rLSeekDiskFileFail, "lseek a disk file failed");
-  DefineErrorAndMessage(rLSeekHdfsFileFail, "failed to seek hdfs file");
-  DefineErrorAndMessage(rParamInvalid, "parameter of function is invalid");
-  DefineErrorAndMessage(rCloseDiskFileFail, "failed to close disk file");
-  DefineErrorAndMessage(rCloseHdfsFileFail, "failed to close hdfs file");
-  DefineErrorAndMessage(rFileEOF, "reached the end of file");
-  DefineErrorAndMessage(rAccessDiskFileFail, "failed to access disk file");
-  DefineErrorAndMessage(rAccessHdfsFileFail, "failed to access hdfs file");
-
-  DefineErrorAndMessage(rNoMemory, "failed to allocate memory from system");
-  DefineErrorAndMessage(rNotSupport, "not supported yet");
-
-  /* errorno for SQL parser -1001 ~ -2000  */
-  DefineErrorAndMessage(rNoTableFound, "No such table found");
-  DefineErrorAndMessage(rInvalidInsertData, "data to insert is invalid");
 
   /* errorno for loader -2001 ~ -3000  */
   DefineErrorAndMessage(rUnbindEntireProjectionFail,
@@ -214,7 +203,6 @@
   DefineErrorAndMessage(rInvalidNullData, "The null value is invalid");
   DefineErrorAndMessage(rTooFewColumn, "too few column data");
   DefineErrorAndMessage(rTooManyColumn, "too many column data");
->>>>>>> 2ede3755
 
   /* errorno for codegen -3001 ~ -4000 */
   DefineErrorAndMessage(rTestError, "test it is error ");
@@ -232,12 +220,10 @@
   DefineErrorAndMessage(rNoPartitionIdScan,
                         "The partition id does not existed.");
   DefineErrorAndMessage(rCodegenFailed, "codegen failed.");
-<<<<<<< HEAD
-=======
 
   DefineErrorAndMessage(rCatalogRestoreInvild, "restore catalog failed");
   DefineErrorAndMessage(rCatalogNotFound, "catalog file is not existed");
->>>>>>> 2ede3755
+  DefineErrorAndMessage(rNoProjection, "No Projection on this table.");
 
   //  std::cout<<ERROR_MESSEGE[1]<<" , "<<ERROR_MESSEGE[2]<<std::endl;
 }
