--- conflicted
+++ resolved
@@ -5,12 +5,8 @@
  *      Author: wangli
  */
 #include "Logging.h"
-<<<<<<< HEAD
-#ifndef CLAIMS_QUEIT //If defined, all the output information is binded.
-=======
 #define CLAIMS_QUEIT
 #ifdef CLAIMS_QUEIT //If defined, all the output information is binded.
->>>>>>> 351722a1
 //#define DEBUG_Config
 //#define DEBUG_ExpanderTracker
 //#define DEBUG_BlockStreamExpander
@@ -377,15 +373,9 @@
 }
 
 
-<<<<<<< HEAD
 void ClientListenerLogging::log(const char* format,...){
 #ifdef DEBUG_ClientLinsener
 	printf("[ClientListener]: ");
-=======
-void ClientLogging::log(const char* format,...){
-#ifdef DEBUG_Client
-	printf("Info[Client]: ");
->>>>>>> 351722a1
 	va_list arg;
 	va_start (arg, format);
 	vprintf(format,arg);
