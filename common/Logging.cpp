--- conflicted
+++ resolved
@@ -5,9 +5,6 @@
  *      Author: wangli
  */
 #include "./Logging.h"
-<<<<<<< HEAD
-
-#include <string.h>
 #include <iostream>
 #include "log/logging.h"
 
@@ -15,20 +12,7 @@
 #define unlikely(x) __builtin_expect(!!(x), 0)
 
 //#define CLAIMS_QUEIT
-
 //#ifndef CLAIMS_QUEIT  // If defined, all the output information is binded.
-#define DEBUG_QueryOptimization
-#define DEBUG_StorageManager
-=======
-#include <iostream>
-#include "log/logging.h"
-
-#define   likely(x)        __builtin_expect(!!(x), 1)
-#define   unlikely(x)      __builtin_expect(!!(x), 0)
-
-//#define CLAIMS_QUEIT
-//#ifndef CLAIMS_QUEIT  // If defined, all the output information is binded.
->>>>>>> 6391bec4
 #define DEBUG_Config
 #define DEBUG_ExpanderTracker
 #define DEBUG_BlockStreamExpander
@@ -72,7 +56,6 @@
 
 void RawLog(const char* where, const char* format, va_list args) {
   const int message_max_length = 1000;  // set initial message length
-<<<<<<< HEAD
   char p[message_max_length];
   memset(p, 0, message_max_length * sizeof(char));
 
@@ -84,28 +67,14 @@
     // if it worked, output the message
     //    std::cout<<where<<p<<std::endl;
     LOG(INFO) << where << p << std::endl;
-=======
-  static char p[message_max_length];
-
-  int real_length = vsnprintf(p, message_max_length, format, args);
-
-  // if it worked, output the message
-  if (likely(real_length < message_max_length)) {
-    LOG(INFO) << where << p << std::endl;
   } else if (real_length < 0) {  // check error code and output
     std::cerr << "vsnprintf error. " << strerror(errno) << std::endl;
->>>>>>> 6391bec4
   } else {  // try again with more space
     int new_message_length = real_length + 1;
     char* temp = new char[new_message_length];
     if (temp == NULL) {
-<<<<<<< HEAD
       LOG(ERROR) << "new " << new_message_length << " bytes failed."
                  << strerror(errno) << std::endl;
-=======
-      std::cerr << "new " << new_message_length << " bytes failed."
-          << strerror(errno) << std::endl;
->>>>>>> 6391bec4
       return;
     }
     // if enough space got, do it again
@@ -115,20 +84,6 @@
   }
 }
 
-<<<<<<< HEAD
-void RawElog(const char* where, const char* format, va_list args) {
-  const int message_max_length = 1000;  // set initial message length
-  char p[message_max_length];
-
-  int real_length = vsnprintf(p, message_max_length, format, args);
-
-  if (unlikely(real_length < 0)) {  // check error code and output
-    LOG(ERROR) << "vsnprintf error. " << strerror(errno) << std::endl;
-  } else if (likely(real_length < message_max_length)) {
-    // if it worked, output the message
-    LOG(ERROR) << where << p << std::endl;
-=======
-
 void RawElog(const char* where, const char* format, va_list args) {
   const int message_max_length = 1000;  // set initial message length
   static char p[message_max_length];
@@ -139,18 +94,12 @@
     LOG(ERROR) << where << p << std::endl;
   } else if (real_length < 0) {  // check error code and output
     std::cerr << "vsnprintf error. " << strerror(errno) << std::endl;
->>>>>>> 6391bec4
   } else {  // try again with more space
     int new_message_length = real_length + 1;
     char* temp = new char[new_message_length];
     if (temp == NULL) {
-<<<<<<< HEAD
       LOG(ERROR) << "new " << new_message_length << " bytes failed."
                  << strerror(errno) << std::endl;
-=======
-      std::cerr << "new " << new_message_length << " bytes failed."
-          << strerror(errno) << std::endl;
->>>>>>> 6391bec4
       return;
     }
     // if enough space got, do it again
