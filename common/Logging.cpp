/*
 * Logging.cpp
 *
 *  Created on: Sep 26, 2013
 *      Author: wangli
 */
#include "./Logging.h"
#include <iostream>
#include "log/logging.h"

#define likely(x) __builtin_expect(!!(x), 1)
#define unlikely(x) __builtin_expect(!!(x), 0)

//#define CLAIMS_QUEIT
//#ifndef CLAIMS_QUEIT  // If defined, all the output information is binded.
#define DEBUG_Config
#define DEBUG_ExpanderTracker
#define DEBUG_BlockStreamExpander
#define DEBUG_BlockStreamJoin
#define DEBUG_PerformanceTop
#define DEBUG_Coordinator
#define DEBUG_Environment
#define DEBUG_AdaptiveEndPoint
#define DEBUG_ExchangeIteratorLowerWithWideDependency
#define DEBUG_ExchangeIteratorWithWideDependency
#define DEBUG_ExchangeIteratorEager
#define DEBUG_ExchangeIteratorEagerLower

#define DEBUG_ExchangeRegister
#define DEBUG_ExchangeTracker

#define DEBUG_PortManager
#define DEBUG_IteratorExecutorSlave
#define DEBUG_IteratorExecutorMaster

#define DEBUG_Client
#define DEBUG_ClientLinsener

#define DEBUG_ExchangeIteratorEager
#define DEBUG_ExchangeIteratorSenderMaterialized
#define DEBUG_ExpandableBlockStreamExchangeMaterialized
#define DEBUG_BlockStreamExchangeLowerBase
#define DEBUG_ExpandableBlockStreamExchangeLM

#define DEBUG_ResourceManagerMaster
#define DEBUG_ResourceManagerSlave
#define DEBUG_Catalog
#define DEBUG_BufferManager

#define DEBUG_ASTParser

#define DEBUG_ThreadPool
#define SQL_Parser

//#endif  //CLAIMS_QUEIT

void RawLog(const char* where, const char* format, va_list args) {
  const int message_max_length = 1000;  // set initial message length
<<<<<<< HEAD
  static char p[message_max_length];

  int real_length = vsnprintf(p, message_max_length, format, args);

  // if it worked, output the message
  if (likely(real_length < message_max_length)) {
=======
  char p[message_max_length];
  memset(p, 0, message_max_length * sizeof(char));

  int real_length = vsnprintf(p, message_max_length, format, args);

  if (unlikely(real_length < 0)) {  // check error code and output
    LOG(ERROR) << "vsnprintf error. " << strerror(errno) << std::endl;
  } else if (likely(real_length < message_max_length)) {
    // if it worked, output the message
    //    std::cout<<where<<p<<std::endl;
>>>>>>> 3b3fd325
    LOG(INFO) << where << p << std::endl;
  } else if (real_length < 0) {  // check error code and output
    std::cerr << "vsnprintf error. " << strerror(errno) << std::endl;
  } else {  // try again with more space
    int new_message_length = real_length + 1;
    char* temp = new char[new_message_length];
    if (temp == NULL) {
<<<<<<< HEAD
      std::cerr << "new " << new_message_length << " bytes failed."
          << strerror(errno) << std::endl;
=======
      LOG(ERROR) << "new " << new_message_length << " bytes failed."
                 << strerror(errno) << std::endl;
>>>>>>> 3b3fd325
      return;
    }
    // if enough space got, do it again
    real_length = vsnprintf(temp, new_message_length, format, args);
    LOG(INFO) << where << temp << std::endl;
    delete[] temp;
  }
}

void RawElog(const char* where, const char* format, va_list args) {
  const int message_max_length = 1000;  // set initial message length
  static char p[message_max_length];

  int real_length = vsnprintf(p, message_max_length, format, args);
  // if it worked, output the message
  if (likely(real_length < message_max_length)) {
    LOG(ERROR) << where << p << std::endl;
  } else if (real_length < 0) {  // check error code and output
    std::cerr << "vsnprintf error. " << strerror(errno) << std::endl;
  } else {  // try again with more space
    int new_message_length = real_length + 1;
    char* temp = new char[new_message_length];
    if (temp == NULL) {
<<<<<<< HEAD
      std::cerr << "new " << new_message_length << " bytes failed."
          << strerror(errno) << std::endl;
=======
      LOG(ERROR) << "new " << new_message_length << " bytes failed."
                 << strerror(errno) << std::endl;
>>>>>>> 3b3fd325
      return;
    }
    // if enough space got, do it again
    real_length = vsnprintf(temp, new_message_length, format, args);
    LOG(ERROR) << where << temp << std::endl;
    delete[] temp;
  }
}

void IteratorExecutorMasterLogging::log(const char* format, ...) {
#ifdef DEBUG_IteratorExecutorMaster
  va_list arg;
  va_start(arg, format);
  RawLog("[IteratorExecutorMaster]: ", format, arg);
  va_end(arg);
#endif
}
void IteratorExecutorMasterLogging::elog(const char* format, ...) {
  va_list arg;
  va_start(arg, format);
  RawElog("[IteratorExecutorMaster]: ", format, arg);
  va_end(arg);
}

void IteratorExecutorSlaveLogging::log(const char* format, ...) {
#ifdef DEBUG_IteratorExecutorSlave
  va_list arg;
  va_start(arg, format);
  RawLog("[IteratorExecutorSlave]: ", format, arg);
  va_end(arg);
#endif
}
void IteratorExecutorSlaveLogging::elog(const char* format, ...) {
  va_list arg;
  va_start(arg, format);
  RawElog("[IteratorExecutorSlave]: ", format, arg);
  va_end(arg);
}

void EnvironmentLogging::log(const char* format, ...) {
#ifdef DEBUG_Environment
  va_list arg;
  va_start(arg, format);
  RawLog("[Environment]: ", format, arg);
  va_end(arg);
#endif
}
void EnvironmentLogging::elog(const char* format, ...) {
  va_list arg;
  va_start(arg, format);
  RawElog("[Environment]: ", format, arg);
  va_end(arg);
}

void AdaptiveEndPointLogging::log(const char* format, ...) {
#ifdef DEBUG_AdaptiveEndPoint
  va_list arg;
  va_start(arg, format);
  RawLog("[AdaptiveEndPoint]: ", format, arg);
  va_end(arg);
#endif
}
void AdaptiveEndPointLogging::elog(const char* format, ...) {
  va_list arg;
  va_start(arg, format);
  RawElog("[AdaptiveEndPoint]: ", format, arg);
  va_end(arg);
}

void CoordinatorLogging::log(const char* format, ...) {
#ifdef DEBUG_Coordinator
  va_list arg;
  va_start(arg, format);
  RawLog("[Coordinator]: ", format, arg);
  va_end(arg);
#endif
}
void CoordinatorLogging::elog(const char* format, ...) {
  va_list arg;
  va_start(arg, format);
  RawElog("[Coordinator]: ", format, arg);
  va_end(arg);
}

void ExchangeTrackerLogging::log(const char* format, ...) {
#ifdef DEBUG_ExchangeTracker
  va_list arg;
  va_start(arg, format);
  RawLog("[ExchangeTracker]: ", format, arg);
  va_end(arg);
#endif
}
void ExchangeTrackerLogging::elog(const char* format, ...) {
  va_list arg;
  va_start(arg, format);
  RawElog("[ExchangeTracker]: ", format, arg);
  va_end(arg);
}

void ExpanderTrackerLogging::log(const char* format, ...) {
#ifdef DEBUG_ExpanderTracker
  va_list arg;
  va_start(arg, format);
  RawLog("[ExpanderTracker]: ", format, arg);
  va_end(arg);
#endif
}
void ExpanderTrackerLogging::elog(const char* format, ...) {
  va_list arg;
  va_start(arg, format);
  RawElog("[ExpanderTracker]: ", format, arg);
  va_end(arg);
}

void ExchangeIteratorEagerLogging::log(const char* format, ...) {
#ifdef DEBUG_ExchangeIteratorEager
  va_list arg;
  va_start(arg, format);
  RawLog("[ExchangeEagerUpper]: ", format, arg);
  va_end(arg);
#endif
}
void ExchangeIteratorEagerLogging::elog(const char* format, ...) {
  va_list arg;
  va_start(arg, format);
  RawElog("[ExchangeEagerUpper]: ", format, arg);
  va_end(arg);
}

void ExchangeIteratorEagerLowerLogging::log(const char* format, ...) {
#ifdef DEBUG_ExchangeIteratorEager
  va_list arg;
  va_start(arg, format);
  RawLog("[ExchangeEagerLower]: ", format, arg);
  va_end(arg);
#endif
}
void ExchangeIteratorEagerLowerLogging::elog(const char* format, ...) {
  va_list arg;
  va_start(arg, format);
  RawElog("[ExchangeEagerLower]: ", format, arg);
  va_end(arg);
}

void ExchangeIteratorSenderMaterialized::log(const char* format, ...) {
#ifdef DEBUG_ExchangeIteratorSenderMaterialized
  va_list arg;
  va_start(arg, format);
  RawLog("[ExchangeEagerLowerMaterialized]: ", format, arg);
  va_end(arg);
#endif
}
void ExchangeIteratorSenderMaterialized::elog(const char* format, ...) {
  va_list arg;
  va_start(arg, format);
  RawElog("[ExchangeEagerLowerMaterialized]: ", format, arg);
  va_end(arg);
}

void CatalogLogging::log(const char* format, ...) {
#ifdef DEBUG_Catalog
  va_list arg;
  va_start(arg, format);
  RawLog("[Catalog]: ", format, arg);
  va_end(arg);
#endif
}
void CatalogLogging::elog(const char* format, ...) {
  va_list arg;
  va_start(arg, format);
  RawElog("[Catalog]: ", format, arg);
  va_end(arg);
}

void ResourceManagerMasterLogging::log(const char* format, ...) {
#ifdef DEBUG_ResourceManagerMaster
  va_list arg;
  va_start(arg, format);
  RawLog("[ResourceManagerMaster]: ", format, arg);
  va_end(arg);
#endif
}
void ResourceManagerMasterLogging::elog(const char* format, ...) {
  va_list arg;
  va_start(arg, format);
  RawElog("[ResourceManagerMaster]: ", format, arg);
  va_end(arg);
}

void ResourceManagerSlaveLogging::log(const char* format, ...) {
#ifdef DEBUG_ResourceManagerSlave
  va_list arg;
  va_start(arg, format);
  RawLog("[ResourceManagerSlave]: ", format, arg);
  va_end(arg);
#endif
}
void ResourceManagerSlaveLogging::elog(const char* format, ...) {
  va_list arg;
  va_start(arg, format);
  RawElog("[ResourceManagerSlave]: ", format, arg);
  va_end(arg);
}

void StorageManagerLogging::log(const char* format, ...) {
#ifdef DEBUG_StorageManager
  va_list arg;
  va_start(arg, format);
  RawLog("[StorageManager]: ", format, arg);
  va_end(arg);
#endif
}
void StorageManagerLogging::elog(const char* format, ...) {
  va_list arg;
  va_start(arg, format);
  RawElog("[StorageManager]: ", format, arg);
  va_end(arg);
}
void StorageManagerMasterLogging::log(const char* format, ...) {
#ifdef DEBUG_StorageManager
  va_list arg;
  va_start(arg, format);
  RawLog("[StorageManagerMaster]: ", format, arg);
  va_end(arg);
#endif
}
void StorageManagerMasterLogging::elog(const char* format, ...) {
  va_list arg;
  va_start(arg, format);
  RawElog("[StorageManagerMaster]: ", format, arg);
  va_end(arg);
}

void BufferManagerLogging::log(const char* format, ...) {
#ifdef DEBUG_BufferManager
  va_list arg;
  va_start(arg, format);
  RawLog("[BufferManager]: ", format, arg);
  va_end(arg);
#endif
}
void BufferManagerLogging::elog(const char* format, ...) {
  va_list arg;
  va_start(arg, format);
  RawElog("[BufferManager]: ", format, arg);
  va_end(arg);
}

void ASTParserLogging::log(const char* format, ...) {
#ifdef DEBUG_ASTParser
  va_list arg;
  va_start(arg, format);
  RawLog("[ASTParser]: ", format, arg);
  va_end(arg);
#endif
}
void ASTParserLogging::elog(const char* format, ...) {
  va_list arg;
  va_start(arg, format);
  RawElog("[ASTParser]: ", format, arg);
  va_end(arg);
}

void ClientListenerLogging::log(const char* format, ...) {
#ifdef DEBUG_ClientLinsener
  va_list arg;
  va_start(arg, format);
  RawLog("[ClientListener]: ", format, arg);
  va_end(arg);
#endif
}
void ClientListenerLogging::elog(const char* format, ...) {
  va_list arg;
  va_start(arg, format);
  RawElog("[ClientListener]: ", format, arg);
  va_end(arg);
}

void BlockStreamExpanderLogging::log(const char* format, ...) {
#ifdef DEBUG_BlockStreamExpander
  va_list arg;
  va_start(arg, format);
  RawLog("[BlockStreamExpander]: ", format, arg);
  va_end(arg);
#endif
}
void BlockStreamExpanderLogging::elog(const char* format, ...) {
  va_list arg;
  va_start(arg, format);
  RawElog("[BlockStreamExpander]: ", format, arg);
  va_end(arg);
}
void PerformanceTopLogging::log(const char* format, ...) {
#ifdef DEBUG_PerformanceTop
  va_list arg;
  va_start(arg, format);
  RawLog("[PerformanceTop]: ", format, arg);
  va_end(arg);
#endif
}
void PerformanceTopLogging::elog(const char* format, ...) {
  va_list arg;
  va_start(arg, format);
  RawElog("[PerformanceTop]: ", format, arg);
  va_end(arg);
}
void QueryOptimizationLogging::log(const char* format, ...) {
#ifdef DEBUG_QueryOptimization
  va_list arg;
  va_start(arg, format);
  RawLog("[QueryOptimization]: ", format, arg);
  va_end(arg);
#endif
}
void QueryOptimizationLogging::elog(const char* format, ...) {
  va_list arg;
  va_start(arg, format);
  RawElog("[QueryOptimization]: ", format, arg);
  va_end(arg);
}

void BlockStreamJoinLogging::log(const char* format, ...) {
#ifdef DEBUG_BlockStreamJoin
  va_list arg;
  va_start(arg, format);
  RawLog("[BlockStreamJoin]: ", format, arg);
  va_end(arg);
#endif
}

void BlockStreamJoinLogging::elog(const char* format, ...) {
  va_list arg;
  va_start(arg, format);
  RawElog("[BlockStreamJoin]:", format, arg);
  va_end(arg);
}

void SQLParse_log(const char* format, ...) {
#ifdef SQL_Parser
  va_list arg;
  va_start(arg, format);
  RawLog("[SQLParse]:", format, arg);
  va_end(arg);
#endif
}

void SQLParse_elog(const char* format, ...) {
  va_list arg;
  va_start(arg, format);
  RawLog("[SQLParse]: ", format, arg);
  va_end(arg);
}

void ClientLogging::log(const char* format, ...) {
#ifdef DEBUG_Client
  va_list arg;
  va_start(arg, format);
  RawLog("[Client]: ", format, arg);
  va_end(arg);
#endif
}

void ClientLogging::elog(const char* format, ...) {
  va_list arg;
  va_start(arg, format);
  RawElog("[Client]: ", format, arg);
  va_end(arg);
}

void ThreadPoolLogging::log(const char* format, ...) {
#ifdef DEBUG_ThreadPool
  va_list arg;
  va_start(arg, format);
  RawLog("[ThreadPool]: ", format, arg);
  va_end(arg);
#endif
}

void ThreadPoolLogging::elog(const char* format, ...) {
  va_list arg;
  va_start(arg, format);
  RawElog("[ThreadPool]: ", format, arg);
  va_end(arg);
}<|MERGE_RESOLUTION|>--- conflicted
+++ resolved
@@ -56,14 +56,6 @@
 
 void RawLog(const char* where, const char* format, va_list args) {
   const int message_max_length = 1000;  // set initial message length
-<<<<<<< HEAD
-  static char p[message_max_length];
-
-  int real_length = vsnprintf(p, message_max_length, format, args);
-
-  // if it worked, output the message
-  if (likely(real_length < message_max_length)) {
-=======
   char p[message_max_length];
   memset(p, 0, message_max_length * sizeof(char));
 
@@ -74,7 +66,6 @@
   } else if (likely(real_length < message_max_length)) {
     // if it worked, output the message
     //    std::cout<<where<<p<<std::endl;
->>>>>>> 3b3fd325
     LOG(INFO) << where << p << std::endl;
   } else if (real_length < 0) {  // check error code and output
     std::cerr << "vsnprintf error. " << strerror(errno) << std::endl;
@@ -82,13 +73,8 @@
     int new_message_length = real_length + 1;
     char* temp = new char[new_message_length];
     if (temp == NULL) {
-<<<<<<< HEAD
-      std::cerr << "new " << new_message_length << " bytes failed."
-          << strerror(errno) << std::endl;
-=======
       LOG(ERROR) << "new " << new_message_length << " bytes failed."
                  << strerror(errno) << std::endl;
->>>>>>> 3b3fd325
       return;
     }
     // if enough space got, do it again
@@ -112,13 +98,8 @@
     int new_message_length = real_length + 1;
     char* temp = new char[new_message_length];
     if (temp == NULL) {
-<<<<<<< HEAD
-      std::cerr << "new " << new_message_length << " bytes failed."
-          << strerror(errno) << std::endl;
-=======
       LOG(ERROR) << "new " << new_message_length << " bytes failed."
                  << strerror(errno) << std::endl;
->>>>>>> 3b3fd325
       return;
     }
     // if enough space got, do it again
