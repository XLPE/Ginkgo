--- conflicted
+++ resolved
@@ -10,56 +10,11 @@
 #include <iostream>
 #include "log/logging.h"
 
-#define   likely(x)        __builtin_expect(!!(x), 1)
-#define   unlikely(x)      __builtin_expect(!!(x), 0)
+#define likely(x) __builtin_expect(!!(x), 1)
+#define unlikely(x) __builtin_expect(!!(x), 0)
 
 //#define CLAIMS_QUEIT
-<<<<<<< HEAD
-//#ifndef CLAIMS_QUEIT //If defined, all the output information is binded.
-//#define DEBUG_Config
-//#define DEBUG_ExpanderTracker
-//#define DEBUG_BlockStreamExpander
-//#define DEBUG_BlockStreamJoin
-//#define DEBUG_PerformanceTop
-//#define DEBUG_Coordinator
-//#define DEBUG_Environment
-//#define DEBUG_AdaptiveEndPoint
-//#define DEBUG_ExchangeIteratorLowerWithWideDependency
-//#define DEBUG_ExchangeIteratorWithWideDependency
-//#define DEBUG_ExchangeIteratorEager
-//#define DEBUG_ExchangeIteratorEagerLower
-
-
-//#define DEBUG_ExchangeRegister
-//#define DEBUG_ExchangeTracker
-//
-//#define DEBUG_PortManager
-//#define DEBUG_IteratorExecutorSlave
-//#define DEBUG_IteratorExecutorMaster
-//
-
-//#define DEBUG_Client
-//#define DEBUG_ClientLinsener
-
-
-//#define DEBUG_ExchangeIteratorEager
-//#define DEBUG_ExchangeIteratorSenderMaterialized
-//#define DEBUG_ExpandableBlockStreamExchangeMaterialized
-//#define DEBUG_BlockStreamExchangeLowerBase
-//#define DEBUG_ExpandableBlockStreamExchangeLM
-
-//#define DEBUG_ResourceManagerMaster
-//#define DEBUG_ResourceManagerSlave
-//#define DEBUG_Catalog
-//#define DEBUG_BufferManager
-
-//#define DEBUG_ASTParser
-//#define DEBUG_ThreadPool
-#define SQL_Parser
-
-//#endif  //CLAIMS_QUEIT
-void IteratorExecutorMasterLogging::log(const char* format,...){
-=======
+
 //#ifndef CLAIMS_QUEIT  // If defined, all the output information is binded.
 #define DEBUG_QueryOptimization
 #define DEBUG_StorageManager
@@ -104,11 +59,10 @@
 
 //#endif  //CLAIMS_QUEIT
 
-
 void RawLog(const char* where, const char* format, va_list args) {
   const int message_max_length = 1000;  // set initial message length
   char p[message_max_length];
-  memset(p, 0, message_max_length*sizeof(char));
+  memset(p, 0, message_max_length * sizeof(char));
 
   int real_length = vsnprintf(p, message_max_length, format, args);
 
@@ -116,14 +70,14 @@
     LOG(ERROR) << "vsnprintf error. " << strerror(errno) << std::endl;
   } else if (likely(real_length < message_max_length)) {
     // if it worked, output the message
-//    std::cout<<where<<p<<std::endl;
+    //    std::cout<<where<<p<<std::endl;
     LOG(INFO) << where << p << std::endl;
   } else {  // try again with more space
     int new_message_length = real_length + 1;
     char* temp = new char[new_message_length];
     if (temp == NULL) {
       LOG(ERROR) << "new " << new_message_length << " bytes failed."
-          << strerror(errno) << std::endl;
+                 << strerror(errno) << std::endl;
       return;
     }
     // if enough space got, do it again
@@ -132,7 +86,6 @@
     delete[] temp;
   }
 }
-
 
 void RawElog(const char* where, const char* format, va_list args) {
   const int message_max_length = 1000;  // set initial message length
@@ -150,7 +103,7 @@
     char* temp = new char[new_message_length];
     if (temp == NULL) {
       LOG(ERROR) << "new " << new_message_length << " bytes failed."
-          << strerror(errno) << std::endl;
+                 << strerror(errno) << std::endl;
       return;
     }
     // if enough space got, do it again
@@ -161,7 +114,6 @@
 }
 
 void IteratorExecutorMasterLogging::log(const char* format, ...) {
->>>>>>> 9f725748
 #ifdef DEBUG_IteratorExecutorMaster
   va_list arg;
   va_start(arg, format);
