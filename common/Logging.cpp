--- conflicted
+++ resolved
@@ -5,18 +5,14 @@
  *      Author: wangli
  */
 #include "./Logging.h"
+#include <iostream>
 #include "log/logging.h"
-#include <iostream>
 
 #define   likely(x)        __builtin_expect(!!(x), 1)
 #define   unlikely(x)      __builtin_expect(!!(x), 0)
 
 //#define CLAIMS_QUEIT
-<<<<<<< HEAD
 //#ifndef CLAIMS_QUEIT  // If defined, all the output information is binded.
-=======
-//#ifndef CLAIMS_QUEIT //If defined, all the output information is binded.
->>>>>>> 1b12ecb9
 //#define DEBUG_Config
 //#define DEBUG_ExpanderTracker
 //#define DEBUG_BlockStreamExpander
@@ -57,8 +53,6 @@
 #define SQL_Parser
 
 //#endif  //CLAIMS_QUEIT
-<<<<<<< HEAD
-
 
 void RawLog(const char* where, const char* format, va_list args) {
   const int message_max_length = 1000;  // set initial message length
@@ -113,9 +107,6 @@
 }
 
 void IteratorExecutorMasterLogging::log(const char* format, ...) {
-=======
-void IteratorExecutorMasterLogging::log(const char* format,...){
->>>>>>> 1b12ecb9
 #ifdef DEBUG_IteratorExecutorMaster
   printf("IteratorExecutorMaster: ");
   va_list arg;
