--- conflicted
+++ resolved
@@ -36,11 +36,7 @@
 	TimeOutReceiver.cpp 		TimeOutReceiver.h \
 	TypeCast.cpp 		TypeCast.h \
 	TypePromotionMap.cpp 		TypePromotionMap.h \
-<<<<<<< HEAD
-	data_type.h 		 \
-=======
 	data_type.h 		data_type.cpp functions.h \
->>>>>>> c458aaf4
 	hash.cpp 			hash.h \
 	hashtable.cpp 		hashtable.h \
 	ids.cpp 			ids.h \
@@ -48,11 +44,5 @@
 	error_no.h			error_no.cpp \
 	memory.h
 
-<<<<<<< HEAD
-
-SUBDIRS = Block log Schema types Expression expression serialization 
-DIST_SUBDIRS = Block log Schema types Expression expression serialization
-=======
-SUBDIRS = Block file_handle log Schema types Expression serialization
-DIST_SUBDIRS = Block file_handle log Schema types Expression serialization
->>>>>>> c458aaf4
+SUBDIRS = Block file_handle log Schema types Expression expression serialization
+DIST_SUBDIRS = Block file_handle log Schema types Expression expression serialization