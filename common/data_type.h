--- conflicted
+++ resolved
@@ -18,12 +18,9 @@
 #include <boost/date_time/posix_time/posix_time.hpp>
 #include <boost/archive/text_iarchive.hpp>
 #include <boost/archive/text_oarchive.hpp>
-<<<<<<< HEAD
 #include <limits.h>
 #include <float.h>
-=======
 #include "hash.h"
->>>>>>> 426eb286
 
 using namespace boost::gregorian;
 using namespace boost::posix_time;
@@ -730,15 +727,10 @@
 	};
 	inline std::string toString(void* value)
 	{
-<<<<<<< HEAD
 		if (this->nullable == true && (*(date*)value).is_neg_infinity() == true)
 			return "NULL";
 		else
 			return to_iso_extended_string(*(date*)value);
-=======
-		std::string s=to_simple_string(*(date*)value);
-		return s;
->>>>>>> 426eb286
 	};
 	void toValue(void* target, const char* string){
 		if (string == NULL && this->nullable == true)
@@ -1251,30 +1243,18 @@
 	};
 	inline std::string toString( void* value)
 	{
-<<<<<<< HEAD
 		if (this->nullable == true && compare(value, (void*)(&NULL_DECIMAL)) == 0)
 			return "NULL";
 		char buf[43] = {"\0"};
 		ExportSerializeOutput out(buf, 43);
-=======
-//		string str((char *)value);
-//		return str;
-		char buf[100] = {"\0"};
-		ExportSerializeOutput out(buf, 100);
->>>>>>> 426eb286
 		((NValue*)value)->serializeToExport(out,&number_of_decimal_digits_);
 		return std::string(buf+4);
 	};
 	static std::string toString(const NValue v,unsigned n_o_d_d=12){
-<<<<<<< HEAD
 //		if (this->nullable == true && compare(v, (void*)(&NULL_DECIMAL)) == 0)
 //			return "NULL";
 		char buf[43] = {"\0"};
 		ExportSerializeOutput out(buf, 43);
-=======
-		char buf[100] = {"\0"};
-		ExportSerializeOutput out(buf, 100);
->>>>>>> 426eb286
 		(v).serializeToExport(out,&n_o_d_d);
 		return std::string(buf+4);
 	}
