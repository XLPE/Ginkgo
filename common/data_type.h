/*
 * data_type.h
 *
 *  Created on: May 12, 2013
 *      Author: wangli
 */

#ifndef COMMON_DATA_TYPE_H_
#define COMMON_DATA_TYPE_H_
#include <assert.h>
#include <string.h>
#include <stdio.h>
#include <stdlib.h>
#include <boost/date_time/gregorian/gregorian.hpp>
#include <boost/date_time.hpp>
#include <boost/date_time/posix_time/posix_time.hpp>
#include <boost/archive/text_iarchive.hpp>
#include <boost/archive/text_oarchive.hpp>
#include <limits.h>
#include <float.h>
#include <glog/logging.h>
#include <string>
#include <sstream>
#include "./error_define.h"
#include "./hash.h"
#include "../utility/string_process.h"
#include "./types/NValue.hpp"
using boost::gregorian::date_duration;
using boost::gregorian::from_undelimited_string;
using boost::gregorian::from_string;
using boost::posix_time::duration_from_string;
using boost::gregorian::date;
using boost::posix_time::ptime;
using boost::posix_time::time_duration;
using boost::posix_time::time_from_string;
using boost::posix_time::neg_infin;
using boost::hash_value;
using boost::hash_combine;
using decimal::NValue;
using decimal::ExportSerializeOutput;
using boost::lexical_cast;
using namespace decimal;
#define DATA_TYPE_NUMBER 20
enum data_type {
  t_smallInt,
  t_int,
  t_u_long,
  t_float,
  t_double,
  t_string,
  t_date,
  t_time,
  t_datetime,
  t_decimal,
  t_boolean,
  t_u_smallInt,
  t_date_day,
  t_date_week,
  t_date_month,
  t_date_year,
  t_date_quarter
};
<<<<<<< HEAD
=======
// enum TransformRet { rSuccess = 0, kWarning, kError };
inline string GetPrecision(double d) {
  ostringstream ss;
  ss.precision(1000);
  ss << d;
  return ss.str();
}
typedef int RetCode;

const string kIntMin = GetPrecision(-INT_MAX);       //"-2147483648";
const string kIntMax = GetPrecision(INT_MAX);        //"2147483647";
const string kIntMax_1 = GetPrecision(INT_MAX - 1);  // "2147483646";
const string kFloatMin =
    GetPrecision(-FLT_MAX);  //"-340282346638528859811704183484516925440";
const string kFloatMax =
    GetPrecision(FLT_MAX);  //"340282346638528859811704183484516925440";
const string kFloatMax_1 =
    GetPrecision(FLT_MAX - 1e23);  // "340282346638528746474908594613031796736";
const string kDoubleMin = GetPrecision(-DBL_MAX);
const string kDoubleMax = GetPrecision(DBL_MAX);
const string kDoubleMax_1 = GetPrecision(DBL_MAX - 1e305);
const string kULongMax =
    GetPrecision(ULONG_LONG_MAX);  // lexical_cast<string>(ULONG_LONG_MAX);
const string kULongMax_1 = GetPrecision(
    ULONG_LONG_MAX - 1);  // lexical_cast<string>(ULONG_LONG_MAX - 1);
const string kSmallIntMin =
    GetPrecision(-SHRT_MAX);  // lexical_cast<string>(-SHRT_MAX);
const string kSmallIntMax = GetPrecision(SHRT_MAX);
const string kSmallIntMax_1 = GetPrecision(SHRT_MAX - 1);
const string kUSmallIntMax = GetPrecision(USHRT_MAX);
const string kUSmallIntMax_1 = GetPrecision(USHRT_MAX - 1);

>>>>>>> 2ede3755
typedef void (*fun)(void*, void*);

#define NULL_SMALL_INT SHRT_MAX
#define NULL_INT INT_MAX
#define NULL_U_LONG ULONG_LONG_MAX
<<<<<<< HEAD
#define NULL_FLOAT FLT_MAX  // const transfor to int 2139095039
=======
#define NULL_FLOAT FLT_MAX   // const transfor to int 2139095039
>>>>>>> 2ede3755
#define NULL_DOUBLE DBL_MAX  // const transfor to int -1
#define NULL_STRING '7'
#define NULL_DATE neg_infin  // is_neg_infinity() return true
#define NULL_TIME neg_infin
#define NULL_DATETIME neg_infin
#define NULL_DECIMAL nvalue_null
#define NULL_U_SMALL_INT USHRT_MAX
#define NULL_BOOLEAN 2
<<<<<<< HEAD

static NValue nvalue_null = NValue::getDecimalValueFromString(
    "99999999999999999999999999.999999999999");

=======
static NValue nvalue_null = NValue::getDecimalValueFromString(
    "99999999999999999999999999.999999999999");
const int max_double_length = 1 + 308;
>>>>>>> 2ede3755
// static int count_open_for_data_column=0;

/**
 * the number of bytes that are aligned between any two adjacent data types
 */
#define allign_bytes 4
#define byte_align(size) (((size - 1) / allign_bytes + 1) * allign_bytes)

template <typename T>
inline void ADD_FUNC(void* target, void* increment) {
  *(T*)target += *(T*)increment;
}
template <typename T>
inline void MULTIPLE(void* target, void* increment) {
  (*(T*)target) = (*(T*)target) * (*(T*)increment);
}
template <>
inline void ADD_FUNC<char*>(void* target, void* increment) {}

template <>
inline void ADD_FUNC<NValue*>(void* target, void* increment) {
  *(NValue*)target = ((NValue*)target)->op_add(*(NValue*)increment);
}
template <>
inline void ADD_FUNC<date*>(void* target, void* increment) {
  *(date*)target = *(date*)target + *(date_duration*)increment;
}
template <>
inline void ADD_FUNC<ptime*>(void* target, void* increment) {
  *(ptime*)target = *(ptime*)target + *(time_duration*)increment;
}
template <>
inline void ADD_FUNC<time_duration*>(void* target, void* increment) {
  *(time_duration*)target =
      *(time_duration*)target + *(time_duration*)increment;
}

template <typename T>
inline void MIN(void* target, void* increment) {
  if (*(T*)target > *(T*)increment) *(T*)target = *(T*)increment;
}
template <>
inline void MIN<char*>(void* target, void* increment) {}
template <>
inline void MIN<NValue*>(void* target, void* increment) {
  *(NValue*)target = ((NValue*)target)->op_min(*(NValue*)increment);
}

template <typename T>
inline void MAX(void* target, void* increment) {
  if (*(T*)target < *(T*)increment) *(T*)target = *(T*)increment;
}
template <>
inline void MAX<char*>(void* target, void* increment) {}
template <>
inline void MAX<NValue*>(void* target, void* increment) {
  *(NValue*)target = ((NValue*)target)->op_max(*(NValue*)increment);
}

template <typename T>
inline void IncreaseByOne(void* target, void* increment) {
  (*(T*)target)++;
}
template <>
inline void IncreaseByOne<char*>(void* target, void* increment) {}

template <>
inline void IncreaseByOne<NValue*>(void* target, void* increment) {
  NValue nv1 = NValue::getDecimalValueFromString("1");
  *(NValue*)target = ((NValue*)target)->op_add(nv1);
}
template <typename T>  //暂时先实现这点
inline void ADD_IncreaseByOne(void* target, void* increment) {
  //	*(T*)target+=*(T*)increment;//add
  //	(*(T*)target)++;//increase
}
template <>
inline void ADD_IncreaseByOne<char*>(void* target, void* increment) {}

template <>
inline void ADD_IncreaseByOne<NValue*>(void* target, void* increment) {
  *(NValue*)target = ((NValue*)target)->op_add(*(NValue*)increment);  // add
  NValue nv1 = NValue::getDecimalValueFromString("1");
  *(NValue*)target = ((NValue*)target)->op_add(nv1);
}
// template<>
// inline void ADD_IncreaseByOne<date*>(void* target, void* increment)
//{
//	*(date*)target = *(date*)target + *(date_duration*)increment;
//	(*(date*)target)++;
//}
// template<>
// inline void ADD_IncreaseByOne<ptime*>(void* target, void* increment)
//{
//	*(ptime*)target = *(ptime*)target + *(date_duration*)increment;
//	(*(ptime*)target)++;
//}
// template<>
// inline void ADD_IncreaseByOne<time_duration*>(void* target, void* increment)
//{
//	*(time_duration*)target = *(time_duration*)target +
//*(time_duration*)increment;
//	(*(time_duration*)target)++;
//}

template <typename T>
inline void assigns(const void* const& src, void* const& desc) {
  *(T*)desc = *(T*)src;
}
template <>
inline void assigns<char*>(const void* const& src, void* const& desc) {
  strcpy((char*)desc, (char*)src);
}
class Operate {
 public:
  Operate(bool _nullable = true) : nullable(_nullable){};
  virtual ~Operate(){};
  inline void ass(void* src, void* desc) { *(int*)desc = *(int*)src; }
  inline virtual void assignment(const void* const& src,
                                 void* const& desc) const = 0;
  virtual unsigned getPartitionValue(
      const void* key, const PartitionFunction* partition_function) const = 0;
  virtual unsigned getPartitionValue(const void* key,
                                     const unsigned long& mod) const = 0;
  virtual unsigned getPartitionValue(const void* key) const = 0;
  virtual std::string toString(void* value) = 0;
  virtual void toValue(void* target, const char* string) = 0;
  virtual bool equal(const void* const& a, const void* const& b) const = 0;
  virtual bool less(const void*& a, const void*& b) const = 0;
  virtual bool greate(const void*& a, const void*& b) const = 0;
  virtual void add(void* target, void* increment) = 0;
  virtual void multiple(void* target, void* increment) = 0;
  virtual int compare(const void* a, const void* b) const = 0;
  virtual fun GetADDFunction() = 0;
  virtual fun GetMINFunction() = 0;
  virtual fun GetMAXFunction() = 0;
  virtual fun GetIncreateByOneFunction() = 0;
  virtual fun GetAVGFunction() = 0;
  void (*assign)(const void* const& src, void* const& desc);
  virtual Operate* duplicateOperator() const = 0;

  inline virtual bool setNull(void* value) = 0;
  inline virtual bool isNull(void* value) const = 0;

<<<<<<< HEAD
 public:
  bool nullable;
=======
  inline virtual RetCode CheckSet(string& str) const = 0;
  inline virtual void SetDefault(string& str) const = 0;

 public:
  bool nullable;
  unsigned size;
>>>>>>> 2ede3755
};

class OperateInt : public Operate {
 public:
  OperateInt(bool _nullable = true) {
    this->nullable = _nullable;
    assign = assigns<int>;
<<<<<<< HEAD
  };
  ~OperateInt(){};
  inline void assignment(const void* const& src, void* const& desc) const {
    *(int*)desc = *(int*)src;
  };
  inline std::string toString(void* value) {
    std::string ret;
    if (this->nullable == true && (*(int*)value) == NULL_INT)
      ret = "NULL";
    else {
=======
  }
  ~OperateInt() {}
  inline void assignment(const void* const& src, void* const& desc) const {
    *(int*)desc = *(int*)src;
  }
  inline std::string toString(void* value) {
    std::string ret;
    if (this->nullable == true && (*(int*)value) == NULL_INT) {
      ret = "NULL";
    } else {
>>>>>>> 2ede3755
      std::ostringstream ss;
      ss << *(int*)value;
      ret = ss.str();
    }
    return ret;
<<<<<<< HEAD
  };
=======
  }
>>>>>>> 2ede3755
  void toValue(void* target, const char* string) {
    if ((strcmp(string, "") == 0) && this->nullable == true)
      *(int*)target = NULL_INT;
    else
      *(int*)target = atoi(string);
<<<<<<< HEAD
  };
=======
  }
>>>>>>> 2ede3755
  inline bool equal(const void* const& a, const void* const& b) const {
    return *(int*)a == *(int*)b;
  }
  bool less(const void*& a, const void*& b) const {
    return *(int*)a < *(int*)b;
  }
  bool greate(const void*& a, const void*& b) const {
    return *(int*)a > *(int*)b;
  }
  int compare(const void* a, const void* b) const {
    return *(int*)a - *(int*)b;
  }
  inline void add(void* target, void* increment) {
    ADD_FUNC<int>(target, increment);
  }
  inline void multiple(void* target, void* increment) {
    MULTIPLE<int>(target, increment);
  }
  inline fun GetADDFunction() { return ADD_FUNC<int>; }
  inline fun GetMINFunction() { return MIN<int>; }
  inline fun GetMAXFunction() { return MAX<int>; }
  inline fun GetIncreateByOneFunction() { return IncreaseByOne<int>; }
  inline fun GetAVGFunction() { return ADD_IncreaseByOne<int>; }
  unsigned getPartitionValue(
      const void* key, const PartitionFunction* partition_function) const {
    return partition_function->get_partition_value(*(int*)key);
  }
  unsigned getPartitionValue(const void* key) const {
    return boost::hash_value(*(int*)key);
<<<<<<< HEAD
    //				boost::hash_value(*(int*)key);
=======
>>>>>>> 2ede3755
  }
  unsigned getPartitionValue(const void* key, const unsigned long& mod) const {
    return boost::hash_value(*(int*)key) % mod;
  }

  inline bool setNull(void* value) {
    if (this->nullable == false) return false;
    *(int*)value = NULL_INT;
    return true;
  }

  inline bool isNull(void* value) const {
    if (this->nullable == true && (*(int*)value) == NULL_INT) return true;
    return false;
  }
<<<<<<< HEAD

  Operate* duplicateOperator() const { return new OperateInt(this->nullable); }
=======
  Operate* duplicateOperator() const { return new OperateInt(this->nullable); }

  RetCode CheckSet(string& str) const;
  void SetDefault(string& str) const { str = string("0"); }
>>>>>>> 2ede3755
};

class OperateFloat : public Operate {
 public:
  OperateFloat(bool _nullable = true) { this->nullable = _nullable; };
  ~OperateFloat(){};
  inline void assignment(const void* const& src, void* const& desc) const {
    *(float*)desc = *(float*)src;
  };
  inline std::string toString(void* value) {
    std::string ret;
    if (this->nullable == true && (*(float*)value) == NULL_FLOAT)
      ret = "NULL";
    else {
      std::ostringstream ss;
      ss << *(float*)value;
      ret = ss.str();
    }
    return ret;
<<<<<<< HEAD
  };
=======
  }
>>>>>>> 2ede3755
  void toValue(void* target, const char* string) {
    if ((strcmp(string, "") == 0) && this->nullable == true)
      *(float*)target = NULL_FLOAT;
    else
      *(float*)target = atof(string);
<<<<<<< HEAD
  };
=======
  }
>>>>>>> 2ede3755
  inline bool equal(const void* const& a, const void* const& b) const {
    return *(float*)a == *(float*)b;
  }
  bool less(const void*& a, const void*& b) const {
    return *(float*)a < *(float*)b;
  }
  bool greate(const void*& a, const void*& b) const {
    return *(float*)a > *(float*)b;
  }
  int compare(const void* a, const void* b) const {
    return *(float*)a - *(float*)b;
  }
  inline void add(void* target, void* increment) {
    ADD_FUNC<float>(target, increment);
  }
  inline void multiple(void* target, void* increment) {
    MULTIPLE<float>(target, increment);
  }
  inline fun GetADDFunction() { return ADD_FUNC<float>; }
  inline fun GetMINFunction() { return MIN<float>; }
  inline fun GetMAXFunction() { return MAX<float>; }
  inline fun GetIncreateByOneFunction() { return IncreaseByOne<float>; }
  inline fun GetAVGFunction() { return ADD_IncreaseByOne<float>; }
  unsigned getPartitionValue(
      const void* key, const PartitionFunction* partition_function) const {
    return partition_function->get_partition_value(*(float*)key);
  }
  unsigned getPartitionValue(const void* key) const {
    return boost::hash_value(*(float*)key);
  }
  unsigned getPartitionValue(const void* key, const unsigned long& mod) const {
    return boost::hash_value(*(float*)key) % mod;
  }
  Operate* duplicateOperator() const {
    return new OperateFloat(this->nullable);
  }

  inline bool setNull(void* value) {
    if (this->nullable == false) return false;
    *(float*)value = NULL_FLOAT;
    return true;
  }

  inline bool isNull(void* value) const {
    if (this->nullable == true && (*(int*)value) == (int)NULL_FLOAT)
      return true;
    return false;
  }
<<<<<<< HEAD
=======
  RetCode CheckSet(string& str) const;
  void SetDefault(string& str) const { str = string("0"); }
>>>>>>> 2ede3755
};

class OperateDouble : public Operate {
 public:
  OperateDouble(bool _nullable = true) { this->nullable = _nullable; };
  ~OperateDouble(){};
  inline void assignment(const void* const& src, void* const& desc) const {
    *(double*)desc = *(double*)src;
<<<<<<< HEAD
  };
=======
  }
>>>>>>> 2ede3755
  inline std::string toString(void* value) {
    std::string ret;
    if (this->nullable == true && (*(double*)value) == NULL_DOUBLE)
      ret = "NULL";
    else {
      std::ostringstream ss;
      ss << *(double*)value;
      ret = ss.str();
    }
    return ret;
<<<<<<< HEAD
  };
=======
  }
>>>>>>> 2ede3755
  void toValue(void* target, const char* string) {
    if ((strcmp(string, "") == 0) && this->nullable == true)
      *(double*)target = NULL_DOUBLE;
    else
      *(double*)target = atof(string);
<<<<<<< HEAD
  };
=======
  }
>>>>>>> 2ede3755
  inline bool equal(const void* const& a, const void* const& b) const {
    return *(double*)a == *(double*)b;
  }
  bool less(const void*& a, const void*& b) const {
    return *(double*)a < *(double*)b;
  }
  bool greate(const void*& a, const void*& b) const {
    return *(double*)a > *(double*)b;
  }
  int compare(const void* a, const void* b) const {
    return *(double*)a - *(double*)b;
  }
  inline void add(void* target, void* increment) {
    ADD_FUNC<double>(target, increment);
  }
  inline void multiple(void* target, void* increment) {
    MULTIPLE<double>(target, increment);
  }
  inline fun GetADDFunction() { return ADD_FUNC<double>; }
  inline fun GetMINFunction() { return MIN<double>; }
  inline fun GetMAXFunction() { return MAX<double>; }
  inline fun GetIncreateByOneFunction() { return IncreaseByOne<double>; }
  inline fun GetAVGFunction() { return ADD_IncreaseByOne<double>; }
  unsigned getPartitionValue(
      const void* key, const PartitionFunction* partition_function) const {
    return partition_function->get_partition_value(*(double*)key);
  }
  unsigned getPartitionValue(const void* key) const {
    return boost::hash_value(*(double*)key);
  }
  unsigned getPartitionValue(const void* key, const unsigned long& mod) const {
    return boost::hash_value(*(double*)key) % mod;
  }
  Operate* duplicateOperator() const {
    return new OperateDouble(this->nullable);
  }

  inline bool setNull(void* value) {
    if (this->nullable == false) return false;
    *(double*)value = NULL_DOUBLE;
    return true;
  }

  inline bool isNull(void* value) const {
    if (this->nullable == true && (*(int*)value) == (int)NULL_DOUBLE)
      return true;
    return false;
  }
<<<<<<< HEAD
=======
  RetCode CheckSet(string& str) const;
  void SetDefault(string& str) const { str = string("0"); }
>>>>>>> 2ede3755
};

class OperateULong : public Operate {
 public:
  OperateULong(bool _nullable = true) { this->nullable = _nullable; };
  ~OperateULong(){};
  inline void assignment(const void* const& src, void* const& desc) const {
    *(unsigned long*)desc = *(unsigned long*)src;
<<<<<<< HEAD
  };
=======
  }
>>>>>>> 2ede3755
  inline std::string toString(void* value) {
    std::string ret;
    if (this->nullable == true && (*(unsigned long*)value) == NULL_U_LONG)
      ret = "NULL";
    else {
      std::ostringstream ss;
      ss << *(unsigned long*)value;
      ret = ss.str();
    }
    return ret;
<<<<<<< HEAD
  };
=======
  }
>>>>>>> 2ede3755
  void toValue(void* target, const char* string) {
    if ((strcmp(string, "") == 0) && this->nullable == true)
      *(unsigned long*)target = NULL_U_LONG;
    else
      *(unsigned long*)target = strtoul(string, 0, 10);
<<<<<<< HEAD
  };
=======
  }
>>>>>>> 2ede3755
  inline bool equal(const void* const& a, const void* const& b) const {
    return *(unsigned long*)a == *(unsigned long*)b;
  }
  bool less(const void*& a, const void*& b) const {
    return *(unsigned long*)a < *(unsigned long*)b;
  }
  bool greate(const void*& a, const void*& b) const {
    return *(unsigned long*)a > *(unsigned long*)b;
  }
  int compare(const void* a, const void* b) const {
    return *(unsigned long*)a - *(unsigned long*)b;
  }
  inline void add(void* target, void* increment) {
    ADD_FUNC<unsigned long>(target, increment);
  }
  inline void multiple(void* target, void* increment) {
    MULTIPLE<unsigned long>(target, increment);
  }
  inline fun GetADDFunction() { return ADD_FUNC<unsigned long>; }
  inline fun GetMINFunction() { return MIN<unsigned long>; }
  inline fun GetMAXFunction() { return MAX<unsigned long>; }
  inline fun GetIncreateByOneFunction() { return IncreaseByOne<unsigned long>; }
  inline fun GetAVGFunction() { return ADD_IncreaseByOne<unsigned long>; }
  unsigned getPartitionValue(
      const void* key, const PartitionFunction* partition_function) const {
    return partition_function->get_partition_value(*(unsigned long*)key);
  }
  unsigned getPartitionValue(const void* key) const {
    return boost::hash_value(*(unsigned long*)key);
  }
  unsigned getPartitionValue(const void* key, const unsigned long& mod) const {
    return boost::hash_value(*(unsigned long*)key) % mod;
  }
  Operate* duplicateOperator() const {
    return new OperateULong(this->nullable);
  }

  inline bool setNull(void* value) {
    if (this->nullable == false) return false;
    *(unsigned long*)value = NULL_U_LONG;
    return true;
  }

  inline bool isNull(void* value) const {
    if (this->nullable == true && (*(unsigned long*)value) == NULL_U_LONG)
      return true;
    return false;
  }
<<<<<<< HEAD
=======
  RetCode CheckSet(string& str) const;
  void SetDefault(string& str) const { str = string("0"); }
>>>>>>> 2ede3755
};

class OperateString : public Operate {
 public:
<<<<<<< HEAD
  OperateString(bool _nullable = true) { this->nullable = _nullable; };
  ~OperateString(){};
  inline void assignment(const void* const& src, void* const& desc) const {
    assert(desc != 0 && src != 0);
    strcpy((char*)desc, (char*)src);
  };
=======
  OperateString(unsigned size, bool nullable = true) {
    this->size = size;
    this->nullable = nullable;
  }
  OperateString(const OperateString& right) {
    this->size = right.size;
    this->nullable = right.nullable;
  }
  ~OperateString() {}
  inline void assignment(const void* const& src, void* const& desc) const {
    assert(desc != 0 && src != 0);
    strcpy((char*)desc, (char*)src);
  }
>>>>>>> 2ede3755
  inline std::string toString(void* value) {
    if (this->nullable == true && (*(char*)value) == NULL_STRING)
      return "NULL";
    else
      return trimSpecialCharactor(std::string((char*)value));
<<<<<<< HEAD
  };
=======
  }
>>>>>>> 2ede3755
  void toValue(void* target, const char* string) {
    if ((strcmp(string, "") == 0) && this->nullable == true)
      *(char*)target = NULL_STRING;
    else
      strcpy((char*)target, string);
<<<<<<< HEAD
  };
=======
  }
>>>>>>> 2ede3755
  inline bool equal(const void* const& a, const void* const& b) const {
    return strcmp((char*)a, (char*)b) == 0;
  }

  /**
   * The following function may return a wrong value
   */
  bool less(const void*& a, const void*& b) const {
    return strcmp((char*)a, (char*)b) < 0;
  }
  bool greate(const void*& a, const void*& b) const {
    return strcmp((char*)a, (char*)b) > 0;
  }
  int compare(const void* a, const void* b) const {
    return strcmp((char*)a, (char*)b);
  }
  inline void add(void* target, void* increment) {
    // TODO: throw exception or implement the add for string.
    printf("The sum for String is not current supported!\n");
  }
  inline void multiple(void* target, void* increment) {
    // TODO: throw exception or implement the add for string.
    printf("The sum for String is not current supported!\n");
  }
  inline fun GetADDFunction() { return ADD_FUNC<char*>; }
  inline fun GetMINFunction() { return MIN<char*>; }
  inline fun GetMAXFunction() { return MAX<char*>; }
  inline fun GetIncreateByOneFunction() { return IncreaseByOne<char*>; }
  inline fun GetAVGFunction() { return ADD_IncreaseByOne<char*>; }
  unsigned getPartitionValue(
      const void* key, const PartitionFunction* partition_function) const {
    printf("The hash function for char[] type is not implemented yet!\n");
    assert(false);

    return 0;
  }
  unsigned getPartitionValue(const void* key) const {
    return boost::hash_value((std::string)((char*)key));
  }
  unsigned getPartitionValue(const void* key, const unsigned long& mod) const {
    return boost::hash_value((std::string)((char*)key)) % mod;
  }
  Operate* duplicateOperator() const {
<<<<<<< HEAD
    return new OperateString(this->nullable);
=======
    return new OperateString(this->size, this->nullable);
>>>>>>> 2ede3755
  }

  inline bool setNull(void* value) {
    if (this->nullable == false) return false;
    *(char*)value = NULL_STRING;
    return true;
  }

  inline bool isNull(void* value) const {
    if (this->nullable == true && (*(char*)value) == NULL_STRING) return true;
    return false;
  }
<<<<<<< HEAD
=======
  RetCode CheckSet(string& str) const;
  void SetDefault(string& str) const { str = ""; }
>>>>>>> 2ede3755
};

class OperateDate : public Operate {
 public:
  OperateDate(bool _nullable = true) { this->nullable = _nullable; };
  //	~OperateDate(){};
  inline void assignment(const void* const& src, void* const& desc) const {
    assert(desc != 0 && src != 0);
    *(date*)desc = *(date*)src;
<<<<<<< HEAD
  };
=======
  }
>>>>>>> 2ede3755
  inline std::string toString(void* value) {
    if (this->nullable == true && (*(date*)value).is_neg_infinity() == true)
      return "NULL";
    else
      return to_iso_extended_string(*(date*)value);
<<<<<<< HEAD
  };
=======
  }
>>>>>>> 2ede3755
  void toValue(void* target, const char* string) {
    if ((strcmp(string, "") == 0) && this->nullable == true)
      setNull(target);
    else {
      std::string s(string);
      bool all_digit = false;
      if (s.length() == 8) {
        all_digit = true;
        for (int i = 0; i < 8; i++) {
          if (isdigit(s[i]) == 0) {
            all_digit = false;
            break;
          }
        }
      }
      if (all_digit == true)
        *(date*)target = from_undelimited_string(s);
      else
        *(date*)target = from_string(s);
    }
<<<<<<< HEAD
  };
=======
  }
>>>>>>> 2ede3755
  inline bool equal(const void* const& a, const void* const& b) const {
    return *(date*)a == *(date*)b;
  }
  bool less(const void*& a, const void*& b) const {
    return *(date*)a < *(date*)b;
  }
  bool greate(const void*& a, const void*& b) const {
    return *(date*)a > *(date*)b;
  }
  int compare(const void* a, const void* b) const {
    if (*(date*)a < *(date*)b)
      return -1;
    else if (*(date*)a > *(date*)b)
      return 1;
    return 0;
  }
  inline void add(void* target, void* increment) {
    ADD_FUNC<date*>(target, increment);
  }
  inline void multiple(void* target, void* increment) {
    // TODO: throw exception or implement the add for string.
    printf("The sum for String is not current supported!\n");
  }
  inline fun GetADDFunction() { return ADD_FUNC<date*>; }
  inline fun GetMINFunction() { return MIN<date*>; }
  inline fun GetMAXFunction() { return MAX<date*>; }
  inline fun GetIncreateByOneFunction() { return IncreaseByOne<date*>; }
  inline fun GetAVGFunction() { return ADD_IncreaseByOne<date*>; }
  unsigned getPartitionValue(
      const void* key, const PartitionFunction* partition_function) const {
    printf("The hash function for date type is not implemented yet!\n");
    assert(false);

    return 0;
  }
  unsigned getPartitionValue(const void* key) const {
    return boost::hash_value((*(boost::gregorian::date*)(key)).julian_day());
  }
  unsigned getPartitionValue(const void* key, const unsigned long& mod) const {
    return boost::hash_value((*(boost::gregorian::date*)(key)).julian_day()) %
           mod;
  }
  Operate* duplicateOperator() const { return new OperateDate(this->nullable); }

  inline bool setNull(void* value) {
    if (this->nullable == false) return false;
    date d(NULL_DATE);
    *(date*)value = d;
    return true;
  }

  inline bool isNull(void* value) const {
    if (this->nullable == true && (*(date*)value).is_neg_infinity() == true)
      return true;
    return false;
  }
<<<<<<< HEAD
=======
  RetCode CheckSet(string& str) const;
  void SetDefault(string& str) const { str = "1400-01-01"; }
>>>>>>> 2ede3755
};

class OperateTime : public Operate {
 public:
  OperateTime(bool _nullable = true) { this->nullable = _nullable; };
  //	~OperateTime(){};
  inline void assignment(const void* const& src, void* const& desc) const {
    assert(desc != 0 && src != 0);
    *(time_duration*)desc = *(time_duration*)src;
<<<<<<< HEAD
  };
=======
  }
>>>>>>> 2ede3755
  inline std::string toString(void* value) {
    if (this->nullable == true &&
        (*(time_duration*)value).is_neg_infinity() == true)
      return "NULL";
    else
      return to_simple_string(*(time_duration*)value);
<<<<<<< HEAD
  };
=======
  }
>>>>>>> 2ede3755
  void toValue(void* target, const char* string) {
    if ((strcmp(string, "") == 0) && this->nullable == true)
      setNull(target);
    else
      *(time_duration*)target = duration_from_string(string);
<<<<<<< HEAD
  };
=======
  }
>>>>>>> 2ede3755
  inline bool equal(const void* const& a, const void* const& b) const {
    return *(time_duration*)a == *(time_duration*)b;
  }
  bool less(const void*& a, const void*& b) const {
    return *(time_duration*)a < *(time_duration*)b;
  }
  bool greate(const void*& a, const void*& b) const {
    return *(time_duration*)a > *(time_duration*)b;
  }
  int compare(const void* a, const void* b) const {
    if (*(time_duration*)a < *(time_duration*)b)
      return -1;
    else if (*(time_duration*)a > *(time_duration*)b)
      return 1;
    return 0;
  }
  inline void add(void* target, void* increment) {
    ADD_FUNC<time_duration*>(target, increment);
  }
  inline void multiple(void* target, void* increment) {
    // TODO: throw exception or implement the add for string.
    printf("The sum for String is not current supported!\n");
  }
  inline fun GetADDFunction() { return ADD_FUNC<time_duration*>; }
  inline fun GetMINFunction() { return MIN<time_duration*>; }
  inline fun GetMAXFunction() { return MAX<time_duration*>; }
  inline fun GetIncreateByOneFunction() {
    return IncreaseByOne<time_duration*>;
  }
  inline fun GetAVGFunction() { return ADD_IncreaseByOne<time_duration*>; }
  unsigned getPartitionValue(
      const void* key, const PartitionFunction* partition_function) const {
    printf("The hash function for time type is not implemented yet!\n");
    assert(false);

    return 0;
  }
  unsigned getPartitionValue(const void* key) const {
    return boost::hash_value((*(time_duration*)(key)).total_nanoseconds());
  }
  unsigned getPartitionValue(const void* key, const unsigned long& mod) const {
    return boost::hash_value((*(time_duration*)(key)).total_nanoseconds()) %
           mod;
  }
  Operate* duplicateOperator() const { return new OperateTime(this->nullable); }

  inline bool setNull(void* value) {
    if (this->nullable == false) return false;
    time_duration d(NULL_TIME);
    *(time_duration*)value = d;
    return true;
  }

  inline bool isNull(void* value) const {
    if (this->nullable == true &&
        (*(time_duration*)value).is_neg_infinity() == true)
      return true;
    return false;
  }
<<<<<<< HEAD
=======
  RetCode CheckSet(string& str) const;
  void SetDefault(string& str) const { str = "00:00:00.000000"; }
>>>>>>> 2ede3755
};

class OperateDatetime : public Operate {
 public:
  OperateDatetime(bool _nullable = true) { this->nullable = _nullable; };
  //	~OperateDatetime(){};
  inline void assignment(const void* const& src, void* const& desc) const {
    assert(desc != 0 && src != 0);
    *(ptime*)desc = *(ptime*)src;
<<<<<<< HEAD
  };
=======
  }
>>>>>>> 2ede3755
  inline std::string toString(void* value) {
    if (this->nullable == true && (*(ptime*)value).is_neg_infinity() == true)
      return "NULL";
    else
      return to_iso_extended_string(*(ptime*)value);
<<<<<<< HEAD
  };
=======
  }
>>>>>>> 2ede3755
  void toValue(void* target, const char* string) {
    if ((strcmp(string, "") == 0) && this->nullable == true)
      setNull(target);
    else
      *(ptime*)target = time_from_string(string);
<<<<<<< HEAD
  };
=======
  }
>>>>>>> 2ede3755
  inline bool equal(const void* const& a, const void* const& b) const {
    return *(ptime*)a == *(ptime*)b;
  }
  bool less(const void*& a, const void*& b) const {
    return *(ptime*)a < *(ptime*)b;
  }
  bool greate(const void*& a, const void*& b) const {
    return *(ptime*)a > *(ptime*)b;
  }
  int compare(const void* a, const void* b) const {
    if (*(ptime*)a < *(ptime*)b)
      return -1;
    else if (*(ptime*)a > *(ptime*)b)
      return 1;
    return 0;
  }
  inline void add(void* target, void* increment) {
    ADD_FUNC<ptime*>(target, increment);
  }
  inline void multiple(void* target, void* increment) {
    // TODO: throw exception or implement the add for string.
    printf("The sum for String is not current supported!\n");
  }
  inline fun GetADDFunction() { return ADD_FUNC<ptime*>; }
  inline fun GetMINFunction() { return MIN<ptime*>; }
  inline fun GetMAXFunction() { return MAX<ptime*>; }
  inline fun GetIncreateByOneFunction() { return IncreaseByOne<ptime*>; }
  inline fun GetAVGFunction() { return ADD_IncreaseByOne<ptime*>; }
  unsigned getPartitionValue(
      const void* key, const PartitionFunction* partition_function) const {
    printf("The hash function for datetime type is not implemented yet!\n");
    assert(false);

    return 0;
  }
  unsigned getPartitionValue(const void* key, const unsigned long& mod) const {
    return boost::hash_value(to_simple_string(*(ptime*)(key))) % mod;
  }
  unsigned getPartitionValue(const void* key) const {
    return boost::hash_value(to_simple_string(*(ptime*)(key)));
    // TODO: maybe there is a more efficient way.
  }
  Operate* duplicateOperator() const {
    return new OperateDatetime(this->nullable);
  }

  inline bool setNull(void* value) {
    if (this->nullable == false) return false;
    ptime d(NULL_DATETIME);
    *(ptime*)value = d;
    return true;
  }

  inline bool isNull(void* value) const {
    if (this->nullable == true && (*(ptime*)value).is_neg_infinity() == true)
      return true;
    return false;
  }
<<<<<<< HEAD
=======
  RetCode CheckSet(string& str) const;
  void SetDefault(string& str) const { str = "1400-01-01 00:00:00.000000"; }
>>>>>>> 2ede3755
};

class OperateSmallInt : public Operate {
 public:
  OperateSmallInt(bool _nullable = true) {
    this->nullable = _nullable;
    assign = assigns<short>;
<<<<<<< HEAD
  };
  //	~OperateSmallInt(){};
  inline void assignment(const void* const& src, void* const& desc) const {
    *(short*)desc = *(short*)src;
  };
=======
  }
  //	~OperateSmallInt(){};
  inline void assignment(const void* const& src, void* const& desc) const {
    *(short*)desc = *(short*)src;
  }
>>>>>>> 2ede3755
  inline std::string toString(void* value) {
    if (this->nullable == true && (*(short*)value) == NULL_SMALL_INT)
      return "NULL";
    else {
      std::ostringstream ss;
      ss << *(short*)value;
      std::string ret = ss.str();
      return ret;
    }
<<<<<<< HEAD
  };
=======
  }
>>>>>>> 2ede3755
  void toValue(void* target, const char* string) {
    if ((strcmp(string, "") == 0) &&
        this->nullable == true)  // modified by Li Wang in Sep.10th
      //		if(string==0 && this->nullable ==true)
      *(short*)target = NULL_SMALL_INT;
    else
      *(short*)target = (short)atoi(string);
  };
  inline bool equal(const void* const& a, const void* const& b) const {
    return *(short*)a == *(short*)b;
  }
  bool less(const void*& a, const void*& b) const {
    return *(short*)a < *(short*)b;
  }
  bool greate(const void*& a, const void*& b) const {
    return *(short*)a > *(short*)b;
  }
  int compare(const void* a, const void* b) const {
    return *(short*)a - *(short*)b;
  }
  inline void add(void* target, void* increment) {
    ADD_FUNC<short>(target, increment);
  }
  inline void multiple(void* target, void* increment) {
    MULTIPLE<short>(target, increment);
  }
  inline fun GetADDFunction() { return ADD_FUNC<short>; }
  inline fun GetMINFunction() { return MIN<short>; }
  inline fun GetMAXFunction() { return MAX<short>; }
  inline fun GetIncreateByOneFunction() { return IncreaseByOne<short>; }
  inline fun GetAVGFunction() { return ADD_IncreaseByOne<short>; }
  unsigned getPartitionValue(
      const void* key, const PartitionFunction* partition_function) const {
    return partition_function->get_partition_value(*(short*)key);
  }
  unsigned getPartitionValue(const void* key) const {
    return boost::hash_value(*(short*)key);
  }
  unsigned getPartitionValue(const void* key, const unsigned long& mod) const {
    return boost::hash_value(*(short*)key) % mod;
  }
  Operate* duplicateOperator() const {
    return new OperateSmallInt(this->nullable);
  }

  inline bool setNull(void* value) {
    if (this->nullable == false) return false;
    *(short*)value = NULL_SMALL_INT;
    return true;
  }

  inline bool isNull(void* value) const {
    if (this->nullable == true && (*(short*)value) == NULL_SMALL_INT)
      return true;
    return false;
  }
<<<<<<< HEAD
=======
  RetCode CheckSet(string& str) const;
  void SetDefault(string& str) const { str = "0"; }
>>>>>>> 2ede3755
};

class OperateUSmallInt : public Operate {
 public:
  OperateUSmallInt(bool _nullable = true) {
    this->nullable = _nullable;
    assign = assigns<unsigned short>;
<<<<<<< HEAD
  };
  //	~OperateSmallInt(){};
  inline void assignment(const void* const& src, void* const& desc) const {
    *(unsigned short*)desc = *(unsigned short*)src;
  };
=======
  }
  //	~OperateSmallInt(){};
  inline void assignment(const void* const& src, void* const& desc) const {
    *(unsigned short*)desc = *(unsigned short*)src;
  }
>>>>>>> 2ede3755
  inline std::string toString(void* value) {
    if (this->nullable == true && (*(unsigned short*)value) == NULL_U_SMALL_INT)
      return "NULL";
    std::ostringstream ss;
    ss << *(unsigned short*)value;
    std::string ret = ss.str();
    return ret;
<<<<<<< HEAD
  };
=======
  }
>>>>>>> 2ede3755
  void toValue(void* target, const char* string) {
    if ((strcmp(string, "") == 0) && this->nullable == true)
      *(unsigned short*)target = NULL_U_SMALL_INT;
    else
      *(unsigned short*)target = (unsigned short)atoi(string);
<<<<<<< HEAD
  };
=======
  }
>>>>>>> 2ede3755
  inline bool equal(const void* const& a, const void* const& b) const {
    return *(unsigned short*)a == *(unsigned short*)b;
  }
  bool less(const void*& a, const void*& b) const {
    return *(unsigned short*)a < *(unsigned short*)b;
  }
  bool greate(const void*& a, const void*& b) const {
    return *(unsigned short*)a > *(unsigned short*)b;
  }
  int compare(const void* a, const void* b) const {
    return *(unsigned short*)a - *(unsigned short*)b;
  }
  inline void add(void* target, void* increment) {
    ADD_FUNC<unsigned short>(target, increment);
  }
  inline void multiple(void* target, void* increment) {
    MULTIPLE<unsigned short>(target, increment);
  }
  inline fun GetADDFunction() { return ADD_FUNC<unsigned short>; }
  inline fun GetMINFunction() { return MIN<unsigned short>; }
  inline fun GetMAXFunction() { return MAX<unsigned short>; }
  inline fun GetIncreateByOneFunction() {
    return IncreaseByOne<unsigned short>;
  }
  inline fun GetAVGFunction() { return ADD_IncreaseByOne<unsigned short>; }
  unsigned getPartitionValue(
      const void* key, const PartitionFunction* partition_function) const {
    return partition_function->get_partition_value(*(unsigned short*)key);
  }
  unsigned getPartitionValue(const void* key) const {
    return boost::hash_value(*(unsigned short*)key);
  }
  unsigned getPartitionValue(const void* key, const unsigned long& mod) const {
    return boost::hash_value(*(unsigned short*)key) % mod;
  }
  Operate* duplicateOperator() const {
    return new OperateUSmallInt(this->nullable);
  }

  inline bool setNull(void* value) {
    if (this->nullable == false) return false;
    *(unsigned short*)value = NULL_U_SMALL_INT;
    return true;
  }

  inline bool isNull(void* value) const {
    if (this->nullable == true && (*(unsigned short*)value) == NULL_U_SMALL_INT)
      return true;
    return false;
  }
<<<<<<< HEAD
=======
  RetCode CheckSet(string& str) const;
  void SetDefault(string& str) const { str = "0"; }
>>>>>>> 2ede3755
};

class OperateDecimal : public Operate {
 public:
<<<<<<< HEAD
  OperateDecimal(unsigned number_of_decimal_digits = 12, bool _nullable = true)
      : number_of_decimal_digits_(number_of_decimal_digits) {
    assign = assigns<int>;
    this->nullable = _nullable;
  };
  //	~OperateDecimal(){};
  inline void assignment(const void* const& src, void* const& desc) const {
    *(NValue*)desc = *(NValue*)src;
  };
=======
  OperateDecimal(unsigned size = 12, bool nullable = true) {
    assign = assigns<int>;
    this->size = size;
    this->nullable = nullable;
  }
  //	~OperateDecimal(){};
  inline void assignment(const void* const& src, void* const& desc) const {
    *(NValue*)desc = *(NValue*)src;
  }
>>>>>>> 2ede3755
  inline std::string toString(void* value) {
    if (this->nullable == true && compare(value, (void*)(&NULL_DECIMAL)) == 0)
      return "NULL";
    char buf[43] = {"\0"};
    ExportSerializeOutput out(buf, 43);
<<<<<<< HEAD
    ((NValue*)value)->serializeToExport(out, &number_of_decimal_digits_);
    return std::string(buf + 4);
  };
  static std::string toString(const NValue v, unsigned n_o_d_d = 12) {
    //		if (this->nullable == true && compare(v, (void*)(&NULL_DECIMAL)) ==
    //0)
=======
    ((NValue*)value)->serializeToExport(out, &size);
    return std::string(buf + 4);
  };
  static std::string toString(const NValue v, unsigned n_o_d_d = 12) {
    //		if (this->nullable == true && compare(v, (void*)(&NULL_DECIMAL))
    //==
    // 0)
>>>>>>> 2ede3755
    //			return "NULL";
    char buf[43] = {"\0"};
    ExportSerializeOutput out(buf, 43);
    (v).serializeToExport(out, &n_o_d_d);
    return std::string(buf + 4);
  }
  void toValue(void* target, const char* string) {
    if ((strcmp(string, "") == 0) && this->nullable == true)
      *(NValue*)target = NULL_DECIMAL;
    else
      *(NValue*)target = NValue::getDecimalValueFromString(string);
<<<<<<< HEAD
  };
=======
  }
>>>>>>> 2ede3755
  inline bool equal(const void* const& a, const void* const& b) const {
    return ((NValue*)a)->op_equals(*(NValue*)b);
  }
  bool less(const void*& a, const void*& b) const {
    if (((NValue*)a)->op_equals(*(NValue*)b)) return false;
    NValue tmp = ((NValue*)a)->op_min(*(NValue*)b);
    if (tmp.op_equals(*(NValue*)a)) return true;
    return false;
  }
  bool greate(const void*& a, const void*& b) const {
    if (((NValue*)a)->op_equals(*(NValue*)b)) return false;
    NValue tmp = ((NValue*)a)->op_min(*(NValue*)b);
    if (tmp.op_equals(*(NValue*)a)) return false;
    return true;
  }
  int compare(const void* a, const void* b) const {
    if ((*(NValue*)a).op_equals(*(NValue*)b))
      return 0;
    else if (less(a, b))
      return -1;
    return 1;
  }
  inline void add(void* target, void* increment) {
    ADD_FUNC<NValue*>(target, increment);
    //		((NValue*)target)->op_add(*(NValue*)increment);
  }
  inline void multiple(void* target, void* increment) {
    (*(NValue*)target) = ((NValue*)target)->op_multiply(*(NValue*)increment);
  }
  inline fun GetADDFunction() { return ADD_FUNC<NValue*>; }
  inline fun GetMINFunction() { return MIN<NValue*>; }
  inline fun GetMAXFunction() { return MAX<NValue*>; }
  inline fun GetIncreateByOneFunction() { return IncreaseByOne<NValue*>; }
  inline fun GetAVGFunction() { return ADD_IncreaseByOne<NValue*>; }
  unsigned getPartitionValue(
      const void* key, const PartitionFunction* partition_function) const {
    //		return partition_function->get_partition_value(*(NValue*)key);
    //		printf("The hash function for decimal type is not implemented
<<<<<<< HEAD
    //yet!\n");
=======
    // yet!\n");
>>>>>>> 2ede3755
    unsigned long ul1 = *(unsigned long*)((*(NValue*)key).m_data);
    unsigned long ul2 = *(unsigned long*)((*(NValue*)key).m_data + 8);
    return partition_function->get_partition_value(ul1 + ul2);
    assert(false);

    return 0;
  }
  unsigned getPartitionValue(const void* key) const {
    //		return boost::hash_value(*(NValue*)key);
    //		printf("The hash function for decimal type is not implemented
<<<<<<< HEAD
    //yet!\n");
=======
    // yet!\n");
>>>>>>> 2ede3755
    unsigned long ul1 = *(unsigned long*)((*(NValue*)key).m_data);
    unsigned long ul2 = *(unsigned long*)((*(NValue*)key).m_data + 8);
    boost::hash_combine(ul1, ul2);
    return ul1;
    assert(false);

    return 0;
  }
  unsigned getPartitionValue(const void* key, const unsigned long& mod) const {
    unsigned long ul1 = *(unsigned long*)((*(NValue*)key).m_data);
    unsigned long ul2 = *(unsigned long*)((*(NValue*)key).m_data + 8);
    boost::hash_combine(ul1, ul2);
    return ul1 % mod;
  }
  Operate* duplicateOperator() const {
<<<<<<< HEAD
    return new OperateDecimal(number_of_decimal_digits_, this->nullable);
=======
    return new OperateDecimal(size, nullable);
>>>>>>> 2ede3755
  }

  inline bool setNull(void* value) {
    if (this->nullable == false) return false;
    *(NValue*)value = NULL_DECIMAL;
    return true;
  }

  inline bool isNull(void* value) const {
    //		compare(value, (void*)(&NULL_DECIMAL));
    if (this->nullable == true && compare(value, (void*)(&NULL_DECIMAL)) == 0)
      return true;
    return false;
  }

  unsigned number_of_decimal_digits_;
<<<<<<< HEAD
=======
  /**
   * @TODO min and max check is not implemented yet ! *-_-*
   */
  RetCode CheckSet(string& str) const;
  void SetDefault(string& str) const { str = string("0"); }
>>>>>>> 2ede3755
};

class OperateBool : public Operate {
 public:
  OperateBool(bool _nullable = true) {
    this->nullable = _nullable;
    assign = assigns<int>;
<<<<<<< HEAD
  };
  inline void assignment(const void* const& src, void* const& desc) const {
    *(int*)desc = *(int*)src;
  };
=======
  }
  inline void assignment(const void* const& src, void* const& desc) const {
    *(int*)desc = *(int*)src;
  }
>>>>>>> 2ede3755
  inline std::string toString(void* value) {
    if (this->nullable == true && (*(int*)value) == NULL_BOOLEAN)
      return "NULL";
    else {
      std::ostringstream ss;
<<<<<<< HEAD
      if (*(bool*)value == 0)
=======
      if (*(int*)value == 0)
>>>>>>> 2ede3755
        return "FALSE";
      else
        return "TRUE";
    }
  }
  inline void toValue(void* target, const char* string) {
    std::string f = "FALSE";
    std::string t = "TRUE";
    std::string n = "NULL";
    if ((strcmp(string, n.c_str()) == 0) && this->nullable == true) {
      *(int*)target = NULL_BOOLEAN;
    } else if (strcmp(f.c_str(), string) == 0) {
      *(int*)target = 0;
    } else {
      *(int*)target = 1;
    }
  }
  inline bool equal(const void* const& a, const void* const& b) const {
    return *(int*)a == *(int*)b;
  }
  bool less(const void*& a, const void*& b) const {
    return *(int*)a < *(int*)b;
  }
  bool greate(const void*& a, const void*& b) const {
    return *(int*)a > *(int*)b;
  }
  int compare(const void* a, const void* b) const {
    return *(int*)a - *(int*)b;
  }
  inline void add(void* target, void* increment) {
    ADD_FUNC<int>(target, increment);
  }
  inline void multiple(void* target, void* increment) {
    MULTIPLE<int>(target, increment);
  }
  inline fun GetADDFunction() { return ADD_FUNC<int>; }
  inline fun GetMINFunction() { return MIN<int>; }
  inline fun GetMAXFunction() { return MAX<int>; }
  inline fun GetIncreateByOneFunction() { return IncreaseByOne<int>; }
  inline fun GetAVGFunction() { return ADD_IncreaseByOne<int>; }
  unsigned getPartitionValue(
      const void* key, const PartitionFunction* partition_function) const {
    return partition_function->get_partition_value(*(int*)key);
  }
  unsigned getPartitionValue(const void* key) const {
    return boost::hash_value(*(int*)key);
  }
  unsigned getPartitionValue(const void* key, const unsigned long& mod) const {
    return boost::hash_value(*(int*)key) % mod;
  }
  Operate* duplicateOperator() const { return new OperateBool(this->nullable); }

  inline bool setNull(void* value) {
    if (this->nullable == false) return false;
    *(int*)value = NULL_BOOLEAN;
    return true;
  }

  inline bool isNull(void* value) const {
    if (this->nullable == true && (*(int*)value) == NULL_SMALL_INT) return true;
    return false;
  }
<<<<<<< HEAD
=======
  RetCode CheckSet(string& str) const;
  void SetDefault(string& str) const { str = "false"; }
>>>>>>> 2ede3755
};

class column_type {
 public:
  column_type(data_type type, unsigned _size = 0, bool _nullable = true)
      : type(type), size(_size), nullable(_nullable) {
<<<<<<< HEAD
    switch (type) {
      case t_int:
        operate = new OperateInt(_nullable);
        break;
      case t_float:
        operate = new OperateFloat(_nullable);
        break;
      case t_string:
        operate = new OperateString(_nullable);
        break;
      case t_double:
        operate = new OperateDouble(_nullable);
        break;
      case t_u_long:
        operate = new OperateULong(_nullable);
        break;
      case t_date:
        operate = new OperateDate(_nullable);
        break;
      case t_time:
        operate = new OperateTime(_nullable);
        break;
      case t_datetime:
        operate = new OperateDatetime(_nullable);
        break;

      case t_decimal:
        operate = new OperateDecimal(size, _nullable);
        break;
      case t_smallInt:
        operate = new OperateSmallInt(_nullable);
        break;
      case t_u_smallInt:
        operate = new OperateUSmallInt(_nullable);
        break;
      case t_boolean:
        operate = new OperateBool(_nullable);
        break;
      default:
        operate = 0;
        break;
    }
  };
=======
    initialize();
  }
>>>>>>> 2ede3755
  column_type(const column_type& r) {
    this->type = r.type;
    this->size = r.size;
    this->nullable = r.nullable;
    this->operate = r.operate->duplicateOperator();
  }
  column_type& operator=(const column_type& r) {
    this->type = r.type;
    this->size = r.size;
    this->nullable = r.nullable;
    this->operate = r.operate->duplicateOperator();
  }
  column_type() : operate(0){};
  ~column_type() {
    delete operate;
    operate = 0;
<<<<<<< HEAD
  };
=======
  }
>>>>>>> 2ede3755
  inline unsigned get_length() const {
    switch (type) {
      case t_int:
        return sizeof(int);
      case t_float:
        return sizeof(float);
      case t_double:
        return sizeof(double);
      case t_u_long:
        return sizeof(unsigned long);
      case t_string:
        return byte_align(size);
      case t_date:
        return sizeof(date);
      case t_time:
        return sizeof(time_duration);
      case t_datetime:
        return sizeof(ptime);
      case t_decimal:
        return 16;
      case t_smallInt:
        return sizeof(short);
      case t_u_smallInt:
        return sizeof(unsigned short);
      case t_boolean:
        return sizeof(int);
      default:
        return 0;
    }
  }
  bool operator==(const class column_type& c) const {
    return this->type == c.type;
  }
  bool operator<(const class column_type& c) const {
    return this->type < c.type;
  }

 public:
  Operate* operate;
  //这个data_type是什么type
  data_type type;
  bool nullable;
  unsigned size;

 private:
  //且这个data_type的size是多少
  friend class boost::serialization::access;
  template <class Archive>
  void serialize(Archive& ar, const unsigned int version) {
    ar& type& size& nullable;
    if (operate == 0) {
      initialize();
    }
  }
  /**
   * called after deserialization to construct the right operator.
   */
  void initialize() {
    switch (type) {
      case t_int:
        operate = new OperateInt(nullable);
        break;
      case t_float:
        operate = new OperateFloat(nullable);
        break;
      case t_double:
        operate = new OperateDouble(nullable);
        break;
      case t_string:
<<<<<<< HEAD
        operate = new OperateString(nullable);
=======
        operate = new OperateString(size, nullable);
>>>>>>> 2ede3755
        break;
      case t_u_long:
        operate = new OperateULong(nullable);
        break;
      case t_date:
        operate = new OperateDate(nullable);
        break;
      case t_time:
        operate = new OperateTime(nullable);
        break;
      case t_datetime:
        operate = new OperateDatetime(nullable);
        break;
      case t_decimal:
        operate = new OperateDecimal(size, nullable);
        break;
      case t_smallInt:
        operate = new OperateSmallInt(nullable);
        break;
      case t_u_smallInt:
        operate = new OperateUSmallInt(nullable);
        break;
      case t_boolean:
        operate = new OperateBool(nullable);
        break;
      default:
        operate = 0;
        break;
    }
  }
};

#endif /* DATA_TYPE_H_ */<|MERGE_RESOLUTION|>--- conflicted
+++ resolved
@@ -60,8 +60,7 @@
   t_date_year,
   t_date_quarter
 };
-<<<<<<< HEAD
-=======
+
 // enum TransformRet { rSuccess = 0, kWarning, kError };
 inline string GetPrecision(double d) {
   ostringstream ss;
@@ -94,17 +93,13 @@
 const string kUSmallIntMax = GetPrecision(USHRT_MAX);
 const string kUSmallIntMax_1 = GetPrecision(USHRT_MAX - 1);
 
->>>>>>> 2ede3755
 typedef void (*fun)(void*, void*);
 
 #define NULL_SMALL_INT SHRT_MAX
 #define NULL_INT INT_MAX
 #define NULL_U_LONG ULONG_LONG_MAX
-<<<<<<< HEAD
-#define NULL_FLOAT FLT_MAX  // const transfor to int 2139095039
-=======
+
 #define NULL_FLOAT FLT_MAX   // const transfor to int 2139095039
->>>>>>> 2ede3755
 #define NULL_DOUBLE DBL_MAX  // const transfor to int -1
 #define NULL_STRING '7'
 #define NULL_DATE neg_infin  // is_neg_infinity() return true
@@ -113,16 +108,10 @@
 #define NULL_DECIMAL nvalue_null
 #define NULL_U_SMALL_INT USHRT_MAX
 #define NULL_BOOLEAN 2
-<<<<<<< HEAD
-
-static NValue nvalue_null = NValue::getDecimalValueFromString(
-    "99999999999999999999999999.999999999999");
-
-=======
+
 static NValue nvalue_null = NValue::getDecimalValueFromString(
     "99999999999999999999999999.999999999999");
 const int max_double_length = 1 + 308;
->>>>>>> 2ede3755
 // static int count_open_for_data_column=0;
 
 /**
@@ -267,17 +256,12 @@
   inline virtual bool setNull(void* value) = 0;
   inline virtual bool isNull(void* value) const = 0;
 
-<<<<<<< HEAD
- public:
-  bool nullable;
-=======
   inline virtual RetCode CheckSet(string& str) const = 0;
   inline virtual void SetDefault(string& str) const = 0;
 
  public:
   bool nullable;
   unsigned size;
->>>>>>> 2ede3755
 };
 
 class OperateInt : public Operate {
@@ -285,18 +269,6 @@
   OperateInt(bool _nullable = true) {
     this->nullable = _nullable;
     assign = assigns<int>;
-<<<<<<< HEAD
-  };
-  ~OperateInt(){};
-  inline void assignment(const void* const& src, void* const& desc) const {
-    *(int*)desc = *(int*)src;
-  };
-  inline std::string toString(void* value) {
-    std::string ret;
-    if (this->nullable == true && (*(int*)value) == NULL_INT)
-      ret = "NULL";
-    else {
-=======
   }
   ~OperateInt() {}
   inline void assignment(const void* const& src, void* const& desc) const {
@@ -307,27 +279,18 @@
     if (this->nullable == true && (*(int*)value) == NULL_INT) {
       ret = "NULL";
     } else {
->>>>>>> 2ede3755
       std::ostringstream ss;
       ss << *(int*)value;
       ret = ss.str();
     }
     return ret;
-<<<<<<< HEAD
-  };
-=======
-  }
->>>>>>> 2ede3755
+  }
   void toValue(void* target, const char* string) {
     if ((strcmp(string, "") == 0) && this->nullable == true)
       *(int*)target = NULL_INT;
     else
       *(int*)target = atoi(string);
-<<<<<<< HEAD
-  };
-=======
-  }
->>>>>>> 2ede3755
+  }
   inline bool equal(const void* const& a, const void* const& b) const {
     return *(int*)a == *(int*)b;
   }
@@ -357,10 +320,6 @@
   }
   unsigned getPartitionValue(const void* key) const {
     return boost::hash_value(*(int*)key);
-<<<<<<< HEAD
-    //				boost::hash_value(*(int*)key);
-=======
->>>>>>> 2ede3755
   }
   unsigned getPartitionValue(const void* key, const unsigned long& mod) const {
     return boost::hash_value(*(int*)key) % mod;
@@ -376,15 +335,10 @@
     if (this->nullable == true && (*(int*)value) == NULL_INT) return true;
     return false;
   }
-<<<<<<< HEAD
-
-  Operate* duplicateOperator() const { return new OperateInt(this->nullable); }
-=======
   Operate* duplicateOperator() const { return new OperateInt(this->nullable); }
 
   RetCode CheckSet(string& str) const;
   void SetDefault(string& str) const { str = string("0"); }
->>>>>>> 2ede3755
 };
 
 class OperateFloat : public Operate {
@@ -404,21 +358,13 @@
       ret = ss.str();
     }
     return ret;
-<<<<<<< HEAD
-  };
-=======
-  }
->>>>>>> 2ede3755
+  }
   void toValue(void* target, const char* string) {
     if ((strcmp(string, "") == 0) && this->nullable == true)
       *(float*)target = NULL_FLOAT;
     else
       *(float*)target = atof(string);
-<<<<<<< HEAD
-  };
-=======
-  }
->>>>>>> 2ede3755
+  }
   inline bool equal(const void* const& a, const void* const& b) const {
     return *(float*)a == *(float*)b;
   }
@@ -467,11 +413,8 @@
       return true;
     return false;
   }
-<<<<<<< HEAD
-=======
   RetCode CheckSet(string& str) const;
   void SetDefault(string& str) const { str = string("0"); }
->>>>>>> 2ede3755
 };
 
 class OperateDouble : public Operate {
@@ -480,11 +423,7 @@
   ~OperateDouble(){};
   inline void assignment(const void* const& src, void* const& desc) const {
     *(double*)desc = *(double*)src;
-<<<<<<< HEAD
-  };
-=======
-  }
->>>>>>> 2ede3755
+  }
   inline std::string toString(void* value) {
     std::string ret;
     if (this->nullable == true && (*(double*)value) == NULL_DOUBLE)
@@ -495,21 +434,13 @@
       ret = ss.str();
     }
     return ret;
-<<<<<<< HEAD
-  };
-=======
-  }
->>>>>>> 2ede3755
+  }
   void toValue(void* target, const char* string) {
     if ((strcmp(string, "") == 0) && this->nullable == true)
       *(double*)target = NULL_DOUBLE;
     else
       *(double*)target = atof(string);
-<<<<<<< HEAD
-  };
-=======
-  }
->>>>>>> 2ede3755
+  }
   inline bool equal(const void* const& a, const void* const& b) const {
     return *(double*)a == *(double*)b;
   }
@@ -558,11 +489,8 @@
       return true;
     return false;
   }
-<<<<<<< HEAD
-=======
   RetCode CheckSet(string& str) const;
   void SetDefault(string& str) const { str = string("0"); }
->>>>>>> 2ede3755
 };
 
 class OperateULong : public Operate {
@@ -571,11 +499,7 @@
   ~OperateULong(){};
   inline void assignment(const void* const& src, void* const& desc) const {
     *(unsigned long*)desc = *(unsigned long*)src;
-<<<<<<< HEAD
-  };
-=======
-  }
->>>>>>> 2ede3755
+  }
   inline std::string toString(void* value) {
     std::string ret;
     if (this->nullable == true && (*(unsigned long*)value) == NULL_U_LONG)
@@ -586,21 +510,13 @@
       ret = ss.str();
     }
     return ret;
-<<<<<<< HEAD
-  };
-=======
-  }
->>>>>>> 2ede3755
+  }
   void toValue(void* target, const char* string) {
     if ((strcmp(string, "") == 0) && this->nullable == true)
       *(unsigned long*)target = NULL_U_LONG;
     else
       *(unsigned long*)target = strtoul(string, 0, 10);
-<<<<<<< HEAD
-  };
-=======
-  }
->>>>>>> 2ede3755
+  }
   inline bool equal(const void* const& a, const void* const& b) const {
     return *(unsigned long*)a == *(unsigned long*)b;
   }
@@ -649,23 +565,12 @@
       return true;
     return false;
   }
-<<<<<<< HEAD
-=======
   RetCode CheckSet(string& str) const;
   void SetDefault(string& str) const { str = string("0"); }
->>>>>>> 2ede3755
 };
 
 class OperateString : public Operate {
  public:
-<<<<<<< HEAD
-  OperateString(bool _nullable = true) { this->nullable = _nullable; };
-  ~OperateString(){};
-  inline void assignment(const void* const& src, void* const& desc) const {
-    assert(desc != 0 && src != 0);
-    strcpy((char*)desc, (char*)src);
-  };
-=======
   OperateString(unsigned size, bool nullable = true) {
     this->size = size;
     this->nullable = nullable;
@@ -679,27 +584,18 @@
     assert(desc != 0 && src != 0);
     strcpy((char*)desc, (char*)src);
   }
->>>>>>> 2ede3755
   inline std::string toString(void* value) {
     if (this->nullable == true && (*(char*)value) == NULL_STRING)
       return "NULL";
     else
       return trimSpecialCharactor(std::string((char*)value));
-<<<<<<< HEAD
-  };
-=======
-  }
->>>>>>> 2ede3755
+  }
   void toValue(void* target, const char* string) {
     if ((strcmp(string, "") == 0) && this->nullable == true)
       *(char*)target = NULL_STRING;
     else
       strcpy((char*)target, string);
-<<<<<<< HEAD
-  };
-=======
-  }
->>>>>>> 2ede3755
+  }
   inline bool equal(const void* const& a, const void* const& b) const {
     return strcmp((char*)a, (char*)b) == 0;
   }
@@ -743,11 +639,7 @@
     return boost::hash_value((std::string)((char*)key)) % mod;
   }
   Operate* duplicateOperator() const {
-<<<<<<< HEAD
-    return new OperateString(this->nullable);
-=======
     return new OperateString(this->size, this->nullable);
->>>>>>> 2ede3755
   }
 
   inline bool setNull(void* value) {
@@ -760,11 +652,8 @@
     if (this->nullable == true && (*(char*)value) == NULL_STRING) return true;
     return false;
   }
-<<<<<<< HEAD
-=======
   RetCode CheckSet(string& str) const;
   void SetDefault(string& str) const { str = ""; }
->>>>>>> 2ede3755
 };
 
 class OperateDate : public Operate {
@@ -774,21 +663,13 @@
   inline void assignment(const void* const& src, void* const& desc) const {
     assert(desc != 0 && src != 0);
     *(date*)desc = *(date*)src;
-<<<<<<< HEAD
-  };
-=======
-  }
->>>>>>> 2ede3755
+  }
   inline std::string toString(void* value) {
     if (this->nullable == true && (*(date*)value).is_neg_infinity() == true)
       return "NULL";
     else
       return to_iso_extended_string(*(date*)value);
-<<<<<<< HEAD
-  };
-=======
-  }
->>>>>>> 2ede3755
+  }
   void toValue(void* target, const char* string) {
     if ((strcmp(string, "") == 0) && this->nullable == true)
       setNull(target);
@@ -809,11 +690,7 @@
       else
         *(date*)target = from_string(s);
     }
-<<<<<<< HEAD
-  };
-=======
-  }
->>>>>>> 2ede3755
+  }
   inline bool equal(const void* const& a, const void* const& b) const {
     return *(date*)a == *(date*)b;
   }
@@ -870,11 +747,8 @@
       return true;
     return false;
   }
-<<<<<<< HEAD
-=======
   RetCode CheckSet(string& str) const;
   void SetDefault(string& str) const { str = "1400-01-01"; }
->>>>>>> 2ede3755
 };
 
 class OperateTime : public Operate {
@@ -884,32 +758,20 @@
   inline void assignment(const void* const& src, void* const& desc) const {
     assert(desc != 0 && src != 0);
     *(time_duration*)desc = *(time_duration*)src;
-<<<<<<< HEAD
-  };
-=======
-  }
->>>>>>> 2ede3755
+  }
   inline std::string toString(void* value) {
     if (this->nullable == true &&
         (*(time_duration*)value).is_neg_infinity() == true)
       return "NULL";
     else
       return to_simple_string(*(time_duration*)value);
-<<<<<<< HEAD
-  };
-=======
-  }
->>>>>>> 2ede3755
+  }
   void toValue(void* target, const char* string) {
     if ((strcmp(string, "") == 0) && this->nullable == true)
       setNull(target);
     else
       *(time_duration*)target = duration_from_string(string);
-<<<<<<< HEAD
-  };
-=======
-  }
->>>>>>> 2ede3755
+  }
   inline bool equal(const void* const& a, const void* const& b) const {
     return *(time_duration*)a == *(time_duration*)b;
   }
@@ -969,11 +831,9 @@
       return true;
     return false;
   }
-<<<<<<< HEAD
-=======
+
   RetCode CheckSet(string& str) const;
   void SetDefault(string& str) const { str = "00:00:00.000000"; }
->>>>>>> 2ede3755
 };
 
 class OperateDatetime : public Operate {
@@ -983,31 +843,19 @@
   inline void assignment(const void* const& src, void* const& desc) const {
     assert(desc != 0 && src != 0);
     *(ptime*)desc = *(ptime*)src;
-<<<<<<< HEAD
-  };
-=======
-  }
->>>>>>> 2ede3755
+  }
   inline std::string toString(void* value) {
     if (this->nullable == true && (*(ptime*)value).is_neg_infinity() == true)
       return "NULL";
     else
       return to_iso_extended_string(*(ptime*)value);
-<<<<<<< HEAD
-  };
-=======
-  }
->>>>>>> 2ede3755
+  }
   void toValue(void* target, const char* string) {
     if ((strcmp(string, "") == 0) && this->nullable == true)
       setNull(target);
     else
       *(ptime*)target = time_from_string(string);
-<<<<<<< HEAD
-  };
-=======
-  }
->>>>>>> 2ede3755
+  }
   inline bool equal(const void* const& a, const void* const& b) const {
     return *(ptime*)a == *(ptime*)b;
   }
@@ -1066,11 +914,9 @@
       return true;
     return false;
   }
-<<<<<<< HEAD
-=======
+
   RetCode CheckSet(string& str) const;
   void SetDefault(string& str) const { str = "1400-01-01 00:00:00.000000"; }
->>>>>>> 2ede3755
 };
 
 class OperateSmallInt : public Operate {
@@ -1078,19 +924,11 @@
   OperateSmallInt(bool _nullable = true) {
     this->nullable = _nullable;
     assign = assigns<short>;
-<<<<<<< HEAD
-  };
+  }
   //	~OperateSmallInt(){};
   inline void assignment(const void* const& src, void* const& desc) const {
     *(short*)desc = *(short*)src;
-  };
-=======
-  }
-  //	~OperateSmallInt(){};
-  inline void assignment(const void* const& src, void* const& desc) const {
-    *(short*)desc = *(short*)src;
-  }
->>>>>>> 2ede3755
+  }
   inline std::string toString(void* value) {
     if (this->nullable == true && (*(short*)value) == NULL_SMALL_INT)
       return "NULL";
@@ -1100,11 +938,7 @@
       std::string ret = ss.str();
       return ret;
     }
-<<<<<<< HEAD
-  };
-=======
-  }
->>>>>>> 2ede3755
+  }
   void toValue(void* target, const char* string) {
     if ((strcmp(string, "") == 0) &&
         this->nullable == true)  // modified by Li Wang in Sep.10th
@@ -1161,11 +995,9 @@
       return true;
     return false;
   }
-<<<<<<< HEAD
-=======
+
   RetCode CheckSet(string& str) const;
   void SetDefault(string& str) const { str = "0"; }
->>>>>>> 2ede3755
 };
 
 class OperateUSmallInt : public Operate {
@@ -1173,19 +1005,11 @@
   OperateUSmallInt(bool _nullable = true) {
     this->nullable = _nullable;
     assign = assigns<unsigned short>;
-<<<<<<< HEAD
-  };
-  //	~OperateSmallInt(){};
+  }
+  //  ~OperateSmallInt(){};
   inline void assignment(const void* const& src, void* const& desc) const {
     *(unsigned short*)desc = *(unsigned short*)src;
-  };
-=======
-  }
-  //	~OperateSmallInt(){};
-  inline void assignment(const void* const& src, void* const& desc) const {
-    *(unsigned short*)desc = *(unsigned short*)src;
-  }
->>>>>>> 2ede3755
+  }
   inline std::string toString(void* value) {
     if (this->nullable == true && (*(unsigned short*)value) == NULL_U_SMALL_INT)
       return "NULL";
@@ -1193,21 +1017,13 @@
     ss << *(unsigned short*)value;
     std::string ret = ss.str();
     return ret;
-<<<<<<< HEAD
-  };
-=======
-  }
->>>>>>> 2ede3755
+  }
   void toValue(void* target, const char* string) {
     if ((strcmp(string, "") == 0) && this->nullable == true)
       *(unsigned short*)target = NULL_U_SMALL_INT;
     else
       *(unsigned short*)target = (unsigned short)atoi(string);
-<<<<<<< HEAD
-  };
-=======
-  }
->>>>>>> 2ede3755
+  }
   inline bool equal(const void* const& a, const void* const& b) const {
     return *(unsigned short*)a == *(unsigned short*)b;
   }
@@ -1258,26 +1074,12 @@
       return true;
     return false;
   }
-<<<<<<< HEAD
-=======
   RetCode CheckSet(string& str) const;
   void SetDefault(string& str) const { str = "0"; }
->>>>>>> 2ede3755
 };
 
 class OperateDecimal : public Operate {
  public:
-<<<<<<< HEAD
-  OperateDecimal(unsigned number_of_decimal_digits = 12, bool _nullable = true)
-      : number_of_decimal_digits_(number_of_decimal_digits) {
-    assign = assigns<int>;
-    this->nullable = _nullable;
-  };
-  //	~OperateDecimal(){};
-  inline void assignment(const void* const& src, void* const& desc) const {
-    *(NValue*)desc = *(NValue*)src;
-  };
-=======
   OperateDecimal(unsigned size = 12, bool nullable = true) {
     assign = assigns<int>;
     this->size = size;
@@ -1287,20 +1089,11 @@
   inline void assignment(const void* const& src, void* const& desc) const {
     *(NValue*)desc = *(NValue*)src;
   }
->>>>>>> 2ede3755
   inline std::string toString(void* value) {
     if (this->nullable == true && compare(value, (void*)(&NULL_DECIMAL)) == 0)
       return "NULL";
     char buf[43] = {"\0"};
     ExportSerializeOutput out(buf, 43);
-<<<<<<< HEAD
-    ((NValue*)value)->serializeToExport(out, &number_of_decimal_digits_);
-    return std::string(buf + 4);
-  };
-  static std::string toString(const NValue v, unsigned n_o_d_d = 12) {
-    //		if (this->nullable == true && compare(v, (void*)(&NULL_DECIMAL)) ==
-    //0)
-=======
     ((NValue*)value)->serializeToExport(out, &size);
     return std::string(buf + 4);
   };
@@ -1308,7 +1101,6 @@
     //		if (this->nullable == true && compare(v, (void*)(&NULL_DECIMAL))
     //==
     // 0)
->>>>>>> 2ede3755
     //			return "NULL";
     char buf[43] = {"\0"};
     ExportSerializeOutput out(buf, 43);
@@ -1320,11 +1112,7 @@
       *(NValue*)target = NULL_DECIMAL;
     else
       *(NValue*)target = NValue::getDecimalValueFromString(string);
-<<<<<<< HEAD
-  };
-=======
-  }
->>>>>>> 2ede3755
+  }
   inline bool equal(const void* const& a, const void* const& b) const {
     return ((NValue*)a)->op_equals(*(NValue*)b);
   }
@@ -1363,11 +1151,7 @@
       const void* key, const PartitionFunction* partition_function) const {
     //		return partition_function->get_partition_value(*(NValue*)key);
     //		printf("The hash function for decimal type is not implemented
-<<<<<<< HEAD
-    //yet!\n");
-=======
     // yet!\n");
->>>>>>> 2ede3755
     unsigned long ul1 = *(unsigned long*)((*(NValue*)key).m_data);
     unsigned long ul2 = *(unsigned long*)((*(NValue*)key).m_data + 8);
     return partition_function->get_partition_value(ul1 + ul2);
@@ -1378,11 +1162,7 @@
   unsigned getPartitionValue(const void* key) const {
     //		return boost::hash_value(*(NValue*)key);
     //		printf("The hash function for decimal type is not implemented
-<<<<<<< HEAD
-    //yet!\n");
-=======
     // yet!\n");
->>>>>>> 2ede3755
     unsigned long ul1 = *(unsigned long*)((*(NValue*)key).m_data);
     unsigned long ul2 = *(unsigned long*)((*(NValue*)key).m_data + 8);
     boost::hash_combine(ul1, ul2);
@@ -1398,11 +1178,9 @@
     return ul1 % mod;
   }
   Operate* duplicateOperator() const {
-<<<<<<< HEAD
-    return new OperateDecimal(number_of_decimal_digits_, this->nullable);
-=======
+    //    return new OperateDecimal(number_of_decimal_digits_, this->nullable);
+
     return new OperateDecimal(size, nullable);
->>>>>>> 2ede3755
   }
 
   inline bool setNull(void* value) {
@@ -1419,14 +1197,12 @@
   }
 
   unsigned number_of_decimal_digits_;
-<<<<<<< HEAD
-=======
+
   /**
    * @TODO min and max check is not implemented yet ! *-_-*
    */
   RetCode CheckSet(string& str) const;
   void SetDefault(string& str) const { str = string("0"); }
->>>>>>> 2ede3755
 };
 
 class OperateBool : public Operate {
@@ -1434,27 +1210,16 @@
   OperateBool(bool _nullable = true) {
     this->nullable = _nullable;
     assign = assigns<int>;
-<<<<<<< HEAD
-  };
+  }
   inline void assignment(const void* const& src, void* const& desc) const {
     *(int*)desc = *(int*)src;
-  };
-=======
-  }
-  inline void assignment(const void* const& src, void* const& desc) const {
-    *(int*)desc = *(int*)src;
-  }
->>>>>>> 2ede3755
+  }
   inline std::string toString(void* value) {
     if (this->nullable == true && (*(int*)value) == NULL_BOOLEAN)
       return "NULL";
     else {
       std::ostringstream ss;
-<<<<<<< HEAD
-      if (*(bool*)value == 0)
-=======
       if (*(int*)value == 0)
->>>>>>> 2ede3755
         return "FALSE";
       else
         return "TRUE";
@@ -1517,65 +1282,17 @@
     if (this->nullable == true && (*(int*)value) == NULL_SMALL_INT) return true;
     return false;
   }
-<<<<<<< HEAD
-=======
+
   RetCode CheckSet(string& str) const;
   void SetDefault(string& str) const { str = "false"; }
->>>>>>> 2ede3755
 };
 
 class column_type {
  public:
   column_type(data_type type, unsigned _size = 0, bool _nullable = true)
       : type(type), size(_size), nullable(_nullable) {
-<<<<<<< HEAD
-    switch (type) {
-      case t_int:
-        operate = new OperateInt(_nullable);
-        break;
-      case t_float:
-        operate = new OperateFloat(_nullable);
-        break;
-      case t_string:
-        operate = new OperateString(_nullable);
-        break;
-      case t_double:
-        operate = new OperateDouble(_nullable);
-        break;
-      case t_u_long:
-        operate = new OperateULong(_nullable);
-        break;
-      case t_date:
-        operate = new OperateDate(_nullable);
-        break;
-      case t_time:
-        operate = new OperateTime(_nullable);
-        break;
-      case t_datetime:
-        operate = new OperateDatetime(_nullable);
-        break;
-
-      case t_decimal:
-        operate = new OperateDecimal(size, _nullable);
-        break;
-      case t_smallInt:
-        operate = new OperateSmallInt(_nullable);
-        break;
-      case t_u_smallInt:
-        operate = new OperateUSmallInt(_nullable);
-        break;
-      case t_boolean:
-        operate = new OperateBool(_nullable);
-        break;
-      default:
-        operate = 0;
-        break;
-    }
-  };
-=======
     initialize();
   }
->>>>>>> 2ede3755
   column_type(const column_type& r) {
     this->type = r.type;
     this->size = r.size;
@@ -1592,11 +1309,7 @@
   ~column_type() {
     delete operate;
     operate = 0;
-<<<<<<< HEAD
-  };
-=======
-  }
->>>>>>> 2ede3755
+  }
   inline unsigned get_length() const {
     switch (type) {
       case t_int:
@@ -1666,11 +1379,7 @@
         operate = new OperateDouble(nullable);
         break;
       case t_string:
-<<<<<<< HEAD
-        operate = new OperateString(nullable);
-=======
         operate = new OperateString(size, nullable);
->>>>>>> 2ede3755
         break;
       case t_u_long:
         operate = new OperateULong(nullable);
