--- conflicted
+++ resolved
@@ -1065,12 +1065,8 @@
 		}
 	};
 	void toValue(void* target, const char* string){
-<<<<<<< HEAD
-		if ((strcmp(string,"")==0) && this->nullable == true)
-=======
 		if ((strcmp(string,"")==0) && this->nullable == true)//modified by Li Wang in Sep.10th
 //		if(string==0 && this->nullable ==true)
->>>>>>> 3149fc07
 			*(short*)target = NULL_SMALL_INT;
 		else
 			*(short*)target = (short)atoi(string);
