/*
 * data_type.h
 *
 *  Created on: May 12, 2013
 *      Author: wangli
 */

#ifndef COMMON_DATA_TYPE_H_
#define COMMON_DATA_TYPE_H_
#include <assert.h>
#include <string.h>
<<<<<<< HEAD
=======

>>>>>>> fa4e0776
#include <stdio.h>
#include <stdlib.h>
#include <boost/date_time/gregorian/gregorian.hpp>
#include <boost/date_time.hpp>
#include <boost/date_time/posix_time/posix_time.hpp>
#include <boost/archive/text_iarchive.hpp>
#include <boost/archive/text_oarchive.hpp>
#include <limits.h>
#include <float.h>
#include <glog/logging.h>
#include <string>
#include <sstream>
#include "./error_define.h"
#include "./hash.h"
#include "../utility/string_process.h"
<<<<<<< HEAD
#include "types/NValue.hpp"

=======
#include "./types/NValue.hpp"
>>>>>>> fa4e0776
using claims::common::rSuccess;
using claims::common::rTooSmallData;
using claims::common::rTooLargeData;
using claims::common::rTooLongData;
using claims::common::rInterruptedData;
using claims::common::rIncorrectData;
using claims::common::rInvalidNullData;
using claims::common::kErrorMessage;
using boost::gregorian::date_duration;
using boost::gregorian::from_undelimited_string;
using boost::gregorian::from_string;
using boost::posix_time::duration_from_string;
using boost::gregorian::date;
using boost::posix_time::ptime;
using boost::posix_time::time_duration;
using boost::posix_time::time_from_string;
using boost::posix_time::neg_infin;
using boost::hash_value;
using boost::hash_combine;
using decimal::NValue;
using decimal::ExportSerializeOutput;
using boost::lexical_cast;
using namespace decimal;
#define DATA_TYPE_NUMBER 20
enum data_type {
  t_smallInt,
  t_int,
  t_u_long,
  t_float,
  t_double,
  t_string,
  t_date,
  t_time,
  t_datetime,
  t_decimal,
  t_boolean,
  t_u_smallInt,
  t_date_day,
  t_date_week,
  t_date_month,
  t_date_year,
  t_date_quarter
};
<<<<<<< HEAD
enum TransformRet { kSuccess = 0, kWarning, kError };
inline string get_precision(double d) {
=======
// enum TransformRet { kSuccess = 0, kWarning, kError };
inline string GetPrecision(double d) {
>>>>>>> fa4e0776
  ostringstream ss;
  ss.precision(1000);
  ss << d;
  return ss.str();
}
typedef int RetCode;

<<<<<<< HEAD
const string int_min = get_precision(-INT_MAX);       //"-2147483648";
const string int_max = get_precision(INT_MAX);        //"2147483647";
const string int_max_1 = get_precision(INT_MAX - 1);  // "2147483646";
const string float_min =
    get_precision(-FLT_MAX);  //"-340282346638528859811704183484516925440";
const string float_max =
    get_precision(FLT_MAX);  //"340282346638528859811704183484516925440";
const string float_max_1 = get_precision(
    FLT_MAX - 1e23);  // "340282346638528746474908594613031796736";
const string double_min = get_precision(-DBL_MAX);
const string double_max = get_precision(DBL_MAX);
const string double_max_1 = get_precision(DBL_MAX - 1e305);
const string ulong_max =
    get_precision(ULONG_LONG_MAX);  // lexical_cast<string>(ULONG_LONG_MAX);
const string ulong_max_1 = get_precision(
    ULONG_LONG_MAX - 1);  // lexical_cast<string>(ULONG_LONG_MAX - 1);
const string smallint_min =
    get_precision(-SHRT_MAX);  // lexical_cast<string>(-SHRT_MAX);
const string smallint_max = get_precision(SHRT_MAX);
const string smallint_max_1 = get_precision(SHRT_MAX - 1);
const string usmallint_max = get_precision(USHRT_MAX);
const string usmallint_max_1 = get_precision(USHRT_MAX - 1);
=======
const string kIntMin = GetPrecision(-INT_MAX);       //"-2147483648";
const string kIntMax = GetPrecision(INT_MAX);        //"2147483647";
const string kIntMax_1 = GetPrecision(INT_MAX - 1);  // "2147483646";
const string kFloatMin =
    GetPrecision(-FLT_MAX);  //"-340282346638528859811704183484516925440";
const string kFloatMax =
    GetPrecision(FLT_MAX);  //"340282346638528859811704183484516925440";
const string kFloatMax_1 =
    GetPrecision(FLT_MAX - 1e23);  // "340282346638528746474908594613031796736";
const string kDoubleMin = GetPrecision(-DBL_MAX);
const string kDoubleMax = GetPrecision(DBL_MAX);
const string kDoubleMax_1 = GetPrecision(DBL_MAX - 1e305);
const string kULongMax =
    GetPrecision(ULONG_LONG_MAX);  // lexical_cast<string>(ULONG_LONG_MAX);
const string kULongMax_1 = GetPrecision(
    ULONG_LONG_MAX - 1);  // lexical_cast<string>(ULONG_LONG_MAX - 1);
const string kSmallIntMin =
    GetPrecision(-SHRT_MAX);  // lexical_cast<string>(-SHRT_MAX);
const string kSmallIntMax = GetPrecision(SHRT_MAX);
const string kSmallIntMax_1 = GetPrecision(SHRT_MAX - 1);
const string kUSmallIntMax = GetPrecision(USHRT_MAX);
const string kUSmallIntMax_1 = GetPrecision(USHRT_MAX - 1);
>>>>>>> fa4e0776

typedef void (*fun)(void*, void*);

#define NULL_SMALL_INT SHRT_MAX
#define NULL_INT INT_MAX
#define NULL_U_LONG ULONG_LONG_MAX
#define NULL_FLOAT FLT_MAX   // const transfor to int 2139095039
#define NULL_DOUBLE DBL_MAX  // const transfor to int -1
#define NULL_STRING '7'
#define NULL_DATE neg_infin  // is_neg_infinity() return true
#define NULL_TIME neg_infin
#define NULL_DATETIME neg_infin
#define NULL_DECIMAL nvalue_null
#define NULL_U_SMALL_INT USHRT_MAX
#define NULL_BOOLEAN 2
static NValue nvalue_null = NValue::getDecimalValueFromString(
    "99999999999999999999999999.999999999999");
const int max_double_length = 1 + 308;
// static int count_open_for_data_column=0;

/**
 * the number of bytes that are aligned between any two adjacent data types
 */
#define allign_bytes 4
#define byte_align(size) (((size - 1) / allign_bytes + 1) * allign_bytes)

template <typename T>
inline void ADD_FUNC(void* target, void* increment) {
  *(T*)target += *(T*)increment;
}
template <typename T>
inline void MULTIPLE(void* target, void* increment) {
  (*(T*)target) = (*(T*)target) * (*(T*)increment);
}
template <>
inline void ADD_FUNC<char*>(void* target, void* increment) {}

template <>
inline void ADD_FUNC<NValue*>(void* target, void* increment) {
  *(NValue*)target = ((NValue*)target)->op_add(*(NValue*)increment);
}
template <>
inline void ADD_FUNC<date*>(void* target, void* increment) {
  *(date*)target = *(date*)target + *(date_duration*)increment;
}
template <>
inline void ADD_FUNC<ptime*>(void* target, void* increment) {
  *(ptime*)target = *(ptime*)target + *(time_duration*)increment;
}
template <>
inline void ADD_FUNC<time_duration*>(void* target, void* increment) {
  *(time_duration*)target =
      *(time_duration*)target + *(time_duration*)increment;
}

template <typename T>
inline void MIN(void* target, void* increment) {
  if (*(T*)target > *(T*)increment) *(T*)target = *(T*)increment;
}
template <>
inline void MIN<char*>(void* target, void* increment) {}
template <>
inline void MIN<NValue*>(void* target, void* increment) {
  *(NValue*)target = ((NValue*)target)->op_min(*(NValue*)increment);
}

template <typename T>
inline void MAX(void* target, void* increment) {
  if (*(T*)target < *(T*)increment) *(T*)target = *(T*)increment;
}
template <>
inline void MAX<char*>(void* target, void* increment) {}
template <>
inline void MAX<NValue*>(void* target, void* increment) {
  *(NValue*)target = ((NValue*)target)->op_max(*(NValue*)increment);
}

template <typename T>
inline void IncreaseByOne(void* target, void* increment) {
  (*(T*)target)++;
}
template <>
inline void IncreaseByOne<char*>(void* target, void* increment) {}

template <>
inline void IncreaseByOne<NValue*>(void* target, void* increment) {
  NValue nv1 = NValue::getDecimalValueFromString("1");
  *(NValue*)target = ((NValue*)target)->op_add(nv1);
}
template <typename T>  //暂时先实现这点
inline void ADD_IncreaseByOne(void* target, void* increment) {
  //	*(T*)target+=*(T*)increment;//add
  //	(*(T*)target)++;//increase
}
template <>
inline void ADD_IncreaseByOne<char*>(void* target, void* increment) {}

template <>
inline void ADD_IncreaseByOne<NValue*>(void* target, void* increment) {
  *(NValue*)target = ((NValue*)target)->op_add(*(NValue*)increment);  // add
  NValue nv1 = NValue::getDecimalValueFromString("1");
  *(NValue*)target = ((NValue*)target)->op_add(nv1);
}
// template<>
// inline void ADD_IncreaseByOne<date*>(void* target, void* increment)
//{
//	*(date*)target = *(date*)target + *(date_duration*)increment;
//	(*(date*)target)++;
//}
// template<>
// inline void ADD_IncreaseByOne<ptime*>(void* target, void* increment)
//{
//	*(ptime*)target = *(ptime*)target + *(date_duration*)increment;
//	(*(ptime*)target)++;
//}
// template<>
// inline void ADD_IncreaseByOne<time_duration*>(void* target, void* increment)
//{
//	*(time_duration*)target = *(time_duration*)target +
//*(time_duration*)increment;
//	(*(time_duration*)target)++;
//}

template <typename T>
inline void assigns(const void* const& src, void* const& desc) {
  *(T*)desc = *(T*)src;
}
template <>
inline void assigns<char*>(const void* const& src, void* const& desc) {
  strcpy((char*)desc, (char*)src);
}
class Operate {
 public:
  Operate(bool _nullable = true) : nullable(_nullable){};
  virtual ~Operate(){};
  inline void ass(void* src, void* desc) { *(int*)desc = *(int*)src; }
  inline virtual void assignment(const void* const& src,
                                 void* const& desc) const = 0;
  virtual unsigned getPartitionValue(
      const void* key, const PartitionFunction* partition_function) const = 0;
  virtual unsigned getPartitionValue(const void* key,
                                     const unsigned long& mod) const = 0;
  virtual unsigned getPartitionValue(const void* key) const = 0;
  virtual std::string toString(void* value) = 0;
  virtual void toValue(void* target, const char* string) = 0;
  virtual bool equal(const void* const& a, const void* const& b) const = 0;
  virtual bool less(const void*& a, const void*& b) const = 0;
  virtual bool greate(const void*& a, const void*& b) const = 0;
  virtual void add(void* target, void* increment) = 0;
  virtual void multiple(void* target, void* increment) = 0;
  virtual int compare(const void* a, const void* b) const = 0;
  virtual fun GetADDFunction() = 0;
  virtual fun GetMINFunction() = 0;
  virtual fun GetMAXFunction() = 0;
  virtual fun GetIncreateByOneFunction() = 0;
  virtual fun GetAVGFunction() = 0;
  void (*assign)(const void* const& src, void* const& desc);
  virtual Operate* duplicateOperator() const = 0;

  inline virtual bool setNull(void* value) = 0;
  inline virtual bool isNull(void* value) const = 0;

  inline virtual RetCode CheckSet(string& str) const = 0;
  inline virtual void SetDefault(string& str) const = 0;

 public:
  bool nullable;
  unsigned size;
};

class OperateInt : public Operate {
 public:
  OperateInt(bool _nullable = true) {
    this->nullable = _nullable;
    assign = assigns<int>;
  }
<<<<<<< HEAD
  ~OperateInt() {}
=======
  ~OperateInt(){};
>>>>>>> fa4e0776
  inline void assignment(const void* const& src, void* const& desc) const {
    *(int*)desc = *(int*)src;
  }
  inline std::string toString(void* value) {
    std::string ret;
    if (this->nullable == true && (*(int*)value) == NULL_INT) {
      ret = "NULL";
    } else {
      std::ostringstream ss;
      ss << *(int*)value;
      ret = ss.str();
    }
    return ret;
  }
  void toValue(void* target, const char* string) {
    if ((strcmp(string, "") == 0) && this->nullable == true)
      *(int*)target = NULL_INT;
    else
      *(int*)target = atoi(string);
  }
  inline bool equal(const void* const& a, const void* const& b) const {
    return *(int*)a == *(int*)b;
  }
  bool less(const void*& a, const void*& b) const {
    return *(int*)a < *(int*)b;
  }
  bool greate(const void*& a, const void*& b) const {
    return *(int*)a > *(int*)b;
  }
  int compare(const void* a, const void* b) const {
    return *(int*)a - *(int*)b;
  }
  inline void add(void* target, void* increment) {
    ADD_FUNC<int>(target, increment);
  }
  inline void multiple(void* target, void* increment) {
    MULTIPLE<int>(target, increment);
  }
  inline fun GetADDFunction() { return ADD_FUNC<int>; }
  inline fun GetMINFunction() { return MIN<int>; }
  inline fun GetMAXFunction() { return MAX<int>; }
  inline fun GetIncreateByOneFunction() { return IncreaseByOne<int>; }
  inline fun GetAVGFunction() { return ADD_IncreaseByOne<int>; }
  unsigned getPartitionValue(
      const void* key, const PartitionFunction* partition_function) const {
    return partition_function->get_partition_value(*(int*)key);
  }
  unsigned getPartitionValue(const void* key) const {
    return boost::hash_value(*(int*)key);
  }
  unsigned getPartitionValue(const void* key, const unsigned long& mod) const {
    return boost::hash_value(*(int*)key) % mod;
  }

  inline bool setNull(void* value) {
    if (this->nullable == false) return false;
    *(int*)value = NULL_INT;
    return true;
  }

  inline bool isNull(void* value) const {
    if (this->nullable == true && (*(int*)value) == NULL_INT) return true;
    return false;
  }
  Operate* duplicateOperator() const { return new OperateInt(this->nullable); }

<<<<<<< HEAD
  RetCode CheckSet(string& str) const {
    RetCode ret = rSuccess;
    if (str == "" && nullable) return rSuccess;
    if (str == "" && !nullable) {
      LOG(ERROR) << "[CheckSet]: [" << kErrorMessage[rInvalidNullData]
                 << "] for " << str << endl;
      return rInvalidNullData;
    }
    if (!isdigit(str[0]) && str[0] != '-') {
      LOG(ERROR) << "[CheckSet]: [" << kErrorMessage[rIncorrectData] << "] for "
                 << str << endl;
      return rIncorrectData;
    }
    for (auto i = 1; i < str.length(); i++)
      if (!isdigit(str[i]) && str[i] != '.' && str[i] != '-') {
        LOG(WARNING) << "[CheckSet]: [" << kErrorMessage[rInterruptedData]
                     << "] for " << str << endl;
        str = str.substr(0, i);
        ret = rInterruptedData;
        break;
      }
    long value = atol(str.c_str());
    if (value < INT_MIN) {
      LOG(WARNING) << "[CheckSet]: [" << kErrorMessage[rTooSmallData]
                   << "] for " << str << endl;
      str = int_min;
      ret = rTooSmallData;
    } else if (value > INT_MAX || (value == INT_MAX && nullable)) {
      LOG(WARNING) << "[CheckSet]: [" << kErrorMessage[rTooLargeData]
                   << "] for " << str << endl;
      str = int_max_1;
      ret = rTooLargeData;
    }
    return ret;
  }
=======
  RetCode CheckSet(string& str) const;
>>>>>>> fa4e0776
  void SetDefault(string& str) const { str = string("0"); }
};

class OperateFloat : public Operate {
 public:
  OperateFloat(bool _nullable = true) { this->nullable = _nullable; };
  ~OperateFloat(){};
  inline void assignment(const void* const& src, void* const& desc) const {
    *(float*)desc = *(float*)src;
  };
  inline std::string toString(void* value) {
    std::string ret;
    if (this->nullable == true && (*(float*)value) == NULL_FLOAT)
      ret = "NULL";
    else {
      std::ostringstream ss;
      ss << *(float*)value;
      ret = ss.str();
    }
    return ret;
  }
  void toValue(void* target, const char* string) {
    if ((strcmp(string, "") == 0) && this->nullable == true)
      *(float*)target = NULL_FLOAT;
    else
      *(float*)target = atof(string);
  }
  inline bool equal(const void* const& a, const void* const& b) const {
    return *(float*)a == *(float*)b;
  }
  bool less(const void*& a, const void*& b) const {
    return *(float*)a < *(float*)b;
  }
  bool greate(const void*& a, const void*& b) const {
    return *(float*)a > *(float*)b;
  }
  int compare(const void* a, const void* b) const {
    return *(float*)a - *(float*)b;
  }
  inline void add(void* target, void* increment) {
    ADD_FUNC<float>(target, increment);
  }
  inline void multiple(void* target, void* increment) {
    MULTIPLE<float>(target, increment);
  }
  inline fun GetADDFunction() { return ADD_FUNC<float>; }
  inline fun GetMINFunction() { return MIN<float>; }
  inline fun GetMAXFunction() { return MAX<float>; }
  inline fun GetIncreateByOneFunction() { return IncreaseByOne<float>; }
  inline fun GetAVGFunction() { return ADD_IncreaseByOne<float>; }
  unsigned getPartitionValue(
      const void* key, const PartitionFunction* partition_function) const {
    return partition_function->get_partition_value(*(float*)key);
  }
  unsigned getPartitionValue(const void* key) const {
    return boost::hash_value(*(float*)key);
  }
  unsigned getPartitionValue(const void* key, const unsigned long& mod) const {
    return boost::hash_value(*(float*)key) % mod;
  }
  Operate* duplicateOperator() const {
    return new OperateFloat(this->nullable);
  }

  inline bool setNull(void* value) {
    if (this->nullable == false) return false;
    *(float*)value = NULL_FLOAT;
    return true;
  }

  inline bool isNull(void* value) const {
    if (this->nullable == true && (*(int*)value) == (int)NULL_FLOAT)
      return true;
    return false;
  }
<<<<<<< HEAD
  RetCode CheckSet(string& str) const {
    RetCode ret = rSuccess;
    if (str == "" && nullable) return rSuccess;
    if (str == "" && !nullable) {
      LOG(ERROR) << "[CheckSet]: [" << kErrorMessage[rInvalidNullData]
                 << "] for " << str << endl;
      return rInvalidNullData;
    }
    if (!isdigit(str[0]) && str[0] != '-') {
      LOG(ERROR) << "[CheckSet]: [" << kErrorMessage[rIncorrectData] << "] for "
                 << str << endl;
      return rIncorrectData;
    }
    for (auto i = 0; i < str.length(); i++)
      if (!isdigit(str[i]) && str[i] != '.' && str[i] != '-') {
        LOG(WARNING) << "[CheckSet]: [" << kErrorMessage[rInterruptedData]
                     << "] for " << str << endl;
        str = str.substr(0, i);
        ret = rInterruptedData;
        break;
      }
    double value = atof(str.c_str());
    if (value < -FLT_MAX) {
      LOG(WARNING) << "[CheckSet]: [" << kErrorMessage[rTooSmallData]
                   << "] for " << str << endl;
      str = float_min;
      ret = rTooSmallData;
    } else if (value > FLT_MAX || (value == FLT_MAX && nullable)) {
      LOG(WARNING) << "[CheckSet]: [" << kErrorMessage[rTooLargeData]
                   << "] for " << str << endl;
      str = float_max_1;
      ret = rTooLargeData;
    }
    return ret;
  }
=======
  RetCode CheckSet(string& str) const;
>>>>>>> fa4e0776
  void SetDefault(string& str) const { str = string("0"); }
};

class OperateDouble : public Operate {
 public:
  OperateDouble(bool _nullable = true) { this->nullable = _nullable; };
  ~OperateDouble(){};
  inline void assignment(const void* const& src, void* const& desc) const {
    *(double*)desc = *(double*)src;
  }
  inline std::string toString(void* value) {
    std::string ret;
    if (this->nullable == true && (*(double*)value) == NULL_DOUBLE)
      ret = "NULL";
    else {
      std::ostringstream ss;
      ss << *(double*)value;
      ret = ss.str();
    }
    return ret;
  }
  void toValue(void* target, const char* string) {
    if ((strcmp(string, "") == 0) && this->nullable == true)
      *(double*)target = NULL_DOUBLE;
    else
      *(double*)target = atof(string);
  }
  inline bool equal(const void* const& a, const void* const& b) const {
    return *(double*)a == *(double*)b;
  }
  bool less(const void*& a, const void*& b) const {
    return *(double*)a < *(double*)b;
  }
  bool greate(const void*& a, const void*& b) const {
    return *(double*)a > *(double*)b;
  }
  int compare(const void* a, const void* b) const {
    return *(double*)a - *(double*)b;
  }
  inline void add(void* target, void* increment) {
    ADD_FUNC<double>(target, increment);
  }
  inline void multiple(void* target, void* increment) {
    MULTIPLE<double>(target, increment);
  }
  inline fun GetADDFunction() { return ADD_FUNC<double>; }
  inline fun GetMINFunction() { return MIN<double>; }
  inline fun GetMAXFunction() { return MAX<double>; }
  inline fun GetIncreateByOneFunction() { return IncreaseByOne<double>; }
  inline fun GetAVGFunction() { return ADD_IncreaseByOne<double>; }
  unsigned getPartitionValue(
      const void* key, const PartitionFunction* partition_function) const {
    return partition_function->get_partition_value(*(double*)key);
  }
  unsigned getPartitionValue(const void* key) const {
    return boost::hash_value(*(double*)key);
  }
  unsigned getPartitionValue(const void* key, const unsigned long& mod) const {
    return boost::hash_value(*(double*)key) % mod;
  }
  Operate* duplicateOperator() const {
    return new OperateDouble(this->nullable);
  }

  inline bool setNull(void* value) {
    if (this->nullable == false) return false;
    *(double*)value = NULL_DOUBLE;
    return true;
  }

  inline bool isNull(void* value) const {
    if (this->nullable == true && (*(int*)value) == (int)NULL_DOUBLE)
      return true;
    return false;
  }
<<<<<<< HEAD
  RetCode CheckSet(string& str) const {
    RetCode ret = rSuccess;
    if (str == "" && nullable) return rSuccess;
    if (str == "" && !nullable) {
      LOG(ERROR) << "[CheckSet]: [" << kErrorMessage[rInvalidNullData]
                 << "] for " << str << endl;
      return rInvalidNullData;
    }
    if (str == double_max && !nullable) return rSuccess;
    if (!isdigit(str[0]) && str[0] != '-') {
      LOG(ERROR) << "[CheckSet]: [" << kErrorMessage[rIncorrectData] << "] for "
                 << str << endl;
      return rIncorrectData;
    }
    for (auto i = 0; i < str.length(); i++)
      if (!isdigit(str[i]) && str[i] != '.' && str[i] != '-') {
        LOG(WARNING) << "[CheckSet]: [" << kErrorMessage[rInterruptedData]
                     << "] for " << str << endl;
        str = str.substr(0, i);
        ret = rInterruptedData;
        break;
      }
    /*
     * @brief integer part of a double number
     */
    auto len = 0;
    for (auto i = str.begin(); i != str.end(); i++, len++)
      if (*i == '.') break;
    if (len >= 309) {
      if (str[0] == '-') {
        LOG(WARNING) << "[CheckSet]: [" << kErrorMessage[rTooSmallData]
                     << "] for " << str << endl;
        str = double_min;
        ret = rTooSmallData;
      } else {
        LOG(WARNING) << "[CheckSet]: [" << kErrorMessage[rTooLargeData]
                     << "] for " << str << endl;
        str = double_max_1;
        ret = rTooLargeData;
      }
    }
    return ret;
  }
=======
  RetCode CheckSet(string& str) const;
>>>>>>> fa4e0776
  void SetDefault(string& str) const { str = string("0"); }
};

class OperateULong : public Operate {
 public:
  OperateULong(bool _nullable = true) { this->nullable = _nullable; };
  ~OperateULong(){};
  inline void assignment(const void* const& src, void* const& desc) const {
    *(unsigned long*)desc = *(unsigned long*)src;
  }
  inline std::string toString(void* value) {
    std::string ret;
    if (this->nullable == true && (*(unsigned long*)value) == NULL_U_LONG)
      ret = "NULL";
    else {
      std::ostringstream ss;
      ss << *(unsigned long*)value;
      ret = ss.str();
    }
    return ret;
  }
  void toValue(void* target, const char* string) {
    if ((strcmp(string, "") == 0) && this->nullable == true)
      *(unsigned long*)target = NULL_U_LONG;
    else
      *(unsigned long*)target = strtoul(string, 0, 10);
  }
  inline bool equal(const void* const& a, const void* const& b) const {
    return *(unsigned long*)a == *(unsigned long*)b;
  }
  bool less(const void*& a, const void*& b) const {
    return *(unsigned long*)a < *(unsigned long*)b;
  }
  bool greate(const void*& a, const void*& b) const {
    return *(unsigned long*)a > *(unsigned long*)b;
  }
  int compare(const void* a, const void* b) const {
    return *(unsigned long*)a - *(unsigned long*)b;
  }
  inline void add(void* target, void* increment) {
    ADD_FUNC<unsigned long>(target, increment);
  }
  inline void multiple(void* target, void* increment) {
    MULTIPLE<unsigned long>(target, increment);
  }
  inline fun GetADDFunction() { return ADD_FUNC<unsigned long>; }
  inline fun GetMINFunction() { return MIN<unsigned long>; }
  inline fun GetMAXFunction() { return MAX<unsigned long>; }
  inline fun GetIncreateByOneFunction() { return IncreaseByOne<unsigned long>; }
  inline fun GetAVGFunction() { return ADD_IncreaseByOne<unsigned long>; }
  unsigned getPartitionValue(
      const void* key, const PartitionFunction* partition_function) const {
    return partition_function->get_partition_value(*(unsigned long*)key);
  }
  unsigned getPartitionValue(const void* key) const {
    return boost::hash_value(*(unsigned long*)key);
  }
  unsigned getPartitionValue(const void* key, const unsigned long& mod) const {
    return boost::hash_value(*(unsigned long*)key) % mod;
  }
  Operate* duplicateOperator() const {
    return new OperateULong(this->nullable);
  }

  inline bool setNull(void* value) {
    if (this->nullable == false) return false;
    *(unsigned long*)value = NULL_U_LONG;
    return true;
  }

  inline bool isNull(void* value) const {
    if (this->nullable == true && (*(unsigned long*)value) == NULL_U_LONG)
      return true;
    return false;
  }
<<<<<<< HEAD
  RetCode CheckSet(string& str) const {
    RetCode ret = rSuccess;
    if (str == "" && nullable) return rSuccess;
    if (str == "" && !nullable) {
      LOG(ERROR) << "[CheckSet]: [" << kErrorMessage[rInvalidNullData]
                 << "] for " << str << endl;
      return rInvalidNullData;
    }
    if (str == ulong_max && !nullable) return rSuccess;
    if (!isdigit(str[0]) && str[0] != '-') {
      LOG(ERROR) << "[CheckSet]: [" << kErrorMessage[rIncorrectData] << "] for "
                 << str << endl;
      return rIncorrectData;
    }
    for (auto i = 0; i < str.length(); i++)
      if (!isdigit(str[i]) && str[i] != '.' && str[i] != '-') {
        LOG(ERROR) << "[CheckSet]: [" << kErrorMessage[rInterruptedData]
                   << "] for " << str << endl;
        str = str.substr(0, i);
        ret = rInterruptedData;
        break;
      }
    if (str[0] == '-') {
      LOG(WARNING) << "[CheckSet]: [" << kErrorMessage[rTooSmallData]
                   << "] for " << str << endl;
      str = '0';
      ret = rTooSmallData;
    } else {
      auto len = 0;
      for (auto i = str.begin(); i != str.end(); i++, len++)
        if (*i == '.') break;
      if (len >= 20 && str[19] > '1') {
        LOG(WARNING) << "[checkSet]: [" << kErrorMessage[rTooLargeData]
                     << "] for " << str << endl;
        str = ulong_max_1;
        ret = rTooLargeData;
      }
    }
    return ret;
  }
=======
  RetCode CheckSet(string& str) const;
>>>>>>> fa4e0776
  void SetDefault(string& str) const { str = string("0"); }
};

class OperateString : public Operate {
 public:
  OperateString(unsigned size, bool nullable = true) {
    this->size = size;
    this->nullable = nullable;
<<<<<<< HEAD
  };
=======
  }
>>>>>>> fa4e0776
  ~OperateString(){};
  inline void assignment(const void* const& src, void* const& desc) const {
    assert(desc != 0 && src != 0);
    strcpy((char*)desc, (char*)src);
  }
  inline std::string toString(void* value) {
    if (this->nullable == true && (*(char*)value) == NULL_STRING)
      return "NULL";
    else
      return trimSpecialCharactor(std::string((char*)value));
  }
  void toValue(void* target, const char* string) {
    if ((strcmp(string, "") == 0) && this->nullable == true)
      *(char*)target = NULL_STRING;
    else
      strcpy((char*)target, string);
  }
  inline bool equal(const void* const& a, const void* const& b) const {
    return strcmp((char*)a, (char*)b) == 0;
  }

  /**
   * The following function may return a wrong value
   */
  bool less(const void*& a, const void*& b) const {
    return strcmp((char*)a, (char*)b) < 0;
  }
  bool greate(const void*& a, const void*& b) const {
    return strcmp((char*)a, (char*)b) > 0;
  }
  int compare(const void* a, const void* b) const {
    return strcmp((char*)a, (char*)b);
  }
  inline void add(void* target, void* increment) {
    // TODO: throw exception or implement the add for string.
    printf("The sum for String is not current supported!\n");
  }
  inline void multiple(void* target, void* increment) {
    // TODO: throw exception or implement the add for string.
    printf("The sum for String is not current supported!\n");
  }
  inline fun GetADDFunction() { return ADD_FUNC<char*>; }
  inline fun GetMINFunction() { return MIN<char*>; }
  inline fun GetMAXFunction() { return MAX<char*>; }
  inline fun GetIncreateByOneFunction() { return IncreaseByOne<char*>; }
  inline fun GetAVGFunction() { return ADD_IncreaseByOne<char*>; }
  unsigned getPartitionValue(
      const void* key, const PartitionFunction* partition_function) const {
    printf("The hash function for char[] type is not implemented yet!\n");
    assert(false);

    return 0;
  }
  unsigned getPartitionValue(const void* key) const {
    return boost::hash_value((std::string)((char*)key));
  }
  unsigned getPartitionValue(const void* key, const unsigned long& mod) const {
    return boost::hash_value((std::string)((char*)key)) % mod;
  }
  Operate* duplicateOperator() const {
    return new OperateString(this->nullable);
  }

  inline bool setNull(void* value) {
    if (this->nullable == false) return false;
    *(char*)value = NULL_STRING;
    return true;
  }

  inline bool isNull(void* value) const {
    if (this->nullable == true && (*(char*)value) == NULL_STRING) return true;
    return false;
  }
<<<<<<< HEAD
  RetCode CheckSet(string& str) const {
    RetCode ret = rSuccess;
    if (str[0] == NULL_STRING && nullable) return rSuccess;
    if (str[0] == NULL_STRING && !nullable) {
      LOG(ERROR) << "[CheckSet]: [" << kErrorMessage[rInvalidNullData]
                 << "] for " << str << endl;
      return rInvalidNullData;
    }
    if (str.length() > size) {
      LOG(WARNING) << "[CheckSet]: [" << kErrorMessage[rTooLongData] << "] for "
                   << str << endl;
      str = str.substr(0, size);
      ret = rTooLongData;
    }
    return ret;
  }
=======
  RetCode CheckSet(string& str) const;
>>>>>>> fa4e0776
  void SetDefault(string& str) const { str = ""; }
};

class OperateDate : public Operate {
 public:
  OperateDate(bool _nullable = true) { this->nullable = _nullable; };
  //	~OperateDate(){};
  inline void assignment(const void* const& src, void* const& desc) const {
    assert(desc != 0 && src != 0);
    *(date*)desc = *(date*)src;
  }
  inline std::string toString(void* value) {
    if (this->nullable == true && (*(date*)value).is_neg_infinity() == true)
      return "NULL";
    else
      return to_iso_extended_string(*(date*)value);
  }
  void toValue(void* target, const char* string) {
    if ((strcmp(string, "") == 0) && this->nullable == true)
      setNull(target);
    else {
      std::string s(string);
      bool all_digit = false;
      if (s.length() == 8) {
        all_digit = true;
        for (int i = 0; i < 8; i++) {
          if (isdigit(s[i]) == 0) {
            all_digit = false;
            break;
          }
        }
      }
      if (all_digit == true)
        *(date*)target = from_undelimited_string(s);
      else
        *(date*)target = from_string(s);
    }
  }
  inline bool equal(const void* const& a, const void* const& b) const {
    return *(date*)a == *(date*)b;
  }
  bool less(const void*& a, const void*& b) const {
    return *(date*)a < *(date*)b;
  }
  bool greate(const void*& a, const void*& b) const {
    return *(date*)a > *(date*)b;
  }
  int compare(const void* a, const void* b) const {
    if (*(date*)a < *(date*)b)
      return -1;
    else if (*(date*)a > *(date*)b)
      return 1;
    return 0;
  }
  inline void add(void* target, void* increment) {
    ADD_FUNC<date*>(target, increment);
  }
  inline void multiple(void* target, void* increment) {
    // TODO: throw exception or implement the add for string.
    printf("The sum for String is not current supported!\n");
  }
  inline fun GetADDFunction() { return ADD_FUNC<date*>; }
  inline fun GetMINFunction() { return MIN<date*>; }
  inline fun GetMAXFunction() { return MAX<date*>; }
  inline fun GetIncreateByOneFunction() { return IncreaseByOne<date*>; }
  inline fun GetAVGFunction() { return ADD_IncreaseByOne<date*>; }
  unsigned getPartitionValue(
      const void* key, const PartitionFunction* partition_function) const {
    printf("The hash function for date type is not implemented yet!\n");
    assert(false);

    return 0;
  }
  unsigned getPartitionValue(const void* key) const {
    return boost::hash_value((*(boost::gregorian::date*)(key)).julian_day());
  }
  unsigned getPartitionValue(const void* key, const unsigned long& mod) const {
    return boost::hash_value((*(boost::gregorian::date*)(key)).julian_day()) %
           mod;
  }
  Operate* duplicateOperator() const { return new OperateDate(this->nullable); }

  inline bool setNull(void* value) {
    if (this->nullable == false) return false;
    date d(NULL_DATE);
    *(date*)value = d;
    return true;
  }

  inline bool isNull(void* value) const {
    if (this->nullable == true && (*(date*)value).is_neg_infinity() == true)
      return true;
    return false;
  }
<<<<<<< HEAD
  RetCode CheckSet(string& str) const {
    RetCode ret = rSuccess;
    if (str == "" && nullable) return rSuccess;
    if (str == "" && !nullable) {
      LOG(ERROR) << "[CheckSet]: [" << kErrorMessage[rInvalidNullData]
                 << "] for " << str << endl;
      return rInvalidNullData;
    }
    if (str.length() == 8) {
      for (auto i = str.begin(); i != str.end(); i++)
        if (!isdigit(*i)) {
          LOG(ERROR) << "[CheckSet]: [" << kErrorMessage[rIncorrectData]
                     << "] for " << str << endl;
          return rIncorrectData;
        }
      if (ret == rSuccess) {
        if (str < "14000101") {
          LOG(WARNING) << "[CheckSet]: [" << kErrorMessage[rTooSmallData]
                       << "] for " << str << endl;
          str = "14000101";
          ret = rTooSmallData;
        }
        if (str > "99991231") {
          LOG(WARNING) << "[CheckSet]: [" << kErrorMessage[rTooLargeData]
                       << "] for " << str << endl;
          str = "99991231";
          ret = rTooLargeData;
        }
      }
    } else if (str.length() == 10) {
      for (auto i = 0; i < str.length(); i++)
        if (!isdigit(str[i]) && i != 4 && i != 7) {
          LOG(ERROR) << "[CheckSet]: [" << kErrorMessage[rIncorrectData]
                     << "] for " << str << endl;
          ret = rIncorrectData;
          break;
        }
      if (str < "1400-01-01") {
        LOG(WARNING) << "[CheckSet]: [" << kErrorMessage[rTooSmallData]
                     << "] for " << str << endl;
        str = "1400-01-01";
        ret = rTooSmallData;
      }
      if (str > "9999-12-31") {
        LOG(WARNING) << "[CheckSet]: [" << kErrorMessage[rTooLargeData]
                     << "] for " << str << endl;
        str = "9999-12-31";
        ret = rTooLargeData;
      }
    } else {
      LOG(ERROR) << "[CheckSet]: " << kErrorMessage[rIncorrectData] << "] for"
                 << str << endl;
      return rIncorrectData;
    }
    return ret;
  }
=======
  RetCode CheckSet(string& str) const;
>>>>>>> fa4e0776
  void SetDefault(string& str) const { str = "1400-01-01"; }
};

class OperateTime : public Operate {
 public:
  OperateTime(bool _nullable = true) { this->nullable = _nullable; };
  //	~OperateTime(){};
  inline void assignment(const void* const& src, void* const& desc) const {
    assert(desc != 0 && src != 0);
    *(time_duration*)desc = *(time_duration*)src;
  }
  inline std::string toString(void* value) {
    if (this->nullable == true &&
        (*(time_duration*)value).is_neg_infinity() == true)
      return "NULL";
    else
      return to_simple_string(*(time_duration*)value);
  }
  void toValue(void* target, const char* string) {
    if ((strcmp(string, "") == 0) && this->nullable == true)
      setNull(target);
    else
      *(time_duration*)target = duration_from_string(string);
  }
  inline bool equal(const void* const& a, const void* const& b) const {
    return *(time_duration*)a == *(time_duration*)b;
  }
  bool less(const void*& a, const void*& b) const {
    return *(time_duration*)a < *(time_duration*)b;
  }
  bool greate(const void*& a, const void*& b) const {
    return *(time_duration*)a > *(time_duration*)b;
  }
  int compare(const void* a, const void* b) const {
    if (*(time_duration*)a < *(time_duration*)b)
      return -1;
    else if (*(time_duration*)a > *(time_duration*)b)
      return 1;
    return 0;
  }
  inline void add(void* target, void* increment) {
    ADD_FUNC<time_duration*>(target, increment);
  }
  inline void multiple(void* target, void* increment) {
    // TODO: throw exception or implement the add for string.
    printf("The sum for String is not current supported!\n");
  }
  inline fun GetADDFunction() { return ADD_FUNC<time_duration*>; }
  inline fun GetMINFunction() { return MIN<time_duration*>; }
  inline fun GetMAXFunction() { return MAX<time_duration*>; }
  inline fun GetIncreateByOneFunction() {
    return IncreaseByOne<time_duration*>;
  }
  inline fun GetAVGFunction() { return ADD_IncreaseByOne<time_duration*>; }
  unsigned getPartitionValue(
      const void* key, const PartitionFunction* partition_function) const {
    printf("The hash function for time type is not implemented yet!\n");
    assert(false);

    return 0;
  }
  unsigned getPartitionValue(const void* key) const {
    return boost::hash_value((*(time_duration*)(key)).total_nanoseconds());
  }
  unsigned getPartitionValue(const void* key, const unsigned long& mod) const {
    return boost::hash_value((*(time_duration*)(key)).total_nanoseconds()) %
           mod;
  }
  Operate* duplicateOperator() const { return new OperateTime(this->nullable); }

  inline bool setNull(void* value) {
    if (this->nullable == false) return false;
    time_duration d(NULL_TIME);
    *(time_duration*)value = d;
    return true;
  }

  inline bool isNull(void* value) const {
    if (this->nullable == true &&
        (*(time_duration*)value).is_neg_infinity() == true)
      return true;
    return false;
  }
<<<<<<< HEAD
  RetCode CheckSet(string& str) const {
    RetCode ret = rSuccess;
    if (str == "" && nullable) return rSuccess;
    if (str == "" && !nullable) {
      LOG(ERROR) << "[CheckSet]: [" << kErrorMessage[rInvalidNullData]
                 << "] for " << str << endl;
      return rInvalidNullData;
    }
    if (str.length() != 15) {
      LOG(ERROR) << "[CheckSet]:" << kErrorMessage[rIncorrectData] << "] for "
                 << str << endl;
      return rIncorrectData;
    }
    for (auto i = 0; i < str.length(); i++)
      if (!isdigit(str[i]) && i != 2 && i != 5 && i != 8) {
        LOG(ERROR) << "[CheckSet]: " << kErrorMessage[rIncorrectData]
                   << "] for " << str << endl;
        return rIncorrectData;
      }
    if (str < "00:00:00.000000") {
      LOG(WARNING) << "[CheckSet]: " << kErrorMessage[rTooSmallData] << "] for "
                   << str << endl;
      str = "00:00:00.000000";
      ret = rTooSmallData;
    }
    if (str > "23:59:59.999999") {
      LOG(WARNING) << "[CheckSet]: " << kErrorMessage[rTooLargeData] << "] for "
                   << str << endl;
      str = "23:59:59.999999";
      ret = rTooLargeData;
    }
    return ret;
  }
=======
  RetCode CheckSet(string& str) const;
>>>>>>> fa4e0776
  void SetDefault(string& str) const { str = "00:00:00.000000"; }
};

class OperateDatetime : public Operate {
 public:
  OperateDatetime(bool _nullable = true) { this->nullable = _nullable; };
  //	~OperateDatetime(){};
  inline void assignment(const void* const& src, void* const& desc) const {
    assert(desc != 0 && src != 0);
    *(ptime*)desc = *(ptime*)src;
  }
  inline std::string toString(void* value) {
    if (this->nullable == true && (*(ptime*)value).is_neg_infinity() == true)
      return "NULL";
    else
      return to_iso_extended_string(*(ptime*)value);
  }
  void toValue(void* target, const char* string) {
    if ((strcmp(string, "") == 0) && this->nullable == true)
      setNull(target);
    else
      *(ptime*)target = time_from_string(string);
  }
  inline bool equal(const void* const& a, const void* const& b) const {
    return *(ptime*)a == *(ptime*)b;
  }
  bool less(const void*& a, const void*& b) const {
    return *(ptime*)a < *(ptime*)b;
  }
  bool greate(const void*& a, const void*& b) const {
    return *(ptime*)a > *(ptime*)b;
  }
  int compare(const void* a, const void* b) const {
    if (*(ptime*)a < *(ptime*)b)
      return -1;
    else if (*(ptime*)a > *(ptime*)b)
      return 1;
    return 0;
  }
  inline void add(void* target, void* increment) {
    ADD_FUNC<ptime*>(target, increment);
  }
  inline void multiple(void* target, void* increment) {
    // TODO: throw exception or implement the add for string.
    printf("The sum for String is not current supported!\n");
  }
  inline fun GetADDFunction() { return ADD_FUNC<ptime*>; }
  inline fun GetMINFunction() { return MIN<ptime*>; }
  inline fun GetMAXFunction() { return MAX<ptime*>; }
  inline fun GetIncreateByOneFunction() { return IncreaseByOne<ptime*>; }
  inline fun GetAVGFunction() { return ADD_IncreaseByOne<ptime*>; }
  unsigned getPartitionValue(
      const void* key, const PartitionFunction* partition_function) const {
    printf("The hash function for datetime type is not implemented yet!\n");
    assert(false);

    return 0;
  }
  unsigned getPartitionValue(const void* key, const unsigned long& mod) const {
    return boost::hash_value(to_simple_string(*(ptime*)(key))) % mod;
  }
  unsigned getPartitionValue(const void* key) const {
    return boost::hash_value(to_simple_string(*(ptime*)(key)));
    // TODO: maybe there is a more efficient way.
  }
  Operate* duplicateOperator() const {
    return new OperateDatetime(this->nullable);
  }

  inline bool setNull(void* value) {
    if (this->nullable == false) return false;
    ptime d(NULL_DATETIME);
    *(ptime*)value = d;
    return true;
  }

  inline bool isNull(void* value) const {
    if (this->nullable == true && (*(ptime*)value).is_neg_infinity() == true)
      return true;
    return false;
  }
<<<<<<< HEAD
  RetCode CheckSet(string& str) const {
    RetCode ret = rSuccess;
    if (str == "" && nullable) return rSuccess;
    if (str == "" && !nullable) {
      LOG(ERROR) << "[CheckSet]: [" << kErrorMessage[rInvalidNullData]
                 << "] for " << str << endl;
      return rInvalidNullData;
    }
    if (str.length() != 26) {
      LOG(ERROR) << "[CheckSet]: [" << kErrorMessage[rIncorrectData] << "] for "
                 << str << endl;
      return rIncorrectData;
    }
    for (auto i = 0; i < str.length(); i++)
      if (!isdigit(str[i]) && i != 4 && i != 7 && i != 10 & i != 13 &&
          i != 16 & i != 19) {
        LOG(ERROR) << "[CheckSet]: [" << kErrorMessage[rIncorrectData]
                   << "] for " << str << endl;
        return rIncorrectData;
      }
    if (str < "1400-01-01 00:00:00.000000") {
      LOG(WARNING) << "[CheckSet]: [" << kErrorMessage[rTooSmallData]
                   << "]  for " << str << endl;
      str = "1400-01-01 00:00:00.000000";
      return rTooSmallData;
    } else if (str > "9999-12-31 23:59:59.999999") {
      LOG(WARNING) << "[CheckSet]: [" << kErrorMessage[rTooLargeData]
                   << "] for " << str << endl;
      str = "9999-12-31 23:59:59.999999";
      return rTooLargeData;
    }
    return ret;
  }
=======
  RetCode CheckSet(string& str) const;
>>>>>>> fa4e0776
  void SetDefault(string& str) const { str = "1400-01-01 00:00:00.000000"; }
};

class OperateSmallInt : public Operate {
 public:
  OperateSmallInt(bool _nullable = true) {
    this->nullable = _nullable;
    assign = assigns<short>;
  }
  //	~OperateSmallInt(){};
  inline void assignment(const void* const& src, void* const& desc) const {
    *(short*)desc = *(short*)src;
  }
  inline std::string toString(void* value) {
    if (this->nullable == true && (*(short*)value) == NULL_SMALL_INT)
      return "NULL";
    else {
      std::ostringstream ss;
      ss << *(short*)value;
      std::string ret = ss.str();
      return ret;
    }
  }
  void toValue(void* target, const char* string) {
    if ((strcmp(string, "") == 0) &&
        this->nullable == true)  // modified by Li Wang in Sep.10th
      //		if(string==0 && this->nullable ==true)
      *(short*)target = NULL_SMALL_INT;
    else
      *(short*)target = (short)atoi(string);
  };
  inline bool equal(const void* const& a, const void* const& b) const {
    return *(short*)a == *(short*)b;
  }
  bool less(const void*& a, const void*& b) const {
    return *(short*)a < *(short*)b;
  }
  bool greate(const void*& a, const void*& b) const {
    return *(short*)a > *(short*)b;
  }
  int compare(const void* a, const void* b) const {
    return *(short*)a - *(short*)b;
  }
  inline void add(void* target, void* increment) {
    ADD_FUNC<short>(target, increment);
  }
  inline void multiple(void* target, void* increment) {
    MULTIPLE<short>(target, increment);
  }
  inline fun GetADDFunction() { return ADD_FUNC<short>; }
  inline fun GetMINFunction() { return MIN<short>; }
  inline fun GetMAXFunction() { return MAX<short>; }
  inline fun GetIncreateByOneFunction() { return IncreaseByOne<short>; }
  inline fun GetAVGFunction() { return ADD_IncreaseByOne<short>; }
  unsigned getPartitionValue(
      const void* key, const PartitionFunction* partition_function) const {
    return partition_function->get_partition_value(*(short*)key);
  }
  unsigned getPartitionValue(const void* key) const {
    return boost::hash_value(*(short*)key);
  }
  unsigned getPartitionValue(const void* key, const unsigned long& mod) const {
    return boost::hash_value(*(short*)key) % mod;
  }
  Operate* duplicateOperator() const {
    return new OperateSmallInt(this->nullable);
  }

  inline bool setNull(void* value) {
    if (this->nullable == false) return false;
    *(short*)value = NULL_SMALL_INT;
    return true;
  }

  inline bool isNull(void* value) const {
    if (this->nullable == true && (*(short*)value) == NULL_SMALL_INT)
      return true;
    return false;
  }
<<<<<<< HEAD
  RetCode CheckSet(string& str) const {
    RetCode ret = rSuccess;
    if (str == "" && nullable) return rSuccess;
    if (str == "" && !nullable) {
      LOG(ERROR) << "[CheckSet]: [" << kErrorMessage[rInvalidNullData]
                 << "] for " << str << endl;
      return rInvalidNullData;
    }
    if (!isdigit(str[0]) && str[0] != '-') {
      LOG(ERROR) << "[CheckSet]: [" << kErrorMessage[rIncorrectData] << "] for "
                 << str << endl;
      return rIncorrectData;
    }
    for (auto i = 0; i < str.length(); i++)
      if (!isdigit(str[i]) && str[i] != '.' && str[i] != '-') {
        LOG(WARNING) << "[CheckSet]: [" << kErrorMessage[rInterruptedData]
                     << "] for " << str << endl;
        str = str.substr(0, i);
        ret = rInterruptedData;
        break;
      }
    long value = atol(str.c_str());
    if (value < SHRT_MIN) {
      LOG(WARNING) << "[CheckSet]: [" << kErrorMessage[rTooSmallData]
                   << "] for " << str << endl;
      str = smallint_min;
      ret = rTooSmallData;
    } else if (value > SHRT_MAX || (value == SHRT_MAX && nullable)) {
      LOG(WARNING) << "[CheckSet]: [" << kErrorMessage[rTooLargeData]
                   << "] for " << str << endl;
      str = smallint_max_1;
      ret = rTooLargeData;
    }
    return ret;
  }
=======
  RetCode CheckSet(string& str) const;
>>>>>>> fa4e0776
  void SetDefault(string& str) const { str = "0"; }
};

class OperateUSmallInt : public Operate {
 public:
  OperateUSmallInt(bool _nullable = true) {
    this->nullable = _nullable;
    assign = assigns<unsigned short>;
  }
  //	~OperateSmallInt(){};
  inline void assignment(const void* const& src, void* const& desc) const {
    *(unsigned short*)desc = *(unsigned short*)src;
  }
  inline std::string toString(void* value) {
    if (this->nullable == true && (*(unsigned short*)value) == NULL_U_SMALL_INT)
      return "NULL";
    std::ostringstream ss;
    ss << *(unsigned short*)value;
    std::string ret = ss.str();
    return ret;
  }
  void toValue(void* target, const char* string) {
    if ((strcmp(string, "") == 0) && this->nullable == true)
      *(unsigned short*)target = NULL_U_SMALL_INT;
    else
      *(unsigned short*)target = (unsigned short)atoi(string);
  }
  inline bool equal(const void* const& a, const void* const& b) const {
    return *(unsigned short*)a == *(unsigned short*)b;
  }
  bool less(const void*& a, const void*& b) const {
    return *(unsigned short*)a < *(unsigned short*)b;
  }
  bool greate(const void*& a, const void*& b) const {
    return *(unsigned short*)a > *(unsigned short*)b;
  }
  int compare(const void* a, const void* b) const {
    return *(unsigned short*)a - *(unsigned short*)b;
  }
  inline void add(void* target, void* increment) {
    ADD_FUNC<unsigned short>(target, increment);
  }
  inline void multiple(void* target, void* increment) {
    MULTIPLE<unsigned short>(target, increment);
  }
  inline fun GetADDFunction() { return ADD_FUNC<unsigned short>; }
  inline fun GetMINFunction() { return MIN<unsigned short>; }
  inline fun GetMAXFunction() { return MAX<unsigned short>; }
  inline fun GetIncreateByOneFunction() {
    return IncreaseByOne<unsigned short>;
  }
  inline fun GetAVGFunction() { return ADD_IncreaseByOne<unsigned short>; }
  unsigned getPartitionValue(
      const void* key, const PartitionFunction* partition_function) const {
    return partition_function->get_partition_value(*(unsigned short*)key);
  }
  unsigned getPartitionValue(const void* key) const {
    return boost::hash_value(*(unsigned short*)key);
  }
  unsigned getPartitionValue(const void* key, const unsigned long& mod) const {
    return boost::hash_value(*(unsigned short*)key) % mod;
  }
  Operate* duplicateOperator() const {
    return new OperateUSmallInt(this->nullable);
  }

  inline bool setNull(void* value) {
    if (this->nullable == false) return false;
    *(unsigned short*)value = NULL_U_SMALL_INT;
    return true;
  }

  inline bool isNull(void* value) const {
    if (this->nullable == true && (*(unsigned short*)value) == NULL_U_SMALL_INT)
      return true;
    return false;
  }
<<<<<<< HEAD
  RetCode CheckSet(string& str) const {
    RetCode ret = rSuccess;
    if (str == "" && nullable) return rSuccess;
    if (str == "" && !nullable) {
      LOG(ERROR) << "[CheckSet]: [" << kErrorMessage[rInvalidNullData]
                 << "] for " << str << endl;
      return rInvalidNullData;
    }
    if (!isdigit(str[0]) && str[0] != '-') {
      LOG(ERROR) << "[CheckSet]: [" << kErrorMessage[rIncorrectData] << "] for "
                 << str << endl;
      return rIncorrectData;
    }
    for (auto i = 0; i < str.length(); i++)
      if (!isdigit(str[i]) && str[i] != '.' && str[i] != '-') {
        LOG(WARNING) << "[CheckSet]: [" << kErrorMessage[rInterruptedData]
                     << "] for " << str << endl;
        str = str.substr(0, i);
        ret = rInterruptedData;
        break;
      }
    long value = atol(str.c_str());
    if (value < 0) {
      LOG(WARNING) << "[CheckSet]: [" << kErrorMessage[rTooSmallData]
                   << "] for " << str << endl;
      str = "0";
      ret = rTooSmallData;
    } else if (value > USHRT_MAX || (value == USHRT_MAX && nullable)) {
      LOG(WARNING) << "[CheckSet]: [" << kErrorMessage[rTooLargeData]
                   << "] for " << str << endl;
      str = usmallint_max_1;
      ret = rTooLargeData;
    }
    return ret;
  }
=======
  RetCode CheckSet(string& str) const;
>>>>>>> fa4e0776
  void SetDefault(string& str) const { str = "0"; }
};

class OperateDecimal : public Operate {
 public:
  OperateDecimal(unsigned size = 12, bool nullable = true) {
    assign = assigns<int>;
    this->size = size;
    this->nullable = nullable;
  }
  //	~OperateDecimal(){};
  inline void assignment(const void* const& src, void* const& desc) const {
    *(NValue*)desc = *(NValue*)src;
  }
  inline std::string toString(void* value) {
    if (this->nullable == true && compare(value, (void*)(&NULL_DECIMAL)) == 0)
      return "NULL";
    char buf[43] = {"\0"};
    ExportSerializeOutput out(buf, 43);
    ((NValue*)value)->serializeToExport(out, &size);
    return std::string(buf + 4);
  };
  static std::string toString(const NValue v, unsigned n_o_d_d = 12) {
    //		if (this->nullable == true && compare(v, (void*)(&NULL_DECIMAL))
    //==
    // 0)
    //			return "NULL";
    char buf[43] = {"\0"};
    ExportSerializeOutput out(buf, 43);
    (v).serializeToExport(out, &n_o_d_d);
    return std::string(buf + 4);
  }
  void toValue(void* target, const char* string) {
    if ((strcmp(string, "") == 0) && this->nullable == true)
      *(NValue*)target = NULL_DECIMAL;
    else
      *(NValue*)target = NValue::getDecimalValueFromString(string);
  }
  inline bool equal(const void* const& a, const void* const& b) const {
    return ((NValue*)a)->op_equals(*(NValue*)b);
  }
  bool less(const void*& a, const void*& b) const {
    if (((NValue*)a)->op_equals(*(NValue*)b)) return false;
    NValue tmp = ((NValue*)a)->op_min(*(NValue*)b);
    if (tmp.op_equals(*(NValue*)a)) return true;
    return false;
  }
  bool greate(const void*& a, const void*& b) const {
    if (((NValue*)a)->op_equals(*(NValue*)b)) return false;
    NValue tmp = ((NValue*)a)->op_min(*(NValue*)b);
    if (tmp.op_equals(*(NValue*)a)) return false;
    return true;
  }
  int compare(const void* a, const void* b) const {
    if ((*(NValue*)a).op_equals(*(NValue*)b))
      return 0;
    else if (less(a, b))
      return -1;
    return 1;
  }
  inline void add(void* target, void* increment) {
    ADD_FUNC<NValue*>(target, increment);
    //		((NValue*)target)->op_add(*(NValue*)increment);
  }
  inline void multiple(void* target, void* increment) {
    (*(NValue*)target) = ((NValue*)target)->op_multiply(*(NValue*)increment);
  }
  inline fun GetADDFunction() { return ADD_FUNC<NValue*>; }
  inline fun GetMINFunction() { return MIN<NValue*>; }
  inline fun GetMAXFunction() { return MAX<NValue*>; }
  inline fun GetIncreateByOneFunction() { return IncreaseByOne<NValue*>; }
  inline fun GetAVGFunction() { return ADD_IncreaseByOne<NValue*>; }
  unsigned getPartitionValue(
      const void* key, const PartitionFunction* partition_function) const {
    //		return partition_function->get_partition_value(*(NValue*)key);
    //		printf("The hash function for decimal type is not implemented
<<<<<<< HEAD
=======
    // yet!\n");
>>>>>>> fa4e0776
    unsigned long ul1 = *(unsigned long*)((*(NValue*)key).m_data);
    unsigned long ul2 = *(unsigned long*)((*(NValue*)key).m_data + 8);
    return partition_function->get_partition_value(ul1 + ul2);
    assert(false);

    return 0;
  }
  unsigned getPartitionValue(const void* key) const {
    //		return boost::hash_value(*(NValue*)key);
    //		printf("The hash function for decimal type is not implemented
<<<<<<< HEAD
=======
    // yet!\n");
>>>>>>> fa4e0776
    unsigned long ul1 = *(unsigned long*)((*(NValue*)key).m_data);
    unsigned long ul2 = *(unsigned long*)((*(NValue*)key).m_data + 8);
    boost::hash_combine(ul1, ul2);
    return ul1;
    assert(false);

    return 0;
  }
  unsigned getPartitionValue(const void* key, const unsigned long& mod) const {
    unsigned long ul1 = *(unsigned long*)((*(NValue*)key).m_data);
    unsigned long ul2 = *(unsigned long*)((*(NValue*)key).m_data + 8);
    boost::hash_combine(ul1, ul2);
    return ul1 % mod;
  }
  Operate* duplicateOperator() const {
    return new OperateDecimal(size, nullable);
  }

  inline bool setNull(void* value) {
    if (this->nullable == false) return false;
    *(NValue*)value = NULL_DECIMAL;
    return true;
  }

  inline bool isNull(void* value) const {
    //		compare(value, (void*)(&NULL_DECIMAL));
    if (this->nullable == true && compare(value, (void*)(&NULL_DECIMAL)) == 0)
      return true;
    return false;
  }

  unsigned number_of_decimal_digits_;
  /**
   * @TODO min and max check is not implemented yet ! *-_-*
   */
<<<<<<< HEAD
  RetCode CheckSet(string& str) const {
    RetCode ret = rSuccess;
    if (str == "" && nullable) return rSuccess;
    if (str == "" && !nullable) {
      LOG(ERROR) << "[CheckSet]: [" << kErrorMessage[rInvalidNullData]
                 << "] for " << str << endl;
      return rInvalidNullData;
    }
    return ret;
  }
=======
  RetCode CheckSet(string& str) const;
>>>>>>> fa4e0776
  void SetDefault(string& str) const { str = string("0"); }
};

class OperateBool : public Operate {
 public:
  OperateBool(bool _nullable = true) {
    this->nullable = _nullable;
    assign = assigns<int>;
  }
  inline void assignment(const void* const& src, void* const& desc) const {
    *(int*)desc = *(int*)src;
  }
  inline std::string toString(void* value) {
    if (this->nullable == true && (*(int*)value) == NULL_BOOLEAN)
      return "NULL";
    else {
      std::ostringstream ss;
      if (*(int*)value == 0)
        return "FALSE";
      else
        return "TRUE";
    }
  }
  inline void toValue(void* target, const char* string) {
    std::string f = "FALSE";
    std::string t = "TRUE";
    std::string n = "NULL";
    if ((strcmp(string, n.c_str()) == 0) && this->nullable == true) {
      *(int*)target = NULL_BOOLEAN;
    } else if (strcmp(f.c_str(), string) == 0) {
      *(int*)target = 0;
    } else {
      *(int*)target = 1;
    }
  }
  inline bool equal(const void* const& a, const void* const& b) const {
    return *(int*)a == *(int*)b;
  }
  bool less(const void*& a, const void*& b) const {
    return *(int*)a < *(int*)b;
  }
  bool greate(const void*& a, const void*& b) const {
    return *(int*)a > *(int*)b;
  }
  int compare(const void* a, const void* b) const {
    return *(int*)a - *(int*)b;
  }
  inline void add(void* target, void* increment) {
    ADD_FUNC<int>(target, increment);
  }
  inline void multiple(void* target, void* increment) {
    MULTIPLE<int>(target, increment);
  }
  inline fun GetADDFunction() { return ADD_FUNC<int>; }
  inline fun GetMINFunction() { return MIN<int>; }
  inline fun GetMAXFunction() { return MAX<int>; }
  inline fun GetIncreateByOneFunction() { return IncreaseByOne<int>; }
  inline fun GetAVGFunction() { return ADD_IncreaseByOne<int>; }
  unsigned getPartitionValue(
      const void* key, const PartitionFunction* partition_function) const {
    return partition_function->get_partition_value(*(int*)key);
  }
  unsigned getPartitionValue(const void* key) const {
    return boost::hash_value(*(int*)key);
  }
  unsigned getPartitionValue(const void* key, const unsigned long& mod) const {
    return boost::hash_value(*(int*)key) % mod;
  }
  Operate* duplicateOperator() const { return new OperateBool(this->nullable); }

  inline bool setNull(void* value) {
    if (this->nullable == false) return false;
    *(int*)value = NULL_BOOLEAN;
    return true;
  }

  inline bool isNull(void* value) const {
    if (this->nullable == true && (*(int*)value) == NULL_SMALL_INT) return true;
    return false;
  }
<<<<<<< HEAD
  RetCode CheckSet(string& str) const {
    RetCode ret = rSuccess;
    if (str == "" && nullable) return rSuccess;
    if (str == "" && !nullable) {
      LOG(ERROR) << "[CheckSet]: [" << kErrorMessage[rInvalidNullData]
                 << "] for " << str << endl;
      return rInvalidNullData;
    }
    if (str != "false" && str != "true") {
      LOG(ERROR) << "[CheckSet]: [" << kErrorMessage[rIncorrectData] << "] for "
                 << str << endl;
      return rIncorrectData;
    }
    return ret;
  }
=======
  RetCode CheckSet(string& str) const;
>>>>>>> fa4e0776
  void SetDefault(string& str) const { str = "false"; }
};

class column_type {
 public:
  column_type(data_type type, unsigned _size = 0, bool _nullable = true)
      : type(type), size(_size), nullable(_nullable) {
    switch (type) {
      case t_int:
        operate = new OperateInt(_nullable);
        break;
      case t_float:
        operate = new OperateFloat(_nullable);
        break;
      case t_string:
        operate = new OperateString(_nullable);
        break;
      case t_double:
        operate = new OperateDouble(_nullable);
        break;
      case t_u_long:
        operate = new OperateULong(_nullable);
        break;
      case t_date:
        operate = new OperateDate(_nullable);
        break;
      case t_time:
        operate = new OperateTime(_nullable);
        break;
      case t_datetime:
        operate = new OperateDatetime(_nullable);
        break;

      case t_decimal:
        operate = new OperateDecimal(size, _nullable);
        break;
      case t_smallInt:
        operate = new OperateSmallInt(_nullable);
        break;
      case t_u_smallInt:
        operate = new OperateUSmallInt(_nullable);
        break;
      case t_boolean:
        operate = new OperateBool(_nullable);
        break;
      default:
        operate = 0;
        break;
    }
  }
  column_type(const column_type& r) {
    this->type = r.type;
    this->size = r.size;
    this->nullable = r.nullable;
    this->operate = r.operate->duplicateOperator();
  }
  column_type& operator=(const column_type& r) {
    this->type = r.type;
    this->size = r.size;
    this->nullable = r.nullable;
    this->operate = r.operate->duplicateOperator();
  }
  column_type() : operate(0){};
  ~column_type() {
    delete operate;
    operate = 0;
  }
  inline unsigned get_length() const {
    switch (type) {
      case t_int:
        return sizeof(int);
      case t_float:
        return sizeof(float);
      case t_double:
        return sizeof(double);
      case t_u_long:
        return sizeof(unsigned long);
      case t_string:
        return byte_align(size);
      case t_date:
        return sizeof(date);
      case t_time:
        return sizeof(time_duration);
      case t_datetime:
        return sizeof(ptime);
      case t_decimal:
        return 16;
      case t_smallInt:
        return sizeof(short);
      case t_u_smallInt:
        return sizeof(unsigned short);
      case t_boolean:
        return sizeof(int);
      default:
        return 0;
    }
  }
  bool operator==(const class column_type& c) const {
    return this->type == c.type;
  }
  bool operator<(const class column_type& c) const {
    return this->type < c.type;
  }

 public:
  Operate* operate;
  //这个data_type是什么type
  data_type type;
  bool nullable;
  unsigned size;

 private:
  //且这个data_type的size是多少
  friend class boost::serialization::access;
  template <class Archive>
  void serialize(Archive& ar, const unsigned int version) {
    ar& type& size& nullable;
    if (operate == 0) {
      initialize();
    }
  }
  /**
   * called after deserialization to construct the right operator.
   */
  void initialize() {
    switch (type) {
      case t_int:
        operate = new OperateInt(nullable);
        break;
      case t_float:
        operate = new OperateFloat(nullable);
        break;
      case t_double:
        operate = new OperateDouble(nullable);
        break;
      case t_string:
        operate = new OperateString(nullable);
        break;
      case t_u_long:
        operate = new OperateULong(nullable);
        break;
      case t_date:
        operate = new OperateDate(nullable);
        break;
      case t_time:
        operate = new OperateTime(nullable);
        break;
      case t_datetime:
        operate = new OperateDatetime(nullable);
        break;
      case t_decimal:
        operate = new OperateDecimal(size, nullable);
        break;
      case t_smallInt:
        operate = new OperateSmallInt(nullable);
        break;
      case t_u_smallInt:
        operate = new OperateUSmallInt(nullable);
        break;
      case t_boolean:
        operate = new OperateBool(nullable);
        break;
      default:
        operate = 0;
        break;
    }
  }
};

#endif /* DATA_TYPE_H_ */<|MERGE_RESOLUTION|>--- conflicted
+++ resolved
@@ -9,10 +9,6 @@
 #define COMMON_DATA_TYPE_H_
 #include <assert.h>
 #include <string.h>
-<<<<<<< HEAD
-=======
-
->>>>>>> fa4e0776
 #include <stdio.h>
 #include <stdlib.h>
 #include <boost/date_time/gregorian/gregorian.hpp>
@@ -28,12 +24,7 @@
 #include "./error_define.h"
 #include "./hash.h"
 #include "../utility/string_process.h"
-<<<<<<< HEAD
-#include "types/NValue.hpp"
-
-=======
 #include "./types/NValue.hpp"
->>>>>>> fa4e0776
 using claims::common::rSuccess;
 using claims::common::rTooSmallData;
 using claims::common::rTooLargeData;
@@ -41,7 +32,6 @@
 using claims::common::rInterruptedData;
 using claims::common::rIncorrectData;
 using claims::common::rInvalidNullData;
-using claims::common::kErrorMessage;
 using boost::gregorian::date_duration;
 using boost::gregorian::from_undelimited_string;
 using boost::gregorian::from_string;
@@ -77,13 +67,8 @@
   t_date_year,
   t_date_quarter
 };
-<<<<<<< HEAD
-enum TransformRet { kSuccess = 0, kWarning, kError };
-inline string get_precision(double d) {
-=======
 // enum TransformRet { kSuccess = 0, kWarning, kError };
 inline string GetPrecision(double d) {
->>>>>>> fa4e0776
   ostringstream ss;
   ss.precision(1000);
   ss << d;
@@ -91,30 +76,6 @@
 }
 typedef int RetCode;
 
-<<<<<<< HEAD
-const string int_min = get_precision(-INT_MAX);       //"-2147483648";
-const string int_max = get_precision(INT_MAX);        //"2147483647";
-const string int_max_1 = get_precision(INT_MAX - 1);  // "2147483646";
-const string float_min =
-    get_precision(-FLT_MAX);  //"-340282346638528859811704183484516925440";
-const string float_max =
-    get_precision(FLT_MAX);  //"340282346638528859811704183484516925440";
-const string float_max_1 = get_precision(
-    FLT_MAX - 1e23);  // "340282346638528746474908594613031796736";
-const string double_min = get_precision(-DBL_MAX);
-const string double_max = get_precision(DBL_MAX);
-const string double_max_1 = get_precision(DBL_MAX - 1e305);
-const string ulong_max =
-    get_precision(ULONG_LONG_MAX);  // lexical_cast<string>(ULONG_LONG_MAX);
-const string ulong_max_1 = get_precision(
-    ULONG_LONG_MAX - 1);  // lexical_cast<string>(ULONG_LONG_MAX - 1);
-const string smallint_min =
-    get_precision(-SHRT_MAX);  // lexical_cast<string>(-SHRT_MAX);
-const string smallint_max = get_precision(SHRT_MAX);
-const string smallint_max_1 = get_precision(SHRT_MAX - 1);
-const string usmallint_max = get_precision(USHRT_MAX);
-const string usmallint_max_1 = get_precision(USHRT_MAX - 1);
-=======
 const string kIntMin = GetPrecision(-INT_MAX);       //"-2147483648";
 const string kIntMax = GetPrecision(INT_MAX);        //"2147483647";
 const string kIntMax_1 = GetPrecision(INT_MAX - 1);  // "2147483646";
@@ -137,7 +98,6 @@
 const string kSmallIntMax_1 = GetPrecision(SHRT_MAX - 1);
 const string kUSmallIntMax = GetPrecision(USHRT_MAX);
 const string kUSmallIntMax_1 = GetPrecision(USHRT_MAX - 1);
->>>>>>> fa4e0776
 
 typedef void (*fun)(void*, void*);
 
@@ -314,11 +274,7 @@
     this->nullable = _nullable;
     assign = assigns<int>;
   }
-<<<<<<< HEAD
   ~OperateInt() {}
-=======
-  ~OperateInt(){};
->>>>>>> fa4e0776
   inline void assignment(const void* const& src, void* const& desc) const {
     *(int*)desc = *(int*)src;
   }
@@ -385,45 +341,7 @@
   }
   Operate* duplicateOperator() const { return new OperateInt(this->nullable); }
 
-<<<<<<< HEAD
-  RetCode CheckSet(string& str) const {
-    RetCode ret = rSuccess;
-    if (str == "" && nullable) return rSuccess;
-    if (str == "" && !nullable) {
-      LOG(ERROR) << "[CheckSet]: [" << kErrorMessage[rInvalidNullData]
-                 << "] for " << str << endl;
-      return rInvalidNullData;
-    }
-    if (!isdigit(str[0]) && str[0] != '-') {
-      LOG(ERROR) << "[CheckSet]: [" << kErrorMessage[rIncorrectData] << "] for "
-                 << str << endl;
-      return rIncorrectData;
-    }
-    for (auto i = 1; i < str.length(); i++)
-      if (!isdigit(str[i]) && str[i] != '.' && str[i] != '-') {
-        LOG(WARNING) << "[CheckSet]: [" << kErrorMessage[rInterruptedData]
-                     << "] for " << str << endl;
-        str = str.substr(0, i);
-        ret = rInterruptedData;
-        break;
-      }
-    long value = atol(str.c_str());
-    if (value < INT_MIN) {
-      LOG(WARNING) << "[CheckSet]: [" << kErrorMessage[rTooSmallData]
-                   << "] for " << str << endl;
-      str = int_min;
-      ret = rTooSmallData;
-    } else if (value > INT_MAX || (value == INT_MAX && nullable)) {
-      LOG(WARNING) << "[CheckSet]: [" << kErrorMessage[rTooLargeData]
-                   << "] for " << str << endl;
-      str = int_max_1;
-      ret = rTooLargeData;
-    }
-    return ret;
-  }
-=======
   RetCode CheckSet(string& str) const;
->>>>>>> fa4e0776
   void SetDefault(string& str) const { str = string("0"); }
 };
 
@@ -499,45 +417,7 @@
       return true;
     return false;
   }
-<<<<<<< HEAD
-  RetCode CheckSet(string& str) const {
-    RetCode ret = rSuccess;
-    if (str == "" && nullable) return rSuccess;
-    if (str == "" && !nullable) {
-      LOG(ERROR) << "[CheckSet]: [" << kErrorMessage[rInvalidNullData]
-                 << "] for " << str << endl;
-      return rInvalidNullData;
-    }
-    if (!isdigit(str[0]) && str[0] != '-') {
-      LOG(ERROR) << "[CheckSet]: [" << kErrorMessage[rIncorrectData] << "] for "
-                 << str << endl;
-      return rIncorrectData;
-    }
-    for (auto i = 0; i < str.length(); i++)
-      if (!isdigit(str[i]) && str[i] != '.' && str[i] != '-') {
-        LOG(WARNING) << "[CheckSet]: [" << kErrorMessage[rInterruptedData]
-                     << "] for " << str << endl;
-        str = str.substr(0, i);
-        ret = rInterruptedData;
-        break;
-      }
-    double value = atof(str.c_str());
-    if (value < -FLT_MAX) {
-      LOG(WARNING) << "[CheckSet]: [" << kErrorMessage[rTooSmallData]
-                   << "] for " << str << endl;
-      str = float_min;
-      ret = rTooSmallData;
-    } else if (value > FLT_MAX || (value == FLT_MAX && nullable)) {
-      LOG(WARNING) << "[CheckSet]: [" << kErrorMessage[rTooLargeData]
-                   << "] for " << str << endl;
-      str = float_max_1;
-      ret = rTooLargeData;
-    }
-    return ret;
-  }
-=======
   RetCode CheckSet(string& str) const;
->>>>>>> fa4e0776
   void SetDefault(string& str) const { str = string("0"); }
 };
 
@@ -613,53 +493,7 @@
       return true;
     return false;
   }
-<<<<<<< HEAD
-  RetCode CheckSet(string& str) const {
-    RetCode ret = rSuccess;
-    if (str == "" && nullable) return rSuccess;
-    if (str == "" && !nullable) {
-      LOG(ERROR) << "[CheckSet]: [" << kErrorMessage[rInvalidNullData]
-                 << "] for " << str << endl;
-      return rInvalidNullData;
-    }
-    if (str == double_max && !nullable) return rSuccess;
-    if (!isdigit(str[0]) && str[0] != '-') {
-      LOG(ERROR) << "[CheckSet]: [" << kErrorMessage[rIncorrectData] << "] for "
-                 << str << endl;
-      return rIncorrectData;
-    }
-    for (auto i = 0; i < str.length(); i++)
-      if (!isdigit(str[i]) && str[i] != '.' && str[i] != '-') {
-        LOG(WARNING) << "[CheckSet]: [" << kErrorMessage[rInterruptedData]
-                     << "] for " << str << endl;
-        str = str.substr(0, i);
-        ret = rInterruptedData;
-        break;
-      }
-    /*
-     * @brief integer part of a double number
-     */
-    auto len = 0;
-    for (auto i = str.begin(); i != str.end(); i++, len++)
-      if (*i == '.') break;
-    if (len >= 309) {
-      if (str[0] == '-') {
-        LOG(WARNING) << "[CheckSet]: [" << kErrorMessage[rTooSmallData]
-                     << "] for " << str << endl;
-        str = double_min;
-        ret = rTooSmallData;
-      } else {
-        LOG(WARNING) << "[CheckSet]: [" << kErrorMessage[rTooLargeData]
-                     << "] for " << str << endl;
-        str = double_max_1;
-        ret = rTooLargeData;
-      }
-    }
-    return ret;
-  }
-=======
   RetCode CheckSet(string& str) const;
->>>>>>> fa4e0776
   void SetDefault(string& str) const { str = string("0"); }
 };
 
@@ -735,50 +569,7 @@
       return true;
     return false;
   }
-<<<<<<< HEAD
-  RetCode CheckSet(string& str) const {
-    RetCode ret = rSuccess;
-    if (str == "" && nullable) return rSuccess;
-    if (str == "" && !nullable) {
-      LOG(ERROR) << "[CheckSet]: [" << kErrorMessage[rInvalidNullData]
-                 << "] for " << str << endl;
-      return rInvalidNullData;
-    }
-    if (str == ulong_max && !nullable) return rSuccess;
-    if (!isdigit(str[0]) && str[0] != '-') {
-      LOG(ERROR) << "[CheckSet]: [" << kErrorMessage[rIncorrectData] << "] for "
-                 << str << endl;
-      return rIncorrectData;
-    }
-    for (auto i = 0; i < str.length(); i++)
-      if (!isdigit(str[i]) && str[i] != '.' && str[i] != '-') {
-        LOG(ERROR) << "[CheckSet]: [" << kErrorMessage[rInterruptedData]
-                   << "] for " << str << endl;
-        str = str.substr(0, i);
-        ret = rInterruptedData;
-        break;
-      }
-    if (str[0] == '-') {
-      LOG(WARNING) << "[CheckSet]: [" << kErrorMessage[rTooSmallData]
-                   << "] for " << str << endl;
-      str = '0';
-      ret = rTooSmallData;
-    } else {
-      auto len = 0;
-      for (auto i = str.begin(); i != str.end(); i++, len++)
-        if (*i == '.') break;
-      if (len >= 20 && str[19] > '1') {
-        LOG(WARNING) << "[checkSet]: [" << kErrorMessage[rTooLargeData]
-                     << "] for " << str << endl;
-        str = ulong_max_1;
-        ret = rTooLargeData;
-      }
-    }
-    return ret;
-  }
-=======
   RetCode CheckSet(string& str) const;
->>>>>>> fa4e0776
   void SetDefault(string& str) const { str = string("0"); }
 };
 
@@ -787,12 +578,8 @@
   OperateString(unsigned size, bool nullable = true) {
     this->size = size;
     this->nullable = nullable;
-<<<<<<< HEAD
-  };
-=======
-  }
->>>>>>> fa4e0776
-  ~OperateString(){};
+  }
+  ~OperateString() {}
   inline void assignment(const void* const& src, void* const& desc) const {
     assert(desc != 0 && src != 0);
     strcpy((char*)desc, (char*)src);
@@ -865,26 +652,7 @@
     if (this->nullable == true && (*(char*)value) == NULL_STRING) return true;
     return false;
   }
-<<<<<<< HEAD
-  RetCode CheckSet(string& str) const {
-    RetCode ret = rSuccess;
-    if (str[0] == NULL_STRING && nullable) return rSuccess;
-    if (str[0] == NULL_STRING && !nullable) {
-      LOG(ERROR) << "[CheckSet]: [" << kErrorMessage[rInvalidNullData]
-                 << "] for " << str << endl;
-      return rInvalidNullData;
-    }
-    if (str.length() > size) {
-      LOG(WARNING) << "[CheckSet]: [" << kErrorMessage[rTooLongData] << "] for "
-                   << str << endl;
-      str = str.substr(0, size);
-      ret = rTooLongData;
-    }
-    return ret;
-  }
-=======
   RetCode CheckSet(string& str) const;
->>>>>>> fa4e0776
   void SetDefault(string& str) const { str = ""; }
 };
 
@@ -979,66 +747,7 @@
       return true;
     return false;
   }
-<<<<<<< HEAD
-  RetCode CheckSet(string& str) const {
-    RetCode ret = rSuccess;
-    if (str == "" && nullable) return rSuccess;
-    if (str == "" && !nullable) {
-      LOG(ERROR) << "[CheckSet]: [" << kErrorMessage[rInvalidNullData]
-                 << "] for " << str << endl;
-      return rInvalidNullData;
-    }
-    if (str.length() == 8) {
-      for (auto i = str.begin(); i != str.end(); i++)
-        if (!isdigit(*i)) {
-          LOG(ERROR) << "[CheckSet]: [" << kErrorMessage[rIncorrectData]
-                     << "] for " << str << endl;
-          return rIncorrectData;
-        }
-      if (ret == rSuccess) {
-        if (str < "14000101") {
-          LOG(WARNING) << "[CheckSet]: [" << kErrorMessage[rTooSmallData]
-                       << "] for " << str << endl;
-          str = "14000101";
-          ret = rTooSmallData;
-        }
-        if (str > "99991231") {
-          LOG(WARNING) << "[CheckSet]: [" << kErrorMessage[rTooLargeData]
-                       << "] for " << str << endl;
-          str = "99991231";
-          ret = rTooLargeData;
-        }
-      }
-    } else if (str.length() == 10) {
-      for (auto i = 0; i < str.length(); i++)
-        if (!isdigit(str[i]) && i != 4 && i != 7) {
-          LOG(ERROR) << "[CheckSet]: [" << kErrorMessage[rIncorrectData]
-                     << "] for " << str << endl;
-          ret = rIncorrectData;
-          break;
-        }
-      if (str < "1400-01-01") {
-        LOG(WARNING) << "[CheckSet]: [" << kErrorMessage[rTooSmallData]
-                     << "] for " << str << endl;
-        str = "1400-01-01";
-        ret = rTooSmallData;
-      }
-      if (str > "9999-12-31") {
-        LOG(WARNING) << "[CheckSet]: [" << kErrorMessage[rTooLargeData]
-                     << "] for " << str << endl;
-        str = "9999-12-31";
-        ret = rTooLargeData;
-      }
-    } else {
-      LOG(ERROR) << "[CheckSet]: " << kErrorMessage[rIncorrectData] << "] for"
-                 << str << endl;
-      return rIncorrectData;
-    }
-    return ret;
-  }
-=======
   RetCode CheckSet(string& str) const;
->>>>>>> fa4e0776
   void SetDefault(string& str) const { str = "1400-01-01"; }
 };
 
@@ -1122,43 +831,7 @@
       return true;
     return false;
   }
-<<<<<<< HEAD
-  RetCode CheckSet(string& str) const {
-    RetCode ret = rSuccess;
-    if (str == "" && nullable) return rSuccess;
-    if (str == "" && !nullable) {
-      LOG(ERROR) << "[CheckSet]: [" << kErrorMessage[rInvalidNullData]
-                 << "] for " << str << endl;
-      return rInvalidNullData;
-    }
-    if (str.length() != 15) {
-      LOG(ERROR) << "[CheckSet]:" << kErrorMessage[rIncorrectData] << "] for "
-                 << str << endl;
-      return rIncorrectData;
-    }
-    for (auto i = 0; i < str.length(); i++)
-      if (!isdigit(str[i]) && i != 2 && i != 5 && i != 8) {
-        LOG(ERROR) << "[CheckSet]: " << kErrorMessage[rIncorrectData]
-                   << "] for " << str << endl;
-        return rIncorrectData;
-      }
-    if (str < "00:00:00.000000") {
-      LOG(WARNING) << "[CheckSet]: " << kErrorMessage[rTooSmallData] << "] for "
-                   << str << endl;
-      str = "00:00:00.000000";
-      ret = rTooSmallData;
-    }
-    if (str > "23:59:59.999999") {
-      LOG(WARNING) << "[CheckSet]: " << kErrorMessage[rTooLargeData] << "] for "
-                   << str << endl;
-      str = "23:59:59.999999";
-      ret = rTooLargeData;
-    }
-    return ret;
-  }
-=======
   RetCode CheckSet(string& str) const;
->>>>>>> fa4e0776
   void SetDefault(string& str) const { str = "00:00:00.000000"; }
 };
 
@@ -1240,43 +913,7 @@
       return true;
     return false;
   }
-<<<<<<< HEAD
-  RetCode CheckSet(string& str) const {
-    RetCode ret = rSuccess;
-    if (str == "" && nullable) return rSuccess;
-    if (str == "" && !nullable) {
-      LOG(ERROR) << "[CheckSet]: [" << kErrorMessage[rInvalidNullData]
-                 << "] for " << str << endl;
-      return rInvalidNullData;
-    }
-    if (str.length() != 26) {
-      LOG(ERROR) << "[CheckSet]: [" << kErrorMessage[rIncorrectData] << "] for "
-                 << str << endl;
-      return rIncorrectData;
-    }
-    for (auto i = 0; i < str.length(); i++)
-      if (!isdigit(str[i]) && i != 4 && i != 7 && i != 10 & i != 13 &&
-          i != 16 & i != 19) {
-        LOG(ERROR) << "[CheckSet]: [" << kErrorMessage[rIncorrectData]
-                   << "] for " << str << endl;
-        return rIncorrectData;
-      }
-    if (str < "1400-01-01 00:00:00.000000") {
-      LOG(WARNING) << "[CheckSet]: [" << kErrorMessage[rTooSmallData]
-                   << "]  for " << str << endl;
-      str = "1400-01-01 00:00:00.000000";
-      return rTooSmallData;
-    } else if (str > "9999-12-31 23:59:59.999999") {
-      LOG(WARNING) << "[CheckSet]: [" << kErrorMessage[rTooLargeData]
-                   << "] for " << str << endl;
-      str = "9999-12-31 23:59:59.999999";
-      return rTooLargeData;
-    }
-    return ret;
-  }
-=======
   RetCode CheckSet(string& str) const;
->>>>>>> fa4e0776
   void SetDefault(string& str) const { str = "1400-01-01 00:00:00.000000"; }
 };
 
@@ -1356,45 +993,7 @@
       return true;
     return false;
   }
-<<<<<<< HEAD
-  RetCode CheckSet(string& str) const {
-    RetCode ret = rSuccess;
-    if (str == "" && nullable) return rSuccess;
-    if (str == "" && !nullable) {
-      LOG(ERROR) << "[CheckSet]: [" << kErrorMessage[rInvalidNullData]
-                 << "] for " << str << endl;
-      return rInvalidNullData;
-    }
-    if (!isdigit(str[0]) && str[0] != '-') {
-      LOG(ERROR) << "[CheckSet]: [" << kErrorMessage[rIncorrectData] << "] for "
-                 << str << endl;
-      return rIncorrectData;
-    }
-    for (auto i = 0; i < str.length(); i++)
-      if (!isdigit(str[i]) && str[i] != '.' && str[i] != '-') {
-        LOG(WARNING) << "[CheckSet]: [" << kErrorMessage[rInterruptedData]
-                     << "] for " << str << endl;
-        str = str.substr(0, i);
-        ret = rInterruptedData;
-        break;
-      }
-    long value = atol(str.c_str());
-    if (value < SHRT_MIN) {
-      LOG(WARNING) << "[CheckSet]: [" << kErrorMessage[rTooSmallData]
-                   << "] for " << str << endl;
-      str = smallint_min;
-      ret = rTooSmallData;
-    } else if (value > SHRT_MAX || (value == SHRT_MAX && nullable)) {
-      LOG(WARNING) << "[CheckSet]: [" << kErrorMessage[rTooLargeData]
-                   << "] for " << str << endl;
-      str = smallint_max_1;
-      ret = rTooLargeData;
-    }
-    return ret;
-  }
-=======
   RetCode CheckSet(string& str) const;
->>>>>>> fa4e0776
   void SetDefault(string& str) const { str = "0"; }
 };
 
@@ -1472,45 +1071,7 @@
       return true;
     return false;
   }
-<<<<<<< HEAD
-  RetCode CheckSet(string& str) const {
-    RetCode ret = rSuccess;
-    if (str == "" && nullable) return rSuccess;
-    if (str == "" && !nullable) {
-      LOG(ERROR) << "[CheckSet]: [" << kErrorMessage[rInvalidNullData]
-                 << "] for " << str << endl;
-      return rInvalidNullData;
-    }
-    if (!isdigit(str[0]) && str[0] != '-') {
-      LOG(ERROR) << "[CheckSet]: [" << kErrorMessage[rIncorrectData] << "] for "
-                 << str << endl;
-      return rIncorrectData;
-    }
-    for (auto i = 0; i < str.length(); i++)
-      if (!isdigit(str[i]) && str[i] != '.' && str[i] != '-') {
-        LOG(WARNING) << "[CheckSet]: [" << kErrorMessage[rInterruptedData]
-                     << "] for " << str << endl;
-        str = str.substr(0, i);
-        ret = rInterruptedData;
-        break;
-      }
-    long value = atol(str.c_str());
-    if (value < 0) {
-      LOG(WARNING) << "[CheckSet]: [" << kErrorMessage[rTooSmallData]
-                   << "] for " << str << endl;
-      str = "0";
-      ret = rTooSmallData;
-    } else if (value > USHRT_MAX || (value == USHRT_MAX && nullable)) {
-      LOG(WARNING) << "[CheckSet]: [" << kErrorMessage[rTooLargeData]
-                   << "] for " << str << endl;
-      str = usmallint_max_1;
-      ret = rTooLargeData;
-    }
-    return ret;
-  }
-=======
   RetCode CheckSet(string& str) const;
->>>>>>> fa4e0776
   void SetDefault(string& str) const { str = "0"; }
 };
 
@@ -1587,10 +1148,7 @@
       const void* key, const PartitionFunction* partition_function) const {
     //		return partition_function->get_partition_value(*(NValue*)key);
     //		printf("The hash function for decimal type is not implemented
-<<<<<<< HEAD
-=======
     // yet!\n");
->>>>>>> fa4e0776
     unsigned long ul1 = *(unsigned long*)((*(NValue*)key).m_data);
     unsigned long ul2 = *(unsigned long*)((*(NValue*)key).m_data + 8);
     return partition_function->get_partition_value(ul1 + ul2);
@@ -1601,10 +1159,7 @@
   unsigned getPartitionValue(const void* key) const {
     //		return boost::hash_value(*(NValue*)key);
     //		printf("The hash function for decimal type is not implemented
-<<<<<<< HEAD
-=======
     // yet!\n");
->>>>>>> fa4e0776
     unsigned long ul1 = *(unsigned long*)((*(NValue*)key).m_data);
     unsigned long ul2 = *(unsigned long*)((*(NValue*)key).m_data + 8);
     boost::hash_combine(ul1, ul2);
@@ -1640,20 +1195,7 @@
   /**
    * @TODO min and max check is not implemented yet ! *-_-*
    */
-<<<<<<< HEAD
-  RetCode CheckSet(string& str) const {
-    RetCode ret = rSuccess;
-    if (str == "" && nullable) return rSuccess;
-    if (str == "" && !nullable) {
-      LOG(ERROR) << "[CheckSet]: [" << kErrorMessage[rInvalidNullData]
-                 << "] for " << str << endl;
-      return rInvalidNullData;
-    }
-    return ret;
-  }
-=======
   RetCode CheckSet(string& str) const;
->>>>>>> fa4e0776
   void SetDefault(string& str) const { str = string("0"); }
 };
 
@@ -1734,25 +1276,7 @@
     if (this->nullable == true && (*(int*)value) == NULL_SMALL_INT) return true;
     return false;
   }
-<<<<<<< HEAD
-  RetCode CheckSet(string& str) const {
-    RetCode ret = rSuccess;
-    if (str == "" && nullable) return rSuccess;
-    if (str == "" && !nullable) {
-      LOG(ERROR) << "[CheckSet]: [" << kErrorMessage[rInvalidNullData]
-                 << "] for " << str << endl;
-      return rInvalidNullData;
-    }
-    if (str != "false" && str != "true") {
-      LOG(ERROR) << "[CheckSet]: [" << kErrorMessage[rIncorrectData] << "] for "
-                 << str << endl;
-      return rIncorrectData;
-    }
-    return ret;
-  }
-=======
   RetCode CheckSet(string& str) const;
->>>>>>> fa4e0776
   void SetDefault(string& str) const { str = "false"; }
 };
 
