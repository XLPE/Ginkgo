--- conflicted
+++ resolved
@@ -8,20 +8,18 @@
 #include "qnode.h"
 #include "../../common/TypeCast.h"
 bool ExecEvalQual(vector<QNode *> v_qual, void *tuple, Schema *schema) {
-  assert(tuple!=NULL);
+  assert(tuple != NULL);
 
   for (int i = 0; i < v_qual.size(); i++) {
     QNode *qual = v_qual[i];
-    void * result = ((*(qual->FuncId))(qual, tuple, schema));
-    if (*(bool *) result != true)
-      return false;
+    void *result = ((*(qual->FuncId))(qual, tuple, schema));
+    if (*(bool *)result != true) return false;
   }
   return true;
-
 }
 
 void *Exec_unary(Node *cinfo, void *tuple, Schema *schema) {
-  QExpr_unary *unode = (QExpr_unary *) cinfo;
+  QExpr_unary *unode = (QExpr_unary *)cinfo;
   FuncCallInfoData finfo;
   finfo.args[0] = unode->next->FuncId(unode->next, tuple, schema);
   finfo.nargs = 1;
@@ -30,7 +28,7 @@
   return unode->type_cast_func(finfo.results, unode->value);
 }
 void *Exec_cal(Node *cinfo, void *tuple, Schema *schema) {
-  QExpr_binary *cal = (QExpr_binary *) (cinfo);
+  QExpr_binary *cal = (QExpr_binary *)(cinfo);
   FuncCallInfoData finfo;
   finfo.args[0] = cal->lnext->FuncId(cal->lnext, tuple, schema);
   finfo.args[1] = cal->rnext->FuncId(cal->rnext, tuple, schema);
@@ -40,18 +38,18 @@
   return cal->type_cast_func(finfo.results, cal->value);
 }
 void *Exec_cmp(Node *cinfo, void *tuple, Schema *schema) {
-  QExpr_binary *cal = (QExpr_binary *) (cinfo);
+  QExpr_binary *cal = (QExpr_binary *)(cinfo);
   FuncCallInfoData finfo;
   finfo.args[0] = cal->lnext->FuncId(cal->lnext, tuple, schema);
   finfo.args[1] = cal->rnext->FuncId(cal->rnext, tuple, schema);
   finfo.nargs = 2;
   finfo.results = cal->value;
   cal->function_call(&finfo);
-  //return finfo.results;//the actual type is bool ,so it needn't change
+  // return finfo.results;//the actual type is bool ,so it needn't change
   return cal->type_cast_func(finfo.results, cal->value);
 }
 void *Exec_ternary(Node *cinfo, void *tuple, Schema *schema) {
-  QExpr_ternary *tnode = (QExpr_ternary *) cinfo;
+  QExpr_ternary *tnode = (QExpr_ternary *)cinfo;
   FuncCallInfoData finfo;
   finfo.args[0] = tnode->next0->FuncId(tnode->next0, tuple, schema);
   finfo.args[1] = tnode->next1->FuncId(tnode->next1, tuple, schema);
@@ -62,59 +60,62 @@
   return tnode->type_cast_func(finfo.results, tnode->value);
 }
 
-void *getConst(Node *cinfo, void *tuple, Schema *schema)  //TODO string=>actual_type=>return_type
-               {
-  QExpr *qexpr = (QExpr*) (cinfo);
+void *getConst(Node *cinfo, void *tuple,
+               Schema *schema)  // TODO string=>actual_type=>return_type
+{
+  QExpr *qexpr = (QExpr *)(cinfo);
   return qexpr->value;
 }
-void *getcol(Node *cinfo, void *tuple, Schema *schema)  //TODO need actual_type=>return_type
-             {
-  QColcumns *qcol = (QColcumns *) (cinfo);
+void *getcol(Node *cinfo, void *tuple,
+             Schema *schema)  // TODO need actual_type=>return_type
+{
+  QColcumns *qcol = (QColcumns *)(cinfo);
   void *result = schema->getColumnAddess(qcol->id, tuple);
   return qcol->type_cast_func(result, qcol->value);
 }
 void *Exec_case_when(Node *cinfo, void *tuple, Schema *schema) {
-  QExpr_case_when *cwnode = (QExpr_case_when *) cinfo;
+  QExpr_case_when *cwnode = (QExpr_case_when *)cinfo;
   void *result = NULL;
   int i = 0;
   for (i = 0; i < cwnode->qual.size(); i++) {
-    if (*(bool *) (cwnode->qual[i]->FuncId(cwnode->qual[i], tuple, schema))
-        == true) {
+    if (*(bool *)(cwnode->qual[i]->FuncId(cwnode->qual[i], tuple, schema)) ==
+        true) {
       result = cwnode->ans[i];
       break;
     }
   }
-  if (result == NULL && (i + 1) == cwnode->ans.size())  //no condition satisfied, then result=else node
-      {
+  if (result == NULL &&
+      (i + 1) ==
+          cwnode->ans.size())  // no condition satisfied, then result=else node
+  {
     result = cwnode->ans[i];
   }
   if (result == NULL) {
     assert(false);
     return NULL;
   } else {
-    result = ((QNode *) result)->FuncId((QNode *) result, tuple, schema);
+    result = ((QNode *)result)->FuncId((QNode *)result, tuple, schema);
     return cwnode->type_cast_func(result, cwnode->value);
   }
-
 }
 void *Exec_in_item(QNode *cinfo, void *tuple, Schema *schema, QNode *node) {
-  QExpr_binary *cal = (QExpr_binary *) (cinfo);
+  QExpr_binary *cal = (QExpr_binary *)(cinfo);
   FuncCallInfoData finfo;
   finfo.args[0] = cal->lnext->FuncId(cal->lnext, tuple, schema);
   finfo.args[1] = node->FuncId(node, tuple, schema);
   finfo.nargs = 2;
   finfo.results = cal->value;
   cal->function_call(&finfo);
-  return finfo.results;  //the actual type is bool ,so it needn't change
+  return finfo.results;  // the actual type is bool ,so it needn't change
 }
 void *Exec_in(Node *cinfo, void *tuple, Schema *schema) {
-  QExpr_in *innode = (QExpr_in *) cinfo;
+  QExpr_in *innode = (QExpr_in *)cinfo;
   bool result = false;
   for (int i = 0; i < innode->rnode.size(); i++) {
     bool ans = true;
     for (int j = 0; j < innode->rnode[i].size() && ans; j++) {
-      ans = (*(bool *) Exec_in_item(innode->cmpnode[j], tuple, schema,
-                                    innode->rnode[i][j]));
+      ans = (*(bool *)Exec_in_item(innode->cmpnode[j], tuple, schema,
+                                   innode->rnode[i][j]));
     }
     if (ans) {
       result = true;
@@ -125,7 +126,7 @@
 }
 
 void *Exec_date_add_sub(Node *cinfo, void *tuple, Schema *schema) {
-  QExpr_date_add_sub *cal = (QExpr_date_add_sub *) (cinfo);
+  QExpr_date_add_sub *cal = (QExpr_date_add_sub *)(cinfo);
   FuncCallInfoData finfo;
   finfo.args[0] = cal->lnext->FuncId(cal->lnext, tuple, schema);
   finfo.args[1] = cal->rnext->FuncId(cal->rnext, tuple, schema);
@@ -134,49 +135,41 @@
   cal->function_call(&finfo);
   return cal->type_cast_func(finfo.results, cal->value);
 }
-<<<<<<< HEAD
-
-=======
-// deep copy with operator new
->>>>>>> d893f95f
+
 void Expr_copy(QNode *node, QNode *&new_node) {
   switch (node->type) {
-    case t_qexpr_cal:  //binary calculation node
+    case t_qexpr_cal:  // binary calculation node
     {
-      QExpr_binary * calnode = (QExpr_binary *) (node);
+      QExpr_binary *calnode = (QExpr_binary *)(node);
       QExpr_binary *temp_node = new QExpr_binary(calnode);
       Expr_copy(calnode->lnext, temp_node->lnext);
       Expr_copy(calnode->rnext, temp_node->rnext);
       new_node = temp_node;
-    }
-      break;
-    case t_qexpr_cmp:  //binary comparison node
+    } break;
+    case t_qexpr_cmp:  // binary comparison node
     {
-      QExpr_binary * cmpnode = (QExpr_binary *) (node);
+      QExpr_binary *cmpnode = (QExpr_binary *)(node);
       QExpr_binary *temp_node = new QExpr_binary(cmpnode);
       Expr_copy(cmpnode->lnext, temp_node->lnext);
       Expr_copy(cmpnode->rnext, temp_node->rnext);
       new_node = temp_node;
-    }
-      break;
+    } break;
     case t_qexpr_unary: {
-      QExpr_unary *unode = (QExpr_unary *) node;
+      QExpr_unary *unode = (QExpr_unary *)node;
       QExpr_unary *temp_node = new QExpr_unary(unode);
       Expr_copy(unode->next, temp_node->next);
       new_node = temp_node;
-    }
-      break;
+    } break;
     case t_qexpr_ternary: {
-      QExpr_ternary *tnode = (QExpr_ternary *) node;
+      QExpr_ternary *tnode = (QExpr_ternary *)node;
       QExpr_ternary *temp_node = new QExpr_ternary(tnode);
       Expr_copy(tnode->next0, temp_node->next0);
       Expr_copy(tnode->next1, temp_node->next1);
       Expr_copy(tnode->next2, temp_node->next2);
       new_node = temp_node;
-    }
-      break;
+    } break;
     case t_qexpr_case_when: {
-      QExpr_case_when *cwnode = (QExpr_case_when *) node;
+      QExpr_case_when *cwnode = (QExpr_case_when *)node;
       QExpr_case_when *temp_node = new QExpr_case_when(cwnode);
       temp_node->qual = cwnode->qual;
       temp_node->ans = cwnode->ans;
@@ -187,10 +180,9 @@
         Expr_copy(cwnode->ans[i], temp_node->ans[i]);
       }
       new_node = temp_node;
-    }
-      break;
+    } break;
     case t_qexpr_in: {
-      QExpr_in *innode = (QExpr_in *) node;
+      QExpr_in *innode = (QExpr_in *)node;
       QExpr_in *temp_node = new QExpr_in(innode);
       temp_node->cmpnode = innode->cmpnode;
       temp_node->rnode = innode->rnode;
@@ -203,36 +195,29 @@
         }
       }
       new_node = temp_node;
-    }
-      break;
+    } break;
     case t_qexpr_date_add_sub: {
-      QExpr_date_add_sub * date_node = (QExpr_date_add_sub *) (node);
+      QExpr_date_add_sub *date_node = (QExpr_date_add_sub *)(node);
       QExpr_date_add_sub *temp_node = new QExpr_date_add_sub(date_node);
       Expr_copy(date_node->lnext, temp_node->lnext);
       Expr_copy(date_node->rnext, temp_node->rnext);
       new_node = temp_node;
-    }
-      break;
+    } break;
     case t_qexpr_func: {
-
-    }
-      break;
+    } break;
     case t_qcolcumns: {
-      QColcumns * qcol = (QColcumns *) (node);
-      QColcumns * temp_node = new QColcumns(qcol);
-      new_node = temp_node;
-    }
-      break;
+      QColcumns *qcol = (QColcumns *)(node);
+      QColcumns *temp_node = new QColcumns(qcol);
+      new_node = temp_node;
+    } break;
     case t_qexpr: {
-      QExpr *qexpr = (QExpr *) (node);
+      QExpr *qexpr = (QExpr *)(node);
       QExpr *temp_node = new QExpr(qexpr);
       new_node = temp_node;
-    }
-      break;
+    } break;
     default: {
       cout << "there is unknown type in Expr_copy" << endl;
       assert(false);
     }
-
-  }
-}
+  }
+}