--- conflicted
+++ resolved
@@ -41,11 +41,8 @@
       } else if (strcmp(calnode->sign, "+") == 0) {
         QNode *lnode = transformqual(calnode->lnext, child);
         QNode *rnode = transformqual(calnode->rnext, child);
-<<<<<<< HEAD
-        data_type a_type = TypePromotionMatrix::type_conversion_matrix
-=======
-        data_type a_type = TypePromotion::arith_type_promotion_map
->>>>>>> 9d8184fa
+
+        data_type a_type = TypePromotion::arith_type_promotion_map
             [lnode->actual_type][rnode->actual_type];
         QExpr_binary *qcalnode = new QExpr_binary(
             lnode, rnode, a_type, oper_add, t_qexpr_cal, calnode->str);
@@ -53,11 +50,7 @@
       } else if (strcmp(calnode->sign, "-") == 0) {
         QNode *lnode = transformqual(calnode->lnext, child);
         QNode *rnode = transformqual(calnode->rnext, child);
-<<<<<<< HEAD
-        data_type a_type = TypePromotionMatrix::type_conversion_matrix
-=======
-        data_type a_type = TypePromotion::arith_type_promotion_map
->>>>>>> 9d8184fa
+        data_type a_type = TypePromotion::arith_type_promotion_map
             [lnode->actual_type][rnode->actual_type];
         QExpr_binary *qcalnode = new QExpr_binary(
             lnode, rnode, a_type, oper_minus, t_qexpr_cal, calnode->str);
@@ -65,11 +58,7 @@
       } else if (strcmp(calnode->sign, "*") == 0) {
         QNode *lnode = transformqual(calnode->lnext, child);
         QNode *rnode = transformqual(calnode->rnext, child);
-<<<<<<< HEAD
-        data_type a_type = TypePromotionMatrix::type_conversion_matrix
-=======
-        data_type a_type = TypePromotion::arith_type_promotion_map
->>>>>>> 9d8184fa
+        data_type a_type = TypePromotion::arith_type_promotion_map
             [lnode->actual_type][rnode->actual_type];
         QExpr_binary *qcalnode = new QExpr_binary(
             lnode, rnode, a_type, oper_multiply, t_qexpr_cal, calnode->str);
@@ -77,11 +66,7 @@
       } else if (strcmp(calnode->sign, "/") == 0) {
         QNode *lnode = transformqual(calnode->lnext, child);
         QNode *rnode = transformqual(calnode->rnext, child);
-<<<<<<< HEAD
-        data_type a_type = TypePromotionMatrix::type_conversion_matrix
-=======
-        data_type a_type = TypePromotion::arith_type_promotion_map
->>>>>>> 9d8184fa
+        data_type a_type = TypePromotion::arith_type_promotion_map
             [lnode->actual_type][rnode->actual_type];
         QExpr_binary *qcalnode = new QExpr_binary(
             lnode, rnode, a_type, oper_divide, t_qexpr_cal, calnode->str);
@@ -89,11 +74,7 @@
       } else if (strcmp(calnode->sign, "%") == 0) {
         QNode *lnode = transformqual(calnode->lnext, child);
         QNode *rnode = transformqual(calnode->rnext, child);
-<<<<<<< HEAD
-        data_type a_type = TypePromotionMatrix::type_conversion_matrix
-=======
-        data_type a_type = TypePromotion::arith_type_promotion_map
->>>>>>> 9d8184fa
+        data_type a_type = TypePromotion::arith_type_promotion_map
             [lnode->actual_type][rnode->actual_type];
         QExpr_binary *qcalnode = new QExpr_binary(
             lnode, rnode, a_type, oper_mod, t_qexpr_cal, calnode->str);
@@ -101,11 +82,8 @@
       } else if (strcmp(calnode->sign, "LIKE") == 0) {
         QNode *lnode = transformqual(calnode->lnext, child);
         QNode *rnode = transformqual(calnode->rnext, child);
-<<<<<<< HEAD
-        data_type a_type = TypePromotionMatrix::type_conversion_matrix
-=======
-        data_type a_type = TypePromotion::arith_type_promotion_map
->>>>>>> 9d8184fa
+
+        data_type a_type = TypePromotion::arith_type_promotion_map
             [lnode->actual_type][rnode->actual_type];
         QExpr_binary *likenode = new QExpr_binary(
             lnode, rnode, a_type, oper_like, t_qexpr_cmp, calnode->str);
@@ -113,11 +91,7 @@
       } else if (strcmp(calnode->sign, "NLIKE") == 0) {
         QNode *lnode = transformqual(calnode->lnext, child);
         QNode *rnode = transformqual(calnode->rnext, child);
-<<<<<<< HEAD
-        data_type a_type = TypePromotionMatrix::type_conversion_matrix
-=======
-        data_type a_type = TypePromotion::arith_type_promotion_map
->>>>>>> 9d8184fa
+        data_type a_type = TypePromotion::arith_type_promotion_map
             [lnode->actual_type][rnode->actual_type];
         QExpr_binary *likenode = new QExpr_binary(
             lnode, rnode, a_type, oper_not_like, t_qexpr_cmp, calnode->str);
@@ -151,11 +125,7 @@
         }
         vector<QNode *> cmpnode;
         for (int i = 0; i < lnode.size(); i++) {
-<<<<<<< HEAD
-          data_type a_type = TypePromotionMatrix::type_conversion_matrix
-=======
           data_type a_type = TypePromotion::arith_type_promotion_map
->>>>>>> 9d8184fa
               [lnode[i]->actual_type][rnode[0][i]->actual_type];
           QExpr_binary *qcalnode =
               new QExpr_binary(lnode[i], rnode[0][i], a_type, oper_equal,
@@ -196,11 +166,7 @@
         for (int i = 0; i < lnode.size();
              i++)  // more comparisons form one list
         {
-<<<<<<< HEAD
-          data_type a_type = TypePromotionMatrix::type_conversion_matrix
-=======
           data_type a_type = TypePromotion::arith_type_promotion_map
->>>>>>> 9d8184fa
               [lnode[i]->actual_type][rnode[0][i]->actual_type];
           QExpr_binary *qcalnode =
               new QExpr_binary(lnode[i], rnode[0][i], a_type, oper_equal,
@@ -212,11 +178,7 @@
       } else if (strcmp(calnode->sign, "CMP") == 0) {
         QNode *lnode = transformqual(calnode->lnext, child);
         QNode *rnode = transformqual(calnode->rnext, child);
-<<<<<<< HEAD
-        data_type a_type = TypePromotionMatrix::type_conversion_matrix
-=======
-        data_type a_type = TypePromotion::arith_type_promotion_map
->>>>>>> 9d8184fa
+        data_type a_type = TypePromotion::arith_type_promotion_map
             [lnode->actual_type][rnode->actual_type];
         switch (calnode->cmp) {
           case 1:  //"<"
@@ -419,11 +381,7 @@
         QNode *arg = transformqual(funcnode->args, child);
         QNode *param1 = transformqual(funcnode->parameter1, child);
         QNode *param2 = transformqual(funcnode->parameter2, child);
-<<<<<<< HEAD
-        data_type a_type = TypePromotionMatrix::type_conversion_matrix
-=======
-        data_type a_type = TypePromotion::arith_type_promotion_map
->>>>>>> 9d8184fa
+        data_type a_type = TypePromotion::arith_type_promotion_map
             [arg->actual_type][param1->actual_type];
         QNode *lnext = new QExpr_binary(arg, param1, a_type, oper_great_equal,
                                         t_qexpr_cmp, "arg>=parma1");
@@ -512,7 +470,7 @@
     case t_name_name: {
       Columns *col = (Columns *)node;
       //			data_type
-      //a_type=Environment::getInstance()->getCatalog()->name_to_table[col->parameter1]->getAttribute2(col->parameter2).attrType->type;
+      // a_type=Environment::getInstance()->getCatalog()->name_to_table[col->parameter1]->getAttribute2(col->parameter2).attrType->type;
       data_type a_type = child->GetPlanContext()
                              .GetAttribute(string(col->parameter2))
                              .attrType->type;
@@ -702,18 +660,11 @@
     {
       QExpr_binary *cmpnode = (QExpr_binary *)(node);
       cmpnode->FuncId = Exec_cmp;
-<<<<<<< HEAD
-=======
-      //			cmpnode->actual_type=t_boolean;//
->>>>>>> 9d8184fa
+
       InitExprAtPhysicalPlan(cmpnode->lnext);
       InitExprAtPhysicalPlan(cmpnode->rnext);
       cmpnode->function_call = ExectorFunction::operator_function
           [cmpnode->actual_type][cmpnode->op_type];
-<<<<<<< HEAD
-      //			cmpnode->actual_type=t_boolean;//
-=======
->>>>>>> 9d8184fa
       cmpnode->type_cast_func =
           TypeCast::type_cast_func[t_boolean][cmpnode->return_type];
       cmpnode->value = memalign(cacheline_size, cmpnode->length);
@@ -795,17 +746,18 @@
     } break;
     case t_qexpr:  // copy the value from conststring to node->value,and the
                    // data type has casted
-    {
-      QExpr *qexpr = (QExpr *)(node);
-      qexpr->FuncId = getConst;
-      qexpr->value = memalign(cacheline_size, qexpr->length);
-      strcpy((char *)qexpr->value,
-             qexpr->const_value.c_str());  // change the storage style from
-                                           // string to char *,so store the
-                                           // value in the return_type[]
-      TypeCast::type_cast_func[t_string][qexpr->return_type](qexpr->value,
-                                                             qexpr->value);
-    } break;
+      {
+        QExpr *qexpr = (QExpr *)(node);
+        qexpr->FuncId = getConst;
+        qexpr->value = memalign(cacheline_size, qexpr->length);
+        strcpy((char *)qexpr->value,
+               qexpr->const_value.c_str());  // change the storage style from
+                                             // string to char *,so store the
+                                             // value in the return_type[]
+        TypeCast::type_cast_func[t_string][qexpr->return_type](qexpr->value,
+                                                               qexpr->value);
+      }
+      break;
     default: {}
   }
 }