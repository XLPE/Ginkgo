/*
 * Copyright [2012-2015] DaSE@ECNU
 *
 * Licensed to the Apache Software Foundation (ASF) under one or more
 * contributor license agreements.  See the NOTICE file distributed with
 * this work for additional information regarding copyright ownership.
 * The ASF licenses this file to You under the Apache License, Version 2.0
 * (the "License"); you may not use this file except in compliance with
 * the License.  You may obtain a copy of the License at
 *
 *     http://www.apache.org/licenses/LICENSE-2.0
 *
 * Unless required by applicable law or agreed to in writing, software
 * distributed under the License is distributed on an "AS IS" BASIS,
 * WITHOUT WARRANTIES OR CONDITIONS OF ANY KIND, either express or implied.
 * See the License for the specific language governing permissions and
 * limitations under the License.
 *
 * error_no.h
 *
 *  Created on: Aug 5, 2015
 *      Author: yukai
 *		 Email: yukai2014@gmail.com
 *
 * Description:
 *
 */

#pragma once
#ifndef COMMON_ERROR_NO_H_
#define COMMON_ERROR_NO_H_

namespace claims {
namespace common {

const int kErrorMaxNumber = 10000;
<<<<<<< HEAD

=======
>>>>>>> fa4e0776
static const char* kErrorMessage[kErrorMaxNumber];

const char* CStrError(int errorno);

static struct ErrorInit {
  ErrorInit();

  static inline void DefineErrorAndMessage(int value, const char* messege) {
    kErrorMessage[-value] = messege;
  }
} local_init;

}  // end namespace common
}  // end namespace claims

#endif  // COMMON_ERROR_NO_H_<|MERGE_RESOLUTION|>--- conflicted
+++ resolved
@@ -34,10 +34,6 @@
 namespace common {
 
 const int kErrorMaxNumber = 10000;
-<<<<<<< HEAD
-
-=======
->>>>>>> fa4e0776
 static const char* kErrorMessage[kErrorMaxNumber];
 
 const char* CStrError(int errorno);
