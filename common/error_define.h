/*
 * Copyright [2012-2015] DaSE@ECNU
 *
 * Licensed to the Apache Software Foundation (ASF) under one or more
 * contributor license agreements.  See the NOTICE file distributed with
 * this work for additional information regarding copyright ownership.
 * The ASF licenses this file to You under the Apache License, Version 2.0
 * (the "License"); you may not use this file except in compliance with
 * the License.  You may obtain a copy of the License at
 *
 *     http://www.apache.org/licenses/LICENSE-2.0
 *
 * Unless required by applicable law or agreed to in writing, software
 * distributed under the License is distributed on an "AS IS" BASIS,
 * WITHOUT WARRANTIES OR CONDITIONS OF ANY KIND, either express or implied.
 * See the License for the specific language governing permissions and
 * limitations under the License.
 *
 * error_define.h
 *
 *  Created on: Aug 5, 2015
 *      Author: yukai
 *		 Email: yukai2014@gmail.com
 *
 *  ATTENTION: have to add Error Message in error_no.h and error_no.cpp,
 *  if new error no is add
 */

#ifndef COMMON_ERROR_DEFINE_H_
#define COMMON_ERROR_DEFINE_H_
#include <stdlib.h>
#include "./error_no.h"
using claims::common::CStrError;

typedef int RetCode;  // means return code
#define ELOG(ret, err_info)                                              \
  LOG(ERROR) << "[" << ret << ", " << CStrError(ret) << "] " << err_info \
             << std::endl;

#define WLOG(ret, warning_info)                                                \
  LOG(WARNING) << "[" << ret << ", " << CStrError(ret) << "] " << warning_info \
               << std::endl;

#define EXEC_AND_ONLY_LOG_ERROR(ret, f, err_info) \
  do {                                            \
    if (rSuccess != (ret = f)) {                  \
      ELOG(ret, err_info)                         \
    }                                             \
  } while (0)

#define EXEC_AND_LOG(ret, f, info, err_info) \
  do {                                       \
    if (rSuccess == (ret = f)) {             \
      LOG(INFO) << info << std::endl;        \
    } else {                                 \
      ELOG(ret, err_info)                    \
    }                                        \
  } while (0)

#define EXEC_AND_PLOG(ret, f, info, err_info)                       \
  do {                                                              \
    if (rSuccess == (ret = f)) {                                    \
      LOG(INFO) << info << std::endl;                               \
    } else {                                                        \
      PLOG(ERROR) << "[ " << ret << ", " << CStrError(ret) << " ] " \
                  << err_info << std::endl;                         \
    }                                                               \
  } while (0)

namespace claims {
namespace common {

<<<<<<< HEAD
const int kErrorMaxNumber = 100000;
static const char* kErrorMessage[kErrorMaxNumber];

=======
>>>>>>> 2ede3755
const int rSuccess = EXIT_SUCCESS;
const int rFailure = EXIT_FAILURE;

/* errorno begin from here   */
/******************************************************************************
 * ATTENTION: have to add Error Message in error_no.h and error_no.cpp, if new
 * error no is add
 *****************************************************************************/
/* errorno for common  -1 ~ -1000 */
const int rTypeError = -1;
const int rNotInit = -2;
<<<<<<< HEAD
const int rInvalidArgument = -3;
const int rArrayOutOfRange = -4;
const int rServerListenError = -5;
const int rInitTwice = -6;
const int rNotSupport = -7;
const int rIterEnd = -8;
const int rIOError = -9;
const int rErrorFuncVersion = -10;
const int rPacEetNotSent = -11;
const int rResponseTimeOut = -12;
const int rAllocateMemoryFailed = -13;
const int rMemOverflow = -14;
const int rErrSys = -15;
const int rErrUnexpected = -16;
const int rSizeOverflow = -17;
const int rConflictValue = -18;
const int rItemNotSetted = -19;
const int rTryAgain = -20;
const int rBufNotEnough = -21;
const int rPartialFailed = -22;
const int rReadNothing = -23;
const int rFileNotExist = -24;
const int rDiscontinuousLog = -25;
const int rShemaError = -26;
const int rDataNotServe = -27;
const int rUnEnownObj = -28;
const int rNoMonitorData = -29;
const int rSerializeError = -30;
const int rDeserializeError = -31;
const int rAIOTimeout = -32;
const int rToEenExpired = -33;
const int rEncryptFailed = -34;
const int rDecryptFailed = -35;
const int rUserNotExist = -36;
const int rWrongPassword = -37;
const int rSEeyVersionError = -38;
const int rNotToEen = -39;
const int rNoPermission = -40;
const int rCondChecEFail = -41;
const int rNotRegistered = -42;
const int rAlreadyRegistered = -43;
const int rNoTableCreated = -44;
const int rInvalidValue = -45;
const int rTCPConnError = -46;
const int rDecimalOverflow = -47;
const int rDecimalError = -48;
const int rDecimalPrecisionError = -49;
const int rDividByZero = -50;
const int rDividError = -51;
const int rEmptyRange = -52;
const int rLogNotSync = -53;
const int rDirNotExist = -54;
const int rLogInvalid = -55;
const int rInvalidData = -56;
const int rAlreadyDone = -57;
const int rCanceled = -58;
const int rLogSrcChanged = -59;
const int rLogMissing = -60;
const int rValueOutOfRange = -61;
const int rExceedMemLimit = -62;
const int rResultUnEnown = -63;
const int rErrDataFormat = -64;
const int rEnqueueError = -65;
const int rQueueOverflow = -66;
const int rDeadLocE = -67;
const int rPartialLog = -68;
const int rChecEsumError = -69;
const int rInitError = -70;
const int rFatalState = -71;
const int rStopState = -72;
const int rFileAlreadyExist = -73;
const int rUnEnownPacEet = -74;
const int rLogTooLarge = -75;
const int rRPCSendError = -76;
const int rRPCpostError = -77;
const int rConnError = -78;
const int rInitSQLContextError = -79;
const int rSysConfigTableError = -80;
const int rInvalidConfig = -81;
const int rReadConfigError = -82;
const int rBadAddress = -83;
const int rMemoryAllocationFailed = -85;

/* errorno for SQL parser -1001 ~ -2000  */
const int rInitSQLParserErr = -1001;
const int rSQLParserErr = -1002;
const int rUnEnownSysFunc = -1003;
const int rErrParserMalloc = -1004;
const int rErrParserSyntax = -1005;
const int rErrColumnSize = -1006;
const int rDuplicateColumn = -1007;
const int rUnEownColumn = -1008;
const int rUnEownOperator = -1009;
const int rIllegalID = -1010;
const int rErrPosition = -1011;
const int rIllegalValue = -1012;
const int rColumnAmbiguous = -1013;
const int rSchemaUnset = -1014;
const int rIllegalName = -1015;
const int rDuplicatedTable = -1016;
const int rUnEnownExpr = -1017;
const int rIllegalType = -1018;
const int rPrimaryEeyDuplicated = -1019;
const int rIllegalIndex = -1020;
const int rInvalidSchema = -1021;
const int rColumnNotFound = -1022;
const int rUserEmpty = -1023;
const int rUserIsLocEed = -1025;
const int rInvalidColumnNum = -1026;
const int rVariableUnEown = -1027;
const int rUserExist = -1028;
const int rPasswordEmpty = -1029;
const int rErrParamSize = -1030;
const int rDuplicatedParam = -1031;
const int rNoTableFound = -1032;

/* errorno for Loader -2001 ~ -3000  */
=======
const int rReadHdfsFileFail = -3;
const int rOpenHdfsFileFail = -4;
const int rReadDiskFileFail = -5;
const int rOpenDiskFileFail = -6;
const int rWriteDiskFileFail = -7;
const int rWriteHdfsFileFail = -8;
const int rLSeekDiskFileFail = -9;
const int rLSeekHdfsFileFail = -10;
const int rCloseDiskFileFail = -11;
const int rCloseHdfsFileFail = -12;
const int rFileEOF = -13;
const int rParamInvalid = -14;
const int rAccessDiskFileFail = -15;
const int rAccessHdfsFileFail = -16;

const int rNoMemory = -17;
const int rNotSupport = -18;

/* errorno for SQL parser -1001 ~ -2000  */
const int rNoTableFound = -1001;

/* errorno for loader -2001 ~ -3000  */
const int rUnbindEntireProjectionFail = -2001;
const int rInvalidInsertData = -2002;
const int rTooLargeData = -2003;
const int rTooSmallData = -2004;
const int rTooLongData = -2005;
const int rInterruptedData = -2006;  // 123a45 => 123
const int rIncorrectData = -2007;    // a
const int rInvalidNullData = -2008;
const int rTooFewColumn = -2009;
const int rTooManyColumn = -2010;
>>>>>>> 2ede3755

/* errorno for codegen -3001 ~ -4000 */
const int rTestError = -3001;

/* errorno for logical_operator -4001 ~ -5000*/
const int rUninitializedJoinPolicy = -4001;
<<<<<<< HEAD

const int rGeneratePlanContextFailed = -4002;

=======
const int rGeneratePlanContextFailed = -4002;
>>>>>>> 2ede3755
const int rGenerateDataflowFailed = -4003;

/* errorno for physical_operator -5001 ~ -6000 */
const int rGenerateSubPhyPlanFailed = -5001;
const int rNoPartitionIdScan = -5002;
// the optimization of filter function failed;
const int rCodegenFailed = -5003;

<<<<<<< HEAD
/* errorno for stmt_handler -14001 ~ -15000*/
const int kStmtHandlerOk = -14001;
const int kStmtHandlerTableExistDuringCreate = -14002;
const int kStmtHandlerTypeNotSupport = -14003;
const int kStmtHandlerCreateTableSuccess = -14004;
const int kStmtHandlerTableNotExistDuringLoad = -14005;
const int kStmtHandlerLoadDataSuccess = -14006;
const int kStmtHandlerTableNotExistDuringInsert = -14007;
const int kStmtHandlerInsertDataSuccess = -14008;
const int kStmtHandlerInsertNoValue = -14009;

const int rTableNotExist = -14100;
const int rTableillegal = -14101;
const int rTableAliasEqualExistedTable = -14102;
const int rTableAliasEqualLowerAlias = -14103;
const int rColumnNotExist = -14104;
const int rColumnIsAmbiguous = -14105;
const int rTabelHaveNotColumn = -14106;
const int rColumnAliasIsAmbiguous = -14107;
const int rColumnIsAmbiguousAfterAlias = -14108;
const int rColumnIsAmbiguousToExistedColumn = -14109;
const int rUnaryArgNotExist = -14110;
const int rFromClauseIsNULL = -14111;
const int rSelectClauseIsNULL = -14112;
const int rGroupbyListIsNULL = -14113;
const int rGroupByNotSupportColumn = -141014;
const int rAggNodeExprStrIsNULL = -14115;
const int rGroupbyNodeExprStrIsNULL = -14116;
const int rSelectNodeExprStrIsNULL = -14117;
const int rAliasConfictInSelectNode = -14118;
const int rAggHaveAgg = -14119;
const int rAggCouldNotInWhereClause = -14120;
const int rAggCouldNotInGroupByClause = -14121;
const int rAggSelectExprHaveOtherColumn = -14122;
const int rHavingNotAgg = -14123;
const int rTableNotExistInTableColumnALL = -14124;
const int rColumnAllShouldNotInOtherClause = -14125;
const int rMoreColumnsInSelectHaveALLALL = -14126;
const int rRightTableIsNULLInJoin = -14127;
const int rLeftTableIsNULLInJoin = -14128;
const int rNoDataTypeInConst = -14129;
const int rEqualJoinCondiInATable = -14130;
const int rEqualJoinCondiNotMatch = -14131;
const int rTableAlreadyExist = -14132;
const int rNoTalbeFound = -14133;
=======
/* errorno for physical_query_plan -6001 ~ -7000 */
const int rCatalogRestoreInvild = -6001;
const int rCatalogNotFound = -6002;
>>>>>>> 2ede3755
}  // end namespace common
}  // end namespace claims

#endif  // COMMON_ERROR_DEFINE_H_<|MERGE_RESOLUTION|>--- conflicted
+++ resolved
@@ -70,12 +70,6 @@
 namespace claims {
 namespace common {
 
-<<<<<<< HEAD
-const int kErrorMaxNumber = 100000;
-static const char* kErrorMessage[kErrorMaxNumber];
-
-=======
->>>>>>> 2ede3755
 const int rSuccess = EXIT_SUCCESS;
 const int rFailure = EXIT_FAILURE;
 
@@ -87,7 +81,6 @@
 /* errorno for common  -1 ~ -1000 */
 const int rTypeError = -1;
 const int rNotInit = -2;
-<<<<<<< HEAD
 const int rInvalidArgument = -3;
 const int rArrayOutOfRange = -4;
 const int rServerListenError = -5;
@@ -170,6 +163,21 @@
 const int rReadConfigError = -82;
 const int rBadAddress = -83;
 const int rMemoryAllocationFailed = -85;
+const int rReadHdfsFileFail = -86;
+const int rOpenHdfsFileFail = -87;
+const int rReadDiskFileFail = -88;
+const int rOpenDiskFileFail = -89;
+const int rWriteDiskFileFail = -90;
+const int rWriteHdfsFileFail = -91;
+const int rLSeekDiskFileFail = -92;
+const int rLSeekHdfsFileFail = -93;
+const int rCloseDiskFileFail = -94;
+const int rCloseHdfsFileFail = -95;
+const int rFileEOF = -96;
+const int rParamInvalid = -97;
+const int rAccessDiskFileFail = -98;
+const int rAccessHdfsFileFail = -99;
+const int rNoMemory = -100;
 
 /* errorno for SQL parser -1001 ~ -2000  */
 const int rInitSQLParserErr = -1001;
@@ -204,29 +212,6 @@
 const int rDuplicatedParam = -1031;
 const int rNoTableFound = -1032;
 
-/* errorno for Loader -2001 ~ -3000  */
-=======
-const int rReadHdfsFileFail = -3;
-const int rOpenHdfsFileFail = -4;
-const int rReadDiskFileFail = -5;
-const int rOpenDiskFileFail = -6;
-const int rWriteDiskFileFail = -7;
-const int rWriteHdfsFileFail = -8;
-const int rLSeekDiskFileFail = -9;
-const int rLSeekHdfsFileFail = -10;
-const int rCloseDiskFileFail = -11;
-const int rCloseHdfsFileFail = -12;
-const int rFileEOF = -13;
-const int rParamInvalid = -14;
-const int rAccessDiskFileFail = -15;
-const int rAccessHdfsFileFail = -16;
-
-const int rNoMemory = -17;
-const int rNotSupport = -18;
-
-/* errorno for SQL parser -1001 ~ -2000  */
-const int rNoTableFound = -1001;
-
 /* errorno for loader -2001 ~ -3000  */
 const int rUnbindEntireProjectionFail = -2001;
 const int rInvalidInsertData = -2002;
@@ -238,39 +223,32 @@
 const int rInvalidNullData = -2008;
 const int rTooFewColumn = -2009;
 const int rTooManyColumn = -2010;
->>>>>>> 2ede3755
 
 /* errorno for codegen -3001 ~ -4000 */
 const int rTestError = -3001;
 
 /* errorno for logical_operator -4001 ~ -5000*/
 const int rUninitializedJoinPolicy = -4001;
-<<<<<<< HEAD
-
 const int rGeneratePlanContextFailed = -4002;
-
-=======
-const int rGeneratePlanContextFailed = -4002;
->>>>>>> 2ede3755
 const int rGenerateDataflowFailed = -4003;
 
 /* errorno for physical_operator -5001 ~ -6000 */
 const int rGenerateSubPhyPlanFailed = -5001;
 const int rNoPartitionIdScan = -5002;
-// the optimization of filter function failed;
-const int rCodegenFailed = -5003;
-
-<<<<<<< HEAD
+const int rCodegenFailed =
+    -5003;  // the optimization of filter function failed;
+const int rCatalogRestoreInvild = -5004;
+const int rCatalogNotFound = -5005;
+
 /* errorno for stmt_handler -14001 ~ -15000*/
-const int kStmtHandlerOk = -14001;
-const int kStmtHandlerTableExistDuringCreate = -14002;
+const int rStmtHandlerTableExistDuringCreate = -14002;
 const int kStmtHandlerTypeNotSupport = -14003;
 const int kStmtHandlerCreateTableSuccess = -14004;
 const int kStmtHandlerTableNotExistDuringLoad = -14005;
 const int kStmtHandlerLoadDataSuccess = -14006;
 const int kStmtHandlerTableNotExistDuringInsert = -14007;
 const int kStmtHandlerInsertDataSuccess = -14008;
-const int kStmtHandlerInsertNoValue = -14009;
+const int rStmtHandlerInsertNoValue = -14009;
 
 const int rTableNotExist = -14100;
 const int rTableillegal = -14101;
@@ -306,11 +284,8 @@
 const int rEqualJoinCondiNotMatch = -14131;
 const int rTableAlreadyExist = -14132;
 const int rNoTalbeFound = -14133;
-=======
-/* errorno for physical_query_plan -6001 ~ -7000 */
-const int rCatalogRestoreInvild = -6001;
-const int rCatalogNotFound = -6002;
->>>>>>> 2ede3755
+const int rNoProjection = -14134;
+
 }  // end namespace common
 }  // end namespace claims
 
