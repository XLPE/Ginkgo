/*
 * Message.h
 *
 *  Created on: May 12, 2013
 *      Author: wangli
 */

#ifndef MESSAGE_H_
#define MESSAGE_H_
<<<<<<< HEAD

#ifdef DMALLOC
#include "dmalloc.h"
#endif
/*
 * Message.h
 *
 *  Created on: May 11, 2013
 *      Author: wangli
 *
 *      This header defines all kinds of messages that are transformed by Theron.
 */
#include<arpa/inet.h>
=======
#include "../common/Message.h"

#include <arpa/inet.h>
>>>>>>> e2ceeae5
#include <vector>
#include <boost/archive/text_oarchive.hpp>
#include <boost/archive/text_iarchive.hpp>
#include <boost/archive/binary_iarchive.hpp>
#include <boost/archive/binary_oarchive.hpp>

#include <boost/serialization/vector.hpp>
#include <boost/iostreams/stream.hpp>
#include <boost/iostreams/device/back_inserter.hpp>
#include <sstream>
#include <assert.h>
#include "Theron/Defines.h"
#include "Theron/Theron.h"
#include "serialization/RegisterDerivedClass.h"
<<<<<<< HEAD
#include "../physical_query_plan/BlockStreamIteratorBase.h"
=======
#include "../physical_operator/physical_operator_base.h"
>>>>>>> e2ceeae5
#include "../Debug.h"
#include "../storage/StorageLevel.h"
#include "ids.h"

using claims::physical_operator::PhysicalOperatorBase;

// It's better to use fixed length information for implementation concern.
THERON_DECLARE_REGISTERED_MESSAGE(ExchangeID)
struct StorageBudgetMessage {
  explicit StorageBudgetMessage(const int& disk_budget,
                                const int& memory_budget, const int& nodeid)
      : disk_budget(disk_budget),
        memory_budget(memory_budget),
        nodeid(nodeid) {}
  int disk_budget;
  int memory_budget;
  int nodeid;
};
THERON_DECLARE_REGISTERED_MESSAGE(StorageBudgetMessage)

struct PartitionBindingMessage {
  PartitionBindingMessage(const PartitionID& pid, const unsigned& num,
                          const StorageLevel& level)
      : partition_id(pid), number_of_chunks(num), storage_level(level){};
  PartitionID partition_id;
  unsigned number_of_chunks;
  StorageLevel storage_level;
};
THERON_DECLARE_REGISTERED_MESSAGE(PartitionBindingMessage)

struct PartitionUnbindingMessage {
  PartitionUnbindingMessage(const PartitionID& pid) : partition_id(pid){};
  PartitionID partition_id;
};
THERON_DECLARE_REGISTERED_MESSAGE(PartitionUnbindingMessage)

struct RegisterStorageRespond {
  explicit RegisterStorageRespond(const char* const text) {
    mText[0] = '\0';
    memcpy(mText, text, REGISTER_MESSAGE_LEN);
  }
  char mText[REGISTER_MESSAGE_LEN];
};
THERON_DECLARE_REGISTERED_MESSAGE(RegisterStorageRespond)

struct HeartBeatMessage {
  explicit HeartBeatMessage(const char* const text) {
    mText[0] = '\0';
    memcpy(mText, text, HEARTBEAT_MESSAGE_LEN);
  }
  char mText[HEARTBEAT_MESSAGE_LEN];
};
THERON_DECLARE_REGISTERED_MESSAGE(HeartBeatMessage)

struct HeartBeatRespond {
  explicit HeartBeatRespond(const char* const text) {
    mText[0] = '\0';
    memcpy(mText, text, HEARTBEAT_MESSAGE_LEN);
  }
  char mText[HEARTBEAT_MESSAGE_LEN];
};
THERON_DECLARE_REGISTERED_MESSAGE(HeartBeatRespond)

struct BlockStatusMessage {
  explicit BlockStatusMessage(const char* const text) {
    mText[0] = '\0';
    memcpy(mText, text, BLOCK_STATUS_MESSAGE_LEN);
  }
  char mText[BLOCK_STATUS_MESSAGE_LEN];
};
THERON_DECLARE_REGISTERED_MESSAGE(BlockStatusMessage)

struct BlockStatusRespond {
  explicit BlockStatusRespond(const char* const text) {
    mText[0] = '\0';
    memcpy(mText, text, BLOCK_STATUS_MESSAGE_LEN);
  }
  char mText[BLOCK_STATUS_MESSAGE_LEN];
};
THERON_DECLARE_REGISTERED_MESSAGE(BlockStatusRespond)

struct MatcherMessage {
  explicit MatcherMessage(const char* const filename, const char* const bmi) {
    filenameText[0] = '\0';
    memcpy(filenameText, filename, MATCHER_MESSAGE_FILENAME_LEN);
    bmiText[0] = '\0';
    memcpy(bmiText, bmi, MATCHER_MESSAGE_BMI_LEN);
  }
  char filenameText[MATCHER_MESSAGE_FILENAME_LEN];
  char bmiText[MATCHER_MESSAGE_BMI_LEN];
};
THERON_DECLARE_REGISTERED_MESSAGE(MatcherMessage)

struct MatcherRespond {
  explicit MatcherRespond(const char* const text) {
    mText[0] = '\0';
    memcpy(mText, text, MATCHER_MESSAGE_PROJECT_LEN);
  }
  char mText[MATCHER_MESSAGE_PROJECT_LEN];
};
THERON_DECLARE_REGISTERED_MESSAGE(MatcherRespond)

/* NodeRegisterMessage has the same function compared with NodeConnectionMessage
 * except for that
 * NodeRegisterMessage is fixed-length.*/
struct NodeRegisterMessage {
  explicit NodeRegisterMessage(std::string node_ip, unsigned node_port) {
    port = node_port;
    ip = inet_addr(node_ip.c_str());
  }
  void set_ip(std::string _ip) { ip = inet_addr(_ip.c_str()); }
  std::string get_ip() const {
    in_addr add;
    add.s_addr = ip;
    ostringstream str;
    str << inet_ntoa(add);
    std::string ret;
    ret = str.str();
    return ret;
  }
  unsigned ip;
  unsigned port;
};
THERON_DECLARE_REGISTERED_MESSAGE(NodeRegisterMessage)
struct Message256 {
  unsigned length;
  char message[256 - sizeof(unsigned)];
  static unsigned Capacity() { return 256 - sizeof(unsigned); }
};
THERON_DECLARE_REGISTERED_MESSAGE(Message256)
struct Message4K  // temporary ways to expand the the serialization capacity
    {
  unsigned length;
  char message[4096 * 50 - sizeof(unsigned)];
  static unsigned Capacity() { return 4096 * 50 - sizeof(unsigned); }
};
THERON_DECLARE_REGISTERED_MESSAGE(Message4K)
THERON_DECLARE_REGISTERED_MESSAGE(int)
THERON_DECLARE_REGISTERED_MESSAGE(unsigned long long int)
template <typename T>
static T Deserialize(Message256 input) {
  std::string received(input.message, input.length);

  boost::iostreams::basic_array_source<char> device(received.data(),
                                                    received.size());
  boost::iostreams::stream<boost::iostreams::basic_array_source<char> > s(
      device);
  boost::archive::binary_iarchive ia(s);

  T ret;
  ia >> ret;
  return ret;

  //	ostringstream ostr;
  //	ostr.write(input.message,input.length);
  //
  //	std::string tmp=ostr.str();
  //	istringstream istr(tmp);
  //
  //	T ret;
  //	boost::archive::text_iarchive ia(istr);
  //	ia>>ret;
  //	return ret;
}
template <typename T>
static Message256 Serialize(T object) {
  std::string serial_str;

  boost::iostreams::back_insert_device<std::string> inserter(serial_str);
  boost::iostreams::stream<boost::iostreams::back_insert_device<std::string> >
      ostr(inserter);
  boost::archive::binary_oarchive oa(ostr);
  oa << object;
  ostr.flush();
  Message256 ret;
  assert(serial_str.size() <= Message256::Capacity());
  memcpy(ret.message, serial_str.data(), serial_str.size());
  ret.length = serial_str.size();

  //	ostringstream ostr;
  //	boost::archive::text_oarchive oa(ostr);
  //	oa<<object;
  //
  //	//get the string
  //	std::string str=ostr.str();
  //	//in=str;
  //	assert(Message4K::Capacity()>=str.length());
  //
  //
  //	//copy the string into the message and set the length.
  //	Message256 ret;
  //	ret.length=str.length();
  //	//memcpy(&ret.message,&str,ret.length);
  //	str.copy(ret.message,ret.length);

  return ret;
}
template <typename T>
static T Deserialize(Message4K input) {
  std::string received(input.message, input.length);

  boost::iostreams::basic_array_source<char> device(received.data(),
                                                    received.size());
  boost::iostreams::stream<boost::iostreams::basic_array_source<char> > s(
      device);
  boost::archive::binary_iarchive ia(s);

  T ret;
  ia >> ret;
  return ret;

  //	ostringstream ostr;
  //	ostr.write(input.message,input.length);
  //
  //	std::string tmp=ostr.str();
  //	istringstream istr(tmp);
  //
  //	T ret;
  //	boost::archive::text_iarchive ia(istr);
  //	ia>>ret;
  //	return ret;
}
template <typename T>
static Message4K Serialize4K(T& object) {
  std::string serial_str;

  boost::iostreams::back_insert_device<std::string> inserter(serial_str);
  boost::iostreams::stream<boost::iostreams::back_insert_device<std::string> >
      ostr(inserter);
  boost::archive::binary_oarchive oa(ostr);
  oa << object;
  ostr.flush();

  Message4K ret;
  assert(serial_str.size() <= Message4K::Capacity() && serial_str.size() != 0);
  memcpy(ret.message, serial_str.data(), serial_str.size());
  ret.length = serial_str.size();

  return ret;

  ////	std::cout<<"Serialize 1"<<std::endl;
  //	ostringstream ostr;
  ////	std::cout<<"Serialize 2"<<std::endl;
  //	boost::archive::text_oarchive oa(ostr);
  ////	std::cout<<"Serialize 3"<<std::endl;
  //	oa<<object;
  ////	std::cout<<"wrong?"<<endl;
  //	//get the string
  //	std::string str=ostr.str();
  //	//in=str;
  //	assert(Message4K::Capacity()>=str.length());
  ////	std::cout<<"Serialize 4"<<std::endl;
  //	//copy the string into the message and set the length.
  //	Message4K ret;
  ////	std::cout<<"Serialize 5"<<std::endl;
  //	ret.length=str.length();
  ////	std::cout<<"Serialize 6"<<std::endl;
  //	//memcpy(&ret.message,&str,ret.length);
  //	str.copy(ret.message,ret.length);
  //
  //	return ret;
}

class CreateTableRespond {
 public:
  CreateTableRespond(){};
  CreateTableRespond(bool result) : result(result){};
  static CreateTableRespond deserialize(Message256 message) {
    return Deserialize<CreateTableRespond>(message);
  }
  static Message256 serialize(CreateTableRespond input) {
    return Serialize<CreateTableRespond>(input);
  }
  bool result;

 private:
  friend class boost::serialization::access;
  template <class Archive>
  void serialize(Archive& ar, const unsigned int version) {
    ar& result;
  }
};

class CreateTableMessage {
 public:
  CreateTableMessage(){};
  CreateTableMessage(unsigned table_id, std::vector<data_type> type_list)
      : table_id(table_id), type_list(type_list){};

  unsigned table_id;
  std::vector<data_type> type_list;

  static CreateTableMessage deserializae(Message256 message) {
    return Deserialize<CreateTableMessage>(message);
  }

  static Message256 serializae(CreateTableMessage input) {
    return Serialize<CreateTableMessage>(input);
  }

 private:
  friend class boost::serialization::access;
  template <class Archive>
  void serialize(Archive& ar, const unsigned int version) {
    ar& table_id;
    ar& type_list;
  }
};

class RegisterSlaveMessage {
 public:
  RegisterSlaveMessage(){};
  RegisterSlaveMessage(std::string ip, std::string port) : ip(ip), port(port){};
  static RegisterSlaveMessage deserialize(Message256 message) {
    return Deserialize<RegisterSlaveMessage>(message);
  }
  static Message256 serialize(RegisterSlaveMessage input) {
    return Serialize<RegisterSlaveMessage>(input);
  }

  std::string ip;
  std::string port;

 private:
  friend class boost::serialization::access;
  template <class Archive>
  void serialize(Archive& ar, const unsigned int version) {
    ar& ip;
    ar& port;
  }
};

/*
 * The early version of this class is only for the iterator serials,
 * the block stream iterator is also added here to save our labor.
 * TODO: In the release version, this class should be divided into two
 * classes to make the codes more readable.
 */
class PhysicalQueryPlan {
 public:
  PhysicalQueryPlan(PhysicalOperatorBase* it)
      : block_stream_iterator_root_(it){};
  PhysicalQueryPlan(const PhysicalQueryPlan& r) {
    block_stream_iterator_root_ = r.block_stream_iterator_root_;
  }

  PhysicalQueryPlan() : block_stream_iterator_root_(0){};
  ~PhysicalQueryPlan(){
      //		if(tuple_stream_iterator_root_>0)
      //			tuple_stream_iterator_root_->~Iterator();
      //		if(block_stream_iterator_root_>0)
      //			block_stream_iterator_root_->~BlockStreamIteratorBase();
  };

  /* the member varaibles' destrution code is implemented in this function to
   * avoid
   * the undesirable destruction of iterator caused by the default destructor of
   * IteratorMessage
   */
  void destory() { block_stream_iterator_root_->~PhysicalOperatorBase(); }
  void run();
  static PhysicalQueryPlan deserialize(Message256 message) {
    return Deserialize<PhysicalQueryPlan>(message);
  }

  static Message256 serialize(PhysicalQueryPlan input) {
    return Serialize<PhysicalQueryPlan>(input);
  }

  static PhysicalQueryPlan deserialize4K(Message4K message) {
    return Deserialize<PhysicalQueryPlan>(message);
  }

  static Message4K serialize4K(PhysicalQueryPlan& input) {
    //		std::cout<<"in the serialize4K func!"<<std::endl;
    return Serialize4K<PhysicalQueryPlan>(input);
  }

 private:
  PhysicalOperatorBase* block_stream_iterator_root_;
  friend class boost::serialization::access;
  template <class Archive>
  void serialize(Archive& ar, const unsigned int version) {
    Register_Schemas(ar);
    Register_Block_Stream_Iterator(ar);
    ar& block_stream_iterator_root_;
    //		ar & block_stream_iterator_root_;
  }
};

class NodeConnectionMessage {
 public:
  NodeConnectionMessage(){};
  NodeConnectionMessage(std::string ip, std::string port)
      : ip(ip), port(port){};
  std::string ip;
  std::string port;

 private:
  friend class boost::serialization::access;
  template <class Archive>
  void serialize(Archive& ar, const unsigned int version) {
    ar& ip& port;
  }

 public:
  static NodeConnectionMessage deserialize(Message256 message) {
    return Deserialize<NodeConnectionMessage>(message);
  }

  static Message256 serialize(NodeConnectionMessage input) {
    return Serialize<NodeConnectionMessage>(input);
  }

  static NodeConnectionMessage deserialize4K(Message4K message) {
    return Deserialize<NodeConnectionMessage>(message);
  }

  static Message4K serialize4K(NodeConnectionMessage input) {
    return Serialize4K<NodeConnectionMessage>(input);
  }
};

#endif /* MESSAGE_H_ */<|MERGE_RESOLUTION|>--- conflicted
+++ resolved
@@ -7,25 +7,9 @@
 
 #ifndef MESSAGE_H_
 #define MESSAGE_H_
-<<<<<<< HEAD
-
-#ifdef DMALLOC
-#include "dmalloc.h"
-#endif
-/*
- * Message.h
- *
- *  Created on: May 11, 2013
- *      Author: wangli
- *
- *      This header defines all kinds of messages that are transformed by Theron.
- */
-#include<arpa/inet.h>
-=======
 #include "../common/Message.h"
 
 #include <arpa/inet.h>
->>>>>>> e2ceeae5
 #include <vector>
 #include <boost/archive/text_oarchive.hpp>
 #include <boost/archive/text_iarchive.hpp>
@@ -40,11 +24,7 @@
 #include "Theron/Defines.h"
 #include "Theron/Theron.h"
 #include "serialization/RegisterDerivedClass.h"
-<<<<<<< HEAD
-#include "../physical_query_plan/BlockStreamIteratorBase.h"
-=======
 #include "../physical_operator/physical_operator_base.h"
->>>>>>> e2ceeae5
 #include "../Debug.h"
 #include "../storage/StorageLevel.h"
 #include "ids.h"
