--- conflicted
+++ resolved
@@ -17,11 +17,8 @@
 namespace common {
 
 #define LOGDIR "claims_log"  // set output log directory
-<<<<<<< HEAD
-#define MKDIR "mkdir -p " LOGDIR
-=======
+
 #define MKDIR "mkdir -p claims_log"
->>>>>>> c458aaf4
 void GlogSignalHandle(const char* data, int size) {
   std::string str = std::string(data, size);
   /*
@@ -54,11 +51,7 @@
   FLAGS_stderrthreshold = google::FATAL;
 
   // set every time output cache, default = 30, now to 0
-<<<<<<< HEAD
-  FLAGS_logbufsecs = 5;
-=======
   FLAGS_logbufsecs = 0;
->>>>>>> c458aaf4
   FLAGS_max_log_size = 100;
   FLAGS_stop_logging_if_full_disk = true;
 
