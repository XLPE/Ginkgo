/*
 * BlockStream.cpp
 *
 *  Created on: Aug 26, 2013
 *      Author: wangli
 */
#include <malloc.h>
#include <assert.h>
#include "../../configure.h"
#include "./BlockStream.h"

<<<<<<< HEAD
#include <glog/logging.h>
=======
#include <algorithm>
>>>>>>> 4cddba2d
BlockStreamFix::BlockStreamFix(unsigned block_size, unsigned tuple_size)
    : BlockStreamBase(block_size), tuple_size_(tuple_size) {
  free_ = start;
}
BlockStreamFix::BlockStreamFix(unsigned block_size, unsigned tuple_size,
                               void* start_addr, unsigned ntuples)
    : BlockStreamBase(block_size, start_addr),
      tuple_size_(tuple_size),
      free_((char*)start_addr + tuple_size * ntuples) {
  assert(free_ - start <= BlockSize);
}

BlockStreamFix::~BlockStreamFix() {}

void BlockStreamFix::setEmpty() { free_ = start; }

BlockStreamBase* BlockStreamBase::createBlock(const Schema* const& schema,
                                              unsigned block_size) {
  if (schema->getSchemaType() == Schema::fixed) {
    return new BlockStreamFix(block_size - sizeof(BlockStreamFix::tail_info),
                              schema->getTupleMaxSize());
  } else {
    return new BlockStreamVar(block_size, schema);
  }
}
BlockStreamBase* BlockStreamBase::createBlockWithDesirableSerilaizedSize(
    Schema* schema, unsigned block_size) {
  if (schema->getSchemaType() == Schema::fixed) {
    return new BlockStreamFix(block_size - sizeof(BlockStreamFix::tail_info),
                              schema->getTupleMaxSize());
  } else {
    /*
     * TODO: support variable-length BlockStream
     */
    return 0;
  }
}

void* BlockStreamFix::getBlockDataAddress() { return start; }

// void BlockStreamFix::setBlockDataAddress(void* addr){
//	data_=(char*)addr;
//}

bool BlockStreamFix::switchBlock(BlockStreamBase& block) {
  BlockStreamFix* blockfix = (BlockStreamFix*)&block;
  assert(blockfix->BlockSize == BlockSize);
  std::swap(blockfix->start, start);
  std::swap(blockfix->free_, free_);
  std::swap(blockfix->tuple_size_, tuple_size_);
  return true;
}

void BlockStreamFix::copyBlock(void* addr, unsigned length) {
  assert(length <= BlockSize);
  memcpy(start, addr, length);
  free_ = start + length;
}

bool BlockStreamFix::insert(void* dest, void* src, unsigned bytes) {
  memcpy(dest, src, bytes);
  return true;
}

void BlockStreamFix::deepCopy(const Block* block) {
  assert(this->BlockSize == block->getsize());
  memcpy(start, block->getBlock(), block->getsize());
  const BlockStreamFix* temp = dynamic_cast<const BlockStreamFix*>(block);
  this->tuple_size_ = temp->tuple_size_;
  this->free_ = start + tuple_size_ * temp->getTuplesInBlock();
  // [(free_ - start) / tuple_size_];
  assert(free_ - start <= BlockSize);
}

bool BlockStreamFix::Empty() const { return start == free_; }

bool BlockStreamFix::serialize(Block& block) const {
  assert(block.getsize() >= BlockSize + sizeof(tail_info));

  /*copy the content*/
  memcpy(block.getBlock(), start, BlockSize);

  /* copy the needed data for deserialization*/

  /*get tail_info*/
  tail_info* tail = (tail_info*)((char*)block.getBlock() + block.getsize() -
                                 sizeof(tail_info));
  tail->tuple_count = (free_ - start) / tuple_size_;

  if (tail->tuple_count * tuple_size_ > BlockSize) {
    printf("tuple count=%d in serialize()\n", tail->tuple_count);
    assert(false);
  }
  //  LOG(ERROR) << "||||" << tail->tuple_count;

  //	/* the number of tuples*/
  //	int*
  // tuple_count=(int*)((char*)block.getBlock()+block.getsize()-sizeof(tail_info));
  //	*tuple_count=(free_-start)/tuple_size_;
  //
  //	if(*tuple_count*tuple_size_>BlockSize){
  //		printf("tuple count=%d in serialize()\n",*tuple_count);
  //		assert(false);
  //	}

  //
  //	/* set last block bytes*/
  //	int*
  // last_block_bytes=(int*)((char*)block.getBlock()+block.getsize()-sizeof(int));
  //	if(Empty()){
  //		*last_block_bytes=0;
  //	}
  //	else{
  //		*last_block_bytes=1;
  //	}

  return true;
}

unsigned BlockStreamFix::getBlockCapacityInTuples() const {
  return (BlockSize - sizeof(tail_info)) / tuple_size_;
}

BlockStreamBase* BlockStreamFix::createBlockAndDeepCopy() {
  BlockStreamBase* ret;
  if (this->isIsReference()) {
    ret = new BlockStreamFix(this->BlockSize, this->tuple_size_,
                             this->getBlock(), this->getTuplesInBlock());
  } else {
    ret = new BlockStreamFix(this->BlockSize, this->tuple_size_);
    ret->deepCopy(this);
  }
  return ret;
}
bool BlockStreamFix::deserialize(Block* block) {
  assert(block->getsize() >= BlockSize + sizeof(tail_info));

  /* copy the content*/
  memcpy(start, block->getBlock(), BlockSize);

  /* copy the member varaible*/

  /*get tail_info*/
  const tail_info tail = *(tail_info*)((char*)block->getBlock() +
                                       block->getsize() - sizeof(tail_info));

  if (tail.tuple_count * tuple_size_ > BlockSize) {
    printf("tuple count:%d in deserialize()\n", tail.tuple_count);
    assert(false);
  }
  //	/* the number of tuples*/
  //	int*
  // tuple_count=(int*)((char*)block->getBlock()+block->getsize()-sizeof(tail_info));
  //	if(*tuple_count*tuple_size_>BlockSize){
  //		printf("tuple count:%d in deserialize()\n",*tuple_count);
  //		assert(false);
  //	}

  free_ = (char*)start + (tail.tuple_count) * tuple_size_;

  return true;
}
unsigned BlockStreamFix::getSerializedBlockSize() const {
  return BlockSize + sizeof(tail_info);
}
unsigned BlockStreamFix::getTuplesInBlock() const {
  return (free_ - start) / tuple_size_;
}
void BlockStreamFix::constructFromBlock(const Block& block) {
  /*set block size*/
  assert(BlockSize == block.getsize() - sizeof(tail_info));

  /* copy the content*/
  memcpy(start, block.getBlock(), BlockSize);

  /*get tail info*/
  tail_info* tail = (tail_info*)((char*)block.getBlock() + block.getsize() -
                                 sizeof(tail_info));
  if (tail->tuple_count * tuple_size_ > BlockSize) {
    printf(
        "tuple count=%d,tuple size=%d, BlockSize=%d in constructFromBlock()\n",
        tail->tuple_count, tuple_size_, BlockSize);
    assert(false);
  }

  /* the number of tuples*/
  //	int*
  // tuple_count=(int*)((char*)block.getBlock()+block.getsize()-sizeof(int));
  //
  //	/** a remedy for the data loading bug...
  //	 *
  //	 */
  ////	*tuple_count=BlockSize/tuple_size_;
  //
  //	if(*tuple_count*tuple_size_>BlockSize){
  //		printf("tuple count=%d,tuple size=%d, BlockSize=%d in
  // constructFromBlock()\n",*tuple_count,tuple_size_,BlockSize);
  //		assert(false);
  //	}

  free_ = (char*)start + (tail->tuple_count) * tuple_size_;
}

BlockStreamVar::BlockStreamVar(unsigned block_size, const Schema* const& schema)
    : BlockStreamBase(block_size),
      schema_(schema),
      cur_tuple_size_(0),
      var_attributes_(0) {
  attributes_ = schema->getncolumns();
  int* schema_info =
      (int*)((char*)start + block_size - sizeof(int) * attributes_);
  for (unsigned i = 0; i < attributes_; i++) {
    switch (schema->columns[i].type) {
      case t_int:
        *(schema_info + i) = 1;
        break;
      case t_float:
        *(schema_info + i) = 2;
        break;
      case t_double:
        *(schema_info + i) = 3;
        break;
      case t_u_long:
        *(schema_info + i) = 4;
        break;
      case t_string:
        *(schema_info + i) = 5;
        var_attributes_++;
        break;
      default:
        cout << "no type!" << endl;
        break;
    }
  }
  free_front_ = start;
  free_end_ = (char*)start + block_size - sizeof(unsigned) * (attributes_ + 1);
}

void* BlockStreamVar::getTuple(unsigned offset) const {
  /*compute the address of the offset[-th] tuple*/
  int start_of_tuple =
      *(int*)(start + BlockSize - (attributes_ + 1 + offset) * 4);
  // void *ret=start+start_of_tuple+var_attributes_*4;
  void* ret = start + start_of_tuple;
  cout << "free_end_-free_front_= " << free_end_ - free_front_ << endl;
  if (ret > free_front_) {
    return 0;
  } else {
    return ret;
  }
}

void* BlockStreamVar::allocateTuple(unsigned bytes) {
  if (free_front_ + bytes <= free_end_) {
    void* ret = free_front_;
    return ret;
  } else {
    cout << "the allocateTuple is not success!!!" << endl;
    return 0;
  }
}

void BlockStreamVar::constructFromBlock(const Block& block) {
  /*set block size*/
  assert(BlockSize == block.getsize() - sizeof(tail_info));

  /* copy the content*/
  memcpy(start, block.getBlock(), BlockSize);

  /*get tail info*/
  tail_info* tail = (tail_info*)((char*)block.getBlock() + block.getsize() -
                                 sizeof(tail_info));

  free_end_ = (char*)start + BlockSize - (attributes_ + tail->tuple_count) * 4;
  free_front_ = (char*)start + *(int*)free_end_;
}

bool BlockStreamVar::insert(void* dest, void* src, unsigned bytes) {
  memcpy(dest, src, bytes);
  int* free_end = (int*)free_end_;
  *free_end = free_front_ - start;
  free_front_ += bytes;
  free_end_ = free_end_ - sizeof(int);
  cur_tuple_size_++;
  return true;
}

bool BlockStreamVar::serialize(Block& block) const {
  assert(block.getsize() >= BlockSize + sizeof(tail_info));

  /*copy the content*/
  memcpy(block.getBlock(), start, BlockSize);

  /* copy the needed data for deserialization*/

  /*get tail_info*/
  tail_info* tail = (tail_info*)((char*)block.getBlock() + block.getsize() -
                                 sizeof(tail_info));
  tail->tuple_count = cur_tuple_size_;
  return true;
}

BlockStreamBase* BlockStreamVar::createBlockAndDeepCopy() { return 0; }<|MERGE_RESOLUTION|>--- conflicted
+++ resolved
@@ -6,14 +6,11 @@
  */
 #include <malloc.h>
 #include <assert.h>
+#include <glog/logging.h>
+#include <algorithm>
 #include "../../configure.h"
 #include "./BlockStream.h"
 
-<<<<<<< HEAD
-#include <glog/logging.h>
-=======
-#include <algorithm>
->>>>>>> 4cddba2d
 BlockStreamFix::BlockStreamFix(unsigned block_size, unsigned tuple_size)
     : BlockStreamBase(block_size), tuple_size_(tuple_size) {
   free_ = start;
