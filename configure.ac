--- conflicted
+++ resolved
@@ -4,11 +4,7 @@
 AC_PROG_LIBTOOL
 CPPFLAGS="-w -O0 -DTHERON_XS -D__STDC_CONSTANT_MACROS -D__STDC_LIMIT_MACROS"
 AM_CONDITIONAL(OPT_TCMALLOC, true)
-<<<<<<< HEAD
 CXXFLAGS=${CXXFLAGS="-g  -std=c++11 -fprofile-arcs -ftest-coverage"}
-=======
-CXXFLAGS=${CXXFLAGS="-g3 -std=c++11"}
->>>>>>> c458aaf4
 AC_PROG_CXX
 AC_CONFIG_HEADERS([config.h])
 AC_CONFIG_FILES([
@@ -22,12 +18,9 @@
   common/Makefile 
   common/Block/Makefile 
   common/Expression/Makefile 
-<<<<<<< HEAD
   common/expression/Makefile
-=======
   common/file_handle/Makefile
   common/file_handle/test/Makefile
->>>>>>> c458aaf4
   common/log/Makefile
   common/Schema/Makefile 
   common/Schema/Test/Makefile 
@@ -45,7 +38,6 @@
   common/serialization/Makefile 
   physical_operator/Makefile
   logical_operator/Makefile 
-  Parsetree/Makefile 
   Resource/Makefile 
   storage/Makefile 
   sql_parser/Makefile
