/*
 * Client.cpp
 *
 *  Created on: Sep 25, 2014
 *      Author: wangli
 */
#include <stdlib.h>
#include <unistd.h>

#include <fstream>
#include <string>
#include <stdio.h>
#include "Client/ClientResponse.h"
#include "common/Block/ResultSet.h"
#include "Client/Client.h"
#include "common/Logging.h"
#include "startup.h"
#include "utility/command_line.h"
#include "utility/rdtsc.h"

void readStrigFromTerminal(string & input){
	while(true){
		std::cin.clear();
		std::cin.sync();
		std::string str;
		if(getline(std::cin,str)){
			bool finish=false;
			for(unsigned i=0;i<str.length();i++){
				if(str[i]==';'){
					input+=str.substr(0,i+1);
					finish=true;
					break;
				}

			}
			if(finish)
				break;
			input+=str+" ";
		}
	}
}

int main(int argc, char** argv){
	/* Client */

	if(argc!=3){
		printf("argc=%d, Illegal input. \nPlease use client master_ip client_listener_port.\n",argc);
		printf("HINT: the master ip and the client_listener_port can be found in the configure file.\n");
		return 0;
	}

	print_welcome();

	Client client;
	client.connection(argv[1], atoi(argv[2]));
	std::cout << std::endl;
	init_command_line();


	while(1){
		std::string command,message;

		get_one_command(command);

		command=trimSpecialCharactor(command);

		if( command == "exit;"||command=="shutdown;" ){
			break;
		}else if( command.empty() ){
			continue;
		}
<<<<<<< HEAD
=======
		query = "#"+query;
		ClientResponse* response = client.submitQuery(query);
>>>>>>> 00f00d94


		ResultSet rs;
		switch(client.submit(command,message,rs)){
		case Client::result:
			rs.print();
			break;
		case Client::message:
			printf("%s",message.c_str());
			break;
		case Client::error:
			printf("%s",message.c_str());
			break;
		default:
			assert(false);
			break;
		}

	}
	client.shutdown();
}

<|MERGE_RESOLUTION|>--- conflicted
+++ resolved
@@ -69,12 +69,8 @@
 		}else if( command.empty() ){
 			continue;
 		}
-<<<<<<< HEAD
-=======
-		query = "#"+query;
-		ClientResponse* response = client.submitQuery(query);
->>>>>>> 00f00d94
 
+		command="#"+command;
 
 		ResultSet rs;
 		switch(client.submit(command,message,rs)){
