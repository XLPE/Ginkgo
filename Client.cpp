--- conflicted
+++ resolved
@@ -115,32 +115,13 @@
 			continue;
 		}
 
-<<<<<<< HEAD
-		command="#"+command;
+		submit_command(client,command);
 
-		ResultSet rs;
-		switch(client.submit(command,message,rs)){
-		case Client::result:
-			rs.print();
-			break;
-		case Client::message:
-			printf("%s",message.c_str());
-			break;
-		case Client::error:
-			printf("%s",message.c_str());
-			break;
-		default:
-			assert(false);
-			break;
-		}
-=======
-		submit_command(client,command);
 
 		/*
 		 * the following command execute the query for a given time and p
 		 * rint the averaged query response time.*/
 //		submit_command_repeated(client,command,50);
->>>>>>> cc13ebb2
 	}
 	client.shutdown();
 }
