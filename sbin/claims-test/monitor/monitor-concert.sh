--- conflicted
+++ resolved
@@ -31,19 +31,11 @@
   cd sbin/claims-test/
   read -p "Hit the ENTER |__>" tempuseless
   echo $tempuseless
-<<<<<<< HEAD
-  ./claimstest.sh 1 1 concertdroptable
-  ./claimstest.sh 1 1 concertcreatetable
-  ./claimstest.sh 1 1 concertload50wdata
-  ./claimstest.sh 1 100 concert
-  cd ../../
-  # now in CLAIMS_HOME
-=======
+
   #./claimstest.sh 1 1 concertdroptable
   #./claimstest.sh 1 1 concertcreatetable
   #./claimstest.sh 1 1 concertload50wdata
   #./claimstest.sh 1 100 concert
    ./claimstest.sh 100 1 cancel
->>>>>>> f5005b1e
  fi
 done