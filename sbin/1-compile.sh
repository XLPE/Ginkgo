--- conflicted
+++ resolved
@@ -12,8 +12,4 @@
 ../configure 
 
 gcc --version
-<<<<<<< HEAD
-make -j 4
-=======
-make -j all
->>>>>>> f78e57fb
+make -j all