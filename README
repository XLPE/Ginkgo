--- conflicted
+++ resolved
@@ -1,13 +1,5 @@
 setup steps:
 
-<<<<<<< HEAD
-
-1  ./build.sh init
-2  mkdir build
-3  cd build
-4  ../configure  
-5  make -j4
-=======
 1. ./build.sh init
 2. mkdir build
 3. cd build
@@ -15,8 +7,6 @@
 5. make -j8
 6. make install
 
->>>>>>> e2ceeae5
-
 cleanup steps:
 
 1  make distclean
