/*
 * Copyright [2012-2015] DaSE@ECNU
 *
 * Licensed to the Apache Software Foundation (ASF) under one or more
 * contributor license agreements.  See the NOTICE file distributed with
 * this work for additional information regarding copyright ownership.
 * The ASF licenses this file to You under the Apache License, Version 2.0
 * (the "License"); you may not use this file except in compliance with
 * the License.  You may obtain a copy of the License at
 *
 *     http://www.apache.org/licenses/LICENSE-2.0
 *
 * Unless required by applicable law or agreed to in writing, software
 * distributed under the License is distributed on an "AS IS" BASIS,
 * WITHOUT WARRANTIES OR CONDITIONS OF ANY KIND, either express or implied.
 * See the License for the specific language governing permissions and
 * limitations under the License.
 *
 * /Claims/physical_operator/physical_projection_scan.cpp
 *
 *  Created on: Nov.14, 2013
 *      Author: wangli, Hanzhang
 *		   Email: wangli1426@gmail.com
 *
 * Description: Implementation of Scan operator in physical layer.
 *
 */

#include "../physical_operator/physical_projection_scan.h"

#include <memory.h>
#include <malloc.h>
#include <glog/logging.h>
#include <sys/mman.h>
#include <errno.h>
#include <limits.h>
#include <stack>

#include "../common/rename.h"
#include "../storage/BlockManager.h"
#include "../Config.h"
#include "../utility/warmup.h"
#include "../storage/ChunkStorage.h"
#include "../Executor/expander_tracker.h"
#include "../storage/PartitionStorage.h"
using claims::common::rNoPartitionIdScan;
using claims::common::rSuccess;
using claims::common::rCodegenFailed;

namespace claims {
namespace physical_operator {
PhysicalProjectionScan::PhysicalProjectionScan(State state)
    : state_(state), partition_reader_iterator_(NULL), perf_info_(NULL) {
  set_phy_oper_type(kPhysicalScan);
  InitExpandedStatus();
}

PhysicalProjectionScan::PhysicalProjectionScan()
    : partition_reader_iterator_(NULL), perf_info_(NULL) {
  set_phy_oper_type(kPhysicalScan);
  InitExpandedStatus();
}

PhysicalProjectionScan::~PhysicalProjectionScan() {
  if (NULL != state_.schema_) {
    delete state_.schema_;
    state_.schema_ = NULL;
  }
  if (NULL != perf_info_) {
    delete perf_info_;
    perf_info_ = NULL;
  }
}

PhysicalProjectionScan::State::State(ProjectionID projection_id, Schema* schema,
                                     unsigned block_size, float sample_rate)
    : schema_(schema),
      projection_id_(projection_id),
      block_size_(block_size),
      sample_rate_(sample_rate) {}

/**
 * Initialize the operator to get the initial position. Scan is the start point
 * of stage, get instance of ExpanderTracker to add this point. Different policy
 * decide if it generates a buffer.
 */

bool PhysicalProjectionScan::Open(SegmentExecStatus* const exec_status,
                                  const PartitionOffset& kPartitionOffset) {
  RETURN_IF_CANCELLED(exec_status);

  RegisterExpandedThreadToAllBarriers();

  if (TryEntryIntoSerializedSection()) {
    /* this is the first expanded thread*/
    PartitionStorage* partition_handle_;
    if (NULL ==
        (partition_handle_ = BlockManager::getInstance()->GetPartitionHandle(
             PartitionID(state_.projection_id_, kPartitionOffset)))) {
      LOG(ERROR) << PartitionID(state_.projection_id_, kPartitionOffset)
                        .getName()
                        .c_str() << CStrError(rNoPartitionIdScan) << std::endl;
      SetReturnStatus(false);
    } else {
      partition_reader_iterator_ =
          partition_handle_->CreateAtomicReaderIterator();
      SetReturnStatus(true);
    }

#ifdef AVOID_CONTENTION_IN_SCAN
    unsigned long long start = curtick();

    ChunkReaderIterator* chunk_reader_it;
    ChunkReaderIterator::block_accessor* ba;
    while (chunk_reader_it = partition_reader_iterator_->NextChunk()) {
      while (chunk_reader_it->GetNextBlockAccessor(ba)) {
        ba->GetBlockSize();
        input_dataset_.input_data_blocks_.push_back(ba);
      }
    }
#endif
    ExpanderTracker::getInstance()->addNewStageEndpoint(
        pthread_self(), LocalStageEndPoint(stage_src, "Scan", 0));
    perf_info_ =
        ExpanderTracker::getInstance()->getPerformanceInfo(pthread_self());
    perf_info_->initialize();
  }
  BarrierArrive();
  return GetReturnStatus();
}

/**
 * There are two method of strategy to scan data.
 * 1) make a buffer(input_data). wait for quantitative block and return it.
 * because destorySelfContext() is not work, we don't use this method(code has
 * commented).
 * 2) get a block and return it immediately.
 */

// TODO(Hanzhang): According to AVOID_CONTENTION_IN_SCAN, we choose the
// strategy. We need finish case(1).
bool PhysicalProjectionScan::Next(SegmentExecStatus* const exec_status,
                                  BlockStreamBase* block) {
  RETURN_IF_CANCELLED(exec_status);

  unsigned long long total_start = curtick();
#ifdef AVOID_CONTENTION_IN_SCAN
  ScanThreadContext* stc = reinterpret_cast<ScanThreadContext*>(GetContext());
  if (NULL == stc) {
    stc = new ScanThreadContext();
    InitContext(stc);
  }
  if (ExpanderTracker::getInstance()->isExpandedThreadCallBack(
          pthread_self())) {
    input_dataset_.AtomicPut(stc->assigned_data_);
    delete stc;
    destorySelfContext();
    kPerfInfo->report_instance_performance_in_millibytes();
    return false;
  }

  if (!stc->assigned_data_.empty()) {
    ChunkReaderIterator::block_accessor* ba = stc->assigned_data_.front();
    stc->assigned_data_.pop_front();

    ba->GetBlock(block);

    // whether delete InMemeryBlockAccessor::target_block_start_address
    // is depend on whether use copy in ba->getBlock(block);
    delete ba;
    kPerfInfo->processed_one_block();
    return true;
  } else {
    if (input_dataset_.AtomicGet(stc->assigned_data_, Config::scan_batch)) {
      // case(1)
      return Next(block);
    } else {
      delete stc;
      destorySelfContext();
      return false;
    }
  }

#else

  if (ExpanderTracker::getInstance()->isExpandedThreadCallBack(
          pthread_self())) {
    return false;
  }
  perf_info_->processed_one_block();
  // case(2)
<<<<<<< HEAD
  return partition_reader_iterator_->NextBlock(block);
=======
  RETURN_IF_CANCELLED(exec_status);

  return partition_reader_iterator_->nextBlock(block);
>>>>>>> f5005b1e

#endif
}

bool PhysicalProjectionScan::Close(SegmentExecStatus* const exec_status) {
  if (NULL != partition_reader_iterator_) {
    delete partition_reader_iterator_;
    partition_reader_iterator_ = NULL;
  }
  DestoryAllContext();

  /* reset the expanded status in that open and next will be re-invoked.*/
  InitExpandedStatus();
  return true;
}

void PhysicalProjectionScan::Print() {
  printf("Scan (ID=%d)\n", state_.projection_id_.table_id);
}

bool PhysicalProjectionScan::PassSample() const {
  if ((rand() / (float)RAND_MAX) < state_.sample_rate_) return true;
  return false;
}
RetCode PhysicalProjectionScan::GetAllSegments(stack<Segment*>* all_segments) {
  return rSuccess;
}
}  // namespace physical_operator
}  // namespace claims<|MERGE_RESOLUTION|>--- conflicted
+++ resolved
@@ -189,13 +189,8 @@
   }
   perf_info_->processed_one_block();
   // case(2)
-<<<<<<< HEAD
+  RETURN_IF_CANCELLED(exec_status);
   return partition_reader_iterator_->NextBlock(block);
-=======
-  RETURN_IF_CANCELLED(exec_status);
-
-  return partition_reader_iterator_->nextBlock(block);
->>>>>>> f5005b1e
 
 #endif
 }
