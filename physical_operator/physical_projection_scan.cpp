--- conflicted
+++ resolved
@@ -92,12 +92,7 @@
              PartitionID(state_.projection_id_, kPartitionOffset)))) {
       LOG(ERROR) << PartitionID(state_.projection_id_, kPartitionOffset)
                         .getName()
-<<<<<<< HEAD
-                        .c_str() << kErrorMessage[rNoPartitionIdScan]
-                 << std::endl;
-=======
                         .c_str() << CStrError(rNoPartitionIdScan) << std::endl;
->>>>>>> c458aaf4
       SetReturnStatus(false);
     } else {
       partition_reader_iterator_ =
