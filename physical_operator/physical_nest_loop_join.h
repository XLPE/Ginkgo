--- conflicted
+++ resolved
@@ -27,17 +27,11 @@
  */
 #ifndef PHYSICAL_OPERATOR_PHYSICAL_NEST_LOOP_JOIN_H_
 #define PHYSICAL_OPERATOR_PHYSICAL_NEST_LOOP_JOIN_H_
+#include <vector>
+#include <stack>
 #include "../physical_operator/physical_nest_loop_join.h"
-
 #include <boost/serialization/base_object.hpp>
-<<<<<<< HEAD
-#include <vector>
-
 #include "../common/expression/expr_node.h"
-=======
-#include <stack>
-
->>>>>>> f5005b1e
 #include "../physical_operator/physical_operator_base.h"
 #include "../physical_operator/physical_operator.h"
 #include "../Debug.h"
@@ -111,22 +105,8 @@
   ThreadContext *CreateContext();
 
   DynamicBlockBuffer *block_buffer_;
-<<<<<<< HEAD
-  State state_;
   JoinCondiProcess join_condi_process_;
 
-=======
-  std::map<unsigned, unsigned> joinIndex_left_to_output_;
-  /* payload_left map to the output*/
-  std::map<unsigned, unsigned> payload_left_to_output_;
-  /* payload_right map to the output*/
-  std::map<unsigned, unsigned> payload_right_to_output_;
-
-  Lock lock_;
-  unsigned produced_tuples_;
-  unsigned consumed_tuples_from_right_;
-  unsigned consumed_tuples_from_left_;
->>>>>>> f5005b1e
   friend class boost::serialization::access;
   template <class Archive>
   void serialize(const Archive &ar, const unsigned int version) {
