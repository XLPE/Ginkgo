--- conflicted
+++ resolved
@@ -83,7 +83,7 @@
  * for this stage
  */
 bool ExchangeMerger::Open(const PartitionOffset& partition_offset) {
-  unsigned long long int start = curtick();
+  uint64_t start = curtick();
   RegisterExpandedThreadToAllBarriers();
   if (TryEntryIntoSerializedSection()) {  // first arrived thread dose
     exhausted_lowers = 0;
@@ -258,17 +258,17 @@
   my_addr.sin_family = AF_INET;
 
   /* apply for the port dynamically.*/
-/*  if ((socket_port_ = PortManager::getInstance()->applyPort()) == 0) {
-    LOG(ERROR) << " exchange_id = " << state_.exchange_id_
-               << " partition_offset = " << partition_offset_
-               << " Fails to apply a port for the socket. Reason: the "
-                  " PortManager is exhausted !" << endl;
-    return false;
-  }
-  LOG(INFO) << " exchange_id = " << state_.exchange_id_
-            << " partition_offset = " << partition_offset_
-            << " succeed applying one port !" << endl;
-*/
+  /*  if ((socket_port_ = PortManager::getInstance()->applyPort()) == 0) {
+      LOG(ERROR) << " exchange_id = " << state_.exchange_id_
+                 << " partition_offset = " << partition_offset_
+                 << " Fails to apply a port for the socket. Reason: the "
+                    " PortManager is exhausted !" << endl;
+      return false;
+    }
+    LOG(INFO) << " exchange_id = " << state_.exchange_id_
+              << " partition_offset = " << partition_offset_
+              << " succeed applying one port !" << endl;
+  */
   my_addr.sin_port = htons(0);
   my_addr.sin_addr.s_addr = INADDR_ANY;
   bzero(&(my_addr.sin_zero), 8);
@@ -285,12 +285,11 @@
     return false;
   }
 
-  if(getsockname(sock_fd_, (struct sockaddr*)&my_addr2, &len) == -1)
-  {
-      LOG(ERROR) << " exchange_id = " << state_.exchange_id_
-               << " partition_offset = " << partition_offset_ << " getsockname error!"
-               << endl;
-	  return false;
+  if (getsockname(sock_fd_, (struct sockaddr*)&my_addr2, &len) == -1) {
+    LOG(ERROR) << " exchange_id = " << state_.exchange_id_
+               << " partition_offset = " << partition_offset_
+               << " getsockname error!" << endl;
+    return false;
   }
   socket_port_ = ntohs(my_addr2.sin_port);
 
@@ -430,11 +429,7 @@
   return true;
 }
 void ExchangeMerger::CancelReceiverThread() {
-<<<<<<< HEAD
   assert(receiver_thread_id_ != 0);
-=======
-  //  if (receiver_thread_id_ != 0) {
->>>>>>> 4cddba2d
   pthread_cancel(receiver_thread_id_);
   void* res = 0;
   pthread_join(receiver_thread_id_, &res);
