/*
 * Copyright [2012-2015] DaSE@ECNU
 *
 * Licensed to the Apache Software Foundation (ASF) under one or more
 * contributor license agreements.  See the NOTICE file distributed with
 * this work for additional information regarding copyright ownership.
 * The ASF licenses this file to You under the Apache License, Version 2.0
 * (the "License"); you may not use this file except in compliance with
 * the License.  You may obtain a copy of the License at
 *
 *     http://www.apache.org/licenses/LICENSE-2.0
 *
 * Unless required by applicable law or agreed to in writing, software
 * distributed under the License is distributed on an "AS IS" BASIS,
 * WITHOUT WARRANTIES OR CONDITIONS OF ANY KIND, either express or implied.
 * See the License for the specific language governing permissions and
 * limitations under the License.
 *
 * /CLAIMS/physical_operator/physical_aggregation.cpp
 *
 *  Created on: Sep 9, 2013
 *      Author: casa cswang
 *       Email: cs_wang@infosys.com
 *
 * Description: Aggregation physical operator, implement interface of Open(),
 *Next(), Close().
 *  multiply threads to process data blocks in one Node by different node type.
 *  this file is about the class BlockStreamAggregationIterator implementation.
 *
 */

#include "../physical_operator/physical_aggregation.h"
#include <glog/logging.h>
#include <stack>
#include <vector>
#include "../common/expression/expr_node.h"
#include "../common/expression/data_type_oper.h"
#include "../common/expression/expr_unary.h"
#include "../common/Schema/Schema.h"
#include "../Debug.h"
#include "../utility/rdtsc.h"
#include "../Executor/expander_tracker.h"
using claims::common::DataTypeOper;
using claims::common::DataTypeOperFunc;
using claims::common::ExprEvalCnxt;
using claims::common::ExprNode;
using claims::common::ExprUnary;
using std::vector;
namespace claims {
namespace physical_operator {

PhysicalAggregation::PhysicalAggregation(State state)
    : PhysicalOperator(4, 3),
      state_(state),
      hashtable_(NULL),
      hash_(NULL),
      bucket_cur_(0) {
  set_phy_oper_type(kPhysicalAggregation);
  InitExpandedStatus();
  assert(state_.hash_schema_);
}

PhysicalAggregation::PhysicalAggregation()
    : PhysicalOperator(4, 3), hashtable_(NULL), hash_(NULL), bucket_cur_(0) {
  set_phy_oper_type(kPhysicalAggregation);
  InitExpandedStatus();
}

PhysicalAggregation::~PhysicalAggregation() {
  if (NULL != state_.input_schema_) {
    delete state_.input_schema_;
    state_.input_schema_ = NULL;
  }
  if (NULL != state_.hash_schema_) {
    delete state_.hash_schema_;
    state_.hash_schema_ = NULL;
  }
  if (NULL != state_.output_schema_) {
    delete state_.output_schema_;
    state_.output_schema_ = NULL;
  }
  if (NULL != state_.child_) {
    delete state_.child_;
    state_.child_ = NULL;
  }
  for (int i = 0; i < state_.group_by_attrs_.size(); ++i) {
    if (NULL != state_.group_by_attrs_[i]) {
      delete state_.group_by_attrs_[i];
      state_.group_by_attrs_[i] = NULL;
    }
  }
  state_.group_by_attrs_.clear();
  for (int i = 0; i < state_.aggregation_attrs_.size(); ++i) {
    if (NULL != state_.aggregation_attrs_[i]) {
      delete state_.aggregation_attrs_[i];
      state_.aggregation_attrs_[i] = NULL;
    }
  }
  state_.aggregation_attrs_.clear();
}

PhysicalAggregation::State::State(
    Schema *input, Schema *output, Schema *hash_schema,
    PhysicalOperatorBase *child, unsigned num_of_buckets, unsigned bucket_size,
    unsigned block_size, std::vector<unsigned> avg_index,
    AggNodeType agg_node_type, vector<ExprNode *> group_by_attrs,
    vector<ExprUnary *> aggregation_attrs, int count_column_id)
    : input_schema_(input),
      output_schema_(output),
      hash_schema_(hash_schema),
      child_(child),
      num_of_buckets_(num_of_buckets),
      bucket_size_(bucket_size),
      block_size_(block_size),
      avg_index_(avg_index),
      agg_node_type_(agg_node_type),
      group_by_attrs_(group_by_attrs),
      aggregation_attrs_(aggregation_attrs),
      count_column_id_(count_column_id) {}

/**
 * while one thread starts Open(), the thread will be registered to all
 * barriers
 * to synchronize other threads.
 * Open() aggregate tuples from child's block in private hashtable by several
 * threads.
 * One block of data get from child operator each time, then loop to get every
 * tuple,
 * firstly check it whether in this private hash table.
 * operate the prepared aggregation function to update new tuple into private
 * hash table if the tuple key exists.
 * otherwise, allocate new bucket and assign every value of column in the
 * tuple
 * to the new bucket as the first tuple value in the new bucket.
 * after all block from child be processed. merge private hash table into
 * shared
 * hash table thread by thread synchronized by the hash table lock.
 */
bool PhysicalAggregation::Open(SegmentExecStatus *const exec_status,
                               const PartitionOffset &partition_offset) {
  RETURN_IF_CANCELLED(exec_status);

  RegisterExpandedThreadToAllBarriers();
  // copy expression and initialize them
  vector<ExprNode *> group_by_attrs;
  vector<ExprUnary *> agg_attrs;
  ExprNode *group_by_node = NULL;
  ExprUnary *agg_node = NULL;
  int group_by_size = state_.group_by_attrs_.size();
  for (int i = 0; i < state_.group_by_attrs_.size(); ++i) {
    group_by_node = state_.group_by_attrs_[i]->ExprCopy();
    group_by_node->InitExprAtPhysicalPlan();
    group_by_attrs.push_back(group_by_node);
  }
  for (int i = 0; i < state_.aggregation_attrs_.size(); ++i) {
    agg_node =
        reinterpret_cast<ExprUnary *>(state_.aggregation_attrs_[i]->ExprCopy());
    agg_node->InitExprAtPhysicalPlan();
    agg_attrs.push_back(agg_node);
  }

  if (TryEntryIntoSerializedSection(0)) {
    ExpanderTracker::getInstance()->addNewStageEndpoint(
        pthread_self(), LocalStageEndPoint(stage_desc, "Aggregation", 0));
  }
  BarrierArrive(0);

  if (ExpanderTracker::getInstance()->isExpandedThreadCallBack(
          pthread_self())) {
    UnregisterExpandedThreadToAllBarriers(1);
    return true;
  }
  RETURN_IF_CANCELLED(exec_status);

  state_.child_->Open(exec_status, partition_offset);
  ticks start = curtick();
  if (TryEntryIntoSerializedSection(1)) {
    hash_ = PartitionFunctionFactory::createGeneralModuloFunction(
        state_.num_of_buckets_);
    hashtable_ = new BasicHashTable(state_.num_of_buckets_, state_.bucket_size_,
                                    state_.hash_schema_->getTupleMaxSize());
  }

  start = curtick();
  /* A private hash table is allocated for each thread to buffer the local
   * results. All the private hash table should be merged
   * at the final phase to complete the aggregation. Aggregation using private
   * hash tables is called private aggregation. Although
   * consuming larger memory, private aggregation is more efficient than
   * shared
   * aggregation for scalar aggregation or aggregation
   * with small groups, as private aggregation avoids the contention to the
   * shared hash table.
   */
  RETURN_IF_CANCELLED(exec_status);

  BasicHashTable *private_hashtable =
      new BasicHashTable(state_.num_of_buckets_, state_.bucket_size_,
                         state_.hash_schema_->getTupleMaxSize());

  start = curtick();
  BarrierArrive(1);
  void *cur = 0;
  unsigned bn;
  bool key_exist;
  void *group_by_expr_result;
  void *tuple_in_hashtable;
  void *key_in_input_tuple;
  void *key_in_hash_table;
  void *value_in_input_tuple;
  void *value_in_hash_table;
  void *new_tuple_in_hash_table;
  ExprEvalCnxt eecnxt;
  eecnxt.schema[0] = state_.input_schema_;

  unsigned allocated_tuples_in_hashtable = 0;
  BasicHashTable::Iterator ht_it = hashtable_->CreateIterator();
  BasicHashTable::Iterator pht_it = private_hashtable->CreateIterator();
  int64_t one = 1;
  BlockStreamBase *block_for_asking =
      BlockStreamBase::createBlock(state_.input_schema_, state_.block_size_);
  BlockStreamBase::BlockStreamTraverseIterator *bsti = NULL;
  block_for_asking->setEmpty();

  start = curtick();
  // traverse every block from child
<<<<<<< HEAD
  while (state_.child_->Next(block_for_asking)) {
    if (NULL != bsti) {
      delete bsti;
      bsti = NULL;
    }
    bsti = block_for_asking->createIterator();
=======
  RETURN_IF_CANCELLED(exec_status);

  while (state_.child_->Next(exec_status, block_for_asking)) {
    RETURN_IF_CANCELLED(exec_status);

    BlockStreamBase::BlockStreamTraverseIterator *bsti =
        block_for_asking->createIterator();
>>>>>>> f5005b1e
    bsti->reset();
    // traverse every tuple from block
    while (NULL != (cur = bsti->currentTuple())) {
      /* get the corresponding bucket index according to the first column in
       * group-by attributes.
       * Note that bn is always 0 for scalar aggregation.
       */
      bn = 0;
      // execute group by attributes and get partition key
      eecnxt.tuple[0] = cur;
      if (state_.group_by_attrs_.size() > 0) {
        group_by_expr_result = group_by_attrs[0]->ExprEvaluate(eecnxt);
        bn = state_.hash_schema_->getcolumn(0).operate->getPartitionValue(
            group_by_expr_result, state_.num_of_buckets_);
      }
      private_hashtable->placeIterator(pht_it, bn);
      key_exist = false;
      while (NULL != (tuple_in_hashtable = pht_it.readCurrent())) {
        /* set key_exist flag to true such that the the case for scalar
         * aggregation (i.e., aggregation without group-by attributes)
         * could be considered as passed the group by value verification.
         */
        key_exist = true;
        for (int i = 0; i < group_by_attrs.size(); ++i) {
          group_by_expr_result = group_by_attrs[i]->ExprEvaluate(eecnxt);
          key_in_hash_table =
              state_.hash_schema_->getColumnAddess(i, tuple_in_hashtable);
          if (!state_.hash_schema_->getcolumn(i)
                   .operate->equal(group_by_expr_result, key_in_hash_table)) {
            key_exist = false;
            break;
          }
        }
        // hash table have the key (the value in group-by attribute)
        if (key_exist) {
          // value_in_input_tuple by expression
          // update function
          for (int i = 0; i < agg_attrs.size(); ++i) {
            agg_attrs[i]->ExprEvaluate(
                eecnxt, state_.hash_schema_->getColumnAddess(
                            i + group_by_size, tuple_in_hashtable));
          }
          bsti->increase_cur_();
          break;
        } else {
          pht_it.increase_cur_();
        }
      }
      if (key_exist) {
        continue;
      }
      new_tuple_in_hash_table = private_hashtable->allocate(bn);
      // set group-by's original value by expression
      for (int i = 0; i < group_by_attrs.size(); ++i) {
        key_in_input_tuple = group_by_attrs[i]->ExprEvaluate(eecnxt);
        key_in_hash_table =
            state_.hash_schema_->getColumnAddess(i, new_tuple_in_hash_table);
        state_.hash_schema_->getcolumn(i)
            .operate->assignment(key_in_input_tuple, key_in_hash_table);
      }
      // get value_in_input_tuple from expression
      for (int i = 0; i < agg_attrs.size(); ++i) {
        value_in_input_tuple = agg_attrs[i]->arg0_->ExprEvaluate(eecnxt);
        value_in_hash_table = state_.hash_schema_->getColumnAddess(
            group_by_size + i, new_tuple_in_hash_table);
        state_.hash_schema_->getcolumn(group_by_size + i)
            .operate->assignment(value_in_input_tuple, value_in_hash_table);
      }
      bsti->increase_cur_();
    }
    block_for_asking->setEmpty();
  }

  // merge private_hash_table into hash_table
  for (int i = 0; i < state_.num_of_buckets_; i++) {
    RETURN_IF_CANCELLED(exec_status);

    private_hashtable->placeIterator(pht_it, i);
    // traverse every tuple from block
    while (NULL != (cur = pht_it.readCurrent())) {
      /* get the corresponding bucket index according to the first column in
       * group-by attributes.
       * Note that bn is always 0 for scalar aggregation.
       */
      bn = 0;
      if (group_by_attrs.size() > 0) {
        bn = state_.hash_schema_->getcolumn(0).operate->getPartitionValue(
            state_.hash_schema_->getColumnAddess(0, cur),
            state_.num_of_buckets_);
      }
      // add a lock to guarantee operating the hash_table atomically
      hashtable_->lockBlock(bn);

      hashtable_->placeIterator(ht_it, bn);
      key_exist = false;
      while (NULL != (tuple_in_hashtable = ht_it.readCurrent())) {
        /* set key_exist flag to true such that the the case for scalar
         * aggregation (i.e., aggregation with no group-by attributes)
         * could be considered as passed the group by value verification.
         */
        key_exist = true;
        for (int i = 0; i < group_by_attrs.size(); ++i) {
          key_in_input_tuple = state_.hash_schema_->getColumnAddess(i, cur);
          key_in_hash_table =
              state_.hash_schema_->getColumnAddess(i, tuple_in_hashtable);
          if (!state_.hash_schema_->getcolumn(i)
                   .operate->equal(key_in_input_tuple, key_in_hash_table)) {
            key_exist = false;
            break;
          }
        }
        if (key_exist) {
          // hash table have the key (the value in group-by attribute)
          // global_aggregation update
          for (int i = 0; i < agg_attrs.size(); ++i) {
            agg_attrs[i]->ExprEvaluate(
                state_.hash_schema_->getColumnAddess(i + group_by_size, cur),
                state_.hash_schema_->getColumnAddess(i + group_by_size,
                                                     tuple_in_hashtable));
          }

          pht_it.increase_cur_();
          hashtable_->unlockBlock(bn);
          break;
        } else {
          ht_it.increase_cur_();
        }
      }
      if (key_exist) {
        continue;
      }
      // if the key doesn't exist, then set the initial value
      new_tuple_in_hash_table = hashtable_->allocate(bn);
      allocated_tuples_in_hashtable++;
      for (int i = 0; i < group_by_attrs.size(); ++i) {
        key_in_input_tuple = state_.hash_schema_->getColumnAddess(i, cur);
        key_in_hash_table =
            state_.hash_schema_->getColumnAddess(i, new_tuple_in_hash_table);
        state_.hash_schema_->getcolumn(i)
            .operate->assignment(key_in_input_tuple, key_in_hash_table);
      }
      for (int i = 0; i < agg_attrs.size(); ++i) {
        value_in_input_tuple =
            state_.hash_schema_->getColumnAddess(i + group_by_size, cur);
        value_in_hash_table = state_.hash_schema_->getColumnAddess(
            i + group_by_size, new_tuple_in_hash_table);
        state_.hash_schema_->getcolumn(i + group_by_size)
            .operate->assignment(value_in_input_tuple, value_in_hash_table);
      }
      hashtable_->unlockBlock(bn);
      pht_it.increase_cur_();
    }
  }

  if (ExpanderTracker::getInstance()->isExpandedThreadCallBack(
          pthread_self())) {
    UnregisterExpandedThreadToAllBarriers(2);
    return true;
  }
  RETURN_IF_CANCELLED(exec_status);

  BarrierArrive(2);

  if (TryEntryIntoSerializedSection(2)) {
    // hashtable_->report_status();
    it_ = hashtable_->CreateIterator();
    bucket_cur_ = 0;
    hashtable_->placeIterator(it_, bucket_cur_);
    SetReturnStatus(true);
    ExpanderTracker::getInstance()->addNewStageEndpoint(
        pthread_self(), LocalStageEndPoint(stage_src, "Aggregation  ", 0));
    perf_info_ =
        ExpanderTracker::getInstance()->getPerformanceInfo(pthread_self());
    perf_info_->initialize();
  }
  BarrierArrive(3);
  if (NULL != block_for_asking) {
    delete block_for_asking;
    block_for_asking = NULL;
  }
  if (NULL != private_hashtable) {
    delete private_hashtable;
    private_hashtable = NULL;
  }
  return GetReturnStatus();
}

/**
 * In the current implementation, the lock is used based on the entire
 * hash table, which will definitely reduce the degree of parallelism.
 * But it is for now, assuming that the aggregated results are small.
 */
bool PhysicalAggregation::Next(SegmentExecStatus *const exec_status,
                               BlockStreamBase *block) {
  RETURN_IF_CANCELLED(exec_status);

  if (ExpanderTracker::getInstance()->isExpandedThreadCallBack(
          pthread_self())) {
    UnregisterExpandedThreadToAllBarriers(3);
    LOG(INFO) << "<<<<<<<<<<<<<<<<<Aggregation next detected call back "
                 "signal!>>>>>>>>>>>>>>>>>" << std::endl;

    return false;
  }
  void *cur_in_ht;
  void *tuple;
  void *key_in_hash_tuple;
  void *key_in_output_tuple;
  hashtable_cur_lock_.acquire();
  while (it_.readCurrent() != 0 ||
         (hashtable_->placeIterator(it_, bucket_cur_)) != false) {
    while (NULL != (cur_in_ht = it_.readCurrent())) {
      if (NULL != (tuple = block->allocateTuple(
                       state_.output_schema_->getTupleMaxSize()))) {
        // copy the whole tuple, and update the corresponding column if there
        // is
        // avg()
        memcpy(tuple, cur_in_ht, state_.output_schema_->getTupleMaxSize());
        // update the sum=sum/count if there is avg()
        if (state_.avg_index_.size() > 0 &&
            (state_.agg_node_type_ == State::kHybridAggGlobal ||
             state_.agg_node_type_ == State::kNotHybridAgg)) {
          int id = 0;
          void *sum_value;
          int64_t count_value =
              *(int64_t *)(state_.hash_schema_->getColumnAddess(
                  state_.count_column_id_ + state_.group_by_attrs_.size(),
                  tuple));
          for (int i = 0; i < state_.avg_index_.size(); ++i) {
            id = state_.group_by_attrs_.size() + state_.avg_index_[i];
            sum_value = state_.hash_schema_->getColumnAddess(id, tuple);
            DataTypeOper::avg_divide_[state_.hash_schema_->columns[id].type](
                sum_value, count_value, sum_value);
          }
        }
        it_.increase_cur_();
      } else {
        hashtable_cur_lock_.release();
        perf_info_->processed_one_block();
        return true;
      }
    }
    bucket_cur_++;
  }
  hashtable_cur_lock_.release();
  if (block->Empty()) {
    return false;
  } else {
    perf_info_->processed_one_block();
    return true;
  }
}

bool PhysicalAggregation::Close(SegmentExecStatus *const exec_status) {
  InitExpandedStatus();
  if (NULL != hashtable_) {
    delete hashtable_;
    hashtable_ = NULL;
  }

  state_.child_->Close(exec_status);
  return true;
}
void PhysicalAggregation::Print() {
  cout << "Aggregation:  " << state_.num_of_buckets_ << " buckets in hash table"
       << std::endl;
  cout << "group by attributes:" << endl;
  for (int i = 0; i < state_.group_by_attrs_.size(); ++i) {
    cout << "    " << state_.group_by_attrs_[i]->alias_ << endl;
  }
  cout << "aggregation attributes:" << endl;
  for (int i = 0; i < state_.aggregation_attrs_.size(); ++i) {
    cout << "    " << state_.aggregation_attrs_[i]->alias_ << endl;
  }
  cout << "---------------" << std::endl;
  state_.child_->Print();
}
RetCode PhysicalAggregation::GetAllSegments(stack<Segment *> *all_segments) {
  RetCode ret = rSuccess;
  if (NULL != state_.child_) {
    return state_.child_->GetAllSegments(all_segments);
  }
  return ret;
}

}  // namespace physical_operator
}  // namespace claims<|MERGE_RESOLUTION|>--- conflicted
+++ resolved
@@ -36,6 +36,7 @@
 #include "../common/expression/expr_node.h"
 #include "../common/expression/data_type_oper.h"
 #include "../common/expression/expr_unary.h"
+#include "../common/memory_handle.h"
 #include "../common/Schema/Schema.h"
 #include "../Debug.h"
 #include "../utility/rdtsc.h"
@@ -224,22 +225,13 @@
 
   start = curtick();
   // traverse every block from child
-<<<<<<< HEAD
-  while (state_.child_->Next(block_for_asking)) {
-    if (NULL != bsti) {
-      delete bsti;
-      bsti = NULL;
-    }
-    bsti = block_for_asking->createIterator();
-=======
+
   RETURN_IF_CANCELLED(exec_status);
 
   while (state_.child_->Next(exec_status, block_for_asking)) {
     RETURN_IF_CANCELLED(exec_status);
-
-    BlockStreamBase::BlockStreamTraverseIterator *bsti =
-        block_for_asking->createIterator();
->>>>>>> f5005b1e
+    DELETE_PTR(bsti);
+    bsti = block_for_asking->createIterator();
     bsti->reset();
     // traverse every tuple from block
     while (NULL != (cur = bsti->currentTuple())) {
