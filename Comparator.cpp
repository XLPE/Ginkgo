--- conflicted
+++ resolved
@@ -143,16 +143,12 @@
 std::map<Comparator::Pair,comFun> Comparator::funs_L;
 std::map<Comparator::Pair,comFun> Comparator::funs_GEQ;
 std::map<Comparator::Pair,comFun> Comparator::funs_EQ;
-<<<<<<< HEAD
 std::map<Comparator::Pair,comFun> Comparator::funs_NEQ;
 std::map<Comparator::Pair,comFun> Comparator::funs_G;
 std::map<Comparator::Pair,comFun> Comparator::funs_LEQ;
-=======
 Lock Comparator::lock_;
->>>>>>> a947e5f0
 void Comparator::initialize_L()
 {
-//	lock_.acquire();
 	funs_L[Comparator::Pair(t_int,t_int)]=LESS<int,int>;
 	funs_L[Comparator::Pair(t_int,t_float)]=LESS<int,float>;
 	funs_L[Comparator::Pair(t_int,t_string)]=LESS<int,char*>;
@@ -171,11 +167,6 @@
 	funs_L[Comparator::Pair(t_decimal,t_decimal)]=LESS<NValue*,NValue*>;
 
 	funs_L[Comparator::Pair(t_u_long,t_u_long)]=LESS<unsigned long,unsigned long>;
-<<<<<<< HEAD
-
-=======
-//	lock_.release();
->>>>>>> a947e5f0
 }
 void Comparator::initialize_GEQ()
 {
@@ -317,7 +308,6 @@
 	{
 		Comparator::initialize_EQ();
 	}
-<<<<<<< HEAD
 	if(funs_NEQ.empty())
 	{
 		Comparator::initialize_NEQ();
@@ -330,9 +320,7 @@
 	{
 		Comparator::initialize_LEQ();
 	}
-=======
 	lock_.release();
->>>>>>> a947e5f0
 	switch(compareType)
 	{
 		case Comparator::L:
@@ -340,12 +328,7 @@
 
 			if(funs_L.find(Comparator::Pair(pair.first.type,pair.second.type))!=funs_L.end())
 			{
-<<<<<<< HEAD
-//			compare=funs_L[Comparator::Pair(pair.first.type,pair.second.type)];break;
 				compare=funs_L.at(Comparator::Pair(pair.first.type,pair.second.type));
-=======
-				compare=funs_L.at(Comparator::Pair(pair.first.type,pair.second.type));break;
->>>>>>> a947e5f0
 			}
 			else
 			{
@@ -358,16 +341,11 @@
 		{
 			if(funs_GEQ.find(Comparator::Pair(pair.first.type,pair.second.type))!=funs_GEQ.end())
 			{
-<<<<<<< HEAD
 				compare=funs_GEQ[Comparator::Pair(pair.first.type,pair.second.type)];
-			}
-=======
-			compare=funs_GEQ.at(Comparator::Pair(pair.first.type,pair.second.type));
 			}
 			else{
 				assert(false);
 			}
->>>>>>> a947e5f0
 			break;
 		}
 		case Comparator::EQ:
@@ -381,7 +359,6 @@
 					assert(false);
 				}
 			}
-<<<<<<< HEAD
 			break;
 		}
 		case Comparator::NEQ:
@@ -407,15 +384,6 @@
 				compare=funs_LEQ[Comparator::Pair(pair.first.type,pair.second.type)];
 			}
 			break;
-=======
-			else
-			{
-				assert(false);
-				printf("Error!\n");
-			}
-			break;
-
->>>>>>> a947e5f0
 		}
 		default:
 		{
