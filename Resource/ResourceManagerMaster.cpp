/*
 * ResourceManagerMaster.cpp
 *
 *  Created on: Oct 31, 2013
 *      Author: wangli
 */

#include "ResourceManagerMaster.h"

#include <glog/logging.h>
#include <algorithm>
#include <vector>

#include "../Environment.h"
ResourceManagerMaster::ResourceManagerMaster() {
  node_tracker_ = NodeTracker::GetInstance();
}

ResourceManagerMaster::~ResourceManagerMaster() {}

void ResourceManagerMaster::RegisterNewSlave(const NodeID new_node_id) {
  node_to_resourceinfo_[new_node_id] = new InstanceResourceInfo();
}
<<<<<<< HEAD
void ResourceManagerMaster::UnRegisterSlave(const NodeID old_node_id) {
  auto it = node_to_resourceinfo_.find(old_node_id);
  if (it != node_to_resourceinfo_.end()) {
    delete node_to_resourceinfo_[old_node_id];
    node_to_resourceinfo_.erase(old_node_id);
  } else {
    LOG(INFO) << "do not need Register" << old_node_id << endl;
=======
void ResourceManagerMaster::UnRegisterSlave(const NodeID old_node_id){
  auto it = node_to_resourceinfo_.find(old_node_id);
  if (it != node_to_resourceinfo_.end())
  {
  delete node_to_resourceinfo_[old_node_id];
  node_to_resourceinfo_.erase(old_node_id);
  }else{
    LOG(INFO)<<"do not need Register"<<old_node_id<<endl;
>>>>>>> 1786ce7f
  }
}

std::vector<NodeID> ResourceManagerMaster::getSlaveIDList() {
  std::vector<NodeID> ret;
  boost::unordered_map<NodeID, InstanceResourceInfo*>::iterator it =
      node_to_resourceinfo_.begin();
  while (it != node_to_resourceinfo_.end()) {
    ret.push_back(it->first);
    it++;
  }
  std::sort(ret.begin(), ret.end());
  return ret;
}
bool ResourceManagerMaster::ApplyDiskBuget(NodeID target, unsigned size_in_mb) {
  if (node_to_resourceinfo_.find(target) == node_to_resourceinfo_.cend()) {
    /* target slave does not exist.*/
    return false;
  }
  if (node_to_resourceinfo_[target]->disk.take(size_in_mb)) return true;
  return false;
}

bool ResourceManagerMaster::ReturnDiskBuget(NodeID target,
                                            unsigned size_in_mb) {
  if (node_to_resourceinfo_.find(target) == node_to_resourceinfo_.cend())
    return false;
  node_to_resourceinfo_[target]->disk.put(size_in_mb);
  return true;
}

bool ResourceManagerMaster::ApplyMemoryBuget(NodeID target,
                                             unsigned size_in_mb) {
  if (node_to_resourceinfo_.find(target) == node_to_resourceinfo_.cend()) {
    /* target slave does not exist.*/
    return false;
  }
  if (node_to_resourceinfo_[target]->memory.take(size_in_mb)) return true;
<<<<<<< HEAD
  LOG(ERROR) << "node :" << target << "no memory!!" << endl;
=======
  LOG(ERROR) << "node :"<<target<<"no memory!!" << endl;
>>>>>>> 1786ce7f
  return false;
}

bool ResourceManagerMaster::ReturnMemoryBuget(NodeID target,
                                              unsigned size_in_mb) {
  if (node_to_resourceinfo_.find(target) == node_to_resourceinfo_.cend())
    return false;
  node_to_resourceinfo_[target]->memory.put(size_in_mb);
  return true;
}

bool ResourceManagerMaster::RegisterDiskBuget(NodeID report_node_id,
                                              unsigned size_in_mb) {
  if (node_to_resourceinfo_.find(report_node_id) ==
      node_to_resourceinfo_.end()) {
    LOG(WARNING) << "target slave " << report_node_id << " does not exists!";
    return false;
  }
  node_to_resourceinfo_[report_node_id]->disk.initialize(size_in_mb);
  LOG(INFO) << "Node(id= " << report_node_id
            << ") reports its disk capacity=" << size_in_mb;
  return true;
}
bool ResourceManagerMaster::RegisterMemoryBuget(NodeID report_node_id,
                                                unsigned size_in_mb) {
  if (node_to_resourceinfo_.find(report_node_id) ==
      node_to_resourceinfo_.end()) {
    LOG(WARNING) << "target slave " << report_node_id << " does not exists!";
    return false;
  }
  node_to_resourceinfo_[report_node_id]->memory.initialize(size_in_mb);
  LOG(INFO) << "Node(id= " << report_node_id
            << ") reports its memory capacity=" << size_in_mb;
  return true;
}<|MERGE_RESOLUTION|>--- conflicted
+++ resolved
@@ -21,7 +21,6 @@
 void ResourceManagerMaster::RegisterNewSlave(const NodeID new_node_id) {
   node_to_resourceinfo_[new_node_id] = new InstanceResourceInfo();
 }
-<<<<<<< HEAD
 void ResourceManagerMaster::UnRegisterSlave(const NodeID old_node_id) {
   auto it = node_to_resourceinfo_.find(old_node_id);
   if (it != node_to_resourceinfo_.end()) {
@@ -29,16 +28,6 @@
     node_to_resourceinfo_.erase(old_node_id);
   } else {
     LOG(INFO) << "do not need Register" << old_node_id << endl;
-=======
-void ResourceManagerMaster::UnRegisterSlave(const NodeID old_node_id){
-  auto it = node_to_resourceinfo_.find(old_node_id);
-  if (it != node_to_resourceinfo_.end())
-  {
-  delete node_to_resourceinfo_[old_node_id];
-  node_to_resourceinfo_.erase(old_node_id);
-  }else{
-    LOG(INFO)<<"do not need Register"<<old_node_id<<endl;
->>>>>>> 1786ce7f
   }
 }
 
@@ -77,11 +66,8 @@
     return false;
   }
   if (node_to_resourceinfo_[target]->memory.take(size_in_mb)) return true;
-<<<<<<< HEAD
   LOG(ERROR) << "node :" << target << "no memory!!" << endl;
-=======
-  LOG(ERROR) << "node :"<<target<<"no memory!!" << endl;
->>>>>>> 1786ce7f
+
   return false;
 }
 
