/*
 * ids.h
 *	Suggested by Liyongfeng and Zhanglei, all the ids are defined in
 *	this file or better code organization purposes.
 *  Created on: Nov 8, 2013
 *      Author: wangli
 */

#ifndef IDS_H_
#define IDS_H_
#include <boost/unordered_map.hpp>
#include <boost/archive/text_iarchive.hpp>
#include <boost/archive/text_oarchive.hpp>
#include <sstream>


#define INTERMEIDATE_TABLEID 100000;

typedef int NodeID;

typedef unsigned TableID;
typedef unsigned AttributeOffset;
typedef int ProjectionOffset;
typedef unsigned ColumnOffset;
typedef unsigned PartitionOffset;
typedef int ChunkOffset;
typedef unsigned long ExpanderID;
/*the following ids are based on the assumption that the TableOffset is globally unique.*/


/**
 * AttributeID: an attribute in a table has an unique AttributeID*/
struct AttributeID{
	AttributeID(TableID tid,AttributeOffset off):table_id(tid),offset(off){};
	AttributeID(){};
	TableID table_id;
	AttributeOffset offset;
	bool operator==(const AttributeID& r)const{
		return table_id==r.table_id&&offset==r.offset;
	}
};
/* for boost::unordered_map*/
static size_t hash_value(const AttributeID& key){
	size_t seed=0;
	boost::hash_combine(seed,boost::hash_value(key.offset));
	boost::hash_combine(seed,boost::hash_value(key.table_id));
	return seed;
}


/**
 * ProjectionID: a projection has an unique ProjectionID
 */
struct ProjectionID{
	ProjectionID(){};
	ProjectionID(TableID tid,ProjectionOffset off):table_id(tid),projection_off(off){};
	ProjectionID(const ProjectionID& r):table_id(r.table_id),projection_off(r.projection_off){};
	TableID table_id;
	ProjectionOffset projection_off;
	bool operator==(const ProjectionID& r)const{
		return table_id==r.table_id&& projection_off==r.projection_off;
	}
	bool operator<(const ProjectionID& r)const{
		if (table_id < r.table_id)
			return true;
		else if (table_id == r.table_id)
			return (projection_off < r.projection_off);
		else
			return false;
	}

	/* for boost::serialization*/
	friend class boost::serialization::access;
	template<class Archive>
	void serialize(Archive & ar, const unsigned int version){
		ar & table_id & projection_off;
	}

};
/* for boost::unordered_map*/
static size_t hash_value(const ProjectionID& key){
	size_t seed=0;
	boost::hash_combine(seed,boost::hash_value(key.table_id));
	boost::hash_combine(seed,boost::hash_value(key.projection_off));
	return seed;
}


/**
 * ColumnID: a Column corresponds to an attribute and is physically stored in one projection.
 */
struct ColumnID{
	ColumnID(){};
	ColumnID(ProjectionID pid,ColumnOffset off):projection_id(pid),column_off(off){};
	ProjectionID projection_id;
	ColumnOffset column_off;
	bool operator==(const ColumnID &r)const{
		return projection_id==r.projection_id&&column_off==r.column_off;
	}

	friend class boost::serialization::access;
	template<class Archive>
	void serialize(Archive &ar, const unsigned int version)
	{
//		ar & projection_id & column_off & partitioner & fileLocations & hdfsFilePath & blkMemoryLocations & Projection_name_;
		ar & projection_id & column_off;
	}


};
/* for boost::unordered_map*/
static size_t hash_value(const ColumnID& key){
	size_t seed=0;
	boost::hash_combine(seed,hash_value(key.projection_id));
	boost::hash_combine(seed,boost::hash_value(key.column_off));
	return seed;
}

/**
 * PartitionID: a partition corresponds to one projection.
 */
struct PartitionID{
	PartitionID(ProjectionID projection_id,PartitionOffset off):projection_id(projection_id),partition_off(off){};
	PartitionID(){};
	ProjectionID projection_id;
	PartitionOffset partition_off;
	bool operator==(const PartitionID& r)const{
		return projection_id==r.projection_id&&partition_off==r.partition_off;
	}
	bool operator<(const PartitionID& r)const{
		if (projection_id < r.projection_id)
			return true;
		else if (projection_id == r.projection_id)
			return (partition_off < r.partition_off);
		else
			return false;
	}
	PartitionID(const PartitionID& r){
		projection_id=r.projection_id;
		partition_off=r.partition_off;
	}
	std::string getName()const{
		std::ostringstream str;
		str<<"T"<<projection_id.table_id<<"G"<<projection_id.projection_off<<"P"<<partition_off;
		return str.str();
	}
<<<<<<< HEAD
	std::string getPathAndName()const;
=======

	std::string getPathAndName() const;
>>>>>>> 092f7153
	friend class boost::serialization::access;
	template<class Archive>
	void serialize(Archive &ar, const unsigned int version)
	{
		ar & partition_off & projection_id;
	}
};
/* for boost::unordered_map*/
static size_t hash_value(const PartitionID& key){
	size_t seed=0;
	boost::hash_combine(seed,hash_value(key.projection_id));
	boost::hash_combine(seed,boost::hash_value(key.partition_off));
	return seed;
}

struct ChunkID{
	ChunkID(){};
	ChunkID(PartitionID partition_id,ChunkOffset chunk_offset):partition_id(partition_id),chunk_off(chunk_offset){};
	ChunkID(const ChunkID& r){
		partition_id=r.partition_id;
		chunk_off=r.chunk_off;
	}
	bool operator==(const ChunkID& r)const{
		return partition_id==r.partition_id&&chunk_off==r.chunk_off;
	}
	bool operator<(const ChunkID& r)const{
		if (partition_id < r.partition_id)
			return true;
		else if (partition_id == r.partition_id)
			return (chunk_off < r.chunk_off);
		else
			return false;
	}
	PartitionID partition_id;
	ChunkOffset chunk_off;
};
/* for boost::unordered_map*/
static size_t hash_value(const ChunkID& key){
	size_t seed=0;
	boost::hash_combine(seed,hash_value(key.partition_id));
	boost::hash_combine(seed,boost::hash_value(key.chunk_off));
	return seed;
}

struct ExchangeID{
	ExchangeID():exchange_id(0),partition_offset(0){};
	ExchangeID(unsigned long long int exchange_id,unsigned partition_offset)
	:exchange_id(exchange_id),partition_offset(partition_offset){};
	bool operator==(const ExchangeID& r)const{
		return exchange_id==r.exchange_id&&partition_offset==r.partition_offset;
	}

	unsigned long long int exchange_id;
	unsigned partition_offset;
};

static size_t hash_value(const ExchangeID& key){
	size_t seed=0;
	boost::hash_combine(seed,boost::hash_value(key.exchange_id));
	boost::hash_combine(seed,boost::hash_value(key.partition_offset));
	return seed;
}

#endif /* IDS_H_ */<|MERGE_RESOLUTION|>--- conflicted
+++ resolved
@@ -144,12 +144,9 @@
 		str<<"T"<<projection_id.table_id<<"G"<<projection_id.projection_off<<"P"<<partition_off;
 		return str.str();
 	}
-<<<<<<< HEAD
-	std::string getPathAndName()const;
-=======
+
 
 	std::string getPathAndName() const;
->>>>>>> 092f7153
 	friend class boost::serialization::access;
 	template<class Archive>
 	void serialize(Archive &ar, const unsigned int version)
