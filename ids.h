--- conflicted
+++ resolved
@@ -144,19 +144,13 @@
 		str<<"T"<<projection_id.table_id<<"G"<<projection_id.projection_off<<"P"<<partition_off;
 		return str.str();
 	}
-<<<<<<< HEAD
-	std::string getPathAndName()const{
-		std::ostringstream str;
-		str<<"/home/casa/storage/file/var/T"<<projection_id.table_id<<"G"<<projection_id.projection_off<<"P"<<partition_off;
-		return str.str();
-=======
-	std::string getPathAndName()const;
+
+	std::string getPathAndName() const;
 	friend class boost::serialization::access;
 	template<class Archive>
 	void serialize(Archive &ar, const unsigned int version)
 	{
 		ar & partition_off & projection_id;
->>>>>>> d592226d
 	}
 };
 /* for boost::unordered_map*/
