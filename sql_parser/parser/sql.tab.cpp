--- conflicted
+++ resolved
@@ -1,19 +1,19 @@
 /* A Bison parser, made by GNU Bison 2.7.  */
 
 /* Skeleton implementation for Bison GLR parsers in C
-
+   
       Copyright (C) 2002-2012 Free Software Foundation, Inc.
-
+   
    This program is free software: you can redistribute it and/or modify
    it under the terms of the GNU General Public License as published by
    the Free Software Foundation, either version 3 of the License, or
    (at your option) any later version.
-
+   
    This program is distributed in the hope that it will be useful,
    but WITHOUT ANY WARRANTY; without even the implied warranty of
    MERCHANTABILITY or FITNESS FOR A PARTICULAR PURPOSE.  See the
    GNU General Public License for more details.
-
+   
    You should have received a copy of the GNU General Public License
    along with this program.  If not, see <http://www.gnu.org/licenses/>.  */
 
@@ -26,7 +26,7 @@
    special exception, which will cause the skeleton and the resulting
    Bison output files to be licensed under the GNU General Public
    License without this special exception.
-
+   
    This special exception was added by the Free Software Foundation in
    version 2.2 of Bison.  */
 
@@ -43,6 +43,11 @@
 
 /* Pure parsers.  */
 #define YYPURE 1
+
+
+
+
+
 
 /* Copy the first part of user declarations.  */
 /* Line 207 of glr.c  */
@@ -72,28 +77,28 @@
 #include "../ast_node/ast_desc_stmt.h"
 #include "../ast_node/ast_update_stmt.h"
 
-void yyerror(struct ParseResult *pp, const char *s, ...);
+void yyerror(struct ParseResult *pp,const char *s, ...);
 void emit(char *s, ...);
 
 /* Line 207 of glr.c  */
 #line 85 "sql.tab.cpp"
 
-#ifndef YY_NULL
-#if defined __cplusplus && 201103L <= __cplusplus
-#define YY_NULL nullptr
-#else
-#define YY_NULL 0
-#endif
-#endif
+# ifndef YY_NULL
+#  if defined __cplusplus && 201103L <= __cplusplus
+#   define YY_NULL nullptr
+#  else
+#   define YY_NULL 0
+#  endif
+# endif
 
 #include "sql.tab.hpp"
 
 /* Enabling verbose error messages.  */
 #ifdef YYERROR_VERBOSE
-#undef YYERROR_VERBOSE
-#define YYERROR_VERBOSE 1
+# undef YYERROR_VERBOSE
+# define YYERROR_VERBOSE 1
 #else
-#define YYERROR_VERBOSE 0
+# define YYERROR_VERBOSE 0
 #endif
 
 /* Default (constant) value used for initialization for null
@@ -111,8 +116,7 @@
 #define YYLEX_PARAM result->yyscan_info_
 
 /*
-should replace YYLEX with the following clause in sql.tab.cpp, why so? I don't
-know
+should replace YYLEX with the following clause in sql.tab.cpp, why so? I don't know
 
 #ifdef YYLEX_PARAM
 # define YYLEX yylex (&yylval, YYLEX_PARAM)
@@ -121,6 +125,7 @@
 #endif
 */
 
+
 /* Line 230 of glr.c  */
 #line 131 "sql.tab.cpp"
 
@@ -129,33 +134,36 @@
 #include <string.h>
 
 #ifndef YY_
-#if defined YYENABLE_NLS && YYENABLE_NLS
-#if ENABLE_NLS
-#include <libintl.h> /* INFRINGES ON USER NAME SPACE */
-#define YY_(Msgid) dgettext("bison-runtime", Msgid)
+# if defined YYENABLE_NLS && YYENABLE_NLS
+#  if ENABLE_NLS
+#   include <libintl.h> /* INFRINGES ON USER NAME SPACE */
+#   define YY_(Msgid) dgettext ("bison-runtime", Msgid)
+#  endif
+# endif
+# ifndef YY_
+#  define YY_(Msgid) Msgid
+# endif
 #endif
-#endif
-#ifndef YY_
-#define YY_(Msgid) Msgid
-#endif
-#endif
 
 /* Suppress unused-variable warnings by "using" E.  */
-#if !defined lint || defined __GNUC__
-#define YYUSE(E) ((void)(E))
+#if ! defined lint || defined __GNUC__
+# define YYUSE(E) ((void) (E))
 #else
-#define YYUSE(E) /* empty */
+# define YYUSE(E) /* empty */
 #endif
 
 /* Identity function, used to suppress warnings about constant conditions.  */
 #ifndef lint
-#define YYID(N) (N)
+# define YYID(N) (N)
 #else
-#if (defined __STDC__ || defined __C99__FUNC__ || defined __cplusplus || \
-     defined _MSC_VER)
-static int YYID(int i)
+#if (defined __STDC__ || defined __C99__FUNC__ \
+     || defined __cplusplus || defined _MSC_VER)
+static int
+YYID (int i)
 #else
-static int YYID(i) int i;
+static int
+YYID (i)
+    int i;
 #endif
 {
   return i;
@@ -163,31 +171,31 @@
 #endif
 
 #ifndef YYFREE
-#define YYFREE free
+# define YYFREE free
 #endif
 #ifndef YYMALLOC
-#define YYMALLOC malloc
+# define YYMALLOC malloc
 #endif
 #ifndef YYREALLOC
-#define YYREALLOC realloc
+# define YYREALLOC realloc
 #endif
 
-#define YYSIZEMAX ((size_t)-1)
+#define YYSIZEMAX ((size_t) -1)
 
 #ifdef __cplusplus
-typedef bool yybool;
+   typedef bool yybool;
 #else
-typedef unsigned char yybool;
+   typedef unsigned char yybool;
 #endif
 #define yytrue 1
 #define yyfalse 0
 
 #ifndef YYSETJMP
-#include <setjmp.h>
-#define YYJMP_BUF jmp_buf
-#define YYSETJMP(Env) setjmp(Env)
+# include <setjmp.h>
+# define YYJMP_BUF jmp_buf
+# define YYSETJMP(Env) setjmp (Env)
 /* Pacify clang.  */
-#define YYLONGJMP(Env, Val) (longjmp(Env, Val), YYASSERT(0))
+# define YYLONGJMP(Env, Val) (longjmp (Env, Val), YYASSERT (0))
 #endif
 
 /*-----------------.
@@ -196,38 +204,29 @@
 
 #ifndef __attribute__
 /* This feature is available in gcc versions 2.5 and later.  */
-#if (!defined __GNUC__ || __GNUC__ < 2 || (__GNUC__ == 2 && __GNUC_MINOR__ < 5))
-#define __attribute__(Spec) /* empty */
+# if (! defined __GNUC__ || __GNUC__ < 2 \
+      || (__GNUC__ == 2 && __GNUC_MINOR__ < 5))
+#  define __attribute__(Spec) /* empty */
+# endif
 #endif
+
+#ifndef YYASSERT
+# define YYASSERT(Condition) ((void) ((Condition) || (abort (), 0)))
 #endif
 
-#ifndef YYASSERT
-#define YYASSERT(Condition) ((void)((Condition) || (abort(), 0)))
-#endif
-
 /* YYFINAL -- State number of the termination state.  */
-#define YYFINAL 102
+#define YYFINAL  102
 /* YYLAST -- Last index in YYTABLE.  */
-<<<<<<< HEAD
-#define YYLAST   2713
-=======
-#define YYLAST 2753
->>>>>>> 246ac746
+#define YYLAST   2690
 
 /* YYNTOKENS -- Number of terminals.  */
-#define YYNTOKENS 343
+#define YYNTOKENS  343
 /* YYNNTS -- Number of nonterminals.  */
-#define YYNNTS 88
+#define YYNNTS  88
 /* YYNRULES -- Number of rules.  */
-<<<<<<< HEAD
-#define YYNRULES  381
+#define YYNRULES  383
 /* YYNRULES -- Number of states.  */
-#define YYNSTATES  820
-=======
-#define YYNRULES 382
-/* YYNRULES -- Number of states.  */
-#define YYNSTATES 817
->>>>>>> 246ac746
+#define YYNSTATES  826
 /* YYMAXRHS -- Maximum number of symbols on right-hand side of rule.  */
 #define YYMAXRHS 13
 /* YYMAXLEFT -- Maximum number of symbols to the left of a handle
@@ -235,58 +234,79 @@
 #define YYMAXLEFT 0
 
 /* YYTRANSLATE(X) -- Bison symbol number corresponding to X.  */
-#define YYUNDEFTOK 2
-#define YYMAXUTOK 583
-
-#define YYTRANSLATE(YYX) \
-  ((unsigned int)(YYX) <= YYMAXUTOK ? yytranslate[YYX] : YYUNDEFTOK)
+#define YYUNDEFTOK  2
+#define YYMAXUTOK   583
+
+#define YYTRANSLATE(YYX)                                                \
+  ((unsigned int) (YYX) <= YYMAXUTOK ? yytranslate[YYX] : YYUNDEFTOK)
 
 /* YYTRANSLATE[YYLEX] -- Bison symbol number corresponding to YYLEX.  */
-static const unsigned short int yytranslate[] = {
-    0,   2,   2,   2,   2,   2,   2,   2,   2,   2,   2,   2,   2,   2,   2,
-    2,   2,   2,   2,   2,   2,   2,   2,   2,   2,   2,   2,   2,   2,   2,
-    2,   2,   2,   17,  2,   2,   2,   28,  22,  2,   340, 341, 26,  24,  339,
-    25,  342, 27,  2,   2,   2,   2,   2,   2,   2,   2,   2,   2,   2,   338,
-    2,   2,   2,   2,   2,   2,   2,   2,   2,   2,   2,   2,   2,   2,   2,
-    2,   2,   2,   2,   2,   2,   2,   2,   2,   2,   2,   2,   2,   2,   2,
-    2,   2,   2,   2,   30,  2,   2,   2,   2,   2,   2,   2,   2,   2,   2,
-    2,   2,   2,   2,   2,   2,   2,   2,   2,   2,   2,   2,   2,   2,   2,
-    2,   2,   2,   2,   21,  2,   2,   2,   2,   2,   2,   2,   2,   2,   2,
-    2,   2,   2,   2,   2,   2,   2,   2,   2,   2,   2,   2,   2,   2,   2,
-    2,   2,   2,   2,   2,   2,   2,   2,   2,   2,   2,   2,   2,   2,   2,
-    2,   2,   2,   2,   2,   2,   2,   2,   2,   2,   2,   2,   2,   2,   2,
-    2,   2,   2,   2,   2,   2,   2,   2,   2,   2,   2,   2,   2,   2,   2,
-    2,   2,   2,   2,   2,   2,   2,   2,   2,   2,   2,   2,   2,   2,   2,
-    2,   2,   2,   2,   2,   2,   2,   2,   2,   2,   2,   2,   2,   2,   2,
-    2,   2,   2,   2,   2,   2,   2,   2,   2,   2,   2,   2,   2,   2,   2,
-    2,   2,   2,   2,   2,   2,   2,   2,   2,   2,   2,   2,   2,   2,   2,
-    2,   1,   2,   3,   4,   5,   6,   7,   8,   9,   10,  11,  12,  13,  14,
-    15,  16,  18,  19,  20,  23,  29,  31,  32,  33,  34,  35,  36,  37,  38,
-    39,  40,  41,  42,  43,  44,  45,  46,  47,  48,  49,  50,  51,  52,  53,
-    54,  55,  56,  57,  58,  59,  60,  61,  62,  63,  64,  65,  66,  67,  68,
-    69,  70,  71,  72,  73,  74,  75,  76,  77,  78,  79,  80,  81,  82,  83,
-    84,  85,  86,  87,  88,  89,  90,  91,  92,  93,  94,  95,  96,  97,  98,
-    99,  100, 101, 102, 103, 104, 105, 106, 107, 108, 109, 110, 111, 112, 113,
-    114, 115, 116, 117, 118, 119, 120, 121, 122, 123, 124, 125, 126, 127, 128,
-    129, 130, 131, 132, 133, 134, 135, 136, 137, 138, 139, 140, 141, 142, 143,
-    144, 145, 146, 147, 148, 149, 150, 151, 152, 153, 154, 155, 156, 157, 158,
-    159, 160, 161, 162, 163, 164, 165, 166, 167, 168, 169, 170, 171, 172, 173,
-    174, 175, 176, 177, 178, 179, 180, 181, 182, 183, 184, 185, 186, 187, 188,
-    189, 190, 191, 192, 193, 194, 195, 196, 197, 198, 199, 200, 201, 202, 203,
-    204, 205, 206, 207, 208, 209, 210, 211, 212, 213, 214, 215, 216, 217, 218,
-    219, 220, 221, 222, 223, 224, 225, 226, 227, 228, 229, 230, 231, 232, 233,
-    234, 235, 236, 237, 238, 239, 240, 241, 242, 243, 244, 245, 246, 247, 248,
-    249, 250, 251, 252, 253, 254, 255, 256, 257, 258, 259, 260, 261, 262, 263,
-    264, 265, 266, 267, 268, 269, 270, 271, 272, 273, 274, 275, 276, 277, 278,
-    279, 280, 281, 282, 283, 284, 285, 286, 287, 288, 289, 290, 291, 292, 293,
-    294, 295, 296, 297, 298, 299, 300, 301, 302, 303, 304, 305, 306, 307, 308,
-    309, 310, 311, 312, 313, 314, 315, 316, 317, 318, 319, 320, 321, 322, 323,
-    324, 325, 326, 327, 328, 329, 330, 331, 332, 333, 334, 335, 336, 337};
+static const unsigned short int yytranslate[] =
+{
+       0,     2,     2,     2,     2,     2,     2,     2,     2,     2,
+       2,     2,     2,     2,     2,     2,     2,     2,     2,     2,
+       2,     2,     2,     2,     2,     2,     2,     2,     2,     2,
+       2,     2,     2,    17,     2,     2,     2,    28,    22,     2,
+     340,   341,    26,    24,   339,    25,   342,    27,     2,     2,
+       2,     2,     2,     2,     2,     2,     2,     2,     2,   338,
+       2,     2,     2,     2,     2,     2,     2,     2,     2,     2,
+       2,     2,     2,     2,     2,     2,     2,     2,     2,     2,
+       2,     2,     2,     2,     2,     2,     2,     2,     2,     2,
+       2,     2,     2,     2,    30,     2,     2,     2,     2,     2,
+       2,     2,     2,     2,     2,     2,     2,     2,     2,     2,
+       2,     2,     2,     2,     2,     2,     2,     2,     2,     2,
+       2,     2,     2,     2,    21,     2,     2,     2,     2,     2,
+       2,     2,     2,     2,     2,     2,     2,     2,     2,     2,
+       2,     2,     2,     2,     2,     2,     2,     2,     2,     2,
+       2,     2,     2,     2,     2,     2,     2,     2,     2,     2,
+       2,     2,     2,     2,     2,     2,     2,     2,     2,     2,
+       2,     2,     2,     2,     2,     2,     2,     2,     2,     2,
+       2,     2,     2,     2,     2,     2,     2,     2,     2,     2,
+       2,     2,     2,     2,     2,     2,     2,     2,     2,     2,
+       2,     2,     2,     2,     2,     2,     2,     2,     2,     2,
+       2,     2,     2,     2,     2,     2,     2,     2,     2,     2,
+       2,     2,     2,     2,     2,     2,     2,     2,     2,     2,
+       2,     2,     2,     2,     2,     2,     2,     2,     2,     2,
+       2,     2,     2,     2,     2,     2,     2,     2,     2,     2,
+       2,     2,     2,     2,     2,     2,     1,     2,     3,     4,
+       5,     6,     7,     8,     9,    10,    11,    12,    13,    14,
+      15,    16,    18,    19,    20,    23,    29,    31,    32,    33,
+      34,    35,    36,    37,    38,    39,    40,    41,    42,    43,
+      44,    45,    46,    47,    48,    49,    50,    51,    52,    53,
+      54,    55,    56,    57,    58,    59,    60,    61,    62,    63,
+      64,    65,    66,    67,    68,    69,    70,    71,    72,    73,
+      74,    75,    76,    77,    78,    79,    80,    81,    82,    83,
+      84,    85,    86,    87,    88,    89,    90,    91,    92,    93,
+      94,    95,    96,    97,    98,    99,   100,   101,   102,   103,
+     104,   105,   106,   107,   108,   109,   110,   111,   112,   113,
+     114,   115,   116,   117,   118,   119,   120,   121,   122,   123,
+     124,   125,   126,   127,   128,   129,   130,   131,   132,   133,
+     134,   135,   136,   137,   138,   139,   140,   141,   142,   143,
+     144,   145,   146,   147,   148,   149,   150,   151,   152,   153,
+     154,   155,   156,   157,   158,   159,   160,   161,   162,   163,
+     164,   165,   166,   167,   168,   169,   170,   171,   172,   173,
+     174,   175,   176,   177,   178,   179,   180,   181,   182,   183,
+     184,   185,   186,   187,   188,   189,   190,   191,   192,   193,
+     194,   195,   196,   197,   198,   199,   200,   201,   202,   203,
+     204,   205,   206,   207,   208,   209,   210,   211,   212,   213,
+     214,   215,   216,   217,   218,   219,   220,   221,   222,   223,
+     224,   225,   226,   227,   228,   229,   230,   231,   232,   233,
+     234,   235,   236,   237,   238,   239,   240,   241,   242,   243,
+     244,   245,   246,   247,   248,   249,   250,   251,   252,   253,
+     254,   255,   256,   257,   258,   259,   260,   261,   262,   263,
+     264,   265,   266,   267,   268,   269,   270,   271,   272,   273,
+     274,   275,   276,   277,   278,   279,   280,   281,   282,   283,
+     284,   285,   286,   287,   288,   289,   290,   291,   292,   293,
+     294,   295,   296,   297,   298,   299,   300,   301,   302,   303,
+     304,   305,   306,   307,   308,   309,   310,   311,   312,   313,
+     314,   315,   316,   317,   318,   319,   320,   321,   322,   323,
+     324,   325,   326,   327,   328,   329,   330,   331,   332,   333,
+     334,   335,   336,   337
+};
 
 #if YYDEBUG
 /* YYPRHS[YYN] -- Index of the first RHS symbol of rule number YYN in
    YYRHS.  */
-<<<<<<< HEAD
 static const unsigned short int yyprhs[] =
 {
        0,     0,     3,     6,    10,    13,    17,    19,    23,    35,
@@ -303,674 +323,363 @@
      357,   361,   365,   369,   374,   378,   383,   389,   391,   395,
      399,   401,   405,   411,   419,   426,   435,   441,   449,   456,
      465,   470,   476,   481,   486,   491,   496,   501,   506,   511,
-     516,   521,   526,   531,   538,   545,   554,   563,   568,   576,
-     581,   588,   593,   595,   597,   599,   600,   602,   604,   606,
-     608,   610,   617,   624,   628,   632,   636,   640,   644,   648,
-     652,   656,   660,   665,   672,   676,   682,   687,   693,   697,
-     702,   706,   711,   713,   718,   723,   724,   728,   730,   739,
-     750,   760,   767,   779,   788,   792,   793,   795,   797,   798,
-     800,   802,   806,   810,   816,   821,   826,   832,   838,   839,
-     843,   846,   850,   854,   858,   862,   865,   869,   873,   876,
-     880,   886,   889,   893,   897,   901,   905,   909,   913,   917,
-     921,   925,   929,   931,   933,   935,   937,   939,   943,   947,
-     950,   955,   957,   959,   961,   963,   967,   971,   975,   979,
-     985,   991,   993,   997,   998,  1002,  1008,  1009,  1011,  1012,
-    1015,  1018,  1019,  1024,  1028,  1030,  1041,  1055,  1057,  1068,
-    1069,  1071,  1073,  1075,  1076,  1079,  1081,  1083,  1087,  1093,
-    1095,  1108,  1118,  1128,  1141,  1143,  1149,  1151,  1156,  1161,
-    1162,  1165,  1167,  1174,  1176,  1180,  1184,  1190,  1191,  1193,
-    1195,  1197,  1206,  1207,  1213,  1214,  1217,  1220,  1223,  1226,
-    1228,  1229,  1230,  1234,  1238,  1244,  1246,  1248,  1252,  1256,
-    1264,  1272,  1276,  1280,  1286,  1292,  1294,  1300,  1304,  1312,
-    1317,  1322,  1327,  1331,  1335,  1340,  1345,  1349,  1353,  1357,
-    1362,  1368,  1372,  1376,  1382,  1385,  1389,  1394,  1400,  1405,
-    1410,  1415,  1419,  1423,  1424,  1425,  1428,  1429,  1432,  1433,
-    1436,  1437,  1439,  1440,  1442,  1444,  1447,  1449,  1457,  1465,
-    1472,  1475,  1478,  1481,  1482,  1485,  1490,  1491,  1494,  1496,
-    1502,  1506
+     516,   521,   526,   531,   536,   541,   548,   555,   564,   573,
+     578,   586,   591,   598,   603,   605,   607,   609,   610,   612,
+     614,   616,   618,   620,   627,   634,   638,   642,   646,   650,
+     654,   658,   662,   666,   670,   675,   682,   686,   692,   697,
+     703,   707,   712,   716,   721,   723,   728,   733,   734,   738,
+     740,   749,   760,   770,   777,   789,   798,   802,   803,   805,
+     807,   808,   810,   812,   816,   820,   826,   831,   836,   842,
+     848,   849,   853,   856,   860,   864,   868,   872,   875,   879,
+     883,   886,   890,   896,   899,   903,   907,   911,   915,   919,
+     923,   927,   931,   935,   939,   941,   943,   945,   947,   949,
+     953,   957,   960,   965,   967,   969,   971,   973,   977,   981,
+     985,   989,   995,  1001,  1003,  1007,  1008,  1012,  1018,  1019,
+    1021,  1022,  1025,  1028,  1029,  1034,  1038,  1040,  1051,  1065,
+    1067,  1078,  1079,  1081,  1083,  1085,  1086,  1089,  1091,  1093,
+    1097,  1103,  1105,  1118,  1128,  1138,  1151,  1153,  1159,  1161,
+    1166,  1171,  1172,  1175,  1177,  1184,  1186,  1190,  1194,  1200,
+    1201,  1203,  1205,  1207,  1216,  1217,  1223,  1224,  1227,  1230,
+    1233,  1236,  1238,  1239,  1240,  1244,  1248,  1254,  1256,  1258,
+    1262,  1266,  1274,  1282,  1286,  1290,  1296,  1302,  1304,  1310,
+    1314,  1322,  1327,  1332,  1337,  1341,  1345,  1350,  1355,  1359,
+    1363,  1367,  1372,  1378,  1382,  1386,  1392,  1395,  1399,  1404,
+    1410,  1415,  1420,  1425,  1429,  1433,  1434,  1435,  1438,  1439,
+    1442,  1443,  1446,  1447,  1449,  1450,  1452,  1454,  1457,  1459,
+    1467,  1475,  1482,  1485,  1488,  1491,  1492,  1495,  1500,  1501,
+    1504,  1506,  1512,  1516
 };
 
 /* YYRHS -- A `-1'-separated list of the rules' RHS.  */
 static const short int yyrhs[] =
 {
-     343,     0,    -1,   344,   337,    -1,   343,   344,   337,    -1,
-       1,   337,    -1,   343,     1,   337,    -1,   345,    -1,   194,
-     357,   359,    -1,   194,   357,   359,   355,   107,   361,   346,
-     347,   351,   352,   354,    -1,    -1,   244,   374,    -1,    -1,
-     111,    48,   348,   350,    -1,   374,    -1,   374,   338,   348,
+     344,     0,    -1,   345,   338,    -1,   344,   345,   338,    -1,
+       1,   338,    -1,   344,     1,   338,    -1,   346,    -1,   194,
+     358,   360,    -1,   194,   358,   360,   356,   107,   362,   347,
+     348,   352,   353,   355,    -1,    -1,   244,   375,    -1,    -1,
+     111,    48,   349,   351,    -1,   375,    -1,   375,   339,   349,
       -1,    -1,    40,    -1,    83,    -1,    -1,   246,   189,    -1,
-      -1,   112,   374,    -1,    -1,   164,    48,   353,    -1,   374,
-     349,    -1,   374,   349,   338,   353,    -1,    -1,   137,   374,
-      -1,   137,   374,   338,   374,    -1,    -1,   128,   363,   168,
-     159,     3,    -1,   128,   363,   158,    20,     5,   168,   159,
-       3,    -1,     3,    -1,     3,   338,   356,    -1,    -1,    86,
-      -1,    86,   159,   339,   358,   340,    -1,    33,    -1,    86,
-     358,    -1,   374,    -1,   374,   338,   358,    -1,   360,    -1,
-     360,   338,   359,    -1,    26,    -1,   374,   365,    -1,   362,
-      -1,   362,   338,   361,    -1,   363,    -1,   366,    -1,     3,
-     365,    -1,     3,   341,     3,   365,    -1,   373,   364,     3,
-      -1,   339,   361,   340,    -1,    -1,    39,    -1,    39,     3,
-      -1,     3,    -1,    -1,   362,   367,   130,   363,   371,    -1,
-     362,   213,   363,    -1,   362,   213,   363,   159,   374,    -1,
-     362,   369,   368,   130,   363,   372,    -1,   362,   155,   370,
-     130,   363,    -1,    -1,   121,    -1,    63,    -1,    -1,   166,
-      -1,   136,    -1,   188,    -1,   108,    -1,   136,   368,    -1,
-     188,   368,    -1,   108,   368,    -1,    -1,    -1,   372,    -1,
-     159,   374,    -1,   235,   339,   356,   340,    -1,   339,   345,
-     340,    -1,     3,    -1,     8,    -1,     3,   341,     3,    -1,
-       3,   341,    26,    -1,     4,    -1,     5,    -1,     7,    -1,
-       6,    -1,   374,    24,   374,    -1,   374,    25,   374,    -1,
-     374,    26,   374,    -1,   374,    27,   374,    -1,   374,    29,
-     374,    -1,   374,    28,   374,    -1,    25,   374,    -1,    24,
-     374,    -1,   374,    12,   374,    -1,   374,    10,   374,    -1,
-     374,    11,   374,    -1,   374,    20,   374,    -1,   374,    20,
-     339,   345,   340,    -1,   374,    20,    37,   339,   345,   340,
-      -1,   374,    20,   200,   339,   345,   340,    -1,   374,    20,
-      33,   339,   345,   340,    -1,   374,    21,   374,    -1,   374,
-      22,   374,    -1,   374,    30,   374,    -1,   374,    23,   374,
-      -1,    17,   374,    -1,    18,   374,    -1,     8,     9,   374,
-      -1,   339,   374,   340,    -1,   374,    15,   157,    -1,   374,
-      15,    18,   157,    -1,   374,    15,     6,    -1,   374,    15,
-      18,     6,    -1,   374,    19,   374,    36,   374,    -1,   374,
-      -1,   374,   338,   375,    -1,   339,   375,   340,    -1,   375,
-      -1,   375,   338,   376,    -1,   374,    16,   339,   375,   340,
-      -1,   339,   375,   340,    16,   339,   376,   340,    -1,   374,
-      18,    16,   339,   375,   340,    -1,   339,   375,   340,    18,
-      16,   339,   375,   340,    -1,   374,    16,   339,   345,   340,
-      -1,   339,   375,   340,    16,   339,   345,   340,    -1,   374,
-      18,    16,   339,   345,   340,    -1,   339,   375,   340,    18,
-      16,   339,   345,   340,    -1,    99,   339,   345,   340,    -1,
-      18,    99,   339,   345,   340,    -1,   328,   339,    26,   340,
-      -1,   328,   339,   374,   340,    -1,   333,   339,   374,   340,
-      -1,   334,   339,   374,   340,    -1,   335,   339,   374,   340,
-      -1,   336,   339,   374,   340,    -1,   328,   339,   357,   340,
-      -1,   333,   339,   357,   340,    -1,   334,   339,   357,   340,
-      -1,   335,   339,   357,   340,    -1,   336,   339,   357,   340,
-      -1,   324,   339,   374,   338,   374,   340,    -1,   324,   339,
-     374,   107,   374,   340,    -1,   324,   339,   374,   338,   374,
-     338,   374,   340,    -1,   324,   339,   374,   107,   374,   104,
-     374,   340,    -1,   325,   339,   374,   340,    -1,   325,   339,
-     377,   374,   107,   374,   340,    -1,   329,   339,   374,   340,
-      -1,   330,   339,   374,    39,   378,   340,    -1,   331,   339,
-     375,   340,    -1,   134,    -1,   225,    -1,    47,    -1,    -1,
+      -1,   112,   375,    -1,    -1,   164,    48,   354,    -1,   375,
+     350,    -1,   375,   350,   339,   354,    -1,    -1,   137,   375,
+      -1,   137,   375,   339,   375,    -1,    -1,   128,   364,   168,
+     159,     3,    -1,   128,   364,   158,    20,     5,   168,   159,
+       3,    -1,     3,    -1,     3,   339,   357,    -1,    -1,    86,
+      -1,    86,   159,   340,   359,   341,    -1,    33,    -1,    86,
+     359,    -1,   375,    -1,   375,   339,   359,    -1,   361,    -1,
+     361,   339,   360,    -1,    26,    -1,   375,   366,    -1,   363,
+      -1,   363,   339,   362,    -1,   364,    -1,   367,    -1,     3,
+     366,    -1,     3,   342,     3,   366,    -1,   374,   365,     3,
+      -1,   340,   362,   341,    -1,    -1,    39,    -1,    39,     3,
+      -1,     3,    -1,    -1,   363,   368,   130,   364,   372,    -1,
+     363,   213,   364,    -1,   363,   213,   364,   159,   375,    -1,
+     363,   370,   369,   130,   364,   373,    -1,   363,   155,   371,
+     130,   364,    -1,    -1,   121,    -1,    63,    -1,    -1,   166,
+      -1,   136,    -1,   188,    -1,   108,    -1,   136,   369,    -1,
+     188,   369,    -1,   108,   369,    -1,    -1,    -1,   373,    -1,
+     159,   375,    -1,   235,   340,   357,   341,    -1,   340,   346,
+     341,    -1,     3,    -1,     8,    -1,     3,   342,     3,    -1,
+       3,   342,    26,    -1,     4,    -1,     5,    -1,     7,    -1,
+       6,    -1,   375,    24,   375,    -1,   375,    25,   375,    -1,
+     375,    26,   375,    -1,   375,    27,   375,    -1,   375,    29,
+     375,    -1,   375,    28,   375,    -1,    25,   375,    -1,    24,
+     375,    -1,   375,    12,   375,    -1,   375,    10,   375,    -1,
+     375,    11,   375,    -1,   375,    20,   375,    -1,   375,    20,
+     340,   346,   341,    -1,   375,    20,    37,   340,   346,   341,
+      -1,   375,    20,   200,   340,   346,   341,    -1,   375,    20,
+      33,   340,   346,   341,    -1,   375,    21,   375,    -1,   375,
+      22,   375,    -1,   375,    30,   375,    -1,   375,    23,   375,
+      -1,    17,   375,    -1,    18,   375,    -1,     8,     9,   375,
+      -1,   340,   375,   341,    -1,   375,    15,   157,    -1,   375,
+      15,    18,   157,    -1,   375,    15,     6,    -1,   375,    15,
+      18,     6,    -1,   375,    19,   375,    36,   375,    -1,   375,
+      -1,   375,   339,   376,    -1,   340,   376,   341,    -1,   376,
+      -1,   376,   339,   377,    -1,   375,    16,   340,   376,   341,
+      -1,   340,   376,   341,    16,   340,   377,   341,    -1,   375,
+      18,    16,   340,   376,   341,    -1,   340,   376,   341,    18,
+      16,   340,   376,   341,    -1,   375,    16,   340,   346,   341,
+      -1,   340,   376,   341,    16,   340,   346,   341,    -1,   375,
+      18,    16,   340,   346,   341,    -1,   340,   376,   341,    18,
+      16,   340,   346,   341,    -1,    99,   340,   346,   341,    -1,
+      18,    99,   340,   346,   341,    -1,   328,   340,    26,   341,
+      -1,   328,   340,   375,   341,    -1,   333,   340,   375,   341,
+      -1,   334,   340,   375,   341,    -1,   335,   340,   375,   341,
+      -1,   336,   340,   375,   341,    -1,   337,   340,   375,   341,
+      -1,   337,   340,   358,   341,    -1,   328,   340,   358,   341,
+      -1,   333,   340,   358,   341,    -1,   334,   340,   358,   341,
+      -1,   335,   340,   358,   341,    -1,   336,   340,   358,   341,
+      -1,   324,   340,   375,   339,   375,   341,    -1,   324,   340,
+     375,   107,   375,   341,    -1,   324,   340,   375,   339,   375,
+     339,   375,   341,    -1,   324,   340,   375,   107,   375,   104,
+     375,   341,    -1,   325,   340,   375,   341,    -1,   325,   340,
+     378,   375,   107,   375,   341,    -1,   329,   340,   375,   341,
+      -1,   330,   340,   375,    39,   379,   341,    -1,   331,   340,
+     376,   341,    -1,   134,    -1,   225,    -1,    47,    -1,    -1,
      126,    -1,     4,    -1,    89,    -1,   103,    -1,    53,    -1,
-     326,   339,   374,   338,   379,   340,    -1,   327,   339,   374,
-     338,   379,   340,    -1,   127,   374,    73,    -1,   127,   374,
-      75,    -1,   127,   374,    76,    -1,   127,   374,    77,    -1,
-     127,   374,    74,    -1,   127,   374,   249,    -1,   127,   374,
-     248,    -1,   127,   374,   251,    -1,   127,   374,   175,    -1,
-      51,   374,   380,    96,    -1,    51,   374,   380,    93,   374,
-      96,    -1,    51,   380,    96,    -1,    51,   380,    93,   374,
-      96,    -1,   243,   374,   218,   374,    -1,   380,   243,   374,
-     218,   374,    -1,   374,    14,   374,    -1,   374,    18,    14,
-     374,    -1,   374,    13,   374,    -1,   374,    18,    13,   374,
-      -1,   381,    -1,    62,    69,   382,     3,    -1,    62,   191,
-     382,     3,    -1,    -1,   117,    18,    99,    -1,   383,    -1,
-      62,   386,   214,   382,     3,   339,   387,   340,    -1,    62,
-     386,   214,   382,     3,   341,     3,   339,   387,   340,    -1,
-      62,   386,   214,   382,     3,   339,   387,   340,   384,    -1,
-      62,   386,   214,   382,     3,   384,    -1,    62,   386,   214,
-     382,     3,   341,     3,   339,   387,   340,   384,    -1,    62,
-     386,   214,   382,     3,   341,     3,   384,    -1,   385,   364,
-     345,    -1,    -1,   118,    -1,   183,    -1,    -1,   215,    -1,
-     388,    -1,   388,   338,   387,    -1,     3,   390,   389,    -1,
-     170,   131,   339,   356,   340,    -1,   131,   339,   356,   340,
-      -1,   119,   339,   356,   340,    -1,   109,   119,   339,   356,
-     340,    -1,   109,   131,   339,   356,   340,    -1,    -1,   389,
-      18,   157,    -1,   389,   157,    -1,   389,    80,     4,    -1,
-     389,    80,     5,    -1,   389,    80,     7,    -1,   389,    80,
-       6,    -1,   389,    41,    -1,   389,   229,   131,    -1,   389,
-     170,   131,    -1,   389,   131,    -1,   389,    57,     4,    -1,
-     389,   229,   339,   356,   340,    -1,    45,   392,    -1,   222,
-     392,   394,    -1,   199,   392,   394,    -1,   150,   392,   394,
-      -1,   125,   392,   394,    -1,   126,   392,   394,    -1,    43,
-     392,   394,    -1,   178,   392,   394,    -1,    89,   392,   394,
-      -1,   103,   392,   394,    -1,    78,   392,   394,    -1,    71,
+     326,   340,   375,   339,   380,   341,    -1,   327,   340,   375,
+     339,   380,   341,    -1,   127,   375,    73,    -1,   127,   375,
+      75,    -1,   127,   375,    76,    -1,   127,   375,    77,    -1,
+     127,   375,    74,    -1,   127,   375,   249,    -1,   127,   375,
+     248,    -1,   127,   375,   251,    -1,   127,   375,   175,    -1,
+      51,   375,   381,    96,    -1,    51,   375,   381,    93,   375,
+      96,    -1,    51,   381,    96,    -1,    51,   381,    93,   375,
+      96,    -1,   243,   375,   218,   375,    -1,   381,   243,   375,
+     218,   375,    -1,   375,    14,   375,    -1,   375,    18,    14,
+     375,    -1,   375,    13,   375,    -1,   375,    18,    13,   375,
+      -1,   382,    -1,    62,    69,   383,     3,    -1,    62,   191,
+     383,     3,    -1,    -1,   117,    18,    99,    -1,   384,    -1,
+      62,   387,   214,   383,     3,   340,   388,   341,    -1,    62,
+     387,   214,   383,     3,   342,     3,   340,   388,   341,    -1,
+      62,   387,   214,   383,     3,   340,   388,   341,   385,    -1,
+      62,   387,   214,   383,     3,   385,    -1,    62,   387,   214,
+     383,     3,   342,     3,   340,   388,   341,   385,    -1,    62,
+     387,   214,   383,     3,   342,     3,   385,    -1,   386,   365,
+     346,    -1,    -1,   118,    -1,   183,    -1,    -1,   215,    -1,
+     389,    -1,   389,   339,   388,    -1,     3,   391,   390,    -1,
+     170,   131,   340,   357,   341,    -1,   131,   340,   357,   341,
+      -1,   119,   340,   357,   341,    -1,   109,   119,   340,   357,
+     341,    -1,   109,   131,   340,   357,   341,    -1,    -1,   390,
+      18,   157,    -1,   390,   157,    -1,   390,    80,     4,    -1,
+     390,    80,     5,    -1,   390,    80,     7,    -1,   390,    80,
+       6,    -1,   390,    41,    -1,   390,   229,   131,    -1,   390,
+     170,   131,    -1,   390,   131,    -1,   390,    57,     4,    -1,
+     390,   229,   340,   357,   341,    -1,    45,   393,    -1,   222,
+     393,   395,    -1,   199,   393,   395,    -1,   150,   393,   395,
+      -1,   125,   393,   395,    -1,   126,   393,   395,    -1,    43,
+     393,   395,    -1,   178,   393,   395,    -1,    89,   393,   395,
+      -1,   103,   393,   395,    -1,    78,   393,   395,    -1,    71,
       -1,   219,    -1,   220,    -1,    72,    -1,   248,    -1,    53,
-     392,   395,    -1,   241,   392,   395,    -1,    44,   392,    -1,
-     240,   339,     5,   340,    -1,   221,    -1,    46,    -1,   149,
-      -1,   144,    -1,   223,   393,   395,    -1,   216,   393,   395,
-      -1,   151,   393,   395,    -1,   145,   393,   395,    -1,    97,
-     339,   391,   340,   395,    -1,   197,   339,   391,   340,   395,
-      -1,     4,    -1,   391,   338,     4,    -1,    -1,   339,     5,
-     340,    -1,   339,     5,   338,     5,   340,    -1,    -1,    44,
-      -1,    -1,   394,   231,    -1,   394,   250,    -1,    -1,   395,
-      53,   197,     3,    -1,   395,    55,     3,    -1,   396,    -1,
-      62,   172,   159,     3,   339,   356,   340,   168,   159,     3,
-      -1,    62,   172,   159,     3,   339,   356,   340,   158,    20,
-       5,   168,   159,     3,    -1,   397,    -1,    62,   398,   119,
-       3,   399,   159,     3,   339,   401,   340,    -1,    -1,   229,
-      -1,   109,    -1,   202,    -1,    -1,   235,   400,    -1,   320,
-      -1,   321,    -1,     3,   392,   349,    -1,     3,   392,   349,
-     338,   401,    -1,   402,    -1,   139,   214,     3,   107,   375,
-     246,     4,   338,     4,   190,    20,     7,    -1,   139,   214,
-       3,   107,   375,   246,     4,   338,     4,    -1,    38,   214,
-       3,   107,   375,   246,     4,   338,     4,    -1,    38,   214,
-       3,   107,   375,   246,     4,   338,     4,   190,    20,     7,
-      -1,   403,    -1,    90,   119,     3,   159,     3,    -1,   404,
-      -1,    90,    69,   405,     3,    -1,    90,   191,   405,     3,
-      -1,    -1,   117,    99,    -1,   406,    -1,    90,   386,   214,
-     405,   407,   408,    -1,     3,    -1,     3,   341,     3,    -1,
-     407,   338,     3,    -1,   407,   338,     3,   341,     3,    -1,
-      -1,   185,    -1,    50,    -1,   409,    -1,   124,   411,   412,
-       3,   413,   239,   414,   410,    -1,    -1,   159,   160,   131,
-     232,   416,    -1,    -1,   411,   147,    -1,   411,    81,    -1,
-     411,   113,    -1,   411,   118,    -1,   128,    -1,    -1,    -1,
-     339,   356,   340,    -1,   339,   415,   340,    -1,   339,   415,
-     340,   338,   414,    -1,   374,    -1,    80,    -1,   374,   338,
-     415,    -1,    80,   338,   415,    -1,   124,   411,   412,     3,
-     197,   416,   410,    -1,   124,   411,   412,     3,   413,   345,
-     410,    -1,     3,    20,   374,    -1,     3,    20,    80,    -1,
-     416,   338,     3,    20,   374,    -1,   416,   338,     3,    20,
-      80,    -1,   417,    -1,   198,   418,   278,   419,   420,    -1,
-     198,   296,   420,    -1,   198,   418,   297,   107,     3,   419,
-     420,    -1,   198,    62,    69,     3,    -1,   198,    62,   191,
+     393,   396,    -1,   241,   393,   396,    -1,    44,   393,    -1,
+     240,   340,     5,   341,    -1,   221,    -1,    46,    -1,   149,
+      -1,   144,    -1,   223,   394,   396,    -1,   216,   394,   396,
+      -1,   151,   394,   396,    -1,   145,   394,   396,    -1,    97,
+     340,   392,   341,   396,    -1,   197,   340,   392,   341,   396,
+      -1,     4,    -1,   392,   339,     4,    -1,    -1,   340,     5,
+     341,    -1,   340,     5,   339,     5,   341,    -1,    -1,    44,
+      -1,    -1,   395,   231,    -1,   395,   250,    -1,    -1,   396,
+      53,   197,     3,    -1,   396,    55,     3,    -1,   397,    -1,
+      62,   172,   159,     3,   340,   357,   341,   168,   159,     3,
+      -1,    62,   172,   159,     3,   340,   357,   341,   158,    20,
+       5,   168,   159,     3,    -1,   398,    -1,    62,   399,   119,
+       3,   400,   159,     3,   340,   402,   341,    -1,    -1,   229,
+      -1,   109,    -1,   202,    -1,    -1,   235,   401,    -1,   320,
+      -1,   321,    -1,     3,   393,   350,    -1,     3,   393,   350,
+     339,   402,    -1,   403,    -1,   139,   214,     3,   107,   376,
+     246,     4,   339,     4,   190,    20,     7,    -1,   139,   214,
+       3,   107,   376,   246,     4,   339,     4,    -1,    38,   214,
+       3,   107,   376,   246,     4,   339,     4,    -1,    38,   214,
+       3,   107,   376,   246,     4,   339,     4,   190,    20,     7,
+      -1,   404,    -1,    90,   119,     3,   159,     3,    -1,   405,
+      -1,    90,    69,   406,     3,    -1,    90,   191,   406,     3,
+      -1,    -1,   117,    99,    -1,   407,    -1,    90,   387,   214,
+     406,   408,   409,    -1,     3,    -1,     3,   342,     3,    -1,
+     408,   339,     3,    -1,   408,   339,     3,   342,     3,    -1,
+      -1,   185,    -1,    50,    -1,   410,    -1,   124,   412,   413,
+       3,   414,   239,   415,   411,    -1,    -1,   159,   160,   131,
+     232,   417,    -1,    -1,   412,   147,    -1,   412,    81,    -1,
+     412,   113,    -1,   412,   118,    -1,   128,    -1,    -1,    -1,
+     340,   357,   341,    -1,   340,   416,   341,    -1,   340,   416,
+     341,   339,   415,    -1,   375,    -1,    80,    -1,   375,   339,
+     416,    -1,    80,   339,   416,    -1,   124,   412,   413,     3,
+     197,   417,   411,    -1,   124,   412,   413,     3,   414,   346,
+     411,    -1,     3,    20,   375,    -1,     3,    20,    80,    -1,
+     417,   339,     3,    20,   375,    -1,   417,   339,     3,    20,
+      80,    -1,   418,    -1,   198,   419,   278,   420,   421,    -1,
+     198,   296,   421,    -1,   198,   419,   297,   107,     3,   420,
+     421,    -1,   198,    62,    69,     3,    -1,   198,    62,   191,
        3,    -1,   198,    62,   214,     3,    -1,   198,    69,     3,
       -1,   198,   191,     3,    -1,   198,   298,     3,   299,    -1,
      198,   298,     3,   300,    -1,   198,   301,   302,    -1,   198,
-     303,   354,    -1,   198,   374,   303,    -1,   198,   304,   104,
-       8,    -1,   198,   119,   107,     3,   419,    -1,   198,   305,
-     300,    -1,   198,   422,   299,    -1,   198,   323,   278,   419,
-     420,    -1,   198,   289,    -1,   198,   418,   306,    -1,   198,
-     423,   300,   420,    -1,   198,   214,   300,   419,   420,    -1,
-     198,   295,   197,   420,    -1,   198,   307,   419,   421,    -1,
-     198,   423,   308,   420,    -1,   198,   309,   354,    -1,   198,
-     374,   309,    -1,    -1,    -1,   107,     3,    -1,    -1,    14,
-       4,    -1,    -1,    14,   374,    -1,    -1,   322,    -1,    -1,
-     281,    -1,   282,    -1,    83,     3,    -1,   424,    -1,    82,
-     425,   107,   361,   346,   352,   354,    -1,    82,   425,   107,
-     426,   235,   361,   346,    -1,    82,   425,   426,   107,   361,
-     346,    -1,   425,   147,    -1,   425,   174,    -1,   425,   118,
-      -1,    -1,     3,   427,    -1,   426,   338,     3,   427,    -1,
-      -1,   341,    26,    -1,   428,    -1,   232,   363,   197,   429,
-     346,    -1,   374,    20,   374,    -1,   429,   338,   374,    20,
-     374,    -1
+     303,   355,    -1,   198,   375,   303,    -1,   198,   304,   104,
+       8,    -1,   198,   119,   107,     3,   420,    -1,   198,   305,
+     300,    -1,   198,   423,   299,    -1,   198,   323,   278,   420,
+     421,    -1,   198,   289,    -1,   198,   419,   306,    -1,   198,
+     424,   300,   421,    -1,   198,   214,   300,   420,   421,    -1,
+     198,   295,   197,   421,    -1,   198,   307,   420,   422,    -1,
+     198,   424,   308,   421,    -1,   198,   309,   355,    -1,   198,
+     375,   309,    -1,    -1,    -1,   107,     3,    -1,    -1,    14,
+       4,    -1,    -1,    14,   375,    -1,    -1,   322,    -1,    -1,
+     281,    -1,   282,    -1,    83,     3,    -1,   425,    -1,    82,
+     426,   107,   362,   347,   353,   355,    -1,    82,   426,   107,
+     427,   235,   362,   347,    -1,    82,   426,   427,   107,   362,
+     347,    -1,   426,   147,    -1,   426,   174,    -1,   426,   118,
+      -1,    -1,     3,   428,    -1,   427,   339,     3,   428,    -1,
+      -1,   342,    26,    -1,   429,    -1,   232,   364,   197,   430,
+     347,    -1,   375,    20,   375,    -1,   430,   339,   375,    20,
+     375,    -1
 };
 
 /* YYRLINE[YYN] -- source line where rule number YYN was defined.  */
 static const unsigned short int yyrline[] =
 {
-       0,   442,   442,   456,   469,   478,   490,   494,   498,   505,
-     506,   509,   510,   515,   516,   518,   519,   520,   523,   524,
-     527,   528,   531,   532,   535,   536,   538,   539,   540,   543,
-     544,   545,   553,   554,   569,   570,   571,   572,   573,   577,
-     578,   582,   583,   584,   588,   591,   592,   596,   597,   601,
-     603,   605,   606,   609,   610,   613,   614,   615,   630,   631,
-     632,   633,   634,   637,   638,   639,   642,   643,   647,   648,
-     649,   653,   654,   655,   656,   659,   660,   668,   669,   674,
-     681,   682,   683,   684,   685,   686,   687,   688,   690,   691,
-     692,   693,   694,   695,   697,   698,   700,   701,   702,   704,
-     705,   706,   707,   708,   710,   711,   712,   713,   715,   716,
-     717,   718,   721,   722,   723,   724,   727,   730,   731,   732,
-     735,   736,   739,   740,   741,   743,   745,   746,   747,   748,
-     750,   751,   761,   762,   763,   764,   765,   766,   767,   768,
-     769,   770,   771,   774,   775,   776,   777,   778,   779,   780,
-     781,   782,   785,   786,   787,   790,   791,   792,   793,   794,
-     795,   798,   799,   803,   804,   805,   806,   807,   808,   809,
-     810,   811,   815,   816,   817,   818,   821,   822,   825,   826,
-     829,   830,   836,   840,   841,   844,   845,   850,   853,   857,
-     861,   866,   870,   875,   879,   883,   884,   885,   888,   889,
-     892,   893,   898,   899,   900,   901,   902,   903,   905,   906,
-     907,   908,   909,   910,   911,   912,   913,   914,   915,   916,
-     917,   921,   922,   923,   924,   925,   926,   927,   928,   929,
-     930,   931,   932,   933,   934,   935,   936,   937,   938,   939,
-     940,   942,   943,   944,   945,   946,   947,   948,   949,   950,
-     951,   953,   954,   957,   958,   959,   962,   963,   966,   967,
-     968,   971,   972,   974,   979,   982,   984,   992,   996,  1000,
-    1001,  1002,  1003,  1006,  1007,  1010,  1011,  1014,  1015,  1019,
-    1022,  1027,  1028,  1029,  1036,  1039,  1043,  1047,  1048,  1051,
-    1052,  1056,  1059,  1063,  1064,  1065,  1066,  1069,  1070,  1071,
-    1077,  1080,  1086,  1087,  1090,  1091,  1092,  1093,  1094,  1097,
-    1097,  1100,  1101,  1104,  1105,  1109,  1110,  1111,  1112,  1115,
-    1119,  1124,  1127,  1130,  1133,  1138,  1141,  1142,  1143,  1144,
-    1145,  1146,  1147,  1148,  1149,  1150,  1151,  1152,  1153,  1154,
-    1155,  1156,  1157,  1158,  1159,  1160,  1161,  1162,  1163,  1164,
-    1165,  1166,  1167,  1169,  1173,  1174,  1177,  1178,  1181,  1182,
-    1184,  1185,  1188,  1189,  1190,  1193,  1196,  1198,  1203,  1207,
-    1212,  1213,  1214,  1215,  1219,  1220,  1223,  1224,  1227,  1230,
-    1233,  1234
+       0,   443,   443,   457,   470,   479,   491,   495,   499,   506,
+     507,   510,   511,   516,   517,   519,   520,   521,   524,   525,
+     528,   529,   532,   533,   536,   537,   539,   540,   541,   544,
+     545,   546,   554,   555,   570,   571,   572,   573,   574,   578,
+     579,   583,   584,   585,   589,   592,   593,   597,   598,   602,
+     604,   606,   607,   610,   611,   614,   615,   616,   631,   632,
+     633,   634,   635,   638,   639,   640,   643,   644,   648,   649,
+     650,   654,   655,   656,   657,   660,   661,   669,   670,   675,
+     682,   683,   684,   685,   686,   687,   688,   689,   691,   692,
+     693,   694,   695,   696,   698,   699,   701,   702,   703,   705,
+     706,   707,   708,   709,   711,   712,   713,   714,   716,   717,
+     718,   719,   722,   723,   724,   725,   728,   731,   732,   733,
+     736,   737,   740,   741,   742,   744,   746,   747,   748,   749,
+     751,   752,   762,   763,   764,   765,   766,   767,   768,   769,
+     770,   771,   772,   773,   774,   777,   778,   779,   780,   781,
+     782,   783,   784,   785,   788,   789,   790,   793,   794,   795,
+     796,   797,   798,   801,   802,   806,   807,   808,   809,   810,
+     811,   812,   813,   814,   818,   819,   820,   821,   824,   825,
+     828,   829,   832,   833,   839,   843,   844,   847,   848,   853,
+     856,   860,   864,   869,   873,   878,   882,   886,   887,   888,
+     891,   892,   895,   896,   901,   902,   903,   904,   905,   906,
+     908,   909,   910,   911,   912,   913,   914,   915,   916,   917,
+     918,   919,   920,   924,   925,   926,   927,   928,   929,   930,
+     931,   932,   933,   934,   935,   936,   937,   938,   939,   940,
+     941,   942,   943,   945,   946,   947,   948,   949,   950,   951,
+     952,   953,   954,   956,   957,   960,   961,   962,   965,   966,
+     969,   970,   971,   974,   975,   977,   982,   985,   987,   995,
+     999,  1003,  1004,  1005,  1006,  1009,  1010,  1013,  1014,  1017,
+    1018,  1022,  1025,  1030,  1031,  1032,  1039,  1042,  1046,  1050,
+    1051,  1054,  1055,  1059,  1062,  1066,  1067,  1068,  1069,  1072,
+    1073,  1074,  1080,  1083,  1089,  1090,  1093,  1094,  1095,  1096,
+    1097,  1100,  1100,  1103,  1104,  1107,  1108,  1112,  1113,  1114,
+    1115,  1118,  1122,  1127,  1130,  1133,  1136,  1141,  1144,  1145,
+    1146,  1147,  1148,  1149,  1150,  1151,  1152,  1153,  1154,  1155,
+    1156,  1157,  1158,  1159,  1160,  1161,  1162,  1163,  1164,  1165,
+    1166,  1167,  1168,  1169,  1170,  1172,  1176,  1177,  1180,  1181,
+    1184,  1185,  1187,  1188,  1191,  1192,  1193,  1196,  1199,  1201,
+    1206,  1210,  1215,  1216,  1217,  1218,  1222,  1223,  1226,  1227,
+    1230,  1233,  1236,  1237
 };
-=======
-static const unsigned short int yyprhs[] = {
-    0,    0,    3,    6,    10,   13,   17,   19,   23,   35,   36,   39,
-    40,   45,   47,   51,   52,   54,   56,   57,   60,   61,   64,   65,
-    69,   72,   77,   78,   81,   86,   87,   90,   92,   96,   97,   99,
-    105,  107,  110,  112,  116,  118,  122,  124,  127,  129,  133,  135,
-    137,  140,  145,  149,  153,  154,  156,  159,  161,  162,  168,  172,
-    178,  185,  191,  192,  194,  196,  197,  199,  201,  203,  205,  208,
-    211,  214,  215,  216,  218,  221,  226,  230,  232,  234,  238,  242,
-    244,  246,  248,  250,  254,  258,  262,  266,  270,  274,  277,  280,
-    284,  288,  292,  296,  302,  309,  316,  323,  327,  331,  335,  339,
-    342,  345,  349,  353,  357,  362,  366,  371,  377,  379,  383,  387,
-    389,  393,  399,  407,  414,  423,  429,  437,  444,  453,  458,  464,
-    469,  474,  479,  484,  489,  494,  499,  504,  509,  514,  519,  524,
-    529,  536,  543,  552,  561,  566,  574,  579,  586,  591,  593,  595,
-    597,  598,  600,  602,  604,  606,  608,  615,  622,  626,  630,  634,
-    638,  642,  646,  650,  654,  658,  663,  670,  674,  680,  685,  691,
-    695,  700,  704,  709,  711,  716,  721,  722,  726,  728,  737,  748,
-    758,  765,  777,  786,  790,  791,  793,  795,  796,  798,  800,  804,
-    808,  814,  819,  824,  830,  836,  837,  841,  844,  848,  852,  856,
-    860,  863,  867,  871,  874,  878,  884,  887,  891,  895,  899,  903,
-    907,  911,  915,  919,  923,  927,  929,  931,  933,  935,  937,  941,
-    945,  948,  953,  955,  957,  959,  961,  965,  969,  973,  977,  983,
-    989,  991,  995,  996,  1000, 1006, 1007, 1009, 1010, 1013, 1016, 1017,
-    1022, 1026, 1028, 1039, 1053, 1055, 1066, 1067, 1069, 1071, 1073, 1074,
-    1077, 1079, 1081, 1085, 1091, 1093, 1106, 1116, 1126, 1139, 1141, 1147,
-    1149, 1154, 1159, 1160, 1163, 1165, 1172, 1174, 1178, 1182, 1188, 1189,
-    1191, 1193, 1195, 1204, 1205, 1211, 1212, 1215, 1218, 1221, 1224, 1226,
-    1227, 1228, 1232, 1236, 1242, 1244, 1246, 1250, 1254, 1262, 1270, 1274,
-    1278, 1284, 1290, 1292, 1298, 1302, 1310, 1315, 1320, 1325, 1329, 1333,
-    1338, 1343, 1347, 1351, 1355, 1360, 1366, 1370, 1374, 1380, 1383, 1387,
-    1392, 1398, 1403, 1408, 1413, 1417, 1421, 1422, 1423, 1426, 1427, 1430,
-    1431, 1434, 1435, 1437, 1438, 1440, 1442, 1445, 1447, 1455, 1463, 1470,
-    1473, 1476, 1479, 1480, 1483, 1488, 1489, 1492, 1494, 1500, 1504};
-
-/* YYRHS -- A `-1'-separated list of the rules' RHS.  */
-static const short int yyrhs[] = {
-    344, 0,   -1,  345, 338, -1,  344, 345, 338, -1,  1,   338, -1,  344, 1,
-    338, -1,  346, -1,  194, 358, 360, -1,  194, 358, 360, 107, 362, 347, 348,
-    352, 353, 355, 356, -1,  -1,  244, 375, -1,  -1,  111, 48,  349, 351, -1,
-    375, -1,  375, 339, 349, -1,  -1,  40,  -1,  83,  -1,  -1,  246, 189, -1,
-    -1,  112, 375, -1,  -1,  164, 48,  354, -1,  375, 350, -1,  375, 350, 339,
-    354, -1,  -1,  137, 375, -1,  137, 375, 339, 375, -1,  -1,  128, 357, -1,
-    3,   -1,  3,   339, 357, -1,  -1,  86,  -1,  86,  159, 340, 359, 341, -1,
-    33,  -1,  86,  359, -1,  375, -1,  375, 339, 359, -1,  361, -1,  361, 339,
-    360, -1,  26,  -1,  375, 366, -1,  363, -1,  363, 339, 362, -1,  364, -1,
-    367, -1,  3,   366, -1,  3,   342, 3,   366, -1,  374, 365, 3,   -1,  340,
-    362, 341, -1,  -1,  39,  -1,  39,  3,   -1,  3,   -1,  -1,  363, 368, 130,
-    364, 372, -1,  363, 213, 364, -1,  363, 213, 364, 159, 375, -1,  363, 370,
-    369, 130, 364, 373, -1,  363, 155, 371, 130, 364, -1,  -1,  121, -1,  63,
-    -1,  -1,  166, -1,  136, -1,  188, -1,  108, -1,  136, 369, -1,  188, 369,
-    -1,  108, 369, -1,  -1,  -1,  373, -1,  159, 375, -1,  235, 340, 357, 341,
-    -1,  340, 346, 341, -1,  3,   -1,  8,   -1,  3,   342, 3,   -1,  3,   342,
-    26,  -1,  4,   -1,  5,   -1,  7,   -1,  6,   -1,  375, 24,  375, -1,  375,
-    25,  375, -1,  375, 26,  375, -1,  375, 27,  375, -1,  375, 29,  375, -1,
-    375, 28,  375, -1,  25,  375, -1,  24,  375, -1,  375, 12,  375, -1,  375,
-    10,  375, -1,  375, 11,  375, -1,  375, 20,  375, -1,  375, 20,  340, 346,
-    341, -1,  375, 20,  37,  340, 346, 341, -1,  375, 20,  200, 340, 346, 341,
-    -1,  375, 20,  33,  340, 346, 341, -1,  375, 21,  375, -1,  375, 22,  375,
-    -1,  375, 30,  375, -1,  375, 23,  375, -1,  17,  375, -1,  18,  375, -1,
-    8,   9,   375, -1,  340, 375, 341, -1,  375, 15,  157, -1,  375, 15,  18,
-    157, -1,  375, 15,  6,   -1,  375, 15,  18,  6,   -1,  375, 19,  375, 36,
-    375, -1,  375, -1,  375, 339, 376, -1,  340, 376, 341, -1,  376, -1,  376,
-    339, 377, -1,  375, 16,  340, 376, 341, -1,  340, 376, 341, 16,  340, 377,
-    341, -1,  375, 18,  16,  340, 376, 341, -1,  340, 376, 341, 18,  16,  340,
-    376, 341, -1,  375, 16,  340, 346, 341, -1,  340, 376, 341, 16,  340, 346,
-    341, -1,  375, 18,  16,  340, 346, 341, -1,  340, 376, 341, 18,  16,  340,
-    346, 341, -1,  99,  340, 346, 341, -1,  18,  99,  340, 346, 341, -1,  328,
-    340, 26,  341, -1,  328, 340, 375, 341, -1,  333, 340, 375, 341, -1,  334,
-    340, 375, 341, -1,  335, 340, 375, 341, -1,  336, 340, 375, 341, -1,  337,
-    340, 375, 341, -1,  337, 340, 358, 341, -1,  328, 340, 358, 341, -1,  333,
-    340, 358, 341, -1,  334, 340, 358, 341, -1,  335, 340, 358, 341, -1,  336,
-    340, 358, 341, -1,  324, 340, 375, 339, 375, 341, -1,  324, 340, 375, 107,
-    375, 341, -1,  324, 340, 375, 339, 375, 339, 375, 341, -1,  324, 340, 375,
-    107, 375, 104, 375, 341, -1,  325, 340, 375, 341, -1,  325, 340, 378, 375,
-    107, 375, 341, -1,  329, 340, 375, 341, -1,  330, 340, 375, 39,  379, 341,
-    -1,  331, 340, 376, 341, -1,  134, -1,  225, -1,  47,  -1,  -1,  126, -1,
-    4,   -1,  89,  -1,  103, -1,  53,  -1,  326, 340, 375, 339, 380, 341, -1,
-    327, 340, 375, 339, 380, 341, -1,  127, 375, 73,  -1,  127, 375, 75,  -1,
-    127, 375, 76,  -1,  127, 375, 77,  -1,  127, 375, 74,  -1,  127, 375, 249,
-    -1,  127, 375, 248, -1,  127, 375, 251, -1,  127, 375, 175, -1,  51,  375,
-    381, 96,  -1,  51,  375, 381, 93,  375, 96,  -1,  51,  381, 96,  -1,  51,
-    381, 93,  375, 96,  -1,  243, 375, 218, 375, -1,  381, 243, 375, 218, 375,
-    -1,  375, 14,  375, -1,  375, 18,  14,  375, -1,  375, 13,  375, -1,  375,
-    18,  13,  375, -1,  382, -1,  62,  69,  383, 3,   -1,  62,  191, 383, 3,
-    -1,  -1,  117, 18,  99,  -1,  384, -1,  62,  387, 214, 383, 3,   340, 388,
-    341, -1,  62,  387, 214, 383, 3,   342, 3,   340, 388, 341, -1,  62,  387,
-    214, 383, 3,   340, 388, 341, 385, -1,  62,  387, 214, 383, 3,   385, -1,
-    62,  387, 214, 383, 3,   342, 3,   340, 388, 341, 385, -1,  62,  387, 214,
-    383, 3,   342, 3,   385, -1,  386, 365, 346, -1,  -1,  118, -1,  183, -1,
-    -1,  215, -1,  389, -1,  389, 339, 388, -1,  3,   391, 390, -1,  170, 131,
-    340, 357, 341, -1,  131, 340, 357, 341, -1,  119, 340, 357, 341, -1,  109,
-    119, 340, 357, 341, -1,  109, 131, 340, 357, 341, -1,  -1,  390, 18,  157,
-    -1,  390, 157, -1,  390, 80,  4,   -1,  390, 80,  5,   -1,  390, 80,  7,
-    -1,  390, 80,  6,   -1,  390, 41,  -1,  390, 229, 131, -1,  390, 170, 131,
-    -1,  390, 131, -1,  390, 57,  4,   -1,  390, 229, 340, 357, 341, -1,  45,
-    393, -1,  222, 393, 395, -1,  199, 393, 395, -1,  150, 393, 395, -1,  125,
-    393, 395, -1,  126, 393, 395, -1,  43,  393, 395, -1,  178, 393, 395, -1,
-    89,  393, 395, -1,  103, 393, 395, -1,  78,  393, 395, -1,  71,  -1,  219,
-    -1,  220, -1,  72,  -1,  248, -1,  53,  393, 396, -1,  241, 393, 396, -1,
-    44,  393, -1,  240, 340, 5,   341, -1,  221, -1,  46,  -1,  149, -1,  144,
-    -1,  223, 394, 396, -1,  216, 394, 396, -1,  151, 394, 396, -1,  145, 394,
-    396, -1,  97,  340, 392, 341, 396, -1,  197, 340, 392, 341, 396, -1,  4,
-    -1,  392, 339, 4,   -1,  -1,  340, 5,   341, -1,  340, 5,   339, 5,   341,
-    -1,  -1,  44,  -1,  -1,  395, 231, -1,  395, 250, -1,  -1,  396, 53,  197,
-    3,   -1,  396, 55,  3,   -1,  397, -1,  62,  172, 159, 3,   340, 357, 341,
-    168, 159, 3,   -1,  62,  172, 159, 3,   340, 357, 341, 158, 20,  5,   168,
-    159, 3,   -1,  398, -1,  62,  399, 119, 3,   400, 159, 3,   340, 402, 341,
-    -1,  -1,  229, -1,  109, -1,  202, -1,  -1,  235, 401, -1,  320, -1,  321,
-    -1,  3,   393, 350, -1,  3,   393, 350, 339, 402, -1,  403, -1,  139, 214,
-    3,   107, 376, 246, 4,   339, 4,   190, 20,  7,   -1,  139, 214, 3,   107,
-    376, 246, 4,   339, 4,   -1,  38,  214, 3,   107, 376, 246, 4,   339, 4,
-    -1,  38,  214, 3,   107, 376, 246, 4,   339, 4,   190, 20,  7,   -1,  404,
-    -1,  90,  119, 3,   159, 3,   -1,  405, -1,  90,  69,  406, 3,   -1,  90,
-    191, 406, 3,   -1,  -1,  117, 99,  -1,  407, -1,  90,  387, 214, 406, 408,
-    409, -1,  3,   -1,  3,   342, 3,   -1,  408, 339, 3,   -1,  408, 339, 3,
-    342, 3,   -1,  -1,  185, -1,  50,  -1,  410, -1,  124, 412, 413, 3,   414,
-    239, 415, 411, -1,  -1,  159, 160, 131, 232, 417, -1,  -1,  412, 147, -1,
-    412, 81,  -1,  412, 113, -1,  412, 118, -1,  128, -1,  -1,  -1,  340, 357,
-    341, -1,  340, 416, 341, -1,  340, 416, 341, 339, 415, -1,  375, -1,  80,
-    -1,  375, 339, 416, -1,  80,  339, 416, -1,  124, 412, 413, 3,   197, 417,
-    411, -1,  124, 412, 413, 3,   414, 346, 411, -1,  3,   20,  375, -1,  3,
-    20,  80,  -1,  417, 339, 3,   20,  375, -1,  417, 339, 3,   20,  80,  -1,
-    418, -1,  198, 419, 278, 420, 421, -1,  198, 296, 421, -1,  198, 419, 297,
-    107, 3,   420, 421, -1,  198, 62,  69,  3,   -1,  198, 62,  191, 3,   -1,
-    198, 62,  214, 3,   -1,  198, 69,  3,   -1,  198, 191, 3,   -1,  198, 298,
-    3,   299, -1,  198, 298, 3,   300, -1,  198, 301, 302, -1,  198, 303, 355,
-    -1,  198, 375, 303, -1,  198, 304, 104, 8,   -1,  198, 119, 107, 3,   420,
-    -1,  198, 305, 300, -1,  198, 423, 299, -1,  198, 323, 278, 420, 421, -1,
-    198, 289, -1,  198, 419, 306, -1,  198, 424, 300, 421, -1,  198, 214, 300,
-    420, 421, -1,  198, 295, 197, 421, -1,  198, 307, 420, 422, -1,  198, 424,
-    308, 421, -1,  198, 309, 355, -1,  198, 375, 309, -1,  -1,  -1,  107, 3,
-    -1,  -1,  14,  4,   -1,  -1,  14,  375, -1,  -1,  322, -1,  -1,  281, -1,
-    282, -1,  83,  3,   -1,  425, -1,  82,  426, 107, 362, 347, 353, 355, -1,
-    82,  426, 107, 427, 235, 362, 347, -1,  82,  426, 427, 107, 362, 347, -1,
-    426, 147, -1,  426, 174, -1,  426, 118, -1,  -1,  3,   428, -1,  427, 339,
-    3,   428, -1,  -1,  342, 26,  -1,  429, -1,  232, 364, 197, 430, 347, -1,
-    375, 20,  375, -1,  430, 339, 375, 20,  375, -1};
-
-/* YYRLINE[YYN] -- source line where rule number YYN was defined.  */
-static const unsigned short int yyrline[] = {
-    0,    443,  443,  457,  470,  479,  491,  495,  499,  506,  507,  510,
-    511,  516,  517,  519,  520,  521,  524,  525,  528,  529,  532,  533,
-    536,  537,  539,  540,  541,  544,  545,  549,  550,  565,  566,  567,
-    568,  569,  573,  574,  578,  579,  580,  584,  587,  588,  592,  593,
-    597,  599,  601,  602,  605,  606,  609,  610,  611,  626,  627,  628,
-    629,  630,  633,  634,  635,  638,  639,  643,  644,  645,  649,  650,
-    651,  652,  655,  656,  664,  665,  670,  677,  678,  679,  680,  681,
-    682,  683,  684,  686,  687,  688,  689,  690,  691,  693,  694,  696,
-    697,  698,  700,  701,  702,  703,  704,  706,  707,  708,  709,  711,
-    712,  713,  714,  717,  718,  719,  720,  723,  726,  727,  728,  731,
-    732,  735,  736,  737,  739,  741,  742,  743,  744,  746,  747,  757,
-    758,  759,  760,  761,  762,  763,  764,  765,  766,  767,  768,  769,
-    772,  773,  774,  775,  776,  777,  778,  779,  780,  783,  784,  785,
-    788,  789,  790,  791,  792,  793,  796,  797,  801,  802,  803,  804,
-    805,  806,  807,  808,  809,  813,  814,  815,  816,  819,  820,  823,
-    824,  827,  828,  834,  838,  839,  842,  843,  848,  851,  855,  859,
-    864,  868,  873,  877,  881,  882,  883,  886,  887,  890,  891,  896,
-    897,  898,  899,  900,  901,  903,  904,  905,  906,  907,  908,  909,
-    910,  911,  912,  913,  914,  915,  919,  920,  921,  922,  923,  924,
-    925,  926,  927,  928,  929,  930,  931,  932,  933,  934,  935,  936,
-    937,  938,  940,  941,  942,  943,  944,  945,  946,  947,  948,  949,
-    951,  952,  955,  956,  957,  960,  961,  964,  965,  966,  969,  970,
-    972,  977,  980,  982,  990,  994,  998,  999,  1000, 1001, 1004, 1005,
-    1008, 1009, 1012, 1013, 1017, 1020, 1025, 1026, 1027, 1034, 1037, 1041,
-    1045, 1046, 1049, 1050, 1054, 1057, 1061, 1062, 1063, 1064, 1067, 1068,
-    1069, 1075, 1078, 1084, 1085, 1088, 1089, 1090, 1091, 1092, 1095, 1095,
-    1098, 1099, 1102, 1103, 1107, 1108, 1109, 1110, 1113, 1117, 1122, 1125,
-    1128, 1131, 1136, 1139, 1140, 1141, 1142, 1143, 1144, 1145, 1146, 1147,
-    1148, 1149, 1150, 1151, 1152, 1153, 1154, 1155, 1156, 1157, 1158, 1159,
-    1160, 1161, 1162, 1163, 1164, 1165, 1167, 1171, 1172, 1175, 1176, 1179,
-    1180, 1182, 1183, 1186, 1187, 1188, 1191, 1194, 1196, 1201, 1205, 1210,
-    1211, 1212, 1213, 1217, 1218, 1221, 1222, 1225, 1228, 1231, 1232};
->>>>>>> 246ac746
 #endif
 
 #if YYDEBUG || YYERROR_VERBOSE || 0
 /* YYTNAME[SYMBOL-NUM] -- String name of the symbol SYMBOL-NUM.
    First, the terminals, then, starting at YYNTOKENS, nonterminals.  */
-static const char *const yytname[] = {
-    "$end",                 "error",
-    "$undefined",           "NAME",
-    "STRING",               "INTNUM",
-    "BOOL",                 "APPROXNUM",
-    "USERVAR",              "ASSIGN",
-    "OR",                   "XOR",
-    "ANDOP",                "REGEXP",
-    "LIKE",                 "IS",
-    "IN",                   "'!'",
-    "NOT",                  "BETWEEN",
-    "COMPARISON",           "'|'",
-    "'&'",                  "SHIFT",
-    "'+'",                  "'-'",
-    "'*'",                  "'/'",
-    "'%'",                  "MOD",
-    "'^'",                  "UMINUS",
-    "ADD",                  "ALL",
-    "ALTER",                "ANALYZE",
-    "AND",                  "ANY",
-    "APPEND",               "AS",
-    "ASC",                  "AUTO_INCREMENT",
-    "BEFORE",               "BIGINT",
-    "BINARY",               "BIT",
-    "BLOB",                 "BOTH",
-    "BY",                   "CALL",
-    "CASCADE",              "CASE",
-    "CHANGE",               "CHAR",
-    "CHECK",                "COLLATE",
-    "COLUMN",               "COMMENT",
-    "CONDITION",            "CONSTRAINT",
-    "CONTINUE",             "CONVERT",
-    "CREATE",               "CROSS",
-    "CURRENT_DATE",         "CURRENT_TIME",
-    "CURRENT_TIMESTAMP",    "CURRENT_USER",
-    "CURSOR",               "DATABASE",
-    "DATABASES",            "DATE",
-    "DATETIME",             "DAY_HOUR",
-    "DAY",                  "DAY_MICROSECOND",
-    "DAY_MINUTE",           "DAY_SECOND",
-    "DECIMAL",              "DECLARE",
-    "DEFAULT",              "DELAYED",
-    "DELETE",               "DESC",
-    "DESCRIBE",             "DETERMINISTIC",
-    "DISTINCT",             "DISTINCTROW",
-    "DIV",                  "DOUBLE",
-    "DROP",                 "DUAL",
-    "EACH",                 "ELSE",
-    "ELSEIF",               "ENCLOSED",
-    "END",                  "ENUM",
-    "ESCAPED",              "EXISTS",
-    "EXIT",                 "EXPLAIN",
-    "FETCH",                "FLOAT",
-    "FOR",                  "FORCE",
-    "FOREIGN",              "FROM",
-    "FULL",                 "FULLTEXT",
-    "GRANT",                "GROUP",
-    "HAVING",               "HIGH_PRIORITY",
-    "HOUR_MICROSECOND",     "HOUR_MINUTE",
-    "HOUR_SECOND",          "IF",
-    "IGNORE",               "INDEX",
-    "INFILE",               "INNER",
-    "INOUT",                "INSENSITIVE",
-    "INSERT",               "INT",
-    "INTEGER",              "INTERVAL",
-    "INTO",                 "ITERATE",
-    "JOIN",                 "KEY",
-    "KEYS",                 "KILL",
-    "LEADING",              "LEAVE",
-    "LEFT",                 "LIMIT",
-    "LINES",                "LOAD",
-    "LOCALTIME",            "LOCALTIMESTAMP",
-    "LOCK",                 "LONG",
-    "LONGBLOB",             "LONGTEXT",
-    "LOOP",                 "LOW_PRIORITY",
-    "MATCH",                "MEDIUMBLOB",
-    "MEDIUMINT",            "MEDIUMTEXT",
-    "MINUTE_MICROSECOND",   "MINUTE_SECOND",
-    "MODIFIES",             "NATURAL",
-    "NO_WRITE_TO_BINLOG",   "NULLX",
-    "NUMBER",               "ON",
-    "DUPLICATE",            "OPTIMIZE",
-    "OPTION",               "OPTIONALLY",
-    "ORDER",                "OUT",
-    "OUTER",                "OUTFILE",
-    "PARTITIONED",          "PRECISION",
-    "PRIMARY",              "PROCEDURE",
-    "PROJECTION",           "PURGE",
-    "QUICK",                "QUARTER",
-    "READ",                 "READS",
-    "REAL",                 "REFERENCES",
-    "RELEASE",              "RENAME",
-    "REPEAT",               "REPLACE",
-    "REQUIRE",              "RESTRICT",
-    "RETURN",               "REVOKE",
-    "RIGHT",                "ROLLUP",
-    "SAMPLE",               "SCHEMA",
-    "SCHEMAS",              "SECOND_MICROSECOND",
-    "SELECT",               "SENSITIVE",
-    "SEPARATOR",            "SET",
-    "SHOW",                 "SMALLINT",
-    "SOME",                 "SONAME",
-    "SPATIAL",              "SPECIFIC",
-    "SQL",                  "SQLEXCEPTION",
-    "SQLSTATE",             "SQLWARNING",
-    "SQL_BIG_RESULT",       "SQL_CALC_FOUND_ROWS",
-    "SQL_SMALL_RESULT",     "SSL",
-    "STARTING",             "STRAIGHT_JOIN",
-    "TABLE",                "TEMPORARY",
-    "TEXT",                 "TERMINATED",
-    "THEN",                 "TIME",
-    "TIMESTAMP",            "TINYBLOB",
-    "TINYINT",              "TINYTEXT",
-    "TO",                   "TRAILING",
-    "TRIGGER",              "UNDO",
-    "UNION",                "UNIQUE",
-    "UNLOCK",               "UNSIGNED",
-    "UPDATE",               "USAGE",
-    "USE",                  "USING",
-    "UTC_DATE",             "UTC_TIME",
-    "UTC_TIMESTAMP",        "VALUES",
-    "VARBINARY",            "VARCHAR",
-    "VARYING",              "WHEN",
-    "WHERE",                "WHILE",
-    "WITH",                 "WRITE",
-    "YEAR",                 "YEAR_MONTH",
-    "ZEROFILL",             "WEEK",
-    "DO",                   "MAX_QUERIES_PER_HOUR",
-    "MAX_UPDATES_PER_HOUR", "MAX_CONNECTIONS_PER_HOUR",
-    "MAX_USER_CONNECTIONS", "USER",
-    "TRUNCATE",             "FAST",
-    "MEDIUM",               "EXTENDED",
-    "CHANGED",              "LEAVES",
-    "MASTER",               "QUERY",
-    "CACHE",                "SLAVE",
-    "BEGINT",               "COMMIT",
-    "START",                "TRANSACTION",
-    "NO",                   "CHAIN",
-    "AUTOCOMMIT",           "SAVEPOINT",
-    "ROLLBACK",             "LOCAL",
-    "TABLES",               "ISOLATION",
-    "LEVEL",                "GLOBAL",
-    "SESSION",              "UNCOMMITTED",
-    "COMMITTED",            "REPEATABLE",
-    "SERIALIZABLE",         "IDENTIFIED",
-    "PASSWORD",             "PRIVILEGES",
-    "BACKUP",               "CHECKSUM",
-    "REPAIR",               "USE_FRM",
-    "RESTORE",              "CHARACTER",
-    "COLLATION",            "COLUMNS",
-    "ENGINE",               "LOGS",
-    "STATUS",               "STORAGE",
-    "ENGINES",              "ERRORS",
-    "GRANTS",               "INNODB",
-    "PROCESSLIST",          "TRIGGERS",
-    "VARIABLES",            "WARNINGS",
-    "FLUSH",                "HOSTS",
-    "DES_KEY_FILE",         "USER_RESOURCES",
-    "CONNECTION",           "RESET",
-    "PREPARE",              "DEALLOCATE",
-    "EXECUTE",              "WORK",
-    "BTREE",                "HASH",
-    "BDB",                  "OPEN",
-    "FSUBSTRING",           "FTRIM",
-    "FDATE_ADD",            "FDATE_SUB",
-    "FCOUNT",               "FUPPER",
-    "FCAST",                "FCOALESCE",
-    "FCONVERT",             "FSUM",
-    "FAVG",                 "FMIN",
-    "FMAX",                 "TO_CHAR",
-    "';'",                  "','",
-    "'('",                  "')'",
-    "'.'",                  "$accept",
-    "stmt_list",            "stmt",
-    "select_stmt",          "opt_where",
-    "opt_groupby",          "groupby_list",
-    "opt_asc_desc",         "opt_with_rollup",
-    "opt_having",           "opt_orderby",
-    "orderby_list",         "opt_limit",
-    "opt_into_list",        "column_list",
-    "select_opts",          "distinct_list",
-    "select_expr_list",     "select_expr",
-    "table_references",     "table_reference",
-    "table_factor",         "opt_as",
-    "opt_as_alias",         "join_table",
-    "opt_inner_cross",      "opt_outer",
-    "left_right_full",      "opt_left_or_right_outer",
-    "opt_join_condition",   "join_condition",
-    "table_subquery",       "expr",
-    "expr_list",            "opt_expr_list",
-    "trim_ltb",             "cast_data_type",
-    "interval_exp",         "case_list",
-    "create_database_stmt", "opt_if_not_exists",
-    "create_table_stmt",    "create_select_statement",
-    "opt_ignore_replace",   "opt_temporary",
-    "create_col_list",      "create_definition",
-    "column_atts",          "data_type",
-    "enum_list",            "opt_length",
-    "opt_binary",           "opt_uz",
-    "opt_csc",              "create_projection_stmt",
-    "create_index_stmt",    "index_att",
-    "opt_using_type",       "index_type",
-    "index_col_list",       "load_table_stmt",
-    "drop_index_stmt",      "drop_database_stmt",
-    "opt_if_exists",        "drop_table_stmt",
-    "table_list",           "opt_rc",
-    "insert_stmt",          "opt_ondupupdate",
-    "insert_opts",          "opt_into",
-    "opt_col_names",        "insert_vals_list",
-    "insert_vals",          "insert_asgn_list",
-    "show_stmt",            "opt_full",
-    "opt_from",             "opt_like_string",
-    "opt_like_expr",        "opt_bdb",
-    "opt_trans_level",      "delete_stmt",
-    "delete_opts",          "delete_list",
-    "opt_dot_star",         "update_stmt",
-    "update_set_list",      YY_NULL};
+static const char *const yytname[] =
+{
+  "$end", "error", "$undefined", "NAME", "STRING", "INTNUM", "BOOL",
+  "APPROXNUM", "USERVAR", "ASSIGN", "OR", "XOR", "ANDOP", "REGEXP", "LIKE",
+  "IS", "IN", "'!'", "NOT", "BETWEEN", "COMPARISON", "'|'", "'&'", "SHIFT",
+  "'+'", "'-'", "'*'", "'/'", "'%'", "MOD", "'^'", "UMINUS", "ADD", "ALL",
+  "ALTER", "ANALYZE", "AND", "ANY", "APPEND", "AS", "ASC",
+  "AUTO_INCREMENT", "BEFORE", "BIGINT", "BINARY", "BIT", "BLOB", "BOTH",
+  "BY", "CALL", "CASCADE", "CASE", "CHANGE", "CHAR", "CHECK", "COLLATE",
+  "COLUMN", "COMMENT", "CONDITION", "CONSTRAINT", "CONTINUE", "CONVERT",
+  "CREATE", "CROSS", "CURRENT_DATE", "CURRENT_TIME", "CURRENT_TIMESTAMP",
+  "CURRENT_USER", "CURSOR", "DATABASE", "DATABASES", "DATE", "DATETIME",
+  "DAY_HOUR", "DAY", "DAY_MICROSECOND", "DAY_MINUTE", "DAY_SECOND",
+  "DECIMAL", "DECLARE", "DEFAULT", "DELAYED", "DELETE", "DESC", "DESCRIBE",
+  "DETERMINISTIC", "DISTINCT", "DISTINCTROW", "DIV", "DOUBLE", "DROP",
+  "DUAL", "EACH", "ELSE", "ELSEIF", "ENCLOSED", "END", "ENUM", "ESCAPED",
+  "EXISTS", "EXIT", "EXPLAIN", "FETCH", "FLOAT", "FOR", "FORCE", "FOREIGN",
+  "FROM", "FULL", "FULLTEXT", "GRANT", "GROUP", "HAVING", "HIGH_PRIORITY",
+  "HOUR_MICROSECOND", "HOUR_MINUTE", "HOUR_SECOND", "IF", "IGNORE",
+  "INDEX", "INFILE", "INNER", "INOUT", "INSENSITIVE", "INSERT", "INT",
+  "INTEGER", "INTERVAL", "INTO", "ITERATE", "JOIN", "KEY", "KEYS", "KILL",
+  "LEADING", "LEAVE", "LEFT", "LIMIT", "LINES", "LOAD", "LOCALTIME",
+  "LOCALTIMESTAMP", "LOCK", "LONG", "LONGBLOB", "LONGTEXT", "LOOP",
+  "LOW_PRIORITY", "MATCH", "MEDIUMBLOB", "MEDIUMINT", "MEDIUMTEXT",
+  "MINUTE_MICROSECOND", "MINUTE_SECOND", "MODIFIES", "NATURAL",
+  "NO_WRITE_TO_BINLOG", "NULLX", "NUMBER", "ON", "DUPLICATE", "OPTIMIZE",
+  "OPTION", "OPTIONALLY", "ORDER", "OUT", "OUTER", "OUTFILE",
+  "PARTITIONED", "PRECISION", "PRIMARY", "PROCEDURE", "PROJECTION",
+  "PURGE", "QUICK", "QUARTER", "READ", "READS", "REAL", "REFERENCES",
+  "RELEASE", "RENAME", "REPEAT", "REPLACE", "REQUIRE", "RESTRICT",
+  "RETURN", "REVOKE", "RIGHT", "ROLLUP", "SAMPLE", "SCHEMA", "SCHEMAS",
+  "SECOND_MICROSECOND", "SELECT", "SENSITIVE", "SEPARATOR", "SET", "SHOW",
+  "SMALLINT", "SOME", "SONAME", "SPATIAL", "SPECIFIC", "SQL",
+  "SQLEXCEPTION", "SQLSTATE", "SQLWARNING", "SQL_BIG_RESULT",
+  "SQL_CALC_FOUND_ROWS", "SQL_SMALL_RESULT", "SSL", "STARTING",
+  "STRAIGHT_JOIN", "TABLE", "TEMPORARY", "TEXT", "TERMINATED", "THEN",
+  "TIME", "TIMESTAMP", "TINYBLOB", "TINYINT", "TINYTEXT", "TO", "TRAILING",
+  "TRIGGER", "UNDO", "UNION", "UNIQUE", "UNLOCK", "UNSIGNED", "UPDATE",
+  "USAGE", "USE", "USING", "UTC_DATE", "UTC_TIME", "UTC_TIMESTAMP",
+  "VALUES", "VARBINARY", "VARCHAR", "VARYING", "WHEN", "WHERE", "WHILE",
+  "WITH", "WRITE", "YEAR", "YEAR_MONTH", "ZEROFILL", "WEEK", "DO",
+  "MAX_QUERIES_PER_HOUR", "MAX_UPDATES_PER_HOUR",
+  "MAX_CONNECTIONS_PER_HOUR", "MAX_USER_CONNECTIONS", "USER", "TRUNCATE",
+  "FAST", "MEDIUM", "EXTENDED", "CHANGED", "LEAVES", "MASTER", "QUERY",
+  "CACHE", "SLAVE", "BEGINT", "COMMIT", "START", "TRANSACTION", "NO",
+  "CHAIN", "AUTOCOMMIT", "SAVEPOINT", "ROLLBACK", "LOCAL", "TABLES",
+  "ISOLATION", "LEVEL", "GLOBAL", "SESSION", "UNCOMMITTED", "COMMITTED",
+  "REPEATABLE", "SERIALIZABLE", "IDENTIFIED", "PASSWORD", "PRIVILEGES",
+  "BACKUP", "CHECKSUM", "REPAIR", "USE_FRM", "RESTORE", "CHARACTER",
+  "COLLATION", "COLUMNS", "ENGINE", "LOGS", "STATUS", "STORAGE", "ENGINES",
+  "ERRORS", "GRANTS", "INNODB", "PROCESSLIST", "TRIGGERS", "VARIABLES",
+  "WARNINGS", "FLUSH", "HOSTS", "DES_KEY_FILE", "USER_RESOURCES",
+  "CONNECTION", "RESET", "PREPARE", "DEALLOCATE", "EXECUTE", "WORK",
+  "BTREE", "HASH", "BDB", "OPEN", "FSUBSTRING", "FTRIM", "FDATE_ADD",
+  "FDATE_SUB", "FCOUNT", "FUPPER", "FCAST", "FCOALESCE", "FCONVERT",
+  "FSUM", "FAVG", "FMIN", "FMAX", "TO_CHAR", "';'", "','", "'('", "')'",
+  "'.'", "$accept", "stmt_list", "stmt", "select_stmt", "opt_where",
+  "opt_groupby", "groupby_list", "opt_asc_desc", "opt_with_rollup",
+  "opt_having", "opt_orderby", "orderby_list", "opt_limit",
+  "opt_into_list", "column_list", "select_opts", "distinct_list",
+  "select_expr_list", "select_expr", "table_references", "table_reference",
+  "table_factor", "opt_as", "opt_as_alias", "join_table",
+  "opt_inner_cross", "opt_outer", "left_right_full",
+  "opt_left_or_right_outer", "opt_join_condition", "join_condition",
+  "table_subquery", "expr", "expr_list", "opt_expr_list", "trim_ltb",
+  "cast_data_type", "interval_exp", "case_list", "create_database_stmt",
+  "opt_if_not_exists", "create_table_stmt", "create_select_statement",
+  "opt_ignore_replace", "opt_temporary", "create_col_list",
+  "create_definition", "column_atts", "data_type", "enum_list",
+  "opt_length", "opt_binary", "opt_uz", "opt_csc",
+  "create_projection_stmt", "create_index_stmt", "index_att",
+  "opt_using_type", "index_type", "index_col_list", "load_table_stmt",
+  "drop_index_stmt", "drop_database_stmt", "opt_if_exists",
+  "drop_table_stmt", "table_list", "opt_rc", "insert_stmt",
+  "opt_ondupupdate", "insert_opts", "opt_into", "opt_col_names",
+  "insert_vals_list", "insert_vals", "insert_asgn_list", "show_stmt",
+  "opt_full", "opt_from", "opt_like_string", "opt_like_expr", "opt_bdb",
+  "opt_trans_level", "delete_stmt", "delete_opts", "delete_list",
+  "opt_dot_star", "update_stmt", "update_set_list", YY_NULL
+};
 #endif
 
 /* YYR1[YYN] -- Symbol number of symbol that rule YYN derives.  */
-<<<<<<< HEAD
 static const unsigned short int yyr1[] =
 {
-       0,   342,   343,   343,   343,   343,   344,   345,   345,   346,
-     346,   347,   347,   348,   348,   349,   349,   349,   350,   350,
-     351,   351,   352,   352,   353,   353,   354,   354,   354,   355,
-     355,   355,   356,   356,   357,   357,   357,   357,   357,   358,
-     358,   359,   359,   359,   360,   361,   361,   362,   362,   363,
-     363,   363,   363,   364,   364,   365,   365,   365,   366,   366,
-     366,   366,   366,   367,   367,   367,   368,   368,   369,   369,
-     369,   370,   370,   370,   370,   371,   371,   372,   372,   373,
-     374,   374,   374,   374,   374,   374,   374,   374,   374,   374,
-     374,   374,   374,   374,   374,   374,   374,   374,   374,   374,
-     374,   374,   374,   374,   374,   374,   374,   374,   374,   374,
-     374,   374,   374,   374,   374,   374,   374,   375,   375,   375,
-     376,   376,   374,   374,   374,   374,   374,   374,   374,   374,
-     374,   374,   374,   374,   374,   374,   374,   374,   374,   374,
-     374,   374,   374,   374,   374,   374,   374,   374,   374,   374,
-     374,   374,   377,   377,   377,   378,   378,   378,   378,   378,
-     378,   374,   374,   379,   379,   379,   379,   379,   379,   379,
-     379,   379,   374,   374,   374,   374,   380,   380,   374,   374,
-     374,   374,   344,   381,   381,   382,   382,   344,   383,   383,
-     383,   383,   383,   383,   384,   385,   385,   385,   386,   386,
-     387,   387,   388,   388,   388,   388,   388,   388,   389,   389,
-     389,   389,   389,   389,   389,   389,   389,   389,   389,   389,
-     389,   390,   390,   390,   390,   390,   390,   390,   390,   390,
+       0,   343,   344,   344,   344,   344,   345,   346,   346,   347,
+     347,   348,   348,   349,   349,   350,   350,   350,   351,   351,
+     352,   352,   353,   353,   354,   354,   355,   355,   355,   356,
+     356,   356,   357,   357,   358,   358,   358,   358,   358,   359,
+     359,   360,   360,   360,   361,   362,   362,   363,   363,   364,
+     364,   364,   364,   365,   365,   366,   366,   366,   367,   367,
+     367,   367,   367,   368,   368,   368,   369,   369,   370,   370,
+     370,   371,   371,   371,   371,   372,   372,   373,   373,   374,
+     375,   375,   375,   375,   375,   375,   375,   375,   375,   375,
+     375,   375,   375,   375,   375,   375,   375,   375,   375,   375,
+     375,   375,   375,   375,   375,   375,   375,   375,   375,   375,
+     375,   375,   375,   375,   375,   375,   375,   376,   376,   376,
+     377,   377,   375,   375,   375,   375,   375,   375,   375,   375,
+     375,   375,   375,   375,   375,   375,   375,   375,   375,   375,
+     375,   375,   375,   375,   375,   375,   375,   375,   375,   375,
+     375,   375,   375,   375,   378,   378,   378,   379,   379,   379,
+     379,   379,   379,   375,   375,   380,   380,   380,   380,   380,
+     380,   380,   380,   380,   375,   375,   375,   375,   381,   381,
+     375,   375,   375,   375,   345,   382,   382,   383,   383,   345,
+     384,   384,   384,   384,   384,   384,   385,   386,   386,   386,
+     387,   387,   388,   388,   389,   389,   389,   389,   389,   389,
      390,   390,   390,   390,   390,   390,   390,   390,   390,   390,
-     390,   390,   390,   390,   390,   390,   390,   390,   390,   390,
-     390,   391,   391,   392,   392,   392,   393,   393,   394,   394,
-     394,   395,   395,   395,   344,   396,   396,   344,   397,   398,
-     398,   398,   398,   399,   399,   400,   400,   401,   401,   344,
-     402,   402,   402,   402,   344,   403,   344,   404,   404,   405,
-     405,   344,   406,   407,   407,   407,   407,   408,   408,   408,
-     344,   409,   410,   410,   411,   411,   411,   411,   411,   412,
-     412,   413,   413,   414,   414,   415,   415,   415,   415,   409,
-     409,   416,   416,   416,   416,   344,   417,   417,   417,   417,
-     417,   417,   417,   417,   417,   417,   417,   417,   417,   417,
-     417,   417,   417,   417,   417,   417,   417,   417,   417,   417,
-     417,   417,   417,   418,   419,   419,   420,   420,   421,   421,
-     422,   422,   423,   423,   423,   344,   344,   424,   424,   424,
-     425,   425,   425,   425,   426,   426,   427,   427,   344,   428,
-     429,   429
+     390,   390,   390,   391,   391,   391,   391,   391,   391,   391,
+     391,   391,   391,   391,   391,   391,   391,   391,   391,   391,
+     391,   391,   391,   391,   391,   391,   391,   391,   391,   391,
+     391,   391,   391,   392,   392,   393,   393,   393,   394,   394,
+     395,   395,   395,   396,   396,   396,   345,   397,   397,   345,
+     398,   399,   399,   399,   399,   400,   400,   401,   401,   402,
+     402,   345,   403,   403,   403,   403,   345,   404,   345,   405,
+     405,   406,   406,   345,   407,   408,   408,   408,   408,   409,
+     409,   409,   345,   410,   411,   411,   412,   412,   412,   412,
+     412,   413,   413,   414,   414,   415,   415,   416,   416,   416,
+     416,   410,   410,   417,   417,   417,   417,   345,   418,   418,
+     418,   418,   418,   418,   418,   418,   418,   418,   418,   418,
+     418,   418,   418,   418,   418,   418,   418,   418,   418,   418,
+     418,   418,   418,   418,   418,   419,   420,   420,   421,   421,
+     422,   422,   423,   423,   424,   424,   424,   345,   345,   425,
+     425,   425,   426,   426,   426,   426,   427,   427,   428,   428,
+     345,   429,   430,   430
 };
 
 /* YYR2[YYN] -- Number of symbols composing right hand side of rule YYN.  */
@@ -990,31 +699,31 @@
        3,     3,     3,     4,     3,     4,     5,     1,     3,     3,
        1,     3,     5,     7,     6,     8,     5,     7,     6,     8,
        4,     5,     4,     4,     4,     4,     4,     4,     4,     4,
-       4,     4,     4,     6,     6,     8,     8,     4,     7,     4,
-       6,     4,     1,     1,     1,     0,     1,     1,     1,     1,
-       1,     6,     6,     3,     3,     3,     3,     3,     3,     3,
-       3,     3,     4,     6,     3,     5,     4,     5,     3,     4,
-       3,     4,     1,     4,     4,     0,     3,     1,     8,    10,
-       9,     6,    11,     8,     3,     0,     1,     1,     0,     1,
-       1,     3,     3,     5,     4,     4,     5,     5,     0,     3,
-       2,     3,     3,     3,     3,     2,     3,     3,     2,     3,
-       5,     2,     3,     3,     3,     3,     3,     3,     3,     3,
-       3,     3,     1,     1,     1,     1,     1,     3,     3,     2,
-       4,     1,     1,     1,     1,     3,     3,     3,     3,     5,
-       5,     1,     3,     0,     3,     5,     0,     1,     0,     2,
-       2,     0,     4,     3,     1,    10,    13,     1,    10,     0,
-       1,     1,     1,     0,     2,     1,     1,     3,     5,     1,
-      12,     9,     9,    12,     1,     5,     1,     4,     4,     0,
-       2,     1,     6,     1,     3,     3,     5,     0,     1,     1,
-       1,     8,     0,     5,     0,     2,     2,     2,     2,     1,
-       0,     0,     3,     3,     5,     1,     1,     3,     3,     7,
-       7,     3,     3,     5,     5,     1,     5,     3,     7,     4,
-       4,     4,     3,     3,     4,     4,     3,     3,     3,     4,
-       5,     3,     3,     5,     2,     3,     4,     5,     4,     4,
-       4,     3,     3,     0,     0,     2,     0,     2,     0,     2,
-       0,     1,     0,     1,     1,     2,     1,     7,     7,     6,
-       2,     2,     2,     0,     2,     4,     0,     2,     1,     5,
-       3,     5
+       4,     4,     4,     4,     4,     6,     6,     8,     8,     4,
+       7,     4,     6,     4,     1,     1,     1,     0,     1,     1,
+       1,     1,     1,     6,     6,     3,     3,     3,     3,     3,
+       3,     3,     3,     3,     4,     6,     3,     5,     4,     5,
+       3,     4,     3,     4,     1,     4,     4,     0,     3,     1,
+       8,    10,     9,     6,    11,     8,     3,     0,     1,     1,
+       0,     1,     1,     3,     3,     5,     4,     4,     5,     5,
+       0,     3,     2,     3,     3,     3,     3,     2,     3,     3,
+       2,     3,     5,     2,     3,     3,     3,     3,     3,     3,
+       3,     3,     3,     3,     1,     1,     1,     1,     1,     3,
+       3,     2,     4,     1,     1,     1,     1,     3,     3,     3,
+       3,     5,     5,     1,     3,     0,     3,     5,     0,     1,
+       0,     2,     2,     0,     4,     3,     1,    10,    13,     1,
+      10,     0,     1,     1,     1,     0,     2,     1,     1,     3,
+       5,     1,    12,     9,     9,    12,     1,     5,     1,     4,
+       4,     0,     2,     1,     6,     1,     3,     3,     5,     0,
+       1,     1,     1,     8,     0,     5,     0,     2,     2,     2,
+       2,     1,     0,     0,     3,     3,     5,     1,     1,     3,
+       3,     7,     7,     3,     3,     5,     5,     1,     5,     3,
+       7,     4,     4,     4,     3,     3,     4,     4,     3,     3,
+       3,     4,     5,     3,     3,     5,     2,     3,     4,     5,
+       4,     4,     4,     3,     3,     0,     0,     2,     0,     2,
+       0,     2,     0,     1,     0,     1,     1,     2,     1,     7,
+       7,     6,     2,     2,     2,     0,     2,     4,     0,     2,
+       1,     5,     3,     5
 };
 
 /* YYDPREC[RULE-NUM] -- Dynamic precedence of rule #RULE-NUM (0 if none).  */
@@ -1058,7 +767,7 @@
        0,     0,     0,     0,     0,     0,     0,     0,     0,     0,
        0,     0,     0,     0,     0,     0,     0,     0,     0,     0,
        0,     0,     0,     0,     0,     0,     0,     0,     0,     0,
-       0,     0
+       0,     0,     0,     0
 };
 
 /* YYMERGER[RULE-NUM] -- Index of merging function for rule #RULE-NUM.  */
@@ -1102,975 +811,499 @@
        0,     0,     0,     0,     0,     0,     0,     0,     0,     0,
        0,     0,     0,     0,     0,     0,     0,     0,     0,     0,
        0,     0,     0,     0,     0,     0,     0,     0,     0,     0,
-       0,     0
+       0,     0,     0,     0
 };
-=======
-static const unsigned short int yyr1[] = {
-    0,   343, 344, 344, 344, 344, 345, 346, 346, 347, 347, 348, 348, 349, 349,
-    350, 350, 350, 351, 351, 352, 352, 353, 353, 354, 354, 355, 355, 355, 356,
-    356, 357, 357, 358, 358, 358, 358, 358, 359, 359, 360, 360, 360, 361, 362,
-    362, 363, 363, 364, 364, 364, 364, 365, 365, 366, 366, 366, 367, 367, 367,
-    367, 367, 368, 368, 368, 369, 369, 370, 370, 370, 371, 371, 371, 371, 372,
-    372, 373, 373, 374, 375, 375, 375, 375, 375, 375, 375, 375, 375, 375, 375,
-    375, 375, 375, 375, 375, 375, 375, 375, 375, 375, 375, 375, 375, 375, 375,
-    375, 375, 375, 375, 375, 375, 375, 375, 375, 375, 375, 376, 376, 376, 377,
-    377, 375, 375, 375, 375, 375, 375, 375, 375, 375, 375, 375, 375, 375, 375,
-    375, 375, 375, 375, 375, 375, 375, 375, 375, 375, 375, 375, 375, 375, 375,
-    375, 375, 375, 378, 378, 378, 379, 379, 379, 379, 379, 379, 375, 375, 380,
-    380, 380, 380, 380, 380, 380, 380, 380, 375, 375, 375, 375, 381, 381, 375,
-    375, 375, 375, 345, 382, 382, 383, 383, 345, 384, 384, 384, 384, 384, 384,
-    385, 386, 386, 386, 387, 387, 388, 388, 389, 389, 389, 389, 389, 389, 390,
-    390, 390, 390, 390, 390, 390, 390, 390, 390, 390, 390, 390, 391, 391, 391,
-    391, 391, 391, 391, 391, 391, 391, 391, 391, 391, 391, 391, 391, 391, 391,
-    391, 391, 391, 391, 391, 391, 391, 391, 391, 391, 391, 391, 392, 392, 393,
-    393, 393, 394, 394, 395, 395, 395, 396, 396, 396, 345, 397, 397, 345, 398,
-    399, 399, 399, 399, 400, 400, 401, 401, 402, 402, 345, 403, 403, 403, 403,
-    345, 404, 345, 405, 405, 406, 406, 345, 407, 408, 408, 408, 408, 409, 409,
-    409, 345, 410, 411, 411, 412, 412, 412, 412, 412, 413, 413, 414, 414, 415,
-    415, 416, 416, 416, 416, 410, 410, 417, 417, 417, 417, 345, 418, 418, 418,
-    418, 418, 418, 418, 418, 418, 418, 418, 418, 418, 418, 418, 418, 418, 418,
-    418, 418, 418, 418, 418, 418, 418, 418, 418, 419, 420, 420, 421, 421, 422,
-    422, 423, 423, 424, 424, 424, 345, 345, 425, 425, 425, 426, 426, 426, 426,
-    427, 427, 428, 428, 345, 429, 430, 430};
-
-/* YYR2[YYN] -- Number of symbols composing right hand side of rule YYN.  */
-static const unsigned char yyr2[] = {
-    0, 2, 2, 3, 2, 3,  1,  3, 11, 0,  2, 0, 4, 1,  3,  0, 1,  1, 0, 2, 0, 2, 0,
-    3, 2, 4, 0, 2, 4,  0,  2, 1,  3,  0, 1, 5, 1,  2,  1, 3,  1, 3, 1, 2, 1, 3,
-    1, 1, 2, 4, 3, 3,  0,  1, 2,  1,  0, 5, 3, 5,  6,  5, 0,  1, 1, 0, 1, 1, 1,
-    1, 2, 2, 2, 0, 0,  1,  2, 4,  3,  1, 1, 3, 3,  1,  1, 1,  1, 3, 3, 3, 3, 3,
-    3, 2, 2, 3, 3, 3,  3,  5, 6,  6,  6, 3, 3, 3,  3,  2, 2,  3, 3, 3, 4, 3, 4,
-    5, 1, 3, 3, 1, 3,  5,  7, 6,  8,  5, 7, 6, 8,  4,  5, 4,  4, 4, 4, 4, 4, 4,
-    4, 4, 4, 4, 4, 4,  6,  6, 8,  8,  4, 7, 4, 6,  4,  1, 1,  1, 0, 1, 1, 1, 1,
-    1, 6, 6, 3, 3, 3,  3,  3, 3,  3,  3, 3, 4, 6,  3,  5, 4,  5, 3, 4, 3, 4, 1,
-    4, 4, 0, 3, 1, 8,  10, 9, 6,  11, 8, 3, 0, 1,  1,  0, 1,  1, 3, 3, 5, 4, 4,
-    5, 5, 0, 3, 2, 3,  3,  3, 3,  2,  3, 3, 2, 3,  5,  2, 3,  3, 3, 3, 3, 3, 3,
-    3, 3, 3, 1, 1, 1,  1,  1, 3,  3,  2, 4, 1, 1,  1,  1, 3,  3, 3, 3, 5, 5, 1,
-    3, 0, 3, 5, 0, 1,  0,  2, 2,  0,  4, 3, 1, 10, 13, 1, 10, 0, 1, 1, 1, 0, 2,
-    1, 1, 3, 5, 1, 12, 9,  9, 12, 1,  5, 1, 4, 4,  0,  2, 1,  6, 1, 3, 3, 5, 0,
-    1, 1, 1, 8, 0, 5,  0,  2, 2,  2,  2, 1, 0, 0,  3,  3, 5,  1, 1, 3, 3, 7, 7,
-    3, 3, 5, 5, 1, 5,  3,  7, 4,  4,  4, 3, 3, 4,  4,  3, 3,  3, 4, 5, 3, 3, 5,
-    2, 3, 4, 5, 4, 4,  4,  3, 3,  0,  0, 2, 0, 2,  0,  2, 0,  1, 0, 1, 1, 2, 1,
-    7, 7, 6, 2, 2, 2,  0,  2, 4,  0,  2, 1, 5, 3,  5};
-
-/* YYDPREC[RULE-NUM] -- Dynamic precedence of rule #RULE-NUM (0 if none).  */
-static const unsigned char yydprec[] = {
-    0, 0, 0, 0, 0, 0, 0, 0, 0, 0, 0, 0, 0, 0, 0, 0, 0, 0, 0, 0, 0, 0, 0, 0,
-    0, 0, 0, 0, 0, 0, 0, 0, 0, 0, 0, 0, 0, 0, 0, 0, 0, 0, 0, 0, 0, 0, 0, 0,
-    0, 0, 0, 0, 0, 0, 0, 0, 0, 0, 0, 0, 0, 0, 0, 0, 0, 0, 0, 0, 0, 0, 0, 0,
-    0, 0, 0, 0, 0, 0, 0, 0, 0, 0, 0, 0, 0, 0, 0, 0, 0, 0, 0, 0, 0, 0, 0, 0,
-    0, 0, 0, 0, 0, 0, 0, 0, 0, 0, 0, 0, 1, 0, 0, 0, 0, 0, 0, 0, 0, 0, 0, 0,
-    0, 0, 0, 0, 0, 0, 0, 0, 0, 0, 2, 0, 0, 0, 0, 0, 0, 0, 0, 0, 0, 0, 0, 0,
-    0, 0, 0, 0, 0, 0, 0, 0, 0, 0, 0, 0, 0, 0, 0, 0, 0, 0, 0, 0, 0, 0, 0, 0,
-    0, 0, 0, 0, 0, 0, 0, 0, 0, 0, 0, 0, 0, 0, 0, 0, 0, 0, 0, 0, 0, 0, 0, 0,
-    0, 0, 0, 0, 0, 0, 0, 0, 0, 0, 0, 0, 0, 0, 0, 0, 0, 0, 0, 0, 0, 0, 0, 0,
-    0, 0, 0, 0, 0, 0, 0, 0, 0, 0, 0, 0, 0, 0, 0, 0, 0, 0, 0, 0, 0, 0, 0, 0,
-    0, 0, 0, 0, 0, 0, 0, 0, 0, 0, 0, 0, 0, 0, 0, 0, 0, 0, 0, 0, 0, 0, 0, 0,
-    0, 0, 0, 0, 0, 0, 0, 0, 0, 0, 0, 0, 0, 0, 0, 0, 0, 0, 0, 0, 0, 0, 0, 0,
-    0, 0, 0, 0, 0, 0, 0, 0, 0, 0, 0, 0, 0, 0, 0, 0, 0, 0, 0, 0, 0, 0, 0, 0,
-    0, 0, 0, 0, 0, 0, 0, 0, 0, 0, 0, 0, 0, 0, 0, 0, 0, 0, 0, 0, 0, 0, 0, 0,
-    0, 0, 0, 0, 0, 0, 0, 0, 0, 0, 0, 0, 0, 0, 0, 0, 0, 0, 0, 0, 0, 0, 0, 0,
-    0, 0, 0, 0, 0, 0, 0, 0, 0, 0, 0, 0, 0, 0, 0, 0, 0, 0, 0, 0, 0, 0, 0};
-
-/* YYMERGER[RULE-NUM] -- Index of merging function for rule #RULE-NUM.  */
-static const unsigned char yymerger[] = {
-    0, 0, 0, 0, 0, 0, 0, 0, 0, 0, 0, 0, 0, 0, 0, 0, 0, 0, 0, 0, 0, 0, 0, 0,
-    0, 0, 0, 0, 0, 0, 0, 0, 0, 0, 0, 0, 0, 0, 0, 0, 0, 0, 0, 0, 0, 0, 0, 0,
-    0, 0, 0, 0, 0, 0, 0, 0, 0, 0, 0, 0, 0, 0, 0, 0, 0, 0, 0, 0, 0, 0, 0, 0,
-    0, 0, 0, 0, 0, 0, 0, 0, 0, 0, 0, 0, 0, 0, 0, 0, 0, 0, 0, 0, 0, 0, 0, 0,
-    0, 0, 0, 0, 0, 0, 0, 0, 0, 0, 0, 0, 0, 0, 0, 0, 0, 0, 0, 0, 0, 0, 0, 0,
-    0, 0, 0, 0, 0, 0, 0, 0, 0, 0, 0, 0, 0, 0, 0, 0, 0, 0, 0, 0, 0, 0, 0, 0,
-    0, 0, 0, 0, 0, 0, 0, 0, 0, 0, 0, 0, 0, 0, 0, 0, 0, 0, 0, 0, 0, 0, 0, 0,
-    0, 0, 0, 0, 0, 0, 0, 0, 0, 0, 0, 0, 0, 0, 0, 0, 0, 0, 0, 0, 0, 0, 0, 0,
-    0, 0, 0, 0, 0, 0, 0, 0, 0, 0, 0, 0, 0, 0, 0, 0, 0, 0, 0, 0, 0, 0, 0, 0,
-    0, 0, 0, 0, 0, 0, 0, 0, 0, 0, 0, 0, 0, 0, 0, 0, 0, 0, 0, 0, 0, 0, 0, 0,
-    0, 0, 0, 0, 0, 0, 0, 0, 0, 0, 0, 0, 0, 0, 0, 0, 0, 0, 0, 0, 0, 0, 0, 0,
-    0, 0, 0, 0, 0, 0, 0, 0, 0, 0, 0, 0, 0, 0, 0, 0, 0, 0, 0, 0, 0, 0, 0, 0,
-    0, 0, 0, 0, 0, 0, 0, 0, 0, 0, 0, 0, 0, 0, 0, 0, 0, 0, 0, 0, 0, 0, 0, 0,
-    0, 0, 0, 0, 0, 0, 0, 0, 0, 0, 0, 0, 0, 0, 0, 0, 0, 0, 0, 0, 0, 0, 0, 0,
-    0, 0, 0, 0, 0, 0, 0, 0, 0, 0, 0, 0, 0, 0, 0, 0, 0, 0, 0, 0, 0, 0, 0, 0,
-    0, 0, 0, 0, 0, 0, 0, 0, 0, 0, 0, 0, 0, 0, 0, 0, 0, 0, 0, 0, 0, 0, 0};
->>>>>>> 246ac746
 
 /* YYDEFACT[S] -- default reduction number in state S.  Performed when
    YYTABLE doesn't specify something else to do.  Zero means the default
    is an error.  */
-<<<<<<< HEAD
 static const unsigned short int yydefact[] =
 {
-       0,     0,     0,   198,   373,     0,   198,   304,     0,    34,
-     353,     0,     0,     0,     6,   182,   187,   264,   267,   279,
-     284,   286,   291,   300,   325,   366,   378,     4,     0,   185,
-     271,     0,   185,   272,   199,   270,     0,     0,     0,   365,
-     289,     0,   289,     0,   310,     0,    37,    35,     0,    80,
+       0,     0,     0,   200,   375,     0,   200,   306,     0,    34,
+     355,     0,     0,     0,     6,   184,   189,   266,   269,   281,
+     286,   288,   293,   302,   327,   368,   380,     4,     0,   187,
+     273,     0,   187,   274,   201,   272,     0,     0,     0,   367,
+     291,     0,   291,     0,   312,     0,    37,    35,     0,    80,
       84,    85,    87,    86,    81,     0,     0,     0,     0,     0,
-       0,     0,     0,     0,     0,     0,   363,   364,   344,     0,
-     356,     0,     0,    26,     0,     0,   354,    26,   361,     0,
-       0,     0,     0,     0,     0,     0,     0,     0,     0,     0,
-       0,     0,     0,     0,     0,     0,     0,    57,     0,     0,
-      53,     1,     0,     0,     2,     0,     0,     0,     0,     0,
-     185,     0,   376,     0,   372,   370,   371,     0,     0,     0,
-       0,     0,   289,   306,   307,   308,   309,   305,     0,     0,
-       0,    38,    39,    43,     7,    41,    57,     0,     0,   108,
-       0,   109,    95,    94,     0,     0,     0,     0,     0,     0,
-     332,     0,     0,   333,   354,   356,     0,   327,     0,   336,
-       0,   337,     0,   341,     0,   358,   351,   354,     0,     0,
-       0,     0,    34,     0,     0,     0,    34,    34,    34,    34,
-       0,     0,     0,     0,     0,     0,     0,     0,     0,     0,
-       0,     0,     0,     0,     0,     0,     0,     0,     0,     0,
-       0,     0,     0,   338,   352,   354,     0,   345,   342,   356,
-     356,    56,     0,     0,    49,     0,     0,    45,    47,    48,
-       0,    54,     0,     5,     3,     0,     0,   183,     0,   184,
-       0,   273,     0,   374,    57,     9,     0,     0,     0,   290,
-     287,     0,   288,     0,   311,     0,     0,     0,     0,     0,
-       0,    44,    82,    83,   110,     0,     0,     0,     0,   174,
-       0,   329,   330,   331,     0,   354,   356,   348,   357,   334,
-     335,    27,   339,   355,     0,   349,   356,     0,   154,   152,
-     153,     0,     0,     0,     0,     0,     0,     0,     0,     0,
-     117,     0,     0,     0,     0,     0,     0,     0,     0,     0,
-       0,     0,   111,     0,    97,    98,    96,   180,   178,   114,
-       0,   112,     0,     0,     0,     0,     0,     0,     0,     0,
-       0,    99,   104,   105,   107,    88,    89,    90,    91,    93,
-      92,   106,   356,     0,   346,   350,    55,    57,    79,    52,
-      65,    70,    64,    68,    74,    69,     0,     0,     0,    66,
-       0,     9,    51,     0,   186,     0,   195,     0,     0,   377,
-       0,     0,    22,     0,     9,   376,   285,   293,   297,     0,
-       0,     0,     0,     0,    40,     0,     0,    42,     0,     0,
-       0,   172,     0,     0,   130,   340,   347,     0,   359,   343,
-       0,     0,   147,     0,     0,     0,   132,   138,   133,   149,
-     155,   151,   139,   134,   140,   135,   141,   136,   142,   137,
-     119,   118,     0,     0,   115,   113,     0,     0,   181,   179,
-       0,     0,     0,     0,     0,     0,   326,   354,    50,    66,
-      66,    66,     0,    59,    46,     0,    67,     0,     0,     0,
-     379,     0,    32,     0,   196,   197,     0,     0,   191,    53,
-     275,   276,   274,     0,    10,     0,    26,     9,   369,   375,
-       0,   299,   298,     0,   292,     0,   302,     0,     0,   302,
-       0,    36,     0,     0,     9,   130,   176,     0,   175,     0,
-      28,     0,     0,     0,     0,     0,     0,   157,   160,   158,
-     159,   156,     0,     0,     0,   126,   122,     0,     0,   116,
-       0,     0,     0,   100,   356,    73,    71,    72,     0,     0,
-      75,     0,    99,     0,     0,     0,     0,     0,     0,     0,
-       0,     0,     0,   200,   195,     0,     0,     0,   367,   368,
-     294,   295,     0,     0,     0,   319,   312,     0,   302,   320,
-       0,     0,     0,    11,   173,   177,     0,   144,     0,   143,
-       0,     0,   161,   162,   150,     0,   120,     0,     0,   128,
-     124,   103,   101,   102,   328,    62,    60,     0,     0,    58,
-      76,     0,     0,     0,    33,     0,     0,   253,   253,   253,
-     242,   253,   232,   235,   253,   253,     0,   253,   253,   253,
-     244,   256,   243,   253,   256,   253,     0,   253,   256,   233,
-     234,   241,   253,   256,     0,   253,   236,   208,     0,     0,
-       0,     0,     0,   195,     0,     0,   193,   194,     0,    23,
-      15,     0,   322,   321,     0,     0,   316,   315,     0,   301,
-       0,     0,    30,     0,    20,     0,     0,   148,   163,   167,
-     164,   165,   166,   171,   169,   168,   170,   127,     0,   123,
-       0,     0,    77,     0,    61,    99,   282,     0,     0,     0,
-     258,   239,   221,   261,   258,   258,     0,   258,   258,   258,
-     257,   261,   258,   261,   258,     0,   258,   261,   258,   261,
-       0,   261,   202,     0,     0,     0,     0,     0,   190,   201,
-       0,   253,     0,    16,    17,    24,   296,     0,     0,     0,
-       0,   313,   281,     0,     0,     0,    22,   146,   145,   121,
-     129,   125,     0,     0,     0,   265,     0,   227,   237,   231,
-     229,   251,     0,   230,   225,   226,   248,   224,   247,   228,
-       0,   223,   246,   222,   245,     0,   238,     0,   215,     0,
-       0,   218,   210,     0,     0,     0,     0,   205,   204,     0,
-     195,    15,   268,     0,     0,   324,   323,   318,   317,     0,
-       0,     0,    18,    13,    21,    26,    78,     0,     0,     0,
-     254,   259,   260,     0,     0,     0,   261,   261,   240,   209,
-     219,   211,   212,   214,   213,   217,   216,     0,   206,   207,
-     203,   192,   277,    25,   303,   314,     0,    31,     0,    12,
-       0,     8,   283,     0,     0,     0,   263,   252,   249,   250,
-       0,     0,   280,    19,    14,   266,   255,   262,   220,   278
+       0,     0,     0,     0,     0,     0,   365,   366,   346,     0,
+     358,     0,     0,    26,     0,     0,   356,    26,   363,     0,
+       0,     0,     0,     0,     0,     0,     0,     0,     0,     0,
+       0,     0,     0,     0,     0,     0,     0,     0,    57,     0,
+       0,    53,     1,     0,     0,     2,     0,     0,     0,     0,
+       0,   187,     0,   378,     0,   374,   372,   373,     0,     0,
+       0,     0,     0,   291,   308,   309,   310,   311,   307,     0,
+       0,     0,    38,    39,    43,     7,    41,    57,     0,     0,
+     108,     0,   109,    95,    94,     0,     0,     0,     0,     0,
+       0,   334,     0,     0,   335,   356,   358,     0,   329,     0,
+     338,     0,   339,     0,   343,     0,   360,   353,   356,     0,
+       0,     0,     0,    34,     0,     0,     0,    34,    34,    34,
+      34,    34,     0,     0,     0,     0,     0,     0,     0,     0,
+       0,     0,     0,     0,     0,     0,     0,     0,     0,     0,
+       0,     0,     0,     0,     0,   340,   354,   356,     0,   347,
+     344,   358,   358,    56,     0,     0,    49,     0,     0,    45,
+      47,    48,     0,    54,     0,     5,     3,     0,     0,   185,
+       0,   186,     0,   275,     0,   376,    57,     9,     0,     0,
+       0,   292,   289,     0,   290,     0,   313,     0,     0,     0,
+       0,     0,     0,    44,    82,    83,   110,     0,     0,     0,
+       0,   176,     0,   331,   332,   333,     0,   356,   358,   350,
+     359,   336,   337,    27,   341,   357,     0,   351,   358,     0,
+     156,   154,   155,     0,     0,     0,     0,     0,     0,     0,
+       0,     0,   117,     0,     0,     0,     0,     0,     0,     0,
+       0,     0,     0,     0,     0,     0,   111,     0,    97,    98,
+      96,   182,   180,   114,     0,   112,     0,     0,     0,     0,
+       0,     0,     0,     0,     0,    99,   104,   105,   107,    88,
+      89,    90,    91,    93,    92,   106,   358,     0,   348,   352,
+      55,    57,    79,    52,    65,    70,    64,    68,    74,    69,
+       0,     0,     0,    66,     0,     9,    51,     0,   188,     0,
+     197,     0,     0,   379,     0,     0,    22,     0,     9,   378,
+     287,   295,   299,     0,     0,     0,     0,     0,    40,     0,
+       0,    42,     0,     0,     0,   174,     0,     0,   130,   342,
+     349,     0,   361,   345,     0,     0,   149,     0,     0,     0,
+     132,   140,   133,   151,   157,   153,   141,   134,   142,   135,
+     143,   136,   144,   137,   139,   138,   119,   118,     0,     0,
+     115,   113,     0,     0,   183,   181,     0,     0,     0,     0,
+       0,     0,   328,   356,    50,    66,    66,    66,     0,    59,
+      46,     0,    67,     0,     0,     0,   381,     0,    32,     0,
+     198,   199,     0,     0,   193,    53,   277,   278,   276,     0,
+      10,     0,    26,     9,   371,   377,     0,   301,   300,     0,
+     294,     0,   304,     0,     0,   304,     0,    36,     0,     0,
+       9,   130,   178,     0,   177,     0,    28,     0,     0,     0,
+       0,     0,     0,   159,   162,   160,   161,   158,     0,     0,
+       0,   126,   122,     0,     0,   116,     0,     0,     0,   100,
+     358,    73,    71,    72,     0,     0,    75,     0,    99,     0,
+       0,     0,     0,     0,     0,     0,     0,     0,     0,   202,
+     197,     0,     0,     0,   369,   370,   296,   297,     0,     0,
+       0,   321,   314,     0,   304,   322,     0,     0,     0,    11,
+     175,   179,     0,   146,     0,   145,     0,     0,   163,   164,
+     152,     0,   120,     0,     0,   128,   124,   103,   101,   102,
+     330,    62,    60,     0,     0,    58,    76,     0,     0,     0,
+      33,     0,     0,   255,   255,   255,   244,   255,   234,   237,
+     255,   255,     0,   255,   255,   255,   246,   258,   245,   255,
+     258,   255,     0,   255,   258,   235,   236,   243,   255,   258,
+       0,   255,   238,   210,     0,     0,     0,     0,     0,   197,
+       0,     0,   195,   196,     0,    23,    15,     0,   324,   323,
+       0,     0,   318,   317,     0,   303,     0,     0,    30,     0,
+      20,     0,     0,   150,   165,   169,   166,   167,   168,   173,
+     171,   170,   172,   127,     0,   123,     0,     0,    77,     0,
+      61,    99,   284,     0,     0,     0,   260,   241,   223,   263,
+     260,   260,     0,   260,   260,   260,   259,   263,   260,   263,
+     260,     0,   260,   263,   260,   263,     0,   263,   204,     0,
+       0,     0,     0,     0,   192,   203,     0,   255,     0,    16,
+      17,    24,   298,     0,     0,     0,     0,   315,   283,     0,
+       0,     0,    22,   148,   147,   121,   129,   125,     0,     0,
+       0,   267,     0,   229,   239,   233,   231,   253,     0,   232,
+     227,   228,   250,   226,   249,   230,     0,   225,   248,   224,
+     247,     0,   240,     0,   217,     0,     0,   220,   212,     0,
+       0,     0,     0,   207,   206,     0,   197,    15,   270,     0,
+       0,   326,   325,   320,   319,     0,     0,     0,    18,    13,
+      21,    26,    78,     0,     0,     0,   256,   261,   262,     0,
+       0,     0,   263,   263,   242,   211,   221,   213,   214,   216,
+     215,   219,   218,     0,   208,   209,   205,   194,   279,    25,
+     305,   316,     0,    31,     0,    12,     0,     8,   285,     0,
+       0,     0,   265,   254,   251,   252,     0,     0,   282,    19,
+      14,   268,   257,   264,   222,   280
 };
 
 /* YYPDEFGOTO[NTERM-NUM].  */
 static const short int yydefgoto[] =
 {
-      -1,    12,    13,    14,   362,   634,   762,   695,   799,   706,
-     456,   619,   161,   249,   443,    48,   131,   134,   135,   216,
-     217,   218,   222,   214,   219,   348,   437,   349,   432,   569,
-     570,   100,   290,   182,   557,   282,   492,   485,   146,    15,
-     107,    16,   448,   449,    36,   522,   523,   682,   607,   722,
-     660,   671,   717,   718,    17,    18,    37,   358,   452,   692,
-      19,    20,    21,   119,    22,   368,   464,    23,   535,    44,
-     128,   371,   538,   628,   466,    24,    94,   165,   157,   275,
-      95,    96,    25,    38,   117,   233,    26,   351
+      -1,    12,    13,    14,   366,   640,   768,   701,   805,   712,
+     462,   625,   162,   251,   449,    48,   132,   135,   136,   218,
+     219,   220,   224,   216,   221,   352,   443,   353,   438,   575,
+     576,   101,   292,   184,   563,   284,   498,   491,   147,    15,
+     108,    16,   454,   455,    36,   528,   529,   688,   613,   728,
+     666,   677,   723,   724,    17,    18,    37,   362,   458,   698,
+      19,    20,    21,   120,    22,   372,   470,    23,   541,    44,
+     129,   375,   544,   634,   472,    24,    95,   166,   158,   277,
+      96,    97,    25,    38,   118,   235,    26,   355
 };
 
 /* YYPACT[STATE-NUM] -- Index in YYTABLE of the portion describing
    STATE-NUM.  */
-#define YYPACT_NINF -485
+#define YYPACT_NINF -548
 static const short int yypact[] =
 {
-     141,  -306,  -179,   218,  -485,    83,     6,  -485,  -120,    -9,
-     634,    -1,   945,  -205,  -485,  -485,  -485,  -485,  -485,  -485,
-    -485,  -485,  -485,  -485,  -485,  -485,  -485,  -485,   150,    81,
-    -485,    69,    81,  -485,  -485,  -485,    37,   128,    33,  -485,
-     146,   270,   146,    61,   208,   276,  -485,   788,   994,   -59,
-    -485,  -485,  -485,  -485,   287,  1213,  1242,  1213,  1213,  1026,
-      53,   282,   -40,   202,   310,    20,  -485,  -485,  -485,   127,
-     315,   337,    42,   234,   268,    74,   269,   234,  -485,   100,
-      49,    50,    52,    65,    66,    71,    73,    80,    82,    84,
-      88,    92,  1423,  2063,    19,   109,  -235,     2,     7,   219,
-     383,  -485,    89,    95,  -485,   327,   419,   435,   436,   458,
-      81,   462,   125,     8,  -485,  -485,  -485,   -93,   368,   467,
-     313,   473,   146,  -485,  -485,  -485,  -485,  -485,   475,   373,
-     140,  -485,  1869,  -485,   -47,   143,  2558,    36,  1213,  1251,
-     145,  1251,  -485,  -485,  1213,  2087,   -71,   488,   490,   492,
-    -485,   303,   495,  -485,   269,   315,   497,  -485,  -231,  -485,
-    1213,  -485,   494,  -485,   501,   491,  -485,   269,  1213,   389,
-    1213,  1213,   438,  1213,  1213,  1423,   971,   971,   971,   971,
-    1423,    77,   178,  1213,  1213,  1213,  1213,  1213,    14,   180,
-     292,  1213,   825,  1213,  1213,  1213,  1213,  1213,  1213,  1213,
-    1213,  1213,  1213,  -485,  -485,   269,   413,  -485,  -485,   315,
-     315,  -485,   518,   522,  -485,   186,   203,   162,  -485,  -485,
-    1213,  -485,   555,  -485,  -485,  1423,   460,  -485,   221,  -485,
-     558,   328,   538,  -485,     4,   321,  -212,    -1,   563,  -485,
-    -485,   564,  -485,   567,  -140,  1423,  1213,  1213,    -1,   464,
-     994,  -485,  -485,  -485,  2602,   303,  2108,   -41,  1213,  -485,
-    1213,  -485,  -485,  -485,   232,   269,   315,  -485,  -485,  -485,
-    -485,  1916,  -485,  -485,  1213,  -485,   315,  1848,  -485,  -485,
-    -485,  1593,  1213,  1958,  1979,   233,   240,  1614,  1635,  2580,
-    2000,   262,   263,  1656,   264,  1677,   265,  1698,   266,  1764,
-     272,  1423,  -485,   195,  2664,  2683,   526,  1716,  1716,  -485,
-      38,  -485,  1058,  1213,  1213,   274,  2529,   277,   278,   279,
-    1058,   486,   334,   505,   424,   372,   372,   578,   578,   578,
-     578,  -485,   315,   606,  -485,  -485,  -485,    27,  -485,  -485,
-    -485,  -485,  -485,  -485,   -57,  -485,    -1,    -1,   485,   454,
-    2623,  -194,  -485,   375,  -485,   616,   -65,   -19,   476,  -485,
-     201,  1213,   472,    -1,   321,   125,  -485,   302,   -38,   646,
-     616,  -167,   404,   316,  -485,    47,    -1,  -485,   317,  1213,
-    1213,  -485,  2450,  2129,  -485,  -485,  -485,  1213,  2602,  -485,
-    1213,  1213,  -485,  2429,   528,   528,  -485,  -485,  -485,  -485,
-      30,  -485,  -485,  -485,  -485,  -485,  -485,  -485,  -485,  -485,
-     195,  -485,   314,   644,  -485,  -485,   322,   323,  1716,  1716,
-    1058,  1213,   303,   303,   303,   325,  -485,   269,  -485,   454,
-     454,   454,   531,   507,  -485,    -1,  -485,   539,   825,  1213,
-    -485,   664,   333,   332,  -485,  -485,    26,   670,  -485,   383,
-    -485,  -485,  -485,   671,  2602,   628,   234,   321,  -485,  -485,
-     674,  -485,  -485,   677,  -485,   661,  -138,   344,   347,   534,
-     683,  -485,   678,   541,   321,   571,  2602,  2471,  -485,  1213,
-    2602,  1441,  1572,  1213,  1213,   357,   362,  -485,  -485,  -485,
-    -485,  -485,   364,  1058,   366,  -485,  -485,   369,   370,   603,
-     371,   381,   387,  -485,   315,  -485,  -485,  -485,    -1,  1213,
-     -96,    -1,    87,  2644,   374,   616,    51,  2190,   101,   367,
-     390,   600,   392,   396,   -62,   303,   397,  1213,  -485,  -485,
-    -485,   398,  1082,   577,   735,  -485,  -485,  1162,   534,  -485,
-     402,   736,   739,   633,  -485,  2602,  1213,  -485,  1213,  -485,
-    1785,  2150,  -485,  -485,  -485,   405,   409,   408,  1058,  -485,
-    -485,  -485,  -485,  -485,  -485,  -485,  2602,  1213,   410,  -485,
-    -485,   -92,   825,   746,  -485,   731,   593,   415,   415,   415,
-    -485,   415,  -485,  -485,   415,   415,   416,   415,   415,   415,
-    -485,   712,  -485,   415,   712,   415,   418,   415,   712,  -485,
-    -485,  -485,   415,   712,   421,   415,  -485,  -485,   422,   431,
-     616,   616,   437,  -103,    26,    26,  -485,  -485,   755,  -485,
-    2492,   772,  -485,  2602,   647,   759,   442,  2021,   441,  -485,
-     778,   615,  -485,   737,   675,  1806,  1827,  -485,  -485,  -485,
-    -485,  -485,  -485,  -485,  -485,  -485,  -485,  -485,  1423,  -485,
-     446,   448,  2602,   616,  -485,   231,   607,   793,   796,   795,
-    -485,  -485,  -485,  -485,  -485,  -485,   797,  -485,  -485,  -485,
-    -485,  -485,  -485,  -485,  -485,   797,  -485,  -485,  -485,  -485,
-     798,  -485,   137,   616,   616,   468,   469,   616,  -485,  -485,
-     470,   415,   471,  -485,  -485,   466,  -485,   570,  1185,  1162,
-    1162,   478,   617,   659,  1213,  1213,   472,  -485,  -485,  -485,
-    -485,  -485,   481,   803,   656,  -485,  -105,  -172,   216,  -172,
-    -172,  -485,   -50,  -172,  -172,  -172,   216,  -172,   216,  -172,
-     -45,  -172,   216,  -172,   216,   487,   216,   669,  -485,   830,
-     453,  -485,  -485,   704,  -113,   496,   498,  -485,  -485,   500,
-     -99,    -7,  -485,  1213,   646,  -485,  2602,  -485,  -485,   347,
-     817,   838,   598,  2042,  2602,   234,  -485,   839,   686,   842,
-    -485,  -485,  -485,   654,   849,   850,  -485,  -485,  -485,  -485,
-    -485,  -485,  -485,  -485,  -485,  -485,  -485,   616,  -485,  -485,
-    -485,  -485,   515,  -485,   517,  -485,   852,  -485,   667,  -485,
-    1213,  -485,  -485,   854,   520,   858,  -485,  -485,   216,   216,
-     523,   755,  -485,  -485,  -485,  -485,  -485,  -485,  -485,  -485
+     436,  -265,   -58,   285,  -548,   178,   145,  -548,    18,    87,
+     640,     9,   229,  -133,  -548,  -548,  -548,  -548,  -548,  -548,
+    -548,  -548,  -548,  -548,  -548,  -548,  -548,  -548,   212,   132,
+    -548,   106,   132,  -548,  -548,  -548,    67,   171,   109,  -548,
+     181,   292,   181,    88,   176,   307,  -548,  1051,  1001,   -24,
+    -548,  -548,  -548,  -548,   313,  1234,  1265,  1234,  1234,  1080,
+      68,   322,    -6,   236,   358,    78,  -548,  -548,  -548,   185,
+     379,   392,    94,   261,   293,   100,   294,   261,  -548,   125,
+      62,    81,    84,    86,    89,    90,    93,    98,    99,   101,
+     102,   104,   111,  1342,  2060,    -9,   119,  -101,     4,     8,
+     222,   386,  -548,   105,   114,  -548,   321,   414,   450,   451,
+     452,   132,   453,   116,    10,  -548,  -548,  -548,   -84,   363,
+     460,   305,   462,   181,  -548,  -548,  -548,  -548,  -548,   465,
+     362,   130,  -548,  1899,  -548,   172,   133,  2534,   124,  1234,
+     526,   131,   526,  -548,  -548,  1234,  2118,   -37,   474,   475,
+     480,  -548,   290,   482,  -548,   294,   379,   484,  -548,  -177,
+    -548,  1234,  -548,   478,  -548,   487,   477,  -548,   294,  1234,
+     442,  1234,  1234,   833,  1234,  1234,  1342,   713,   713,   713,
+     713,   713,  1342,    66,   151,  1234,  1234,  1234,  1234,  1234,
+      54,   154,   373,  1234,   978,  1234,  1234,  1234,  1234,  1234,
+    1234,  1234,  1234,  1234,  1234,  -548,  -548,   294,   388,  -548,
+    -548,   379,   379,  -548,   493,   494,  -548,   158,   160,    92,
+    -548,  -548,  1234,  -548,   499,  -548,  -548,  1342,   411,  -548,
+     180,  -548,   513,   286,   496,  -548,     2,   280,  -138,     9,
+     522,  -548,  -548,   524,  -548,   527,  -123,  1342,  1234,  1234,
+       9,   422,  1001,  -548,  -548,  -548,  2618,   290,  2181,    15,
+    1234,  -548,  1234,  -548,  -548,  -548,   190,   294,   379,  -548,
+    -548,  -548,  -548,  1920,  -548,  -548,  1234,  -548,   379,  1878,
+    -548,  -548,  -548,  1596,  1234,  1941,  1968,   191,   202,  1617,
+    1673,  2569,  1997,   216,   217,  1694,   218,  1715,   220,  1736,
+     221,  1757,   223,  1794,   224,  1342,  -548,   245,   849,  2200,
+    1635,  2361,  2361,  -548,    46,  -548,  1103,  1234,  1234,   226,
+    2591,   227,   230,   231,  1103,   597,   865,   699,   510,   384,
+     384,   539,   539,   539,   539,  -548,   379,   569,  -548,  -548,
+    -548,   257,  -548,  -548,  -548,  -548,  -548,  -548,    38,  -548,
+       9,     9,   443,   408,  2639,  -135,  -548,   331,  -548,   575,
+     -64,  -112,   420,  -548,   194,  1234,   444,     9,   280,   116,
+    -548,   244,   -36,   606,   575,   -81,   364,   270,  -548,   -15,
+       9,  -548,   271,  1234,  1234,  -548,  2160,  2221,  -548,  -548,
+    -548,  1234,  2618,  -548,  1234,  1234,  -548,  2461,   488,   488,
+    -548,  -548,  -548,  -548,   273,  -548,  -548,  -548,  -548,  -548,
+    -548,  -548,  -548,  -548,  -548,  -548,   245,  -548,   274,   613,
+    -548,  -548,   291,   295,  2361,  2361,  1103,  1234,   290,   290,
+     290,   296,  -548,   294,  -548,   408,   408,   408,   501,   476,
+    -548,     9,  -548,   503,   978,  1234,  -548,   634,   300,   301,
+    -548,  -548,   122,   638,  -548,   386,  -548,  -548,  -548,   646,
+    2618,   607,   261,   280,  -548,  -548,   653,  -548,  -548,   656,
+    -548,   641,  -120,   325,   323,   512,   658,  -548,   649,   515,
+     280,   577,  2618,  2482,  -548,  1234,  2618,     6,  1462,  1234,
+    1234,   334,   336,  -548,  -548,  -548,  -548,  -548,   337,  1103,
+     332,  -548,  -548,   338,   339,   780,   341,   342,   345,  -548,
+     379,  -548,  -548,  -548,     9,  1234,   -17,     9,    41,  2660,
+     348,   575,   -11,  2222,    79,   350,   352,   562,   367,   360,
+     -68,   290,   366,  1234,  -548,  -548,  -548,   361,  1131,   544,
+     707,  -548,  -548,  1180,   512,  -548,   372,   710,   709,   622,
+    -548,  2618,  1234,  -548,  1234,  -548,  1815,  2089,  -548,  -548,
+    -548,   393,   396,   399,  1103,  -548,  -548,  -548,  -548,  -548,
+    -548,  -548,  2618,  1234,   402,  -548,  -548,   -14,   978,   739,
+    -548,   724,   586,   407,   407,   407,  -548,   407,  -548,  -548,
+     407,   407,   410,   407,   407,   407,  -548,   704,  -548,   407,
+     704,   407,   413,   407,   704,  -548,  -548,  -548,   407,   704,
+     415,   407,  -548,  -548,   416,   417,   575,   575,   418,   -67,
+     122,   122,  -548,  -548,   748,  -548,  2503,   751,  -548,  2618,
+     629,   741,   423,  2018,   433,  -548,   759,   612,  -548,   733,
+     671,  1836,  1857,  -548,  -548,  -548,  -548,  -548,  -548,  -548,
+    -548,  -548,  -548,  -548,  1342,  -548,   445,   446,  2618,   575,
+    -548,    77,   594,   783,   782,   784,  -548,  -548,  -548,  -548,
+    -548,  -548,   787,  -548,  -548,  -548,  -548,  -548,  -548,  -548,
+    -548,   787,  -548,  -548,  -548,  -548,   788,  -548,   252,   575,
+     575,   456,   457,   575,  -548,  -548,   470,   407,   472,  -548,
+    -548,   455,  -548,   560,  1211,  1180,  1180,   479,   624,   657,
+    1234,  1234,   444,  -548,  -548,  -548,  -548,  -548,   481,   795,
+     651,  -548,   -40,    56,   260,    56,    56,  -548,     1,    56,
+      56,    56,   260,    56,   260,    56,    36,    56,   260,    56,
+     260,   483,   260,   660,  -548,   823,   365,  -548,  -548,   698,
+    -116,   489,   491,  -548,  -548,   492,   -65,   112,  -548,  1234,
+     606,  -548,  2618,  -548,  -548,   323,   814,   832,   596,  2039,
+    2618,   261,  -548,   836,   685,   840,  -548,  -548,  -548,   650,
+     843,   844,  -548,  -548,  -548,  -548,  -548,  -548,  -548,  -548,
+    -548,  -548,  -548,   575,  -548,  -548,  -548,  -548,   514,  -548,
+     516,  -548,   842,  -548,   663,  -548,  1234,  -548,  -548,   853,
+     540,   879,  -548,  -548,   260,   260,   542,   748,  -548,  -548,
+    -548,  -548,  -548,  -548,  -548,  -548
 };
 
 /* YYPGOTO[NTERM-NUM].  */
 static const short int yypgoto[] =
 {
-    -485,  -485,   853,   -90,  -228,  -485,    64,   115,  -485,  -485,
-     161,   116,   -74,  -485,  -369,   207,   -98,   618,  -485,   -85,
-    -485,    -5,   423,  -119,  -485,  -485,   -77,  -485,  -485,  -485,
-     299,  -485,   -10,  -171,   223,  -485,  -485,   480,   728,  -485,
-      10,  -485,  -484,  -485,   871,  -266,  -485,  -485,  -485,   204,
-    1603,  -275,  -182,  -465,  -485,  -485,  -485,  -485,  -485,    67,
-    -485,  -485,  -485,    16,  -485,  -485,  -485,  -485,  -384,  -485,
-    -485,  -485,   122,  -332,   129,  -485,  -485,  -141,  -139,  -485,
-    -485,  -485,  -485,  -485,   769,   519,  -485,  -485
+    -548,  -548,   873,   -91,  -229,  -548,    91,   139,  -548,  -548,
+     187,   141,   -74,  -548,  -373,   186,   103,   668,  -548,  -105,
+    -548,    -5,   454,   -93,  -548,  -548,  -106,  -548,  -548,  -548,
+     346,  -548,   -10,  -172,   272,  -548,  -548,   525,   752,  -548,
+      85,  -548,  -488,  -548,   919,  -263,  -548,  -548,  -548,   246,
+    1719,  -276,  -167,  -547,  -548,  -548,  -548,  -548,  -548,   113,
+    -548,  -548,  -548,    -2,  -548,  -548,  -548,  -548,  -321,  -548,
+    -548,  -548,   163,  -315,   173,  -548,  -548,   -27,  -154,  -548,
+    -548,  -548,  -548,  -548,   817,   565,  -548,  -548
 };
-=======
-static const unsigned short int yydefact[] = {
-    0,   0,   0,   199, 374, 0,   199, 305, 0,   33,  354, 0,   0,   0,   6,
-    183, 188, 265, 268, 280, 285, 287, 292, 301, 326, 367, 379, 4,   0,   186,
-    272, 0,   186, 273, 200, 271, 0,   0,   0,   366, 290, 0,   290, 0,   311,
-    0,   36,  34,  0,   79,  83,  84,  86,  85,  80,  0,   0,   0,   0,   0,
-    0,   0,   0,   0,   0,   0,   364, 365, 345, 0,   357, 0,   0,   26,  0,
-    0,   355, 26,  362, 0,   0,   0,   0,   0,   0,   0,   0,   0,   0,   0,
-    0,   0,   0,   0,   0,   0,   0,   0,   56,  0,   0,   52,  1,   0,   0,
-    2,   0,   0,   0,   0,   0,   186, 0,   377, 0,   373, 371, 372, 0,   0,
-    0,   0,   0,   290, 307, 308, 309, 310, 306, 0,   0,   0,   37,  38,  42,
-    7,   40,  56,  0,   0,   107, 0,   108, 94,  93,  0,   0,   0,   0,   0,
-    0,   333, 0,   0,   334, 355, 357, 0,   328, 0,   337, 0,   338, 0,   342,
-    0,   359, 352, 355, 0,   0,   0,   0,   33,  0,   0,   0,   33,  33,  33,
-    33,  33,  0,   0,   0,   0,   0,   0,   0,   0,   0,   0,   0,   0,   0,
-    0,   0,   0,   0,   0,   0,   0,   0,   0,   0,   339, 353, 355, 0,   346,
-    343, 357, 357, 55,  0,   0,   48,  0,   0,   44,  46,  47,  0,   53,  0,
-    5,   3,   0,   0,   184, 0,   185, 0,   274, 0,   375, 56,  9,   0,   0,
-    0,   291, 288, 0,   289, 0,   312, 0,   0,   0,   0,   0,   43,  81,  82,
-    109, 0,   0,   0,   0,   175, 0,   330, 331, 332, 0,   355, 357, 349, 358,
-    335, 336, 27,  340, 356, 0,   350, 357, 0,   155, 153, 154, 0,   0,   0,
-    0,   0,   0,   0,   0,   0,   116, 0,   0,   0,   0,   0,   0,   0,   0,
-    0,   0,   0,   0,   0,   110, 0,   96,  97,  95,  181, 179, 113, 0,   111,
-    0,   0,   0,   0,   0,   0,   0,   0,   0,   98,  103, 104, 106, 87,  88,
-    89,  90,  92,  91,  105, 357, 0,   347, 351, 54,  56,  78,  51,  64,  69,
-    63,  67,  73,  68,  0,   0,   0,   65,  0,   9,   50,  0,   187, 0,   196,
-    0,   0,   378, 0,   0,   22,  0,   9,   377, 286, 294, 298, 0,   0,   0,
-    0,   0,   39,  9,   41,  0,   0,   0,   173, 0,   0,   129, 341, 348, 0,
-    360, 344, 0,   0,   148, 0,   0,   0,   131, 139, 132, 150, 156, 152, 140,
-    133, 141, 134, 142, 135, 143, 136, 138, 137, 118, 117, 0,   0,   114, 112,
-    0,   0,   182, 180, 0,   0,   0,   0,   0,   0,   327, 355, 49,  65,  65,
-    65,  0,   58,  45,  0,   66,  0,   0,   0,   380, 0,   31,  0,   197, 198,
-    0,   0,   192, 52,  276, 277, 275, 0,   10,  0,   26,  9,   370, 376, 0,
-    300, 299, 0,   293, 0,   303, 0,   0,   303, 0,   35,  11,  129, 177, 0,
-    176, 0,   28,  0,   0,   0,   0,   0,   0,   158, 161, 159, 160, 157, 0,
-    0,   0,   125, 121, 0,   0,   115, 0,   0,   0,   99,  357, 72,  70,  71,
-    0,   0,   74,  0,   98,  0,   0,   0,   0,   0,   0,   0,   0,   0,   0,
-    201, 196, 0,   0,   0,   368, 369, 295, 296, 0,   0,   0,   320, 313, 0,
-    303, 321, 0,   0,   20,  174, 178, 0,   145, 0,   144, 0,   0,   162, 163,
-    151, 0,   119, 0,   0,   127, 123, 102, 100, 101, 329, 61,  59,  0,   0,
-    57,  75,  0,   0,   0,   32,  0,   0,   254, 254, 254, 243, 254, 233, 236,
-    254, 254, 0,   254, 254, 254, 245, 257, 244, 254, 257, 254, 0,   254, 257,
-    234, 235, 242, 254, 257, 0,   254, 237, 209, 0,   0,   0,   0,   0,   196,
-    0,   0,   194, 195, 0,   23,  15,  0,   323, 322, 0,   0,   317, 316, 0,
-    302, 0,   0,   0,   22,  0,   0,   149, 164, 168, 165, 166, 167, 172, 170,
-    169, 171, 126, 0,   122, 0,   0,   76,  0,   60,  98,  283, 0,   0,   0,
-    259, 240, 222, 262, 259, 259, 0,   259, 259, 259, 258, 262, 259, 262, 259,
-    0,   259, 262, 259, 262, 0,   262, 203, 0,   0,   0,   0,   0,   191, 202,
-    0,   254, 0,   16,  17,  24,  297, 0,   0,   0,   0,   314, 282, 18,  13,
-    21,  26,  147, 146, 120, 128, 124, 0,   0,   0,   266, 0,   228, 238, 232,
-    230, 252, 0,   231, 226, 227, 249, 225, 248, 229, 0,   224, 247, 223, 246,
-    0,   239, 0,   216, 0,   0,   219, 211, 0,   0,   0,   0,   206, 205, 0,
-    196, 15,  269, 0,   0,   325, 324, 319, 318, 0,   0,   0,   12,  0,   29,
-    77,  0,   0,   0,   255, 260, 261, 0,   0,   0,   262, 262, 241, 210, 220,
-    212, 213, 215, 214, 218, 217, 0,   207, 208, 204, 193, 278, 25,  304, 315,
-    0,   19,  14,  0,   8,   284, 0,   0,   0,   264, 253, 250, 251, 0,   0,
-    281, 30,  267, 256, 263, 221, 279};
-
-/* YYPDEFGOTO[NTERM-NUM].  */
-static const short int yydefgoto[] = {
-    -1,  12,  13,  14,  365, 544, 703, 695, 762, 634, 460, 620, 162, 799, 447,
-    48,  132, 135, 136, 218, 219, 220, 224, 216, 221, 351, 441, 352, 436, 570,
-    571, 101, 291, 184, 558, 283, 494, 487, 147, 15,  108, 16,  452, 453, 36,
-    524, 525, 682, 608, 722, 660, 671, 717, 718, 17,  18,  37,  361, 456, 692,
-    19,  20,  21,  120, 22,  371, 468, 23,  537, 44,  129, 374, 540, 629, 470,
-    24,  95,  166, 158, 276, 96,  97,  25,  38,  118, 235, 26,  354};
-
-/* YYPACT[STATE-NUM] -- Index in YYTABLE of the portion describing
-   STATE-NUM.  */
-#define YYPACT_NINF -484
-static const short int yypact[] = {
-    471,  -319, -188, 161,  -484, 29,   9,    -484, -144, 121,  741,  7,
-    482,  -282, -484, -484, -484, -484, -484, -484, -484, -484, -484, -484,
-    -484, -484, -484, -484, 78,   -33,  -484, -14,  -33,  -484, -484, -484,
-    12,   80,   153,  -484, 89,   239,  89,   52,   280,  279,  -484, 962,
-    992,  -56,  -484, -484, -484, -484, 296,  1184, 1448, 1184, 1184, 1081,
-    -18,  317,  -1,   242,  343,  50,   -484, -484, -484, 135,  339,  359,
-    62,   228,  263,  68,   262,  228,  -484, 92,   34,   35,   37,   38,
-    40,   41,   47,   51,   55,   57,   61,   66,   70,   1524, 2145, 25,
-    74,   -54,  3,    4,    215,  350,  -484, 79,   90,   -484, 322,  416,
-    442,  456,  457,  -33,  458,  120,  8,    -484, -484, -484, -94,  371,
-    470,  320,  478,  89,   -484, -484, -484, -484, -484, 484,  373,  148,
-    -484, 1980, -484, 382,  154,  2618, 33,   1184, 854,  152,  854,  -484,
-    -484, 1184, 2196, -62,  491,  493,  494,  -484, 304,  496,  -484, 262,
-    339,  499,  -484, -68,  -484, 1184, -484, 492,  -484, 501,  498,  -484,
-    262,  1184, 460,  1184, 1184, 819,  1184, 1184, 1524, 939,  939,  939,
-    939,  939,  1524, 75,   165,  1184, 1184, 1184, 1184, 1184, 23,   168,
-    195,  1184, 903,  1184, 1184, 1184, 1184, 1184, 1184, 1184, 1184, 1184,
-    1184, -484, -484, 262,  406,  -484, -484, 339,  339,  -484, 511,  512,
-    -484, 175,  176,  147,  -484, -484, 1184, -484, 518,  -484, -484, 1524,
-    423,  -484, 183,  -484, 522,  291,  502,  -484, 1,    283,  -207, 7,
-    532,  -484, -484, 533,  -484, 535,  -158, 1524, 1184, 1184, 7,    992,
-    -484, -484, -484, 2662, 304,  2235, -41,  1184, -484, 1184, -484, -484,
-    -484, 199,  262,  339,  -484, -484, -484, -484, 2001, -484, -484, 1184,
-    -484, 339,  96,   -484, -484, -484, 1566, 1184, 2024, 2045, 200,  211,
-    1587, 1614, 2640, 2066, 214,  219,  1700, 221,  1721, 255,  1779, 256,
-    1800, 257,  1872, 259,  1524, -484, 49,   1741, 2723, 1632, 1890, 1890,
-    -484, 17,   -484, 1106, 1184, 1184, 203,  2589, 216,  261,  267,  1106,
-    707,  1029, 396,  521,  329,  329,  579,  579,  579,  579,  -484, 339,
-    539,  -484, -484, -484, 201,  -484, -484, -484, -484, -484, -484, -75,
-    -484, 7,    7,    481,  446,  2683, -200, -484, 367,  -484, 612,  -43,
-    -63,  459,  -484, 202,  1184, 452,  7,    283,  120,  -484, 275,  -38,
-    616,  612,  -170, 374,  284,  -484, 283,  -484, 286,  1184, 1184, -484,
-    2510, 2262, -484, -484, -484, 1184, 2662, -484, 1184, 1184, -484, 2489,
-    497,  497,  -484, -484, -484, -484, 225,  -484, -484, -484, -484, -484,
-    -484, -484, -484, -484, -484, -484, 49,   -484, 288,  613,  -484, -484,
-    290,  292,  1890, 1890, 1106, 1184, 304,  304,  304,  294,  -484, 262,
-    -484, 446,  446,  446,  513,  473,  -484, 7,    -484, 514,  903,  1184,
-    -484, 637,  303,  307,  -484, -484, 27,   642,  -484, 350,  -484, -484,
-    -484, 646,  2662, 602,  228,  283,  -484, -484, 648,  -484, -484, 649,
-    -484, 633,  -138, 313,  315,  504,  653,  -484, 547,  563,  2662, 2531,
-    -484, 1184, 2662, 428,  1540, 1184, 1184, 323,  325,  -484, -484, -484,
-    -484, -484, 327,  1106, 321,  -484, -484, 331,  332,  1193, 336,  337,
-    338,  -484, 339,  -484, -484, -484, 7,    1184, -101, 7,    192,  2704,
-    342,  612,  -108, 2250, -65,  346,  347,  529,  341,  344,  -103, 304,
-    352,  1184, -484, -484, -484, 353,  1161, 534,  693,  -484, -484, 1339,
-    504,  -484, 358,  650,  589,  -484, 2662, 1184, -484, 1184, -484, 1911,
-    2166, -484, -484, -484, 361,  365,  364,  1106, -484, -484, -484, -484,
-    -484, -484, -484, 2662, 1184, 368,  -484, -484, -83,  903,  703,  -484,
-    689,  551,  372,  372,  372,  -484, 372,  -484, -484, 372,  372,  375,
-    372,  372,  372,  -484, 667,  -484, 372,  667,  372,  376,  372,  667,
-    -484, -484, -484, 372,  667,  377,  372,  -484, -484, 379,  380,  612,
-    612,  381,  -104, 27,   27,   -484, -484, 710,  -484, 2552, 720,  -484,
-    2662, 593,  705,  387,  2087, 398,  -484, 736,  1184, 1184, 452,  1938,
-    1959, -484, -484, -484, -484, -484, -484, -484, -484, -484, -484, -484,
-    1524, -484, 400,  401,  2662, 612,  -484, 266,  560,  747,  751,  750,
-    -484, -484, -484, -484, -484, -484, 752,  -484, -484, -484, -484, -484,
-    -484, -484, -484, 752,  -484, -484, -484, -484, 755,  -484, 477,  612,
-    612,  420,  421,  612,  -484, -484, 422,  372,  426,  -484, -484, 418,
-    -484, 536,  1369, 1339, 1339, 425,  580,  525,  2124, 2662, 228,  -484,
-    -484, -484, -484, -484, 431,  753,  606,  -484, -191, -168, 102,  -168,
-    -168, -484, -67,  -168, -168, -168, 102,  -168, 102,  -168, -60,  -168,
-    102,  -168, 102,  434,  102,  620,  -484, 774,  319,  -484, -484, 651,
-    -113, 438,  439,  -484, -484, 461,  -91,  -15,  -484, 1184, 616,  -484,
-    2662, -484, -484, 315,  763,  609,  -484, 1184, 671,  -484, 794,  645,
-    800,  -484, -484, -484, 611,  810,  811,  -484, -484, -484, -484, -484,
-    -484, -484, -484, -484, -484, -484, 612,  -484, -484, -484, -484, 479,
-    -484, 480,  -484, 809,  -484, -484, 612,  -484, -484, 814,  487,  817,
-    -484, -484, 102,  102,  488,  710,  -484, -484, -484, -484, -484, -484,
-    -484};
-
-/* YYPGOTO[NTERM-NUM].  */
-static const short int yypgoto[] = {
-    -484, -484, 818,  -90,  -119, -484, 58,   81,   -484, -484, 197,
-    82,   -76,  -484, -368, 131,  69,   582,  -484, -97,  -484, -8,
-    385,  -117, -484, -484, -171, -484, -484, -484, 269,  -484, -10,
-    -174, 186,  -484, -484, 445,  700,  -484, 32,   -484, -483, -484,
-    833,  -340, -484, -484, -484, 172,  1766, -343, -265, -285, -484,
-    -484, -484, -484, -484, 39,   -484, -484, -484, 15,   -484, -484,
-    -484, -484, -396, -484, -484, -484, 91,   -370, 95,   -484, -484,
-    -133, -140, -484, -484, -484, -484, -484, 737,  485,  -484, -484};
->>>>>>> 246ac746
 
 /* YYTABLE[YYPACT[STATE-NUM]].  What to do in state STATE-NUM.  If
    positive, shift that token.  If negative, reduce the rule which
    number is the opposite.  If YYTABLE_NINF, syntax error.  */
-<<<<<<< HEAD
-#define YYTABLE_NINF -382
+#define YYTABLE_NINF -384
 static const short int yytable[] =
 {
-      93,   467,    97,   166,   291,   211,    99,   211,   215,   300,
-      97,   234,   461,   266,   237,   444,   267,   251,   786,   444,
-     309,   533,   258,   363,    46,   259,   276,     9,   235,   517,
-     211,    27,   310,   693,   487,    28,   112,   132,   136,   252,
-     616,   212,   109,   212,   414,   139,   141,   142,   143,   145,
-     361,   429,   380,   444,   353,   381,   444,   369,   121,   771,
-     -29,   264,   253,   567,   332,   209,   212,   567,   269,   270,
-     334,   335,   468,   210,   372,    40,   694,    47,   772,   430,
-     445,   248,   181,   488,   445,   539,    39,   183,   184,   185,
-     186,   187,   188,   189,    45,   190,   191,   192,   193,   194,
-     195,   196,   197,   198,   199,   200,   201,   202,   193,   194,
-     195,   196,   197,   198,   199,   200,   201,   202,   445,   489,
-     230,   445,   147,   440,   385,    41,   238,   386,   254,   688,
-     411,   431,   104,   490,   256,   518,   458,   389,   243,   568,
-     113,   417,     1,   568,   439,   519,   574,   462,   373,   374,
-     271,   114,   364,   105,   629,   737,   491,   520,   277,   281,
-     283,   284,   287,   288,   289,   378,   293,   295,   297,   299,
-     181,   311,   260,   304,   305,   306,   307,   308,   738,     2,
-     115,   316,   321,   322,   323,   324,   325,   326,   327,   328,
-     329,   330,   331,   426,   739,   415,   521,    42,   106,   370,
-     534,     9,   260,     3,   337,   472,   726,   116,   728,   575,
-     350,   412,   732,   413,   734,   473,   736,   740,   428,   576,
-     608,    34,   416,     4,     5,   340,   787,   359,   108,   529,
-     425,     6,   609,   769,  -188,   770,   132,   132,  -189,  -376,
-     136,   685,   686,   375,   148,   238,   543,   111,   382,   498,
-     383,   110,   193,   194,   195,   196,   197,   198,   199,   200,
-     201,   202,   434,   118,   388,     7,   791,   149,   741,   773,
-     341,   774,   393,   120,   446,   122,   447,   615,   457,   129,
-       8,   469,   137,   342,   712,   150,   504,    29,   775,   123,
-     776,   474,   -63,   775,   742,   777,   138,   205,   343,   151,
-     463,   450,   451,   418,   419,   313,   314,   743,   315,   152,
-     181,   808,   809,   153,   745,   746,   206,   344,   749,   673,
-     154,   124,   556,   677,   155,   207,   125,    30,   679,   156,
-     497,  -380,   500,   501,   502,     9,   126,  -269,    98,    10,
-     158,   433,   -57,   213,   159,   360,    98,    98,   689,   690,
-     345,   454,   505,   506,   507,   127,   194,   195,   196,   197,
-     198,   199,   200,   201,   202,   564,   744,   757,   758,   476,
-     477,   160,   162,    11,   163,   346,   164,   480,   167,   286,
-     481,   482,   528,   292,   294,   296,   298,   651,   168,   169,
-      31,   170,    49,    50,    51,    52,    53,    54,   198,   199,
-     200,   201,   202,   555,   171,   172,    55,    56,   208,    32,
-     173,   499,   174,    57,    58,   301,   220,   302,   810,   175,
-      33,   176,   221,   177,  -380,  -380,   223,   178,   512,   513,
-     510,   179,   224,    34,   225,   617,   278,   226,   227,   228,
-      59,    49,    50,    51,    52,    53,    54,    35,   196,   197,
-     198,   199,   200,   201,   202,    55,    56,   781,   782,   783,
-     784,   229,    57,    58,   285,   231,   232,   239,   650,   545,
-     240,    46,   241,   550,   551,  -381,   242,   556,   244,   246,
-     245,   250,   719,   720,   255,   723,   724,   725,    62,    59,
-     727,   261,   729,   262,   731,   263,   733,     9,   265,   566,
-     347,   268,   272,   565,   273,   274,   571,   193,   194,   195,
-     196,   197,   198,   199,   200,   201,   202,   620,   303,   312,
-     333,   336,   623,   279,    47,   337,   338,   627,   195,   196,
-     197,   198,   199,   200,   201,   202,   635,    62,   636,   186,
-     187,   188,   189,   339,   190,   191,   192,   193,   194,   195,
-     196,   197,   198,   199,   200,   201,   202,   652,   352,   354,
-     355,   356,   655,   357,   359,   361,   365,   366,  -381,  -381,
-     367,   376,   384,   396,  -130,  -130,  -130,  -130,  -130,  -130,
-     397,  -130,  -130,  -130,  -130,  -130,  -130,  -130,  -130,  -130,
+      94,   473,   269,   167,   293,   213,   100,   213,   217,   237,
+     304,    98,    98,   236,   467,   792,   185,   186,   187,   188,
+     189,   190,   191,   239,   192,   193,   194,   195,   196,   197,
+     198,   199,   200,   201,   202,   203,   204,   133,   137,   539,
+     122,   214,   622,   214,   253,   140,   142,   143,   144,   146,
+     450,   450,   420,   450,   450,   357,   260,   338,   339,   261,
+     313,   266,   195,   196,   197,   198,   199,   200,   201,   202,
+     203,   204,   314,    27,   373,   376,   185,   186,   187,   188,
+     189,   190,   191,   183,   192,   193,   194,   195,   196,   197,
+     198,   199,   200,   201,   202,   203,   204,   367,   195,   196,
+     197,   198,   199,   200,   201,   202,   203,   204,   384,   365,
+     552,   385,   113,     9,   390,   451,   451,   110,   451,   451,
+      46,   245,   271,   272,   393,   523,   446,   254,   268,   256,
+     732,   694,   734,   417,   368,   258,   738,   148,   740,   464,
+     742,   278,   573,   478,   423,   573,   435,   581,   580,   468,
+     255,   273,   699,   479,   545,   344,    28,   582,   474,   279,
+     283,   285,   286,   289,   290,   291,   382,   295,   297,   299,
+     301,   303,   183,    47,   436,   308,   309,   310,   311,   312,
+     336,    39,   432,   320,   325,   326,   327,   328,   329,   330,
+     331,   332,   333,   334,   335,   700,   232,   341,   614,   211,
+     345,   240,     9,   421,   445,   105,   262,   212,   456,   457,
+     615,   315,   354,   346,    40,   106,   114,   374,   574,   540,
+     363,   574,   -63,   635,   793,   422,   437,   115,   347,   102,
+     103,   524,    45,   431,   535,   814,   815,  -378,   133,   133,
+     389,   525,   137,   691,   692,   379,   440,   348,   434,   107,
+     386,   549,   387,   526,   504,   240,   116,   124,   262,   149,
+     213,   418,   463,   419,    41,   109,   392,     2,   797,   207,
+     743,  -190,   621,  -191,   397,   480,   452,   493,   453,   -29,
+     349,   111,   150,   117,   475,  -382,   718,   777,   208,   125,
+     112,     3,   527,   744,   126,   121,   214,   209,   119,   775,
+     250,   776,   123,   469,   127,   350,   778,   424,   425,   745,
+     130,     4,     5,   779,   183,   780,   751,   752,   138,     6,
+     755,  -383,   139,   128,   679,   151,   494,   562,   683,   511,
+     512,   513,   746,   685,   152,   503,    42,   506,   507,   508,
+     781,   -57,   782,   153,   364,   439,   215,   553,    99,    99,
+      99,   377,   378,     7,    29,   460,   570,   695,   696,   288,
+      34,   154,   495,   294,   296,   298,   300,   302,     8,   787,
+     788,   789,   790,   482,   483,   781,   496,   783,   155,  -382,
+    -382,   486,   156,   747,   487,   488,   317,   318,   534,   319,
+     763,   764,   657,   157,    30,   159,   160,   163,   161,   497,
+     164,   165,   169,   168,  -271,   305,   510,   306,   561,   748,
+     200,   201,   202,   203,   204,  -383,  -383,   505,   210,   222,
+     816,   170,   749,     9,   171,   223,   172,    10,   227,   173,
+     174,   351,   228,   175,   518,   519,   516,     1,   176,   177,
+     623,   178,   179,   225,   180,    49,    50,    51,    52,    53,
+      54,   181,   226,   229,   230,   231,   233,    31,   234,    55,
+      56,    11,   241,   242,   243,   244,    57,    58,   246,   247,
+     248,   257,   252,   656,     2,   551,    32,   263,   264,   556,
+     557,   750,   562,   265,     9,   267,   274,    33,   270,   280,
+     275,   276,   307,    59,   316,   337,   340,   341,     3,   342,
+      34,   343,   356,   725,   726,   572,   729,   730,   731,   571,
+     358,   733,   577,   735,    35,   737,   360,   739,     4,     5,
+     359,   361,   363,   626,   365,   369,     6,   370,   629,   380,
+     371,   388,   400,   633,   198,   199,   200,   201,   202,   203,
+     204,    62,   641,   401,   642,   193,   194,   195,   196,   197,
+     198,   199,   200,   201,   202,   203,   204,   405,   406,   408,
+       7,   410,   412,   658,   414,   416,   426,   428,   661,   204,
+     429,   430,   433,   441,   442,     8,   281,   447,   448,   459,
+    -130,  -130,  -130,  -130,  -130,  -130,   466,  -130,  -130,  -130,
     -130,  -130,  -130,  -130,  -130,  -130,  -130,  -130,  -130,  -130,
-    -130,  -130,   401,   402,   404,   406,   408,  -130,   202,   427,
-    -130,  -130,   410,   420,   280,   435,   422,   423,   424,   442,
-     436,   441,  -130,   192,   193,   194,   195,   196,   197,   198,
-     199,   200,   201,   202,  -130,   453,   455,    49,    50,    51,
-      52,    53,    54,   460,  -130,  -130,  -130,  -130,  -130,   465,
-     470,    55,    56,   493,  -130,   484,   471,   475,    57,    58,
-     494,   508,   495,   496,  -130,   503,   509,  -130,   514,   511,
-    -130,   515,   516,   524,   526,  -130,   527,   530,  -130,  -130,
-     531,   532,  -130,  -130,   536,    59,   537,   540,   756,   627,
-     627,   801,  -130,   533,   763,   764,    60,   552,   541,  -130,
-     542,  -130,   553,    61,   554,   558,   610,  -130,  -130,   559,
-     560,   561,   573,    80,    81,    82,    83,    84,    85,    86,
-      87,   562,    88,    89,    90,    91,  -130,   563,    92,   611,
-    -130,   612,   613,    62,   614,  -130,   618,   624,   625,   621,
-     630,   631,   632,   620,   633,   647,  -130,   648,   649,   653,
-     656,   657,   658,    63,   659,   666,   670,   675,   691,  -130,
-     680,   683,    80,    81,    82,    83,    84,    85,    86,    87,
-     684,    88,    89,    90,    91,   696,   687,    92,   697,   698,
-     699,   701,   702,   703,  -130,   704,   710,   705,   711,  -130,
-     763,    49,    50,    51,    52,    53,    54,   713,   714,   715,
-     716,   721,   754,   735,   753,    55,    56,   760,   747,   748,
-     750,   752,    57,    58,  -130,  -130,   759,  -130,   761,  -130,
-    -130,   766,  -130,   767,   768,    64,   779,   778,    49,    50,
-      51,    52,    53,    54,   780,   785,   788,   796,   789,    59,
-     790,   797,    55,    56,   798,   803,   802,   804,    65,    57,
-      58,   805,   806,   811,   807,   534,   813,   815,   317,   812,
-     816,   817,   318,   818,   814,   103,   792,   765,   377,   793,
-     654,   709,   525,   257,  -130,   486,    59,    43,   819,   730,
-    -130,   795,   236,   794,   459,     0,     0,    62,     0,     0,
-       0,     0,     0,     0,     0,  -130,  -130,  -130,  -130,  -130,
-    -130,  -130,  -130,     0,  -130,  -130,  -130,  -130,  -130,  -130,
-    -130,  -130,     0,     0,     0,    66,    67,     0,     0,     0,
-       0,     0,     0,    68,    62,     0,     0,     0,     0,    69,
-      70,     0,    71,  -360,  -362,    72,     0,    73,    74,    75,
-       0,    76,  -362,    77,     0,   101,   102,   130,     0,     0,
-       0,     0,     0,     0,     0,     0,    78,    79,    80,    81,
-      82,    83,    84,    85,    86,    87,     0,    88,    89,    90,
-      91,     0,     0,    92,    49,    50,    51,    52,    53,    54,
-       0,     0,     0,     2,     0,     0,     0,     0,    55,    56,
-       0,     0,     0,     0,     0,    57,    58,    49,    50,    51,
-      52,    53,    54,     0,    46,     0,     0,     3,     0,     0,
-       0,    55,    56,     0,     0,     0,     0,     0,    57,    58,
-     133,     0,    59,     0,     0,   319,     0,     4,     5,    49,
-      50,    51,    52,    53,    54,     6,     0,     0,     0,     0,
-       0,     0,     0,    55,    56,    59,     0,     0,     0,     0,
-      57,    58,     0,     0,     0,     0,     0,    47,     0,     0,
-       0,    49,    50,    51,    52,    53,    54,     0,     0,     7,
-      62,     0,     0,     0,     0,    55,    56,    59,     0,     0,
-       0,     0,    57,    58,     8,    49,    50,    51,    52,    53,
-      54,     0,     0,    62,     0,     0,     0,     0,     0,    55,
-      56,     0,     0,     0,     0,     0,    57,    58,     0,    59,
-       0,     0,    80,    81,    82,    83,    84,    85,    86,    87,
-       0,    88,    89,    90,    91,    62,     0,    92,     0,     0,
-       0,     0,     0,    59,     0,     0,     0,     0,     0,     9,
-       0,     0,     0,    10,     0,     0,     0,     0,     0,    80,
-      81,    82,    83,    84,    85,    86,    87,    62,    88,    89,
-      90,    91,   622,     0,   320,    49,    50,    51,    52,    53,
-      54,     0,     0,     0,     0,     0,     0,    11,     0,    55,
-      56,    62,     0,     0,     0,     0,    57,    58,    49,    50,
-      51,    52,    53,    54,     0,     0,     0,     0,     0,     0,
-       0,     0,    55,    56,     0,     0,     0,     0,     0,    57,
-      58,     0,     0,    59,     0,     0,    49,    50,    51,    52,
-      53,    54,     0,     0,     0,     0,     0,     0,     0,     0,
-      55,    56,     0,     0,     0,     0,    59,    57,    58,     0,
-       0,     0,   626,     0,     0,    49,    50,    51,    52,    53,
-      54,     0,     9,     0,     0,     0,     0,     0,     0,    55,
-      56,    62,     0,     0,    59,   755,    57,    58,     0,   144,
-     191,   192,   193,   194,   195,   196,   197,   198,   199,   200,
-     201,   202,     0,     0,    62,     0,     0,     0,     0,     0,
-       0,     0,     0,    59,     0,    80,    81,    82,    83,    84,
-      85,    86,    87,     0,    88,    89,    90,    91,     0,     0,
-      92,     0,    62,     0,     0,     0,     0,     0,    80,    81,
-      82,    83,    84,    85,    86,    87,     0,    88,    89,    90,
-      91,     0,     0,    92,     0,     0,     0,     0,     0,     0,
-       0,   140,     0,     0,     0,     0,     0,     0,     0,     0,
-      80,    81,    82,    83,    84,    85,    86,    87,     0,    88,
-      89,    90,    91,     0,     0,    92,     0,     0,     0,     0,
-       0,     0,     0,     0,     0,     0,     0,     0,     0,     0,
-       0,     0,    80,    81,    82,    83,    84,    85,    86,    87,
-       0,    88,    89,    90,    91,     0,     0,   180,     0,     0,
-       0,     0,     0,     0,     0,     0,    80,    81,    82,    83,
-      84,    85,    86,    87,     0,    88,    89,    90,    91,     0,
-       0,    92,     0,     0,     0,     0,    49,    50,    51,    52,
+    -130,  -130,  -130,  -130,  -130,  -130,  -130,  -130,   461,   471,
+     476,   477,   481,  -130,   499,   490,  -130,  -130,   195,   196,
+     197,   198,   199,   200,   201,   202,   203,   204,  -130,   500,
+       9,   514,   501,   517,    10,   515,   502,   509,   520,   521,
+    -130,   530,   522,    49,    50,    51,    52,    53,    54,   532,
+    -130,  -130,  -130,  -130,  -130,   533,   536,    55,    56,   537,
+    -130,   538,   546,   543,    57,    58,   542,   282,    11,   547,
+    -130,   539,   564,  -130,   548,   558,  -130,   559,   560,   565,
+     566,  -130,   567,   568,  -130,  -130,   569,   579,  -130,  -130,
+     616,    59,   617,   618,   762,   633,   633,   807,  -130,   620,
+     769,   770,    60,   627,   630,  -130,   624,  -130,   619,    61,
+     631,   636,   638,  -130,  -130,   637,    49,    50,    51,    52,
+      53,    54,   197,   198,   199,   200,   201,   202,   203,   204,
+      55,    56,  -130,   639,   653,   654,  -130,    57,    58,    62,
+     655,  -130,   659,   662,   663,   664,    46,   665,   676,   626,
+     672,   697,  -130,   681,   702,   686,   689,   690,   693,    63,
+     703,   704,   705,   708,    59,  -130,    80,    81,    82,    83,
+      84,    85,    86,    87,   707,    88,    89,    90,    91,    92,
+     709,   710,    93,   711,   719,   721,   716,   717,   720,   722,
+    -130,   727,   760,   741,   759,  -130,   769,   753,   754,    47,
+     194,   195,   196,   197,   198,   199,   200,   201,   202,   203,
+     204,   756,    62,   758,   766,   773,   767,   785,   765,   774,
+    -130,  -130,   772,  -130,   784,  -130,  -130,   786,  -130,   791,
+     794,    64,   795,   796,   802,   803,    49,    50,    51,    52,
+      53,    54,   804,   808,   809,   810,   812,   811,   813,   818,
+      55,    56,   819,   817,    65,   540,   821,    57,    58,   287,
+     186,   187,   188,   189,   190,   191,    46,   192,   193,   194,
+     195,   196,   197,   198,   199,   200,   201,   202,   203,   204,
+    -130,   822,   823,   824,    59,   104,  -130,   196,   197,   198,
+     199,   200,   201,   202,   203,   204,   798,   820,   259,   771,
+     799,  -130,  -130,  -130,  -130,  -130,  -130,  -130,  -130,   531,
+    -130,  -130,  -130,  -130,  -130,  -130,  -130,  -130,  -130,    47,
+     381,    66,    67,   660,   492,    43,   715,   736,   801,    68,
+     825,   238,    62,   800,   465,    69,    70,     0,    71,  -362,
+    -364,    72,     0,    73,    74,    75,     0,    76,  -364,    77,
+       0,     0,     0,     0,     0,     0,     0,     0,     0,     0,
+       0,     0,    78,    79,    80,    81,    82,    83,    84,    85,
+      86,    87,     0,    88,    89,    90,    91,    92,     0,     0,
+      93,    49,    50,    51,    52,    53,    54,     0,     0,     0,
+       0,     0,     0,     0,     0,    55,    56,     0,     0,     0,
+       0,     0,    57,    58,    49,    50,    51,    52,    53,    54,
+       0,   321,     0,     0,     0,   322,     0,     0,    55,    56,
+       0,     0,     0,     0,     0,    57,    58,   134,     0,    59,
+       0,     0,     0,     0,     0,     0,     0,    80,    81,    82,
+      83,    84,    85,    86,    87,     0,    88,    89,    90,    91,
+      92,     0,    59,    93,    49,    50,    51,    52,    53,    54,
+       0,     0,     0,     0,     0,     0,     0,     0,    55,    56,
+       0,     0,     0,     0,     0,    57,    58,    62,     0,     0,
+       0,     0,     0,    49,    50,    51,    52,    53,    54,     0,
+       0,     0,     0,     0,     0,     0,     0,    55,    56,     0,
+      62,     0,    59,     0,    57,    58,    49,    50,    51,    52,
       53,    54,     0,     0,     0,     0,     0,     0,     0,     0,
       55,    56,     0,     0,     0,     0,     0,    57,    58,     0,
-       0,   183,   184,   185,   186,   187,   188,   189,     0,   190,
-     191,   192,   193,   194,   195,   196,   197,   198,   199,   200,
-     201,   202,     0,     0,    59,     0,     0,     0,     0,     0,
-       0,     0,     0,     0,     0,     0,    80,    81,    82,    83,
-      84,    85,    86,    87,     0,    88,    89,    90,    91,     0,
-       0,    92,     0,     0,     0,     0,     0,     0,     0,    80,
+       0,    59,     0,     0,    49,    50,    51,    52,    53,    54,
+       0,     0,     0,     0,     0,     0,     0,     0,    55,    56,
+      62,     0,     0,     0,    59,    57,    58,    80,    81,    82,
+      83,    84,    85,    86,    87,     0,    88,    89,    90,    91,
+      92,     0,     0,    93,     0,     0,     0,     0,   323,    62,
+       0,     0,    59,    49,    50,    51,    52,    53,    54,     0,
+       0,     0,     0,     0,     0,     0,     0,    55,    56,     0,
+       0,     0,    62,     0,    57,    58,     0,     0,     0,     0,
+     131,   628,     0,     0,    49,    50,    51,    52,    53,    54,
+       0,     0,     0,     0,     0,     0,     0,     0,    55,    56,
+      62,    59,     0,     0,     0,    57,    58,    49,    50,    51,
+      52,    53,    54,     0,     0,     0,     0,     0,     0,     0,
+       0,    55,    56,     0,     0,     0,     0,     0,    57,    58,
+     632,     0,    59,     0,     0,     0,     0,     0,    49,    50,
+      51,    52,    53,    54,     0,     0,     0,     0,     0,    62,
+       0,     0,    55,    56,     0,    59,     0,     0,     0,    57,
+      58,   761,     0,     0,     0,     0,     0,     9,     0,     0,
+       0,     0,    80,    81,    82,    83,    84,    85,    86,    87,
+      62,    88,    89,    90,    91,    92,    59,     0,   324,     0,
+       0,     0,     0,   145,     0,    80,    81,    82,    83,    84,
+      85,    86,    87,    62,    88,    89,    90,    91,    92,     0,
+       0,    93,     0,     0,     0,    49,    50,    51,    52,    53,
+      54,     0,     0,     0,     0,     0,     0,     0,     0,    55,
+      56,     0,     0,     0,   141,     0,    57,    58,     0,     0,
+       0,     0,     0,     0,     0,    80,    81,    82,    83,    84,
+      85,    86,    87,     0,    88,    89,    90,    91,    92,     0,
+       0,    93,     0,    59,     0,     0,     0,     0,     0,     0,
+       0,     0,     0,     0,    80,    81,    82,    83,    84,    85,
+      86,    87,     0,    88,    89,    90,    91,    92,     0,     0,
+      93,     0,     0,     0,     0,     0,     0,    80,    81,    82,
+      83,    84,    85,    86,    87,     0,    88,    89,    90,    91,
+      92,    62,     0,   182,     0,     0,     0,     0,     0,     0,
+       0,     0,     0,     0,     0,    80,    81,    82,    83,    84,
+      85,    86,    87,     0,    88,    89,    90,    91,    92,     0,
+       0,    93,   185,   186,   187,   188,   189,   190,   191,     0,
+     192,   193,   194,   195,   196,   197,   198,   199,   200,   201,
+     202,   203,   204,     0,     0,     0,     0,     0,     0,     0,
+       0,     0,     0,     0,    80,    81,    82,    83,    84,    85,
+      86,    87,     0,    88,    89,    90,    91,    92,     0,     0,
+      93,     0,     0,     0,     0,     0,     0,     0,     0,     0,
+       0,     0,     0,     0,     0,    80,    81,    82,    83,    84,
+      85,    86,    87,     0,    88,    89,    90,    91,    92,     0,
+       0,    93,     0,     0,     0,     0,     0,     0,    80,    81,
+      82,    83,    84,    85,    86,    87,     0,    88,    89,    90,
+      91,    92,     0,     0,    93,     0,     0,     0,     0,     0,
+       0,     0,     0,     0,     0,     0,     0,     0,     0,    80,
       81,    82,    83,    84,    85,    86,    87,     0,    88,    89,
-      90,    91,    62,     0,    92,     0,     0,     0,     0,     0,
-       0,     0,     0,     0,     0,     0,     0,    80,    81,    82,
-      83,    84,    85,    86,    87,   546,    88,    89,    90,    91,
-       0,     0,    92,     0,     0,     0,     0,     0,     0,     0,
-       0,     0,     0,     0,     0,     0,    80,    81,    82,    83,
-      84,    85,    86,    87,     0,    88,    89,    90,    91,     0,
-       0,    92,   183,   184,   185,   186,   187,   188,   189,     0,
-     190,   191,   192,   193,   194,   195,   196,   197,   198,   199,
-     200,   201,   202,   183,   184,   185,   186,   187,   188,   189,
-       0,   190,   191,   192,   193,   194,   195,   196,   197,   198,
-     199,   200,   201,   202,   183,   184,   185,   186,   187,   188,
-     189,     0,   190,   191,   192,   193,   194,   195,   196,   197,
-     198,   199,   200,   201,   202,   183,   184,   185,   186,   187,
-     188,   189,     0,   190,   191,   192,   193,   194,   195,   196,
-     197,   198,   199,   200,   201,   202,   183,   184,   185,   186,
-     187,   188,   189,     0,   190,   191,   192,   193,   194,   195,
-     196,   197,   198,   199,   200,   201,   202,   183,   184,   185,
-     186,   187,   188,   189,     0,   190,   191,   192,   193,   194,
-     195,   196,   197,   198,   199,   200,   201,   202,   183,   184,
-     185,   186,   187,   188,   189,     0,   190,   191,   192,   193,
-     194,   195,   196,   197,   198,   199,   200,   201,   202,  -382,
-    -382,  -382,  -382,     0,   190,   191,   192,   193,   194,   195,
-     196,   197,   198,   199,   200,   201,   202,    80,    81,    82,
-      83,    84,    85,    86,    87,     0,    88,    89,    90,    91,
-       0,     0,   180,     0,     0,     0,     0,     0,     0,     0,
-       0,     0,     0,     0,   183,   184,   185,   186,   187,   188,
-     189,   547,   190,   191,   192,   193,   194,   195,   196,   197,
-     198,   199,   200,   201,   202,   183,   184,   185,   186,   187,
-     188,   189,     0,   190,   191,   192,   193,   194,   195,   196,
-     197,   198,   199,   200,   201,   202,   183,   184,   185,   186,
-     187,   188,   189,     0,   190,   191,   192,   193,   194,   195,
-     196,   197,   198,   199,   200,   201,   202,   183,   184,   185,
-     186,   187,   188,   189,     0,   190,   191,   192,   193,   194,
-     195,   196,   197,   198,   199,   200,   201,   202,   183,   184,
-     185,   186,   187,   188,   189,     0,   190,   191,   192,   193,
-     194,   195,   196,   197,   198,   199,   200,   201,   202,   183,
-     184,   185,   186,   187,   188,   189,     0,   190,   191,   192,
+      90,    91,    92,     0,     0,    93,   185,   186,   187,   188,
+     189,   190,   191,     0,   192,   193,   194,   195,   196,   197,
+     198,   199,   200,   201,   202,   203,   204,   185,   186,   187,
+     188,   189,   190,   191,     0,   192,   193,   194,   195,   196,
+     197,   198,   199,   200,   201,   202,   203,   204,   188,   189,
+     190,   191,     0,   192,   193,   194,   195,   196,   197,   198,
+     199,   200,   201,   202,   203,   204,    80,    81,    82,    83,
+      84,    85,    86,    87,     0,    88,    89,    90,    91,    92,
+       0,     0,   182,   185,   186,   187,   188,   189,   190,   191,
+       0,   192,   193,   194,   195,   196,   197,   198,   199,   200,
+     201,   202,   203,   204,   185,   186,   187,   188,   189,   190,
+     191,     0,   192,   193,   194,   195,   196,   197,   198,   199,
+     200,   201,   202,   203,   204,   185,   186,   187,   188,   189,
+     190,   191,     0,   192,   193,   194,   195,   196,   197,   198,
+     199,   200,   201,   202,   203,   204,   185,   186,   187,   188,
+     189,   190,   191,     0,   192,   193,   194,   195,   196,   197,
+     198,   199,   200,   201,   202,   203,   204,   185,   186,   187,
+     188,   189,   190,   191,     0,   192,   193,   194,   195,   196,
+     197,   198,   199,   200,   201,   202,   203,   204,     0,     0,
+       0,     0,     0,     0,     0,     0,     0,     0,     0,     0,
+       0,   554,     0,   555,   185,   186,   187,   188,   189,   190,
+     191,     0,   192,   193,   194,   195,   196,   197,   198,   199,
+     200,   201,   202,   203,   204,   185,   186,   187,   188,   189,
+     190,   191,     0,   192,   193,   194,   195,   196,   197,   198,
+     199,   200,   201,   202,   203,   204,   185,   186,   187,   188,
+     189,   190,   191,     0,   192,   193,   194,   195,   196,   197,
+     198,   199,   200,   201,   202,   203,   204,   185,   186,   187,
+     188,   189,   190,   191,     0,   192,   193,   194,   195,   196,
+     197,   198,   199,   200,   201,   202,   203,   204,   185,   186,
+     187,   188,   189,   190,   191,     0,   192,   193,   194,   195,
+     196,   197,   198,   199,   200,   201,   202,   203,   204,   185,
+     186,   187,   188,   189,   190,   191,     0,   192,   193,   194,
+     195,   196,   197,   198,   199,   200,   201,   202,   203,   204,
+     185,   186,   187,   188,   189,   190,   191,   396,   192,   193,
+     194,   195,   196,   197,   198,   199,   200,   201,   202,   203,
+     204,   185,   186,   187,   188,   189,   190,   191,   402,   192,
      193,   194,   195,   196,   197,   198,   199,   200,   201,   202,
-       0,     0,     0,     0,     0,     0,     0,     0,     0,     0,
-     548,     0,   549,     0,     0,     0,     0,     0,     0,     0,
-       0,     0,     0,     0,     0,     0,   183,   184,   185,   186,
-     187,   188,   189,   392,   190,   191,   192,   193,   194,   195,
-     196,   197,   198,   199,   200,   201,   202,     0,     0,     0,
-       0,     0,     0,     0,   398,   390,     0,     0,     0,     0,
-       0,     0,     0,     0,     0,     0,     0,     0,   183,   184,
-     185,   186,   187,   188,   189,   399,   190,   191,   192,   193,
-     194,   195,   196,   197,   198,   199,   200,   201,   202,   183,
-     184,   185,   186,   187,   188,   189,   403,   190,   191,   192,
+     203,   204,     0,     0,     0,     0,     0,     0,   185,   186,
+     187,   188,   189,   190,   191,   394,   192,   193,   194,   195,
+     196,   197,   198,   199,   200,   201,   202,   203,   204,     0,
+       0,     0,     0,     0,     0,     0,     0,   185,   186,   187,
+     188,   189,   190,   191,   403,   192,   193,   194,   195,   196,
+     197,   198,   199,   200,   201,   202,   203,   204,   185,   186,
+     187,   188,   189,   190,   191,   407,   192,   193,   194,   195,
+     196,   197,   198,   199,   200,   201,   202,   203,   204,   185,
+     186,   187,   188,   189,   190,   191,   409,   192,   193,   194,
+     195,   196,   197,   198,   199,   200,   201,   202,   203,   204,
+     185,   186,   187,   188,   189,   190,   191,   411,   192,   193,
+     194,   195,   196,   197,   198,   199,   200,   201,   202,   203,
+     204,     0,     0,     0,     0,     0,     0,     0,   413,   185,
+     186,   187,   188,   189,   190,   191,     0,   192,   193,   194,
+     195,   196,   197,   198,   199,   200,   201,   202,   203,   204,
+       0,     0,     0,     0,     0,     0,     0,     0,   185,   186,
+     187,   188,   189,   190,   191,   415,   192,   193,   194,   195,
+     196,   197,   198,   199,   200,   201,   202,   203,   204,     0,
+       0,     0,     0,     0,     0,     0,   643,     0,     0,     0,
+       0,     0,   644,   645,   646,   647,   648,     0,     0,     0,
+     185,   186,   187,   188,   189,   190,   191,   713,   192,   193,
+     194,   195,   196,   197,   198,   199,   200,   201,   202,   203,
+     204,   185,   186,   187,   188,   189,   190,   191,   714,   192,
      193,   194,   195,   196,   197,   198,   199,   200,   201,   202,
-     183,   184,   185,   186,   187,   188,   189,   405,   190,   191,
+     203,   204,   187,   188,   189,   190,   191,   395,   192,   193,
+     194,   195,   196,   197,   198,   199,   200,   201,   202,   203,
+     204,   185,   186,   187,   188,   189,   190,   191,   249,   192,
+     193,   194,   195,   196,   197,   198,   199,   200,   201,   202,
+     203,   204,     0,     0,     0,     0,   484,     0,     0,   391,
+       0,     0,     0,     0,   649,   583,   584,   585,   586,     0,
+       0,     0,     0,     0,     0,   587,     0,     0,     0,     0,
+     398,     0,     0,     0,     0,     0,     0,     0,     0,     0,
+       0,     0,     0,   588,   589,     0,     0,     0,     0,     0,
+     590,     0,     0,   667,   668,     0,   669,   399,     0,   670,
+     671,   591,   673,   674,   675,     0,     0,     0,   678,   592,
+     680,     0,   682,     0,     0,   593,     0,   684,     0,     0,
+     687,     0,     0,     0,     0,     0,   305,   650,   651,     0,
+     652,     0,     0,     0,     0,     0,     0,   594,   595,     0,
+       0,     0,     0,     0,     0,     0,     0,   706,     0,     0,
+       0,   145,     0,   205,     0,     0,   596,   597,     0,   206,
+       0,   598,   599,   600,  -384,  -384,  -384,  -384,   806,   192,
+     193,   194,   195,   196,   197,   198,   199,   200,   201,   202,
+     203,   204,     0,     0,     0,     0,     0,     0,     0,   383,
+     601,     0,     0,     0,     0,     0,     0,     0,     0,     0,
+       0,     0,     0,     0,     0,     0,   757,     0,     0,   602,
+       0,   603,     0,     0,     0,     0,     0,     0,     0,     0,
+       0,     0,     0,     0,     0,     0,     0,     0,   604,   485,
+       0,   605,   606,   607,   608,   609,     0,     0,     0,     0,
+       0,     0,     0,     0,     0,     0,     0,     0,     0,     0,
+       0,     0,   610,   611,     0,     0,     0,     0,     0,     0,
+     612,   185,   186,   187,   188,   189,   190,   191,     0,   192,
+     193,   194,   195,   196,   197,   198,   199,   200,   201,   202,
+     203,   204,   185,   186,   187,   188,   189,   190,   191,     0,
      192,   193,   194,   195,   196,   197,   198,   199,   200,   201,
-     202,   183,   184,   185,   186,   187,   188,   189,   407,   190,
-     191,   192,   193,   194,   195,   196,   197,   198,   199,   200,
-     201,   202,   183,   184,   185,   186,   187,   188,   189,     0,
-     190,   191,   192,   193,   194,   195,   196,   197,   198,   199,
-     200,   201,   202,   183,   184,   185,   186,   187,   188,   189,
-       0,   190,   191,   192,   193,   194,   195,   196,   197,   198,
-     199,   200,   201,   202,     0,     0,     0,   183,   184,   185,
-     186,   187,   188,   189,   409,   190,   191,   192,   193,   194,
-     195,   196,   197,   198,   199,   200,   201,   202,   183,   184,
-     185,   186,   187,   188,   189,   637,   190,   191,   192,   193,
-     194,   195,   196,   197,   198,   199,   200,   201,   202,   183,
-     184,   185,   186,   187,   188,   189,   707,   190,   191,   192,
+     202,   203,   204,   185,   186,   187,   188,   189,   190,   191,
+       0,   192,   193,   194,   195,   196,   197,   198,   199,   200,
+     201,   202,   203,   204,     0,     0,     0,   213,     0,     0,
+       0,     0,     0,   699,   185,   186,   187,   188,   189,   190,
+     191,     0,   192,   193,   194,   195,   196,   197,   198,   199,
+     200,   201,   202,   203,   204,     0,     0,     0,   489,     0,
+       0,     0,     0,   214,     0,     0,     0,     0,   550,   185,
+     186,   187,   188,   189,   190,   191,   700,   192,   193,   194,
+     195,   196,   197,   198,   199,   200,   201,   202,   203,   204,
+       0,   185,   186,   187,   188,   189,   190,   191,   404,   192,
      193,   194,   195,   196,   197,   198,   199,   200,   201,   202,
-     183,   184,   185,   186,   187,   188,   189,   708,   190,   191,
-     192,   193,   194,   195,   196,   197,   198,   199,   200,   201,
-     202,   661,   662,     0,   663,     0,   391,   664,   665,     0,
-     667,   668,   669,     0,     0,     0,   672,     0,   674,     0,
-     676,     0,     0,     0,     0,   678,     0,   247,   681,     0,
-       0,     0,     0,     0,     0,     0,     0,     0,     0,     0,
-       0,     0,     0,   638,   639,   640,   641,   642,     0,     0,
-       0,     0,     0,   577,   578,   579,   580,     0,     0,     0,
-       0,     0,     0,   581,     0,     0,     0,     0,     0,     0,
-       0,     0,     0,     0,   387,     0,     0,     0,     0,     0,
-       0,   582,   583,     0,     0,     0,     0,     0,   584,     0,
-       0,     0,     0,     0,     0,     0,     0,     0,     0,   585,
-       0,     0,     0,     0,     0,     0,     0,   586,     0,     0,
-       0,     0,     0,   587,   751,     0,   394,     0,     0,     0,
-       0,     0,     0,     0,     0,     0,     0,     0,     0,     0,
-       0,     0,     0,     0,     0,   588,   589,   395,     0,     0,
-       0,     0,     0,     0,     0,   643,   379,     0,     0,     0,
-     144,     0,     0,     0,   590,   591,     0,     0,   301,   592,
-     593,   594,     0,     0,     0,     0,     0,   479,     0,     0,
-       0,     0,     0,     0,     0,     0,     0,     0,     0,   700,
-       0,     0,     0,     0,     0,     0,   203,     0,   595,     0,
-       0,     0,   204,     0,     0,     0,     0,     0,     0,     0,
-     800,     0,     0,     0,     0,     0,     0,   596,     0,   597,
-       0,     0,     0,     0,     0,     0,     0,     0,   644,   645,
-       0,   646,     0,     0,     0,     0,   598,     0,     0,   599,
-     600,   601,   602,   603,     0,     0,     0,     0,     0,     0,
-       0,     0,     0,     0,     0,     0,     0,     0,     0,     0,
-     604,   605,     0,     0,     0,     0,     0,     0,   606,   183,
-     184,   185,   186,   187,   188,   189,     0,   190,   191,   192,
-     193,   194,   195,   196,   197,   198,   199,   200,   201,   202,
-     183,   184,   185,   186,   187,   188,   189,     0,   190,   191,
-     192,   193,   194,   195,   196,   197,   198,   199,   200,   201,
-     202,   183,   184,   185,   186,   187,   188,   189,     0,   190,
-     191,   192,   193,   194,   195,   196,   197,   198,   199,   200,
-     201,   202,   183,   184,   185,   186,   187,   188,   189,     0,
-     190,   191,   192,   193,   194,   195,   196,   197,   198,   199,
-     200,   201,   202,     0,     0,     0,     0,     0,     0,     0,
-       0,     0,   693,     0,     0,     0,   483,     0,     0,   183,
-     184,   185,   186,   187,   188,   189,   478,   190,   191,   192,
-     193,   194,   195,   196,   197,   198,   199,   200,   201,   202,
-       0,   211,     0,     0,     0,   421,     0,   544,   183,   184,
-     185,   186,   187,   188,   189,   694,   190,   191,   192,   193,
-     194,   195,   196,   197,   198,   199,   200,   201,   202,     0,
-     183,   184,   185,   186,   187,   188,   189,   212,   190,   191,
-     192,   193,   194,   195,   196,   197,   198,   199,   200,   201,
-     202,     0,   183,   184,   185,   186,   187,   188,   189,   400,
-     190,   191,   192,   193,   194,   195,   196,   197,   198,   199,
-     200,   201,   202,   183,   184,   185,   186,   187,   188,   189,
-       0,   190,   191,   438,   193,   194,   195,   196,   197,   198,
-     199,   200,   201,   202,   183,   184,   185,   186,   187,   188,
-     189,     0,   190,   191,   572,   193,   194,   195,   196,   197,
-     198,   199,   200,   201,   202,   184,   185,   186,   187,   188,
-     189,     0,   190,   191,   192,   193,   194,   195,   196,   197,
-     198,   199,   200,   201,   202,   185,   186,   187,   188,   189,
-       0,   190,   191,   192,   193,   194,   195,   196,   197,   198,
-     199,   200,   201,   202
+     203,   204,     0,     0,     0,     0,     0,   427,   185,   186,
+     187,   188,   189,   190,   191,     0,   192,   193,   194,   195,
+     196,   197,   198,   199,   200,   201,   202,   203,   204,   185,
+     186,   187,   188,   189,   190,   191,     0,   192,   193,   444,
+     195,   196,   197,   198,   199,   200,   201,   202,   203,   204,
+     185,   186,   187,   188,   189,   190,   191,     0,   192,   193,
+     578,   195,   196,   197,   198,   199,   200,   201,   202,   203,
+     204
 };
-=======
-#define YYTABLE_NINF -383
-static const short int yytable[] = {
-    94,   167,  292,  100,  213,  471,  213,  98,   303,  217,  98,   236,
-    465,  239,  448,  448,  268,  237,  785,  27,   252,  535,  267,  418,
-    9,    693,  28,   448,  366,  312,  519,  259,  39,   433,  260,  277,
-    253,  133,  137,  372,  214,  313,  214,  617,  364,  140,  142,  143,
-    144,  146,  576,  148,  382,  356,  609,  383,  105,  122,  568,  254,
-    577,  434,  265,  770,  110,  416,  610,  417,  694,  472,  45,   337,
-    338,  375,  335,  448,  568,  541,  40,   449,  449,  106,  771,  183,
-    107,  185,  186,  187,  188,  189,  190,  191,  449,  192,  193,  194,
-    195,  196,  197,  198,  199,  200,  201,  202,  203,  204,  185,  186,
-    187,  188,  189,  190,  191,  435,  192,  193,  194,  195,  196,  197,
-    198,  199,  200,  201,  202,  203,  204,  388,  41,   255,  415,  688,
-    240,  387,  569,  257,  520,  391,  245,  443,  449,  421,  367,  232,
-    630,  109,  521,  466,  768,  575,  769,  272,  569,  378,  46,   772,
-    113,  773,  522,  278,  282,  284,  285,  288,  289,  290,  380,  294,
-    296,  298,  300,  302,  183,  149,  419,  307,  308,  309,  310,  311,
-    314,  261,  373,  319,  324,  325,  326,  327,  328,  329,  330,  331,
-    332,  333,  334,  430,  150,  523,  9,    112,  42,   536,  261,  392,
-    213,  340,  119,  47,   316,  317,  343,  318,  353,  195,  196,  197,
-    198,  199,  200,  201,  202,  203,  204,  432,  34,   420,  111,  786,
-    362,  489,  29,   270,  271,  429,  -189, 444,  -377, 616,  133,  133,
-    214,  137,  121,  685,  686,  240,  211,  -190, 462,  384,  500,  385,
-    673,  438,  212,  344,  677,  454,  455,  476,  114,  679,  507,  508,
-    509,  390,  123,  790,  345,  461,  30,   115,  774,  395,  775,  689,
-    690,  -62,  490,  774,  -270, 776,  130,  346,  473,  712,  138,  195,
-    196,  197,  198,  199,  200,  201,  202,  203,  204,  450,  506,  451,
-    116,  467,  347,  207,  287,  139,  422,  423,  293,  295,  297,  299,
-    301,  183,  491,  745,  746,  376,  377,  749,  151,  557,  208,  780,
-    781,  782,  783,  117,  492,  757,  758,  209,  156,  31,   499,  348,
-    502,  503,  504,  152,  -56,  437,  531,  363,  99,   215,  154,  99,
-    99,   153,  155,  493,  32,   157,  458,  200,  201,  202,  203,  204,
-    349,  124,  159,  33,   160,  161,  565,  163,  164,  165,  168,  478,
-    479,  210,  169,  170,  34,   171,  172,  482,  173,  174,  483,  484,
-    530,  651,  726,  175,  728,  223,  35,   176,  732,  125,  734,  177,
-    736,  178,  126,  719,  720,  179,  723,  724,  725,  556,  180,  727,
-    127,  729,  181,  731,  222,  733,  304,  501,  305,  225,  808,  197,
-    198,  199,  200,  201,  202,  203,  204,  128,  226,  227,  811,  512,
-    514,  515,  228,  393,  -381, 618,  185,  186,  187,  188,  189,  190,
-    191,  229,  192,  193,  194,  195,  196,  197,  198,  199,  200,  201,
-    202,  203,  204,  230,  231,  233,  234,  49,   50,   51,   52,   53,
-    54,   650,  241,  546,  1,    242,  557,  551,  552,  55,   56,   243,
-    247,  244,  102,  103,  57,   58,   350,  246,  248,  250,  806,  807,
-    256,  251,  262,  737,  263,  264,  9,    266,  273,  567,  566,  269,
-    274,  572,  306,  279,  315,  2,    -382, 59,   275,  336,  339,  340,
-    341,  342,  738,  621,  2,    355,  357,  358,  624,  359,  360,  364,
-    362,  628,  -381, -381, 547,  3,    739,  368,  369,  635,  370,  636,
-    386,  398,  431,  424,  3,    198,  199,  200,  201,  202,  203,  204,
-    399,  4,    5,    403,  426,  740,  652,  62,   404,  6,    406,  655,
-    4,    5,    -129, -129, -129, -129, -129, -129, 6,    -129, -129, -129,
-    -129, -129, -129, -129, -129, -129, -129, -129, -129, -129, -129, -129,
-    -129, -129, -129, -129, -129, -129, 280,  7,    408,  410,  412,  -129,
-    414,  427,  -129, -129, -382, -382, 7,    428,  741,  204,  8,    439,
-    440,  445,  -129, 446,  459,  464,  457,  469,  474,  8,    704,  705,
-    486,  475,  -129, 477,  495,  496,  764,  497,  511,  498,  742,  505,
-    -129, -129, -129, -129, -129, 516,  517,  510,  513,  526,  -129, 743,
-    518,  528,  529,  532,  533,  534,  538,  539,  -129, 542,  543,  -129,
-    613,  559,  -129, 535,  553,  9,    554,  -129, 555,  10,   -129, -129,
-    560,  561,  -129, -129, 9,    562,  563,  564,  10,   574,  614,  615,
-    -129, 281,  611,  612,  756,  628,  628,  -129, 619,  -129, 625,  622,
-    626,  631,  632,  -129, -129, 633,  647,  11,   648,  649,  744,  656,
-    653,  657,  658,  670,  659,  691,  11,   666,  675,  680,  -129, 683,
-    684,  687,  -129, 696,  697,  698,  699,  -129, 195,  196,  197,  198,
-    199,  200,  201,  202,  203,  204,  -129, 701,  702,  710,  711,  621,
-    49,   50,   51,   52,   53,   54,   713,  -129, 714,  704,  715,  716,
-    721,  753,  55,   56,   735,  747,  748,  750,  759,  57,   58,   752,
-    754,  548,  760,  761,  765,  766,  767,  777,  -129, 778,  779,  787,
-    788,  -129, 784,  795,  80,   81,   82,   83,   84,   85,   86,   87,
-    59,   88,   89,   90,   91,   92,   796,  798,  93,   800,  789,  60,
-    801,  802,  -129, -129, 803,  -129, 61,   -129, -129, 804,  -129, 805,
-    810,  812,  809,  536,  814,  797,  49,   50,   51,   52,   53,   54,
-    813,  815,  104,  706,  791,  379,  709,  792,  55,   56,   527,  43,
-    62,   654,  488,  57,   58,   286,  258,  730,  816,  793,  794,  238,
-    46,   463,  0,    0,    0,    0,    0,    0,    63,   0,    0,    0,
-    0,    0,    -129, 0,    0,    0,    59,   0,    -129, 193,  194,  195,
-    196,  197,  198,  199,  200,  201,  202,  203,  204,  0,    0,    -129,
-    -129, -129, -129, -129, -129, -129, -129, 0,    -129, -129, -129, -129,
-    -129, -129, -129, -129, -129, 47,   49,   50,   51,   52,   53,   54,
-    0,    0,    0,    0,    0,    0,    62,   0,    55,   56,   0,    0,
-    0,    0,    0,    57,   58,   0,    0,    0,    64,   0,    0,    0,
-    320,  0,    0,    0,    321,  0,    49,   50,   51,   52,   53,   54,
-    0,    0,    0,    0,    0,    0,    59,   65,   55,   56,   0,    0,
-    0,    0,    0,    57,   58,   49,   50,   51,   52,   53,   54,   0,
-    46,   0,    0,    0,    0,    0,    0,    55,   56,   0,    0,    0,
-    0,    0,    57,   58,   0,    0,    59,   0,    0,    0,    0,    49,
-    50,   51,   52,   53,   54,   0,    62,   0,    0,    0,    0,    0,
-    0,    55,   56,   0,    0,    59,   0,    0,    57,   58,   134,  0,
-    0,    0,    66,   67,   0,    47,   0,    0,    0,    0,    68,   0,
-    0,    0,    0,    0,    69,   70,   62,   71,   -361, -363, 72,   59,
-    73,   74,   75,   0,    76,   -363, 77,   196,  197,  198,  199,  200,
-    201,  202,  203,  204,  0,    62,   0,    78,   79,   80,   81,   82,
-    83,   84,   85,   86,   87,   0,    88,   89,   90,   91,   92,   0,
-    0,    93,   0,    0,    49,   50,   51,   52,   53,   54,   0,    62,
-    0,    0,    0,    0,    0,    0,    55,   56,   0,    0,    0,    322,
-    0,    57,   58,   0,    0,    49,   50,   51,   52,   53,   54,   0,
-    0,    0,    0,    0,    0,    131,  0,    55,   56,   0,    0,    0,
-    0,    0,    57,   58,   59,   0,    0,    0,    0,    0,    0,    0,
-    0,    0,    0,    80,   81,   82,   83,   84,   85,   86,   87,   0,
-    88,   89,   90,   91,   92,   59,   0,    93,   0,    0,    0,    0,
-    49,   50,   51,   52,   53,   54,   0,    0,    0,    0,    0,    0,
-    0,    0,    55,   56,   62,   0,    0,    0,    0,    57,   58,   49,
-    50,   51,   52,   53,   54,   0,    0,    0,    0,    0,    0,    0,
-    0,    55,   56,   0,    0,    62,   0,    0,    57,   58,   0,    0,
-    59,   194,  195,  196,  197,  198,  199,  200,  201,  202,  203,  204,
-    0,    0,    0,    80,   81,   82,   83,   84,   85,   86,   87,   59,
-    88,   89,   90,   91,   92,   623,  0,    323,  0,    0,    0,    0,
-    0,    0,    0,    0,    0,    0,    0,    0,    0,    0,    0,    0,
-    62,   0,    0,    80,   81,   82,   83,   84,   85,   86,   87,   0,
-    88,   89,   90,   91,   92,   0,    0,    93,   0,    0,    0,    62,
-    0,    0,    80,   81,   82,   83,   84,   85,   86,   87,   0,    88,
-    89,   90,   91,   92,   9,    0,    93,   0,    0,    0,    0,    0,
-    0,    0,    0,    0,    0,    0,    0,    0,    80,   81,   82,   83,
-    84,   85,   86,   87,   145,  88,   89,   90,   91,   92,   0,    0,
-    93,   0,    0,    0,    0,    0,    0,    0,    0,    0,    49,   50,
-    51,   52,   53,   54,   0,    0,    0,    0,    0,    0,    0,    0,
-    55,   56,   0,    0,    0,    0,    0,    57,   58,   0,    0,    0,
-    0,    0,    0,    0,    49,   50,   51,   52,   53,   54,   0,    0,
-    0,    0,    0,    0,    0,    0,    55,   56,   0,    0,    59,   0,
-    0,    57,   58,   0,    0,    0,    0,    0,    0,    0,    0,    0,
-    0,    80,   81,   82,   83,   84,   85,   86,   87,   0,    88,   89,
-    90,   91,   92,   627,  59,   93,   0,    0,    0,    0,    0,    0,
-    0,    0,    80,   81,   82,   83,   84,   85,   86,   87,   62,   88,
-    89,   90,   91,   92,   0,    0,    182,  0,    0,    755,  0,    49,
-    50,   51,   52,   53,   54,   0,    0,    0,    0,    0,    0,    0,
-    0,    55,   56,   0,    62,   0,    0,    0,    57,   58,   0,    0,
-    0,    0,    0,    0,    0,    0,    0,    0,    0,    80,   81,   82,
-    83,   84,   85,   86,   87,   0,    88,   89,   90,   91,   92,   59,
-    0,    93,   0,    0,    0,    0,    0,    0,    80,   81,   82,   83,
-    84,   85,   86,   87,   0,    88,   89,   90,   91,   92,   0,    0,
-    93,   0,    0,    49,   50,   51,   52,   53,   54,   0,    0,    0,
-    0,    0,    0,    0,    0,    55,   56,   0,    0,    0,    0,    141,
-    57,   58,   185,  186,  187,  188,  189,  190,  191,  0,    192,  193,
-    194,  195,  196,  197,  198,  199,  200,  201,  202,  203,  204,  0,
-    0,    0,    0,    59,   185,  186,  187,  188,  189,  190,  191,  0,
-    192,  193,  194,  195,  196,  197,  198,  199,  200,  201,  202,  203,
-    204,  185,  186,  187,  188,  189,  190,  191,  0,    192,  193,  194,
-    195,  196,  197,  198,  199,  200,  201,  202,  203,  204,  0,    0,
-    0,    0,    0,    62,   185,  186,  187,  188,  189,  190,  191,  0,
-    192,  193,  194,  195,  196,  197,  198,  199,  200,  201,  202,  203,
-    204,  188,  189,  190,  191,  0,    192,  193,  194,  195,  196,  197,
-    198,  199,  200,  201,  202,  203,  204,  80,   81,   82,   83,   84,
-    85,   86,   87,   0,    88,   89,   90,   91,   92,   0,    0,    93,
-    0,    0,    0,    0,    0,    0,    0,    0,    0,    0,    0,    0,
-    0,    80,   81,   82,   83,   84,   85,   86,   87,   0,    88,   89,
-    90,   91,   92,   0,    0,    93,   185,  186,  187,  188,  189,  190,
-    191,  0,    192,  193,  194,  195,  196,  197,  198,  199,  200,  201,
-    202,  203,  204,  185,  186,  187,  188,  189,  190,  191,  0,    192,
-    193,  194,  195,  196,  197,  198,  199,  200,  201,  202,  203,  204,
-    186,  187,  188,  189,  190,  191,  0,    192,  193,  194,  195,  196,
-    197,  198,  199,  200,  201,  202,  203,  204,  80,   81,   82,   83,
-    84,   85,   86,   87,   0,    88,   89,   90,   91,   92,   0,    0,
-    93,   185,  186,  187,  188,  189,  190,  191,  0,    192,  193,  194,
-    195,  196,  197,  198,  199,  200,  201,  202,  203,  204,  185,  186,
-    187,  188,  189,  190,  191,  0,    192,  193,  194,  195,  196,  197,
-    198,  199,  200,  201,  202,  203,  204,  0,    0,    0,    0,    0,
-    0,    0,    0,    0,    0,    0,    0,    0,    0,    0,    0,    0,
-    80,   81,   82,   83,   84,   85,   86,   87,   0,    88,   89,   90,
-    91,   92,   0,    0,    182,  0,    0,    0,    0,    0,    0,    0,
-    0,    0,    0,    0,    0,    0,    0,    549,  0,    550,  185,  186,
-    187,  188,  189,  190,  191,  0,    192,  193,  194,  195,  196,  197,
-    198,  199,  200,  201,  202,  203,  204,  -383, -383, -383, -383, 394,
-    192,  193,  194,  195,  196,  197,  198,  199,  200,  201,  202,  203,
-    204,  185,  186,  187,  188,  189,  190,  191,  400,  192,  193,  194,
-    195,  196,  197,  198,  199,  200,  201,  202,  203,  204,  0,    0,
-    0,    0,    0,    0,    185,  186,  187,  188,  189,  190,  191,  401,
-    192,  193,  194,  195,  196,  197,  198,  199,  200,  201,  202,  203,
-    204,  185,  186,  187,  188,  189,  190,  191,  0,    192,  193,  194,
-    195,  196,  197,  198,  199,  200,  201,  202,  203,  204,  185,  186,
-    187,  188,  189,  190,  191,  0,    192,  193,  194,  195,  196,  197,
-    198,  199,  200,  201,  202,  203,  204,  185,  186,  187,  188,  189,
-    190,  191,  0,    192,  193,  194,  195,  196,  197,  198,  199,  200,
-    201,  202,  203,  204,  0,    0,    185,  186,  187,  188,  189,  190,
-    191,  405,  192,  193,  194,  195,  196,  197,  198,  199,  200,  201,
-    202,  203,  204,  185,  186,  187,  188,  189,  190,  191,  407,  192,
-    193,  194,  195,  196,  197,  198,  199,  200,  201,  202,  203,  204,
-    185,  186,  187,  188,  189,  190,  191,  0,    192,  193,  194,  195,
-    196,  197,  198,  199,  200,  201,  202,  203,  204,  185,  186,  187,
-    188,  189,  190,  191,  0,    192,  193,  194,  195,  196,  197,  198,
-    199,  200,  201,  202,  203,  204,  0,    0,    409,  0,    0,    0,
-    0,    0,    0,    0,    0,    0,    0,    0,    0,    0,    185,  186,
-    187,  188,  189,  190,  191,  411,  192,  193,  194,  195,  196,  197,
-    198,  199,  200,  201,  202,  203,  204,  185,  186,  187,  188,  189,
-    190,  191,  0,    192,  193,  194,  195,  196,  197,  198,  199,  200,
-    201,  202,  203,  204,  185,  186,  187,  188,  189,  190,  191,  0,
-    192,  193,  194,  195,  196,  197,  198,  199,  200,  201,  202,  203,
-    204,  0,    0,    0,    0,    0,    0,    0,    0,    0,    185,  186,
-    187,  188,  189,  190,  191,  413,  192,  193,  194,  195,  196,  197,
-    198,  199,  200,  201,  202,  203,  204,  0,    0,    0,    0,    0,
-    0,    0,    0,    0,    0,    0,    0,    638,  639,  640,  641,  642,
-    0,    185,  186,  187,  188,  189,  190,  191,  637,  192,  193,  194,
-    195,  196,  197,  198,  199,  200,  201,  202,  203,  204,  0,    0,
-    0,    0,    0,    0,    185,  186,  187,  188,  189,  190,  191,  707,
-    192,  193,  194,  195,  196,  197,  198,  199,  200,  201,  202,  203,
-    204,  578,  579,  580,  581,  0,    0,    0,    708,  0,    0,    582,
-    0,    0,    0,    0,    0,    0,    0,    0,    0,    0,    0,    0,
-    0,    0,    0,    249,  0,    583,  584,  0,    0,    0,    0,    0,
-    585,  0,    0,    0,    0,    0,    0,    0,    0,    0,    0,    586,
-    389,  643,  0,    0,    0,    661,  662,  587,  663,  0,    0,    664,
-    665,  588,  667,  668,  669,  0,    0,    0,    672,  0,    674,  396,
-    676,  0,    0,    0,    0,    678,  0,    0,    681,  0,    0,    589,
-    590,  0,    0,    0,    0,    0,    0,    0,    397,  0,    0,    0,
-    0,    0,    0,    0,    0,    0,    591,  592,  0,    0,    0,    593,
-    594,  595,  0,    0,    0,    304,  0,    0,    0,    0,    0,    0,
-    0,    0,    644,  645,  0,    646,  0,    0,    0,    0,    0,    0,
-    0,    0,    700,  0,    596,  0,    0,    0,    0,    0,    0,    0,
-    0,    0,    0,    145,  0,    0,    0,    0,    0,    0,    0,    597,
-    205,  598,  0,    0,    0,    381,  206,  0,    0,    751,  0,    0,
-    0,    0,    0,    763,  0,    0,    599,  0,    0,    600,  601,  602,
-    603,  604,  0,    0,    0,    0,    0,    0,    481,  0,    0,    0,
-    0,    0,    0,    0,    0,    0,    605,  606,  0,    0,    0,    0,
-    0,    0,    607,  185,  186,  187,  188,  189,  190,  191,  0,    192,
-    193,  194,  195,  196,  197,  198,  199,  200,  201,  202,  203,  204,
-    185,  186,  187,  188,  189,  190,  191,  0,    192,  193,  194,  195,
-    196,  197,  198,  199,  200,  201,  202,  203,  204,  185,  186,  187,
-    188,  189,  190,  191,  0,    192,  193,  194,  195,  196,  197,  198,
-    199,  200,  201,  202,  203,  204,  185,  186,  187,  188,  189,  190,
-    191,  0,    192,  193,  194,  195,  196,  197,  198,  199,  200,  201,
-    202,  203,  204,  0,    0,    0,    0,    0,    0,    0,    0,    0,
-    693,  0,    0,    0,    485,  0,    0,    185,  186,  187,  188,  189,
-    190,  191,  480,  192,  193,  194,  195,  196,  197,  198,  199,  200,
-    201,  202,  203,  204,  0,    213,  0,    0,    0,    425,  0,    545,
-    185,  186,  187,  188,  189,  190,  191,  694,  192,  193,  194,  195,
-    196,  197,  198,  199,  200,  201,  202,  203,  204,  0,    185,  186,
-    187,  188,  189,  190,  191,  214,  192,  193,  194,  195,  196,  197,
-    198,  199,  200,  201,  202,  203,  204,  0,    185,  186,  187,  188,
-    189,  190,  191,  402,  192,  193,  194,  195,  196,  197,  198,  199,
-    200,  201,  202,  203,  204,  185,  186,  187,  188,  189,  190,  191,
-    0,    192,  193,  442,  195,  196,  197,  198,  199,  200,  201,  202,
-    203,  204,  185,  186,  187,  188,  189,  190,  191,  0,    192,  193,
-    573,  195,  196,  197,  198,  199,  200,  201,  202,  203,  204,  187,
-    188,  189,  190,  191,  0,    192,  193,  194,  195,  196,  197,  198,
-    199,  200,  201,  202,  203,  204};
->>>>>>> 246ac746
 
 /* YYCONFLP[YYPACT[STATE-NUM]] -- Pointer into YYCONFL of start of
    list of conflicting reductions corresponding to action entry for
    state STATE-NUM in yytable.  0 means no conflicts.  The list in
    yyconfl is terminated by a rule number of 0.  */
-<<<<<<< HEAD
 static const unsigned char yyconflp[] =
 {
        0,     0,     0,     0,     0,     0,     0,     0,     0,     0,
@@ -2079,272 +1312,270 @@
        0,     0,     0,     0,     0,     0,     0,     0,     0,     0,
        0,     0,     0,     0,     0,     0,     0,     0,     0,     0,
        0,     0,     0,     0,     0,     0,     0,     0,     0,     0,
-       0,     0,     0,   231,     0,     0,     0,     0,     0,     0,
-       0,     0,     0,     0,     0,     0,     0,     0,     0,     0,
-       0,     0,     0,     0,     0,     0,     0,     0,     0,     0,
-       0,     0,     0,     0,     0,     0,     0,     0,     0,     0,
-       0,     0,     0,     0,     0,     0,     0,     0,     0,     0,
-       0,     0,     0,     0,     0,     0,     0,     0,     0,     0,
-       0,     0,     0,     0,     0,     0,     0,     0,     0,     0,
-       0,     0,     0,     0,     0,     0,     0,     0,     0,     0,
-       0,     0,     0,     0,     0,     0,     0,     0,     0,     0,
-       0,     0,     0,     0,     0,     0,     0,     0,     0,     0,
-       0,     0,     0,     0,     0,     0,     0,     0,     0,     0,
-       0,     0,     0,     0,     0,     0,     0,     0,     0,     0,
-       0,     0,     0,     0,     0,     0,     0,     0,     0,     0,
-       0,     0,     0,     0,     0,     0,     0,     0,     0,     0,
-       0,     0,     0,     0,     0,     0,     0,     0,     0,     0,
-       0,     0,     0,     0,     0,     0,     0,     0,     0,     0,
-       0,     0,     0,     0,     0,     0,     0,     0,     0,     0,
-       0,     0,     0,     0,     0,     0,     0,     0,     0,     0,
-       0,     0,     0,     0,     0,     0,     0,     0,     0,     0,
-       0,     0,     0,     0,     0,     0,     0,     0,     0,     0,
-       0,     0,     0,     0,     0,     0,     0,     0,     0,     0,
-       0,     0,     0,     0,     0,     0,     0,     0,     0,     0,
-       0,     0,     0,     0,     0,     0,     0,     0,     0,     0,
-       0,     0,     0,     0,     0,     0,     0,     0,     0,     0,
-       0,     0,     0,     0,     0,     0,     0,     0,     0,     0,
-       0,     0,     0,     0,     0,     0,     0,     0,     0,     0,
-       0,     0,     0,     0,     0,     0,     0,     0,     0,     0,
-       0,     0,     0,     0,     0,     0,     0,     0,     0,     0,
-       0,     0,    61,     0,     0,     0,     0,     0,     0,     0,
-       0,     0,     0,     0,     0,     0,     0,     0,     0,     0,
-       0,     0,     0,     0,     0,     0,     0,     0,     0,     0,
-       0,     0,     0,     0,     0,     0,     0,     0,     0,     0,
-       0,     0,     0,     0,     0,     0,     0,     0,     0,     0,
-       0,     0,     0,     0,     0,     0,     0,     0,     0,     0,
-       0,     0,     0,     0,     0,     0,     0,     0,     0,     0,
-       0,     0,     0,     0,     0,     0,     0,    59,     0,     0,
-       0,     0,     0,     0,     0,     0,     0,     0,     0,     0,
-       0,     0,     0,     0,     0,     0,     0,     0,     0,     0,
-       0,     0,     0,     0,     0,     0,     0,     0,     0,     0,
-       0,     0,     0,     0,     0,     0,     0,     0,     0,     0,
-       0,     0,     0,     0,     0,     0,     0,     0,     0,     0,
-       0,     0,     0,     0,     0,     0,     0,     0,     0,     0,
-       0,     0,     0,     0,     0,     0,     0,     0,     0,     0,
-       0,     0,     0,     0,     0,     0,     0,     0,     0,     0,
-       0,     0,     0,     0,     0,     0,     0,     0,     0,     0,
-       0,     0,     0,     0,     0,     0,     0,     0,     0,     0,
-       0,     0,     0,     0,     0,     0,     0,     0,     0,     0,
-       0,     0,     0,     0,     0,     0,     0,     0,     0,     0,
-       0,     0,     0,     0,     0,     0,     0,     0,     0,     0,
-       0,     0,     0,     0,     0,     0,     0,     0,     0,     0,
-       0,     0,     0,     0,     0,     0,     0,     0,     0,     0,
-       0,     0,     0,     0,    67,    69,    71,    73,    75,    77,
-       0,    79,    81,    83,    85,    87,    89,    91,    93,    95,
-      97,    99,   101,   103,   105,   107,   109,   111,   113,   115,
-     117,   119,     0,     0,     0,     0,     0,   121,     0,     0,
-     123,   125,     0,     0,     0,     0,     0,     0,     0,     0,
-       0,     0,   127,     0,     0,     0,     0,     0,     0,     0,
-       0,     0,     0,     0,   129,     0,     0,     0,     0,     0,
-       0,     0,     0,     0,   131,   133,   135,   137,   139,     0,
-       0,     0,     0,     0,   141,     0,     0,     0,     0,     0,
-       0,     0,     0,     0,   143,     0,    65,   145,     0,     0,
-     147,     0,     0,     0,     0,   149,     0,     0,   151,   153,
-       0,     0,   155,   157,     0,     0,     0,     0,     0,     0,
-       0,     0,   159,     0,     0,     0,     0,     0,     0,   161,
-       0,   163,     0,     0,     0,     0,     0,   165,   167,     0,
-       0,     0,     0,     0,     0,     0,     0,     0,     0,     0,
-       0,     0,     0,     0,     0,     0,   169,     0,     0,     0,
-     171,     0,     0,     0,     0,   173,     0,     0,     0,     0,
-       0,     0,     0,     0,     0,     0,   175,     0,     0,     0,
-       0,     0,     0,     0,     0,     0,     0,     0,     0,   177,
-       0,     0,     0,     0,     0,     0,     0,     0,     0,     0,
-       0,     0,     0,     0,     0,     0,     0,     0,     0,     0,
-       0,     0,     0,     0,   179,     0,     0,     0,     0,   181,
-       0,     1,     3,     5,     7,     9,    11,     0,     0,     0,
-       0,     0,     0,     0,     0,    13,    15,     0,     0,     0,
-       0,     0,    17,    19,   183,   185,     0,   187,     0,   189,
-     191,     0,   193,     0,     0,     0,     0,     0,     0,     0,
-       0,     0,     0,     0,     0,     0,     0,     0,     0,    21,
-       0,     0,     0,     0,     0,     0,     0,     0,     0,     0,
-       0,     0,     0,     0,     0,     0,     0,     0,     0,     0,
-       0,     0,     0,     0,     0,     0,     0,     0,     0,     0,
-       0,     0,     0,     0,   195,     0,     0,     0,     0,     0,
-     197,     0,     0,     0,     0,     0,     0,    23,     0,     0,
-       0,     0,     0,     0,     0,   199,   201,   203,   205,   207,
-     209,   211,   213,     0,   215,   217,   219,   221,   223,   225,
-     227,   229,     0,     0,     0,     0,     0,     0,     0,     0,
-       0,     0,     0,     0,     0,     0,     0,     0,     0,     0,
-       0,     0,     0,     0,     0,     0,     0,     0,     0,     0,
-       0,     0,     0,     0,     0,     0,     0,     0,     0,     0,
-       0,     0,     0,     0,     0,     0,     0,     0,     0,     0,
-       0,     0,     0,     0,     0,     0,     0,     0,     0,     0,
-       0,     0,     0,     0,     0,     0,     0,     0,     0,     0,
-       0,     0,     0,     0,     0,     0,     0,     0,     0,     0,
-       0,     0,     0,     0,     0,     0,     0,     0,     0,     0,
-       0,     0,     0,     0,     0,     0,     0,     0,     0,     0,
-       0,     0,     0,     0,     0,     0,     0,     0,     0,     0,
-       0,     0,     0,     0,     0,     0,     0,     0,     0,     0,
-       0,     0,     0,     0,     0,     0,     0,     0,     0,     0,
-       0,     0,     0,     0,     0,     0,     0,     0,     0,     0,
-       0,     0,     0,     0,     0,     0,     0,     0,     0,     0,
-       0,     0,     0,     0,     0,     0,     0,     0,     0,     0,
-       0,     0,     0,     0,     0,     0,     0,     0,     0,     0,
-       0,     0,     0,     0,     0,     0,     0,     0,     0,     0,
-       0,     0,     0,     0,     0,     0,     0,     0,     0,     0,
-       0,     0,     0,     0,     0,     0,     0,     0,     0,     0,
-       0,     0,    25,    27,    29,    31,    33,    35,    37,    39,
-       0,    41,    43,    45,    47,     0,     0,    49,     0,     0,
-       0,     0,     0,     0,     0,     0,     0,     0,     0,     0,
-       0,     0,     0,     0,     0,     0,     0,     0,     0,     0,
-       0,     0,     0,     0,     0,     0,     0,     0,     0,     0,
-       0,     0,     0,     0,     0,     0,     0,     0,     0,     0,
-       0,     0,     0,     0,     0,     0,     0,     0,     0,     0,
-       0,     0,     0,     0,     0,     0,     0,     0,     0,     0,
-       0,     0,     0,     0,     0,     0,     0,     0,     0,     0,
-       0,     0,     0,     0,     0,     0,     0,     0,     0,     0,
-       0,     0,     0,     0,     0,     0,     0,     0,     0,     0,
-       0,     0,     0,     0,     0,     0,     0,     0,     0,     0,
-       0,     0,     0,     0,     0,     0,     0,     0,     0,     0,
-       0,     0,     0,     0,     0,     0,     0,     0,     0,     0,
-       0,     0,     0,     0,     0,     0,     0,     0,     0,     0,
-       0,     0,     0,     0,     0,     0,     0,     0,     0,     0,
-       0,     0,     0,     0,     0,     0,     0,     0,     0,     0,
-       0,     0,     0,     0,     0,     0,     0,     0,     0,     0,
-       0,     0,     0,     0,     0,     0,     0,     0,     0,     0,
-       0,     0,     0,     0,     0,     0,     0,     0,     0,     0,
-       0,     0,     0,     0,     0,     0,     0,     0,     0,     0,
-       0,     0,     0,     0,     0,     0,     0,     0,     0,     0,
-       0,     0,     0,     0,     0,     0,     0,     0,     0,     0,
-       0,     0,     0,     0,     0,     0,     0,     0,     0,     0,
-       0,     0,     0,     0,     0,     0,     0,     0,     0,     0,
-       0,     0,     0,     0,     0,     0,     0,     0,     0,     0,
-       0,     0,     0,     0,     0,     0,     0,     0,     0,     0,
-       0,     0,     0,     0,     0,     0,     0,     0,     0,     0,
-       0,     0,     0,     0,     0,     0,     0,     0,     0,     0,
-       0,     0,     0,     0,     0,     0,     0,     0,     0,     0,
-       0,     0,     0,     0,     0,     0,     0,     0,     0,     0,
-       0,     0,     0,     0,     0,     0,     0,     0,     0,     0,
-       0,     0,     0,     0,     0,     0,     0,     0,     0,     0,
-       0,     0,     0,     0,     0,     0,     0,     0,     0,     0,
-       0,     0,     0,     0,     0,     0,     0,     0,     0,     0,
-       0,     0,     0,     0,     0,     0,     0,     0,     0,     0,
-       0,     0,     0,     0,     0,     0,     0,     0,     0,     0,
-       0,     0,     0,     0,     0,     0,     0,     0,     0,     0,
-       0,     0,     0,     0,     0,     0,     0,     0,     0,     0,
-       0,     0,     0,     0,     0,     0,     0,     0,     0,     0,
-       0,     0,     0,     0,     0,     0,     0,     0,     0,     0,
-       0,     0,     0,     0,     0,     0,     0,     0,     0,     0,
-       0,     0,     0,     0,     0,     0,     0,     0,     0,     0,
-       0,     0,     0,     0,     0,     0,     0,     0,     0,     0,
-       0,     0,     0,     0,     0,     0,     0,     0,     0,     0,
-       0,     0,     0,     0,     0,     0,     0,     0,     0,     0,
-       0,     0,     0,     0,     0,     0,     0,     0,     0,     0,
-       0,     0,     0,     0,     0,     0,     0,     0,     0,     0,
-       0,     0,     0,     0,     0,     0,     0,     0,     0,     0,
-       0,     0,     0,     0,     0,     0,     0,     0,     0,     0,
-       0,     0,     0,     0,     0,     0,     0,     0,     0,     0,
-       0,     0,     0,     0,     0,     0,     0,     0,     0,     0,
-       0,     0,     0,     0,     0,     0,     0,     0,     0,     0,
-       0,     0,     0,     0,     0,     0,     0,     0,     0,     0,
-       0,     0,     0,     0,     0,     0,     0,     0,     0,     0,
-       0,     0,     0,     0,     0,     0,     0,     0,     0,     0,
-       0,     0,     0,     0,     0,     0,     0,     0,     0,     0,
-       0,     0,     0,     0,     0,     0,     0,     0,     0,     0,
-       0,     0,     0,     0,     0,     0,     0,     0,     0,     0,
-       0,     0,     0,     0,     0,     0,     0,     0,     0,     0,
-       0,     0,     0,     0,     0,     0,     0,     0,     0,     0,
-       0,     0,     0,     0,     0,     0,     0,     0,     0,     0,
-       0,     0,     0,     0,     0,     0,     0,     0,     0,     0,
-       0,     0,     0,     0,     0,     0,     0,     0,     0,     0,
-       0,     0,     0,     0,     0,     0,     0,     0,     0,     0,
-       0,     0,     0,     0,     0,     0,     0,     0,     0,     0,
-       0,     0,     0,     0,     0,     0,     0,     0,     0,     0,
-       0,     0,     0,     0,     0,     0,     0,     0,     0,     0,
-       0,     0,     0,     0,     0,     0,     0,     0,     0,     0,
-       0,     0,     0,     0,     0,     0,     0,     0,     0,     0,
-       0,     0,     0,     0,     0,     0,     0,     0,     0,     0,
-       0,     0,     0,     0,     0,     0,     0,     0,     0,     0,
-       0,     0,     0,     0,     0,     0,     0,     0,     0,     0,
-       0,     0,     0,     0,     0,     0,     0,     0,     0,     0,
-       0,     0,     0,     0,     0,     0,     0,     0,     0,     0,
-       0,     0,     0,     0,     0,     0,     0,     0,     0,     0,
-       0,     0,     0,     0,     0,     0,     0,     0,     0,     0,
-       0,     0,     0,     0,     0,     0,     0,    51,     0,     0,
-       0,     0,     0,    53,    55,    57,     0,     0,     0,     0,
-       0,     0,     0,     0,     0,     0,     0,     0,     0,     0,
-       0,     0,     0,     0,     0,     0,     0,     0,     0,     0,
-       0,     0,     0,     0,     0,     0,     0,     0,     0,     0,
-       0,     0,     0,     0,     0,     0,     0,     0,     0,     0,
-       0,     0,     0,     0,     0,     0,     0,     0,     0,     0,
-       0,     0,     0,     0,     0,     0,     0,     0,     0,     0,
-       0,     0,     0,     0,     0,     0,     0,     0,     0,     0,
-       0,     0,     0,     0,     0,     0,     0,     0,     0,     0,
-       0,     0,     0,     0,     0,     0,     0,     0,     0,     0,
-       0,     0,     0,     0,     0,     0,     0,     0,     0,     0,
-       0,     0,     0,     0,     0,     0,     0,     0,     0,     0,
-       0,     0,     0,     0,     0,     0,     0,     0,     0,     0,
-       0,     0,     0,     0,     0,     0,     0,     0,     0,     0,
-       0,     0,     0,     0,     0,     0,     0,     0,     0,     0,
-       0,     0,     0,     0,     0,     0,     0,     0,     0,     0,
-       0,     0,     0,     0,     0,     0,     0,     0,     0,     0,
-       0,     0,     0,     0,     0,     0,     0,     0,     0,     0,
-       0,     0,     0,     0,     0,     0,     0,     0,     0,     0,
-       0,     0,     0,     0,     0,     0,     0,     0,     0,     0,
-       0,     0,     0,     0,     0,     0,     0,     0,     0,     0,
-       0,     0,     0,     0,     0,     0,     0,     0,     0,     0,
-       0,     0,     0,     0,     0,     0,     0,     0,     0,     0,
-       0,     0,     0,     0,     0,     0,     0,     0,     0,     0,
-       0,     0,     0,     0,     0,     0,     0,     0,     0,     0,
-       0,     0,     0,     0,     0,     0,     0,     0,     0,     0,
-       0,     0,     0,     0,     0,     0,     0,     0,     0,     0,
-       0,     0,     0,     0,     0,     0,     0,     0,     0,     0,
-       0,     0,     0,     0,     0,     0,     0,     0,     0,     0,
-       0,     0,     0,     0,     0,     0,     0,     0,     0,     0,
-       0,     0,     0,     0,     0,     0,     0,     0,     0,     0,
-       0,     0,     0,     0,     0,     0,     0,     0,     0,     0,
-       0,     0,     0,     0,     0,     0,     0,     0,     0,     0,
-       0,     0,     0,     0,     0,     0,     0,     0,     0,     0,
-       0,     0,     0,     0,     0,     0,     0,     0,     0,     0,
-       0,     0,     0,     0,     0,     0,     0,     0,     0,     0,
-       0,     0,     0,     0,     0,     0,     0,     0,     0,     0,
-       0,     0,     0,     0,     0,     0,     0,     0,     0,     0,
-       0,     0,     0,     0,     0,     0,     0,     0,     0,     0,
-       0,     0,     0,     0,     0,     0,     0,     0,     0,     0,
-       0,     0,     0,     0,     0,     0,     0,     0,     0,     0,
-       0,     0,     0,     0,     0,     0,     0,     0,     0,     0,
-       0,     0,     0,     0,     0,     0,     0,     0,     0,     0,
-       0,     0,     0,     0,     0,     0,     0,     0,     0,     0,
-       0,     0,     0,     0,     0,     0,     0,     0,    63,     0,
-       0,     0,     0,     0,     0,     0,     0,     0,     0,     0,
-       0,     0,     0,     0,     0,     0,     0,     0,     0,     0,
-       0,     0,     0,     0,     0,     0,     0,     0,     0,     0,
-       0,     0,     0,     0,     0,     0,     0,     0,     0,     0,
-       0,     0,     0,     0,     0,     0,     0,     0,     0,     0,
-       0,     0,     0,     0,     0,     0,     0,     0,     0,     0,
-       0,     0,     0,     0,     0,     0,     0,     0,     0,     0,
-       0,     0,     0,     0,     0,     0,     0,     0,     0,     0,
-       0,     0,     0,     0,     0,     0,     0,     0,     0,     0,
-       0,     0,     0,     0,     0,     0,     0,     0,     0,     0,
-       0,     0,     0,     0,     0,     0,     0,     0,     0,     0,
-       0,     0,     0,     0,     0,     0,     0,     0,     0,     0,
-       0,     0,     0,     0,     0,     0,     0,     0,     0,     0,
-       0,     0,     0,     0,     0,     0,     0,     0,     0,     0,
-       0,     0,     0,     0,     0,     0,     0,     0,     0,     0,
-       0,     0,     0,     0,     0,     0,     0,     0,     0,     0,
-       0,     0,     0,     0,     0,     0,     0,     0,     0,     0,
-       0,     0,     0,     0,     0,     0,     0,     0,     0,     0,
-       0,     0,     0,     0,     0,     0,     0,     0,     0,     0,
-       0,     0,     0,     0,     0,     0,     0,     0,     0,     0,
-       0,     0,     0,     0,     0,     0,     0,     0,     0,     0,
-       0,     0,     0,     0,     0,     0,     0,     0,     0,     0,
-       0,     0,     0,     0,     0,     0,     0,     0,     0,     0,
-       0,     0,     0,     0,     0,     0,     0,     0,     0,     0,
-       0,     0,     0,     0,     0,     0,     0,     0,     0,     0,
-       0,     0,     0,     0,     0,     0,     0,     0,     0,     0,
-       0,     0,     0,     0,     0,     0,     0,     0,     0,     0,
-       0,     0,     0,     0,     0,     0,     0,     0,     0,     0,
-       0,     0,     0,     0,     0,     0,     0,     0,     0,     0,
-       0,     0,     0,     0,     0,     0,     0,     0,     0,     0,
-       0,     0,     0,     0,     0,     0,     0,     0,     0,     0,
-       0,     0,     0,     0,     0,     0,     0,     0,     0,     0,
-       0,     0,     0,     0,     0,     0,     0,     0,     0,     0,
-       0,     0,     0,     0,     0,     0,     0,     0,     0,     0,
-       0,     0,     0,     0,     0,     0,     0,     0,     0,     0,
-       0,     0,     0,     0,     0,     0,     0,     0,     0,     0,
-       0,     0,     0,     0,     0,     0,     0,     0,     0,     0,
-       0,     0,     0,     0
+       0,     0,     0,     0,     0,     0,     0,     0,     0,     0,
+       0,     0,     0,     0,     0,     0,     0,     0,     0,     0,
+       0,     0,     0,     0,     0,     0,     0,     0,     0,     0,
+       0,     0,     0,     0,     0,     0,     0,     0,     0,     0,
+       0,     0,     0,     0,     0,     0,     0,     0,     0,     0,
+       0,     0,     0,     0,     0,     0,     0,     0,     0,     0,
+       0,     0,     0,     0,     0,     0,     0,     0,     0,     0,
+       0,     0,     0,     0,     0,     0,     0,     0,     0,     0,
+       0,     0,   235,     0,     0,     0,     0,     0,     0,     0,
+       0,     0,     0,     0,     0,     0,     0,     0,     0,     0,
+       0,     0,     0,     0,     0,     0,     0,     0,     0,     0,
+       0,     0,     0,     0,     0,     0,     0,     0,     0,     0,
+       0,     0,     0,     0,     0,     0,     0,     0,     0,     0,
+       0,     0,     0,     0,     0,     0,     0,     0,     0,     0,
+       0,     0,     0,     0,     0,     0,     0,     0,     0,     0,
+       0,     0,     0,     0,     0,     0,     0,     0,     0,     0,
+       0,     0,     0,     0,     0,     0,     0,     0,     0,     0,
+       0,     0,     0,     0,     0,     0,     0,     0,     0,     0,
+       0,     0,     0,     0,     0,     0,     0,     0,     0,     0,
+       0,     0,     0,     0,     0,     0,     0,     0,     0,     0,
+       0,     0,     0,     0,     0,     0,     0,     0,     0,     0,
+       0,     0,     0,     0,     0,     0,     0,     0,     0,     0,
+       0,     0,     0,     0,     0,     0,     0,     0,     0,     0,
+       0,     0,     0,     0,     0,     0,     0,     0,     0,     0,
+       0,     0,     0,     0,     0,     0,     0,     0,     0,     0,
+       0,     0,     0,     0,     0,     0,     0,     0,     0,     0,
+       0,     0,     0,     0,     0,     0,     0,     0,     0,     0,
+       0,     0,     0,     0,     0,     0,     0,     0,     0,     0,
+       0,    63,     0,     0,     0,     0,     0,     0,     0,     0,
+       0,     0,     0,     0,     0,     0,     0,     0,     0,     0,
+       0,     0,     0,     0,     0,     0,     0,     0,     0,     0,
+       0,     0,     0,     0,     0,     0,     0,     0,     0,     0,
+       0,     0,     0,     0,     0,     0,     0,     0,     0,     0,
+       0,     0,     0,     0,     0,     0,     0,     0,     0,     0,
+       0,     0,     0,     0,     0,     0,     0,    61,     0,     0,
+       0,     0,     0,     0,     0,     0,     0,     0,     0,     0,
+       0,     0,     0,     0,     0,     0,     0,     0,     0,     0,
+       0,     0,     0,     0,     0,     0,     0,     0,     0,     0,
+       0,     0,     0,     0,     0,     0,     0,     0,     0,     0,
+       0,     0,     0,     0,     0,     0,     0,     0,     0,     0,
+       0,     0,     0,     0,     0,     0,     0,     0,     0,     0,
+       0,     0,     0,     0,     0,     0,     0,     0,     0,     0,
+       0,     0,     0,     0,     0,     0,     0,     0,     0,     0,
+       0,     0,     0,     0,     0,     0,     0,     0,     0,     0,
+       0,     0,     0,     0,     0,     0,     0,     0,     0,     0,
+       0,     0,     0,     0,     0,     0,     0,     0,     0,     0,
+       0,     0,     0,     0,     0,     0,     0,     0,     0,     0,
+       0,     0,     0,     0,     0,     0,     0,     0,     0,     0,
+       0,     0,     0,     0,     0,     0,     0,     0,     0,     0,
+       0,     0,     0,     0,     0,     0,     0,     0,     0,     0,
+       0,     0,     0,     0,     0,     0,     0,     0,     0,     0,
+       0,     0,     0,     0,     0,     0,     0,     0,     0,     0,
+      69,    71,    73,    75,    77,    79,     0,    81,    83,    85,
+      87,    89,    91,    93,    95,    97,    99,   101,   103,   105,
+     107,   109,   111,   113,   115,   117,   119,   121,     0,     0,
+       0,     0,     0,   123,     0,     0,   125,   127,     0,     0,
+       0,     0,     0,     0,     0,     0,     0,     0,   129,     0,
+       0,     0,     0,     0,     0,    67,     0,     0,     0,     0,
+     131,     0,     0,     0,     0,     0,     0,     0,     0,     0,
+     133,   135,   137,   139,   141,     0,     0,     0,     0,     0,
+     143,     0,     0,     0,     0,     0,     0,     0,     0,     0,
+     145,     0,     0,   147,     0,     0,   149,     0,     0,     0,
+       0,   151,     0,     0,   153,   155,     0,     0,   157,   159,
+       0,     0,     0,     0,     0,     0,     0,     0,   161,     0,
+       0,     0,     0,     0,     0,   163,     0,   165,     0,     0,
+       0,     0,     0,   167,   169,     0,     0,     0,     0,     0,
+       0,     0,     0,     0,     0,     0,     0,     0,     0,     0,
+       0,     0,   171,     0,     0,     0,   173,     0,     0,     0,
+       0,   175,     0,     0,     0,     0,     0,     0,     0,     0,
+       0,     0,   177,     0,     0,     0,     0,     0,     0,     0,
+       0,     0,     0,     0,     0,   179,     0,     0,     0,     0,
+       0,     0,     0,     0,     0,     0,     0,     0,     0,     0,
+       0,     0,     0,     0,     0,     0,     0,     0,     0,     0,
+     181,     0,     0,     0,     0,   183,     0,     0,     0,     0,
+       0,     0,     0,     0,     0,     0,     0,     0,     0,     0,
+       0,     0,     0,     0,     0,     0,     0,     0,     0,     0,
+     185,   187,     0,   189,     0,   191,   193,     0,   195,     0,
+       0,     0,     0,     0,     0,     0,     0,     0,     0,     0,
+       0,     0,     0,     0,     0,     0,     0,     0,     0,     0,
+       0,     0,     0,     0,     0,     0,     0,     0,     0,     0,
+       0,     0,     0,     0,     0,     0,     0,     0,     0,     0,
+       0,     0,     0,     0,     0,     0,     0,     0,     0,     0,
+     197,     0,     0,     0,     0,     0,   199,     0,     0,     0,
+       0,     0,     0,     0,     0,     0,     0,     0,     0,     0,
+       0,   201,   203,   205,   207,   209,   211,   213,   215,     0,
+     217,   219,   221,   223,   225,   227,   229,   231,   233,     0,
+       0,     0,     0,     0,     0,     0,     0,     0,     0,     0,
+       0,     0,     0,     0,     0,     0,     0,     0,     0,     0,
+       0,     0,     0,     0,     0,     0,     0,     0,     0,     0,
+       0,     0,     0,     0,     0,     0,     0,     0,     0,     0,
+       0,     0,     0,     0,     0,     0,     0,     0,     0,     0,
+       0,     0,     0,     0,     0,     0,     0,     0,     0,     0,
+       0,     0,     0,     0,     0,     0,     0,     0,     0,     0,
+       0,     0,     0,     0,     0,     0,     0,     0,     0,     0,
+       0,     0,     0,     0,     0,     0,     0,     0,     0,     0,
+       0,     0,     0,     0,     0,     0,     0,     0,     0,     0,
+       0,     0,     0,     0,     0,     0,     0,     0,     0,     0,
+       0,     0,     0,     0,     0,     0,     0,     0,     0,     0,
+       0,     0,     0,     0,     0,     0,     0,     0,     0,     0,
+       0,     0,     0,     0,     1,     3,     5,     7,     9,    11,
+       0,     0,     0,     0,     0,     0,     0,     0,    13,    15,
+       0,     0,     0,     0,     0,    17,    19,     0,     0,     0,
+       0,     0,     0,     0,     0,     0,     0,     0,     0,     0,
+       0,     0,     0,     0,     0,     0,     0,     0,     0,     0,
+       0,     0,    21,     0,     0,     0,     0,     0,     0,     0,
+       0,     0,     0,     0,     0,     0,     0,     0,     0,     0,
+       0,     0,     0,     0,     0,     0,     0,     0,     0,     0,
+       0,     0,     0,     0,     0,     0,     0,     0,     0,     0,
+       0,     0,     0,     0,     0,     0,     0,     0,     0,     0,
+      23,     0,     0,     0,     0,     0,     0,     0,     0,     0,
+       0,     0,     0,     0,     0,     0,     0,     0,     0,     0,
+       0,     0,     0,     0,     0,     0,     0,     0,     0,     0,
+       0,     0,     0,     0,     0,     0,     0,     0,     0,     0,
+       0,     0,     0,     0,     0,     0,     0,     0,     0,     0,
+       0,     0,     0,     0,     0,     0,     0,     0,     0,     0,
+       0,     0,     0,     0,     0,     0,     0,     0,     0,     0,
+       0,     0,     0,     0,     0,     0,     0,     0,     0,     0,
+       0,     0,     0,     0,     0,     0,     0,     0,     0,     0,
+       0,     0,     0,     0,     0,     0,     0,     0,     0,     0,
+       0,     0,     0,     0,     0,     0,     0,     0,     0,     0,
+       0,     0,     0,     0,     0,     0,     0,     0,     0,     0,
+       0,     0,     0,     0,     0,     0,     0,     0,     0,     0,
+       0,     0,     0,     0,     0,     0,     0,     0,     0,     0,
+       0,     0,     0,     0,     0,     0,     0,     0,     0,     0,
+       0,     0,     0,     0,     0,     0,     0,     0,     0,     0,
+       0,     0,     0,     0,     0,     0,     0,     0,     0,     0,
+       0,     0,     0,     0,     0,     0,     0,     0,     0,     0,
+       0,     0,     0,     0,     0,     0,     0,     0,     0,     0,
+       0,     0,     0,     0,     0,     0,     0,     0,     0,     0,
+       0,     0,     0,     0,     0,     0,     0,     0,     0,     0,
+       0,     0,     0,     0,     0,     0,     0,     0,     0,     0,
+       0,     0,     0,     0,     0,    25,    27,    29,    31,    33,
+      35,    37,    39,     0,    41,    43,    45,    47,    49,     0,
+       0,    51,     0,     0,     0,     0,     0,     0,     0,     0,
+       0,     0,     0,     0,     0,     0,     0,     0,     0,     0,
+       0,     0,     0,     0,     0,     0,     0,     0,     0,     0,
+       0,     0,     0,     0,     0,     0,     0,     0,     0,     0,
+       0,     0,     0,     0,     0,     0,     0,     0,     0,     0,
+       0,     0,     0,     0,     0,     0,     0,     0,     0,     0,
+       0,     0,     0,     0,     0,     0,     0,     0,     0,     0,
+       0,     0,     0,     0,     0,     0,     0,     0,     0,     0,
+       0,     0,     0,     0,     0,     0,     0,     0,     0,     0,
+       0,     0,     0,     0,     0,     0,     0,     0,     0,     0,
+       0,     0,     0,     0,     0,     0,     0,     0,     0,     0,
+       0,     0,     0,     0,     0,     0,     0,     0,     0,     0,
+       0,     0,     0,     0,     0,     0,     0,     0,     0,     0,
+       0,     0,     0,     0,     0,     0,     0,     0,     0,     0,
+       0,     0,     0,     0,     0,     0,     0,     0,     0,     0,
+       0,     0,     0,     0,     0,     0,     0,     0,     0,     0,
+       0,     0,     0,     0,     0,     0,     0,     0,     0,     0,
+       0,     0,     0,     0,     0,     0,     0,     0,     0,     0,
+       0,     0,     0,     0,     0,     0,     0,     0,     0,     0,
+       0,     0,     0,     0,     0,     0,     0,     0,     0,     0,
+       0,     0,     0,     0,     0,     0,     0,     0,     0,     0,
+       0,     0,     0,     0,     0,     0,     0,     0,     0,     0,
+       0,     0,     0,     0,     0,     0,     0,     0,     0,     0,
+       0,     0,     0,     0,     0,     0,     0,     0,     0,     0,
+       0,     0,     0,     0,     0,     0,     0,     0,     0,     0,
+       0,     0,     0,     0,     0,     0,     0,     0,     0,     0,
+       0,     0,     0,     0,     0,     0,     0,     0,     0,     0,
+       0,     0,     0,     0,     0,     0,     0,     0,     0,     0,
+       0,     0,     0,     0,     0,     0,     0,     0,     0,     0,
+       0,     0,     0,     0,     0,     0,     0,     0,     0,     0,
+       0,     0,     0,     0,     0,     0,     0,     0,     0,     0,
+       0,     0,     0,     0,     0,     0,     0,     0,     0,     0,
+       0,     0,     0,     0,     0,     0,     0,     0,     0,     0,
+       0,     0,     0,     0,     0,     0,     0,     0,     0,     0,
+       0,     0,     0,     0,     0,     0,     0,     0,     0,     0,
+       0,     0,     0,     0,     0,     0,     0,     0,     0,     0,
+       0,     0,     0,     0,     0,     0,     0,     0,     0,     0,
+       0,     0,     0,     0,     0,     0,     0,     0,     0,     0,
+       0,     0,     0,     0,     0,     0,     0,     0,     0,     0,
+       0,     0,     0,     0,     0,     0,     0,     0,     0,     0,
+       0,     0,     0,     0,     0,     0,     0,     0,     0,     0,
+       0,     0,     0,     0,     0,     0,     0,     0,     0,     0,
+       0,     0,     0,     0,     0,     0,     0,     0,     0,     0,
+       0,     0,     0,     0,     0,     0,     0,     0,     0,     0,
+       0,     0,     0,     0,     0,     0,     0,     0,     0,     0,
+       0,     0,     0,     0,     0,     0,     0,     0,     0,     0,
+       0,     0,     0,     0,     0,     0,     0,     0,     0,     0,
+       0,     0,     0,     0,     0,     0,     0,     0,     0,     0,
+       0,     0,     0,     0,     0,     0,     0,     0,     0,     0,
+       0,     0,     0,     0,     0,     0,     0,     0,     0,     0,
+       0,     0,     0,     0,     0,     0,     0,     0,     0,     0,
+       0,     0,     0,     0,     0,     0,     0,     0,     0,     0,
+       0,     0,     0,     0,     0,     0,     0,    53,     0,     0,
+       0,     0,     0,    55,    57,    59,     0,     0,     0,     0,
+       0,     0,     0,     0,     0,     0,     0,     0,     0,     0,
+       0,     0,     0,     0,     0,     0,     0,     0,     0,     0,
+       0,     0,     0,     0,     0,     0,     0,     0,     0,     0,
+       0,     0,     0,     0,     0,     0,     0,     0,     0,     0,
+       0,     0,     0,     0,     0,     0,     0,     0,     0,     0,
+       0,     0,     0,     0,     0,     0,     0,     0,     0,     0,
+       0,     0,     0,     0,     0,     0,     0,     0,     0,     0,
+       0,     0,     0,     0,     0,     0,     0,     0,     0,     0,
+       0,     0,     0,     0,     0,     0,     0,     0,     0,     0,
+       0,     0,     0,     0,     0,     0,     0,     0,     0,     0,
+       0,     0,     0,     0,     0,     0,     0,     0,     0,     0,
+       0,     0,     0,     0,     0,     0,     0,     0,     0,     0,
+       0,     0,     0,     0,     0,     0,     0,     0,     0,     0,
+       0,     0,     0,     0,     0,     0,     0,     0,     0,     0,
+       0,     0,     0,     0,     0,     0,     0,     0,     0,     0,
+       0,     0,     0,     0,     0,     0,     0,     0,     0,     0,
+       0,     0,     0,     0,     0,     0,     0,     0,     0,     0,
+       0,     0,     0,     0,     0,     0,     0,     0,     0,     0,
+       0,     0,     0,     0,     0,     0,     0,     0,     0,     0,
+       0,     0,     0,     0,     0,     0,     0,     0,     0,     0,
+       0,     0,     0,     0,     0,     0,     0,     0,     0,     0,
+       0,     0,     0,     0,     0,     0,     0,     0,     0,     0,
+       0,     0,     0,     0,     0,     0,     0,     0,     0,     0,
+       0,     0,     0,     0,     0,     0,     0,     0,     0,     0,
+       0,     0,     0,     0,     0,     0,     0,     0,     0,     0,
+       0,     0,     0,     0,     0,     0,     0,     0,     0,     0,
+       0,     0,     0,     0,     0,     0,     0,     0,     0,     0,
+       0,     0,     0,     0,     0,     0,     0,     0,     0,     0,
+       0,     0,     0,     0,     0,     0,     0,     0,     0,     0,
+       0,     0,     0,     0,     0,     0,     0,     0,     0,     0,
+       0,     0,     0,     0,     0,     0,     0,     0,     0,     0,
+       0,     0,     0,     0,     0,     0,     0,     0,     0,     0,
+       0,     0,     0,     0,     0,     0,     0,     0,     0,     0,
+       0,     0,     0,     0,     0,     0,     0,     0,     0,     0,
+       0,     0,     0,     0,     0,     0,     0,     0,     0,     0,
+       0,     0,     0,     0,     0,     0,     0,     0,     0,     0,
+       0,     0,     0,     0,     0,     0,     0,     0,     0,     0,
+       0,     0,     0,     0,     0,     0,     0,     0,     0,     0,
+       0,     0,     0,     0,     0,     0,     0,     0,     0,     0,
+       0,     0,     0,     0,     0,     0,     0,     0,     0,     0,
+       0,     0,     0,     0,     0,     0,    65,     0,     0,     0,
+       0,     0,     0,     0,     0,     0,     0,     0,     0,     0,
+       0,     0,     0,     0,     0,     0,     0,     0,     0,     0,
+       0,     0,     0,     0,     0,     0,     0,     0,     0,     0,
+       0,     0,     0,     0,     0,     0,     0,     0,     0,     0,
+       0,     0,     0,     0,     0,     0,     0,     0,     0,     0,
+       0,     0,     0,     0,     0,     0,     0,     0,     0,     0,
+       0,     0,     0,     0,     0,     0,     0,     0,     0,     0,
+       0,     0,     0,     0,     0,     0,     0,     0,     0,     0,
+       0,     0,     0,     0,     0,     0,     0,     0,     0,     0,
+       0,     0,     0,     0,     0,     0,     0,     0,     0,     0,
+       0,     0,     0,     0,     0,     0,     0,     0,     0,     0,
+       0,     0,     0,     0,     0,     0,     0,     0,     0,     0,
+       0,     0,     0,     0,     0,     0,     0,     0,     0,     0,
+       0,     0,     0,     0,     0,     0,     0,     0,     0,     0,
+       0,     0,     0,     0,     0,     0,     0,     0,     0,     0,
+       0,     0,     0,     0,     0,     0,     0,     0,     0,     0,
+       0,     0,     0,     0,     0,     0,     0,     0,     0,     0,
+       0,     0,     0,     0,     0,     0,     0,     0,     0,     0,
+       0,     0,     0,     0,     0,     0,     0,     0,     0,     0,
+       0,     0,     0,     0,     0,     0,     0,     0,     0,     0,
+       0,     0,     0,     0,     0,     0,     0,     0,     0,     0,
+       0,     0,     0,     0,     0,     0,     0,     0,     0,     0,
+       0,     0,     0,     0,     0,     0,     0,     0,     0,     0,
+       0,     0,     0,     0,     0,     0,     0,     0,     0,     0,
+       0,     0,     0,     0,     0,     0,     0,     0,     0,     0,
+       0,     0,     0,     0,     0,     0,     0,     0,     0,     0,
+       0,     0,     0,     0,     0,     0,     0,     0,     0,     0,
+       0,     0,     0,     0,     0,     0,     0,     0,     0,     0,
+       0,     0,     0,     0,     0,     0,     0,     0,     0,     0,
+       0,     0,     0,     0,     0,     0,     0,     0,     0,     0,
+       0,     0,     0,     0,     0,     0,     0,     0,     0,     0,
+       0,     0,     0,     0,     0,     0,     0,     0,     0,     0,
+       0,     0,     0,     0,     0,     0,     0,     0,     0,     0,
+       0,     0,     0,     0,     0,     0,     0,     0,     0,     0,
+       0,     0,     0,     0,     0,     0,     0,     0,     0,     0,
+       0
 };
 
 /* YYCONFL[I] -- lists of conflicting rule numbers, each terminated by
@@ -2356,8 +1587,8 @@
        0,    35,     0,    35,     0,    35,     0,    35,     0,    35,
        0,    35,     0,    35,     0,    35,     0,    35,     0,    35,
        0,    35,     0,    35,     0,    35,     0,    35,     0,    35,
-       0,    39,     0,    39,     0,    39,     0,    39,     0,   117,
-       0,   376,     0,   117,     0,    59,     0,   131,     0,   131,
+       0,    35,     0,    39,     0,    39,     0,    39,     0,    39,
+       0,   117,     0,   378,     0,   117,     0,    59,     0,   131,
        0,   131,     0,   131,     0,   131,     0,   131,     0,   131,
        0,   131,     0,   131,     0,   131,     0,   131,     0,   131,
        0,   131,     0,   131,     0,   131,     0,   131,     0,   131,
@@ -2374,172 +1605,180 @@
        0,   131,     0,   131,     0,   131,     0,   131,     0,   131,
        0,   131,     0,   131,     0,   131,     0,   131,     0,   131,
        0,   131,     0,   131,     0,   131,     0,   131,     0,   131,
-       0,    75,     0
+       0,   131,     0,   131,     0,    75,     0
 };
 
 static const short int yycheck[] =
 {
-      10,   370,     3,    77,   175,     3,    11,     3,    98,   180,
-       3,     3,    50,   154,   107,   118,   155,   136,   131,   118,
-       6,   159,    93,   235,    33,    96,   167,   194,   113,     3,
-       3,   337,    18,    40,     4,   214,     3,    47,    48,     3,
-     524,    39,    32,    39,     6,    55,    56,    57,    58,    59,
-     244,   108,    93,   118,   225,    96,   118,   197,    42,   231,
-     107,   151,    26,   159,   205,   300,    39,   159,   299,   300,
-     209,   210,   239,   308,   245,    69,    83,    86,   250,   136,
-     183,   128,    92,    53,   183,   469,     3,    10,    11,    12,
-      13,    14,    15,    16,   214,    18,    19,    20,    21,    22,
-      23,    24,    25,    26,    27,    28,    29,    30,    21,    22,
-      23,    24,    25,    26,    27,    28,    29,    30,   183,    89,
-     110,   183,    69,   351,   265,   119,   338,   266,   138,   613,
-     301,   188,   337,   103,   144,   109,   364,   276,   122,   235,
-     107,   312,     1,   235,   338,   119,   515,   185,   246,   247,
-     160,   118,   237,     3,   538,    18,   126,   131,   168,   169,
-     170,   171,   172,   173,   174,   255,   176,   177,   178,   179,
-     180,   157,   243,   183,   184,   185,   186,   187,    41,    38,
-     147,   191,   192,   193,   194,   195,   196,   197,   198,   199,
-     200,   201,   202,   332,    57,   157,   170,   191,   117,   339,
-     338,   194,   243,    62,     3,   158,   671,   174,   673,   158,
-     220,    16,   677,    18,   679,   168,   681,    80,   337,   168,
-     119,   215,   312,    82,    83,    63,   339,    26,   159,   457,
-     320,    90,   131,   338,   337,   340,   246,   247,   337,   235,
-     250,   610,   611,   248,   191,   338,   474,   119,   258,   420,
-     260,   214,    21,    22,    23,    24,    25,    26,    27,    28,
-      29,    30,   347,   117,   274,   124,   750,   214,   131,    53,
-     108,    55,   282,     3,   339,   214,   341,   339,   363,     3,
-     139,   371,   341,   121,   653,     3,   427,    69,   338,    81,
-     340,   376,   130,   338,   157,   340,     9,   278,   136,   339,
-     338,   320,   321,   313,   314,    13,    14,   170,    16,   107,
-     320,   776,   777,     3,   683,   684,   297,   155,   687,   594,
-     300,   113,   493,   598,   197,   306,   118,   109,   603,    14,
-     420,   244,   422,   423,   424,   194,   128,   119,   339,   198,
-       3,   346,   338,   341,   302,   341,   339,   339,   614,   615,
-     188,   361,   429,   430,   431,   147,    22,    23,    24,    25,
-      26,    27,    28,    29,    30,   504,   229,   699,   700,   379,
-     380,   137,   104,   232,   300,   213,   107,   387,   278,   172,
-     390,   391,   456,   176,   177,   178,   179,   558,   339,   339,
-     172,   339,     3,     4,     5,     6,     7,     8,    26,    27,
-      28,    29,    30,   493,   339,   339,    17,    18,   299,   191,
-     339,   421,   339,    24,    25,   338,   197,   340,   787,   339,
-     202,   339,    39,   339,   337,   338,   337,   339,   438,   439,
-     435,   339,   337,   215,   107,   525,    47,    18,     3,     3,
-      51,     3,     4,     5,     6,     7,     8,   229,    24,    25,
-      26,    27,    28,    29,    30,    17,    18,     4,     5,     6,
-       7,     3,    24,    25,    26,     3,   341,    99,   558,   479,
-       3,    33,   159,   483,   484,   244,     3,   648,     3,   339,
-     107,   338,   664,   665,   339,   667,   668,   669,    99,    51,
-     672,     3,   674,     3,   676,     3,   678,   194,     3,   509,
-     338,     4,     8,   508,     3,    14,   511,    21,    22,    23,
-      24,    25,    26,    27,    28,    29,    30,   527,   340,   339,
-     107,     3,   532,   134,    86,     3,   340,   537,    23,    24,
-      25,    26,    27,    28,    29,    30,   546,    99,   548,    13,
-      14,    15,    16,   340,    18,    19,    20,    21,    22,    23,
-      24,    25,    26,    27,    28,    29,    30,   567,     3,    99,
-     339,     3,   572,   235,    26,   244,     3,     3,   337,   338,
-       3,   107,   340,   340,     3,     4,     5,     6,     7,     8,
-     340,    10,    11,    12,    13,    14,    15,    16,    17,    18,
-      19,    20,    21,    22,    23,    24,    25,    26,    27,    28,
-      29,    30,   340,   340,   340,   340,   340,    36,    30,     3,
-      39,    40,   340,   339,   225,   130,   339,   339,   339,     3,
-     166,   246,    51,    20,    21,    22,    23,    24,    25,    26,
-      27,    28,    29,    30,    63,   159,   164,     3,     4,     5,
-       6,     7,     8,   341,    73,    74,    75,    76,    77,     3,
-     246,    17,    18,   339,    83,   127,   340,   340,    24,    25,
-      16,   130,   340,   340,    93,   340,   159,    96,     4,   130,
-      99,   338,   340,     3,     3,   104,    48,     3,   107,   108,
-       3,    20,   111,   112,   340,    51,   339,     4,   698,   699,
-     700,   765,   121,   159,   704,   705,    62,   340,    20,   128,
-     159,   130,   340,    69,   340,   339,   339,   136,   137,   340,
-     340,   340,   338,   324,   325,   326,   327,   328,   329,   330,
-     331,   340,   333,   334,   335,   336,   155,   340,   339,   339,
-     159,   131,   340,    99,   338,   164,   339,   160,     3,   341,
-     338,     5,     3,   753,   111,   340,   175,   338,   340,   339,
-       4,    20,   159,   119,   339,   339,    44,   339,     3,   188,
-     339,   339,   324,   325,   326,   327,   328,   329,   330,   331,
-     339,   333,   334,   335,   336,     3,   339,   339,   131,    20,
-     338,   340,     4,   168,   213,    48,   340,   112,   340,   218,
-     800,     3,     4,     5,     6,     7,     8,   190,     5,     3,
-       5,     4,   232,     5,   338,    17,    18,   190,   340,   340,
-     340,   340,    24,    25,   243,   244,   338,   246,   159,   248,
-     249,   340,   251,    20,   168,   191,   157,   340,     3,     4,
-       5,     6,     7,     8,     4,   131,   340,    20,   340,    51,
-     340,     3,    17,    18,   246,   159,     7,     5,   214,    24,
-      25,   197,     3,   338,     4,   338,   189,     3,    33,     7,
-     340,     3,    37,   340,   800,    12,   751,   706,   250,   753,
-     571,   648,   449,   145,   303,   395,    51,     6,   811,   675,
-     309,   759,   113,   754,   365,    -1,    -1,    99,    -1,    -1,
-      -1,    -1,    -1,    -1,    -1,   324,   325,   326,   327,   328,
-     329,   330,   331,    -1,   333,   334,   335,   336,   337,   338,
-     339,   340,    -1,    -1,    -1,   281,   282,    -1,    -1,    -1,
-      -1,    -1,    -1,   289,    99,    -1,    -1,    -1,    -1,   295,
-     296,    -1,   298,   299,   300,   301,    -1,   303,   304,   305,
-      -1,   307,   308,   309,    -1,     0,     1,   159,    -1,    -1,
-      -1,    -1,    -1,    -1,    -1,    -1,   322,   323,   324,   325,
-     326,   327,   328,   329,   330,   331,    -1,   333,   334,   335,
-     336,    -1,    -1,   339,     3,     4,     5,     6,     7,     8,
-      -1,    -1,    -1,    38,    -1,    -1,    -1,    -1,    17,    18,
-      -1,    -1,    -1,    -1,    -1,    24,    25,     3,     4,     5,
-       6,     7,     8,    -1,    33,    -1,    -1,    62,    -1,    -1,
-      -1,    17,    18,    -1,    -1,    -1,    -1,    -1,    24,    25,
-      26,    -1,    51,    -1,    -1,   200,    -1,    82,    83,     3,
-       4,     5,     6,     7,     8,    90,    -1,    -1,    -1,    -1,
-      -1,    -1,    -1,    17,    18,    51,    -1,    -1,    -1,    -1,
-      24,    25,    -1,    -1,    -1,    -1,    -1,    86,    -1,    -1,
-      -1,     3,     4,     5,     6,     7,     8,    -1,    -1,   124,
-      99,    -1,    -1,    -1,    -1,    17,    18,    51,    -1,    -1,
-      -1,    -1,    24,    25,   139,     3,     4,     5,     6,     7,
-       8,    -1,    -1,    99,    -1,    -1,    -1,    -1,    -1,    17,
-      18,    -1,    -1,    -1,    -1,    -1,    24,    25,    -1,    51,
-      -1,    -1,   324,   325,   326,   327,   328,   329,   330,   331,
-      -1,   333,   334,   335,   336,    99,    -1,   339,    -1,    -1,
-      -1,    -1,    -1,    51,    -1,    -1,    -1,    -1,    -1,   194,
-      -1,    -1,    -1,   198,    -1,    -1,    -1,    -1,    -1,   324,
-     325,   326,   327,   328,   329,   330,   331,    99,   333,   334,
-     335,   336,    80,    -1,   339,     3,     4,     5,     6,     7,
-       8,    -1,    -1,    -1,    -1,    -1,    -1,   232,    -1,    17,
-      18,    99,    -1,    -1,    -1,    -1,    24,    25,     3,     4,
-       5,     6,     7,     8,    -1,    -1,    -1,    -1,    -1,    -1,
-      -1,    -1,    17,    18,    -1,    -1,    -1,    -1,    -1,    24,
-      25,    -1,    -1,    51,    -1,    -1,     3,     4,     5,     6,
-       7,     8,    -1,    -1,    -1,    -1,    -1,    -1,    -1,    -1,
-      17,    18,    -1,    -1,    -1,    -1,    51,    24,    25,    -1,
-      -1,    -1,    80,    -1,    -1,     3,     4,     5,     6,     7,
-       8,    -1,   194,    -1,    -1,    -1,    -1,    -1,    -1,    17,
-      18,    99,    -1,    -1,    51,    80,    24,    25,    -1,   243,
-      19,    20,    21,    22,    23,    24,    25,    26,    27,    28,
-      29,    30,    -1,    -1,    99,    -1,    -1,    -1,    -1,    -1,
-      -1,    -1,    -1,    51,    -1,   324,   325,   326,   327,   328,
-     329,   330,   331,    -1,   333,   334,   335,   336,    -1,    -1,
-     339,    -1,    99,    -1,    -1,    -1,    -1,    -1,   324,   325,
-     326,   327,   328,   329,   330,   331,    -1,   333,   334,   335,
-     336,    -1,    -1,   339,    -1,    -1,    -1,    -1,    -1,    -1,
-      -1,    99,    -1,    -1,    -1,    -1,    -1,    -1,    -1,    -1,
-     324,   325,   326,   327,   328,   329,   330,   331,    -1,   333,
-     334,   335,   336,    -1,    -1,   339,    -1,    -1,    -1,    -1,
+      10,   374,   156,    77,   176,     3,    11,     3,    99,   114,
+     182,     3,     3,     3,    50,   131,    10,    11,    12,    13,
+      14,    15,    16,   107,    18,    19,    20,    21,    22,    23,
+      24,    25,    26,    27,    28,    29,    30,    47,    48,   159,
+      42,    39,   530,    39,   137,    55,    56,    57,    58,    59,
+     118,   118,     6,   118,   118,   227,    93,   211,   212,    96,
+       6,   152,    21,    22,    23,    24,    25,    26,    27,    28,
+      29,    30,    18,   338,   197,   247,    10,    11,    12,    13,
+      14,    15,    16,    93,    18,    19,    20,    21,    22,    23,
+      24,    25,    26,    27,    28,    29,    30,   235,    21,    22,
+      23,    24,    25,    26,    27,    28,    29,    30,    93,   244,
+     104,    96,     3,   194,   268,   183,   183,    32,   183,   183,
+      33,   123,   299,   300,   278,     3,   355,     3,   155,   139,
+     677,   619,   679,   305,   239,   145,   683,    69,   685,   368,
+     687,   168,   159,   158,   316,   159,   108,   158,   521,   185,
+      26,   161,    40,   168,   475,    63,   214,   168,   239,   169,
+     170,   171,   172,   173,   174,   175,   257,   177,   178,   179,
+     180,   181,   182,    86,   136,   185,   186,   187,   188,   189,
+     207,     3,   336,   193,   194,   195,   196,   197,   198,   199,
+     200,   201,   202,   203,   204,    83,   111,     3,   119,   300,
+     108,   339,   194,   157,   339,   338,   243,   308,   320,   321,
+     131,   157,   222,   121,    69,     3,   107,   340,   235,   339,
+      26,   235,   130,   544,   340,   316,   188,   118,   136,     0,
+       1,   109,   214,   324,   463,   782,   783,   235,   248,   249,
+     267,   119,   252,   616,   617,   250,   351,   155,   341,   117,
+     260,   480,   262,   131,   426,   339,   147,    81,   243,   191,
+       3,    16,   367,    18,   119,   159,   276,    38,   756,   278,
+      18,   338,   340,   338,   284,   380,   340,     4,   342,   107,
+     188,   214,   214,   174,   375,   244,   659,   231,   297,   113,
+     119,    62,   170,    41,   118,     3,    39,   306,   117,   339,
+     128,   341,   214,   339,   128,   213,   250,   317,   318,    57,
+       3,    82,    83,    53,   324,    55,   689,   690,   342,    90,
+     693,   244,     9,   147,   600,     3,    53,   499,   604,   435,
+     436,   437,    80,   609,   340,   426,   191,   428,   429,   430,
+     339,   339,   341,   107,   342,   350,   342,   341,   340,   340,
+     340,   248,   249,   124,    69,   365,   510,   620,   621,   173,
+     215,     3,    89,   177,   178,   179,   180,   181,   139,     4,
+       5,     6,     7,   383,   384,   339,   103,   341,   300,   338,
+     339,   391,   197,   131,   394,   395,    13,    14,   462,    16,
+     705,   706,   564,    14,   109,     3,   302,   104,   137,   126,
+     300,   107,   340,   278,   119,   339,   433,   341,   499,   157,
+      26,    27,    28,    29,    30,   338,   339,   427,   299,   197,
+     793,   340,   170,   194,   340,    39,   340,   198,   107,   340,
+     340,   339,    18,   340,   444,   445,   441,     1,   340,   340,
+     531,   340,   340,   338,   340,     3,     4,     5,     6,     7,
+       8,   340,   338,     3,     3,     3,     3,   172,   342,    17,
+      18,   232,    99,     3,   159,     3,    24,    25,     3,   107,
+     340,   340,   339,   564,    38,   485,   191,     3,     3,   489,
+     490,   229,   654,     3,   194,     3,     8,   202,     4,    47,
+       3,    14,   341,    51,   340,   107,     3,     3,    62,   341,
+     215,   341,     3,   670,   671,   515,   673,   674,   675,   514,
+      99,   678,   517,   680,   229,   682,     3,   684,    82,    83,
+     340,   235,    26,   533,   244,     3,    90,     3,   538,   107,
+       3,   341,   341,   543,    24,    25,    26,    27,    28,    29,
+      30,    99,   552,   341,   554,    19,    20,    21,    22,    23,
+      24,    25,    26,    27,    28,    29,    30,   341,   341,   341,
+     124,   341,   341,   573,   341,   341,   340,   340,   578,    30,
+     340,   340,     3,   130,   166,   139,   134,   246,     3,   159,
+       3,     4,     5,     6,     7,     8,   342,    10,    11,    12,
+      13,    14,    15,    16,    17,    18,    19,    20,    21,    22,
+      23,    24,    25,    26,    27,    28,    29,    30,   164,     3,
+     246,   341,   341,    36,   340,   127,    39,    40,    21,    22,
+      23,    24,    25,    26,    27,    28,    29,    30,    51,    16,
+     194,   130,   341,   130,   198,   159,   341,   341,     4,   339,
+      63,     3,   341,     3,     4,     5,     6,     7,     8,     3,
+      73,    74,    75,    76,    77,    48,     3,    17,    18,     3,
+      83,    20,     4,   340,    24,    25,   341,   225,   232,    20,
+      93,   159,   340,    96,   159,   341,    99,   341,   341,   341,
+     341,   104,   341,   341,   107,   108,   341,   339,   111,   112,
+     340,    51,   340,   131,   704,   705,   706,   771,   121,   339,
+     710,   711,    62,   342,   160,   128,   340,   130,   341,    69,
+       3,   339,     3,   136,   137,     5,     3,     4,     5,     6,
+       7,     8,    23,    24,    25,    26,    27,    28,    29,    30,
+      17,    18,   155,   111,   341,   339,   159,    24,    25,    99,
+     341,   164,   340,     4,    20,   159,    33,   340,    44,   759,
+     340,     3,   175,   340,     3,   340,   340,   340,   340,   119,
+     131,    20,   339,     4,    51,   188,   324,   325,   326,   327,
+     328,   329,   330,   331,   341,   333,   334,   335,   336,   337,
+     168,    48,   340,   112,   190,     3,   341,   341,     5,     5,
+     213,     4,   232,     5,   339,   218,   806,   341,   341,    86,
+      20,    21,    22,    23,    24,    25,    26,    27,    28,    29,
+      30,   341,    99,   341,   190,    20,   159,   157,   339,   168,
+     243,   244,   341,   246,   341,   248,   249,     4,   251,   131,
+     341,   191,   341,   341,    20,     3,     3,     4,     5,     6,
+       7,     8,   246,     7,   159,     5,     3,   197,     4,     7,
+      17,    18,   189,   339,   214,   339,     3,    24,    25,    26,
+      11,    12,    13,    14,    15,    16,    33,    18,    19,    20,
+      21,    22,    23,    24,    25,    26,    27,    28,    29,    30,
+     303,   341,     3,   341,    51,    12,   309,    22,    23,    24,
+      25,    26,    27,    28,    29,    30,   757,   806,   146,   712,
+     759,   324,   325,   326,   327,   328,   329,   330,   331,   455,
+     333,   334,   335,   336,   337,   338,   339,   340,   341,    86,
+     252,   281,   282,   577,   399,     6,   654,   681,   765,   289,
+     817,   114,    99,   760,   369,   295,   296,    -1,   298,   299,
+     300,   301,    -1,   303,   304,   305,    -1,   307,   308,   309,
       -1,    -1,    -1,    -1,    -1,    -1,    -1,    -1,    -1,    -1,
-      -1,    -1,   324,   325,   326,   327,   328,   329,   330,   331,
-      -1,   333,   334,   335,   336,    -1,    -1,   339,    -1,    -1,
-      -1,    -1,    -1,    -1,    -1,    -1,   324,   325,   326,   327,
-     328,   329,   330,   331,    -1,   333,   334,   335,   336,    -1,
-      -1,   339,    -1,    -1,    -1,    -1,     3,     4,     5,     6,
+      -1,    -1,   322,   323,   324,   325,   326,   327,   328,   329,
+     330,   331,    -1,   333,   334,   335,   336,   337,    -1,    -1,
+     340,     3,     4,     5,     6,     7,     8,    -1,    -1,    -1,
+      -1,    -1,    -1,    -1,    -1,    17,    18,    -1,    -1,    -1,
+      -1,    -1,    24,    25,     3,     4,     5,     6,     7,     8,
+      -1,    33,    -1,    -1,    -1,    37,    -1,    -1,    17,    18,
+      -1,    -1,    -1,    -1,    -1,    24,    25,    26,    -1,    51,
+      -1,    -1,    -1,    -1,    -1,    -1,    -1,   324,   325,   326,
+     327,   328,   329,   330,   331,    -1,   333,   334,   335,   336,
+     337,    -1,    51,   340,     3,     4,     5,     6,     7,     8,
+      -1,    -1,    -1,    -1,    -1,    -1,    -1,    -1,    17,    18,
+      -1,    -1,    -1,    -1,    -1,    24,    25,    99,    -1,    -1,
+      -1,    -1,    -1,     3,     4,     5,     6,     7,     8,    -1,
+      -1,    -1,    -1,    -1,    -1,    -1,    -1,    17,    18,    -1,
+      99,    -1,    51,    -1,    24,    25,     3,     4,     5,     6,
        7,     8,    -1,    -1,    -1,    -1,    -1,    -1,    -1,    -1,
       17,    18,    -1,    -1,    -1,    -1,    -1,    24,    25,    -1,
-      -1,    10,    11,    12,    13,    14,    15,    16,    -1,    18,
-      19,    20,    21,    22,    23,    24,    25,    26,    27,    28,
-      29,    30,    -1,    -1,    51,    -1,    -1,    -1,    -1,    -1,
-      -1,    -1,    -1,    -1,    -1,    -1,   324,   325,   326,   327,
-     328,   329,   330,   331,    -1,   333,   334,   335,   336,    -1,
-      -1,   339,    -1,    -1,    -1,    -1,    -1,    -1,    -1,   324,
+      -1,    51,    -1,    -1,     3,     4,     5,     6,     7,     8,
+      -1,    -1,    -1,    -1,    -1,    -1,    -1,    -1,    17,    18,
+      99,    -1,    -1,    -1,    51,    24,    25,   324,   325,   326,
+     327,   328,   329,   330,   331,    -1,   333,   334,   335,   336,
+     337,    -1,    -1,   340,    -1,    -1,    -1,    -1,   200,    99,
+      -1,    -1,    51,     3,     4,     5,     6,     7,     8,    -1,
+      -1,    -1,    -1,    -1,    -1,    -1,    -1,    17,    18,    -1,
+      -1,    -1,    99,    -1,    24,    25,    -1,    -1,    -1,    -1,
+     159,    80,    -1,    -1,     3,     4,     5,     6,     7,     8,
+      -1,    -1,    -1,    -1,    -1,    -1,    -1,    -1,    17,    18,
+      99,    51,    -1,    -1,    -1,    24,    25,     3,     4,     5,
+       6,     7,     8,    -1,    -1,    -1,    -1,    -1,    -1,    -1,
+      -1,    17,    18,    -1,    -1,    -1,    -1,    -1,    24,    25,
+      80,    -1,    51,    -1,    -1,    -1,    -1,    -1,     3,     4,
+       5,     6,     7,     8,    -1,    -1,    -1,    -1,    -1,    99,
+      -1,    -1,    17,    18,    -1,    51,    -1,    -1,    -1,    24,
+      25,    80,    -1,    -1,    -1,    -1,    -1,   194,    -1,    -1,
+      -1,    -1,   324,   325,   326,   327,   328,   329,   330,   331,
+      99,   333,   334,   335,   336,   337,    51,    -1,   340,    -1,
+      -1,    -1,    -1,   243,    -1,   324,   325,   326,   327,   328,
+     329,   330,   331,    99,   333,   334,   335,   336,   337,    -1,
+      -1,   340,    -1,    -1,    -1,     3,     4,     5,     6,     7,
+       8,    -1,    -1,    -1,    -1,    -1,    -1,    -1,    -1,    17,
+      18,    -1,    -1,    -1,    99,    -1,    24,    25,    -1,    -1,
+      -1,    -1,    -1,    -1,    -1,   324,   325,   326,   327,   328,
+     329,   330,   331,    -1,   333,   334,   335,   336,   337,    -1,
+      -1,   340,    -1,    51,    -1,    -1,    -1,    -1,    -1,    -1,
+      -1,    -1,    -1,    -1,   324,   325,   326,   327,   328,   329,
+     330,   331,    -1,   333,   334,   335,   336,   337,    -1,    -1,
+     340,    -1,    -1,    -1,    -1,    -1,    -1,   324,   325,   326,
+     327,   328,   329,   330,   331,    -1,   333,   334,   335,   336,
+     337,    99,    -1,   340,    -1,    -1,    -1,    -1,    -1,    -1,
+      -1,    -1,    -1,    -1,    -1,   324,   325,   326,   327,   328,
+     329,   330,   331,    -1,   333,   334,   335,   336,   337,    -1,
+      -1,   340,    10,    11,    12,    13,    14,    15,    16,    -1,
+      18,    19,    20,    21,    22,    23,    24,    25,    26,    27,
+      28,    29,    30,    -1,    -1,    -1,    -1,    -1,    -1,    -1,
+      -1,    -1,    -1,    -1,   324,   325,   326,   327,   328,   329,
+     330,   331,    -1,   333,   334,   335,   336,   337,    -1,    -1,
+     340,    -1,    -1,    -1,    -1,    -1,    -1,    -1,    -1,    -1,
+      -1,    -1,    -1,    -1,    -1,   324,   325,   326,   327,   328,
+     329,   330,   331,    -1,   333,   334,   335,   336,   337,    -1,
+      -1,   340,    -1,    -1,    -1,    -1,    -1,    -1,   324,   325,
+     326,   327,   328,   329,   330,   331,    -1,   333,   334,   335,
+     336,   337,    -1,    -1,   340,    -1,    -1,    -1,    -1,    -1,
+      -1,    -1,    -1,    -1,    -1,    -1,    -1,    -1,    -1,   324,
      325,   326,   327,   328,   329,   330,   331,    -1,   333,   334,
-     335,   336,    99,    -1,   339,    -1,    -1,    -1,    -1,    -1,
-      -1,    -1,    -1,    -1,    -1,    -1,    -1,   324,   325,   326,
-     327,   328,   329,   330,   331,   104,   333,   334,   335,   336,
-      -1,    -1,   339,    -1,    -1,    -1,    -1,    -1,    -1,    -1,
-      -1,    -1,    -1,    -1,    -1,    -1,   324,   325,   326,   327,
-     328,   329,   330,   331,    -1,   333,   334,   335,   336,    -1,
-      -1,   339,    10,    11,    12,    13,    14,    15,    16,    -1,
-      18,    19,    20,    21,    22,    23,    24,    25,    26,    27,
-      28,    29,    30,    10,    11,    12,    13,    14,    15,    16,
+     335,   336,   337,    -1,    -1,   340,    10,    11,    12,    13,
+      14,    15,    16,    -1,    18,    19,    20,    21,    22,    23,
+      24,    25,    26,    27,    28,    29,    30,    10,    11,    12,
+      13,    14,    15,    16,    -1,    18,    19,    20,    21,    22,
+      23,    24,    25,    26,    27,    28,    29,    30,    13,    14,
+      15,    16,    -1,    18,    19,    20,    21,    22,    23,    24,
+      25,    26,    27,    28,    29,    30,   324,   325,   326,   327,
+     328,   329,   330,   331,    -1,   333,   334,   335,   336,   337,
+      -1,    -1,   340,    10,    11,    12,    13,    14,    15,    16,
       -1,    18,    19,    20,    21,    22,    23,    24,    25,    26,
       27,    28,    29,    30,    10,    11,    12,    13,    14,    15,
       16,    -1,    18,    19,    20,    21,    22,    23,    24,    25,
@@ -2549,15 +1788,10 @@
       14,    15,    16,    -1,    18,    19,    20,    21,    22,    23,
       24,    25,    26,    27,    28,    29,    30,    10,    11,    12,
       13,    14,    15,    16,    -1,    18,    19,    20,    21,    22,
-      23,    24,    25,    26,    27,    28,    29,    30,    10,    11,
-      12,    13,    14,    15,    16,    -1,    18,    19,    20,    21,
-      22,    23,    24,    25,    26,    27,    28,    29,    30,    13,
-      14,    15,    16,    -1,    18,    19,    20,    21,    22,    23,
-      24,    25,    26,    27,    28,    29,    30,   324,   325,   326,
-     327,   328,   329,   330,   331,    -1,   333,   334,   335,   336,
-      -1,    -1,   339,    -1,    -1,    -1,    -1,    -1,    -1,    -1,
-      -1,    -1,    -1,    -1,    10,    11,    12,    13,    14,    15,
-      16,   340,    18,    19,    20,    21,    22,    23,    24,    25,
+      23,    24,    25,    26,    27,    28,    29,    30,    -1,    -1,
+      -1,    -1,    -1,    -1,    -1,    -1,    -1,    -1,    -1,    -1,
+      -1,   339,    -1,   341,    10,    11,    12,    13,    14,    15,
+      16,    -1,    18,    19,    20,    21,    22,    23,    24,    25,
       26,    27,    28,    29,    30,    10,    11,    12,    13,    14,
       15,    16,    -1,    18,    19,    20,    21,    22,    23,    24,
       25,    26,    27,    28,    29,    30,    10,    11,    12,    13,
@@ -2569,88 +1803,83 @@
       22,    23,    24,    25,    26,    27,    28,    29,    30,    10,
       11,    12,    13,    14,    15,    16,    -1,    18,    19,    20,
       21,    22,    23,    24,    25,    26,    27,    28,    29,    30,
+      10,    11,    12,    13,    14,    15,    16,   341,    18,    19,
+      20,    21,    22,    23,    24,    25,    26,    27,    28,    29,
+      30,    10,    11,    12,    13,    14,    15,    16,   341,    18,
+      19,    20,    21,    22,    23,    24,    25,    26,    27,    28,
+      29,    30,    -1,    -1,    -1,    -1,    -1,    -1,    10,    11,
+      12,    13,    14,    15,    16,   107,    18,    19,    20,    21,
+      22,    23,    24,    25,    26,    27,    28,    29,    30,    -1,
+      -1,    -1,    -1,    -1,    -1,    -1,    -1,    10,    11,    12,
+      13,    14,    15,    16,   341,    18,    19,    20,    21,    22,
+      23,    24,    25,    26,    27,    28,    29,    30,    10,    11,
+      12,    13,    14,    15,    16,   341,    18,    19,    20,    21,
+      22,    23,    24,    25,    26,    27,    28,    29,    30,    10,
+      11,    12,    13,    14,    15,    16,   341,    18,    19,    20,
+      21,    22,    23,    24,    25,    26,    27,    28,    29,    30,
+      10,    11,    12,    13,    14,    15,    16,   341,    18,    19,
+      20,    21,    22,    23,    24,    25,    26,    27,    28,    29,
+      30,    -1,    -1,    -1,    -1,    -1,    -1,    -1,   341,    10,
+      11,    12,    13,    14,    15,    16,    -1,    18,    19,    20,
+      21,    22,    23,    24,    25,    26,    27,    28,    29,    30,
+      -1,    -1,    -1,    -1,    -1,    -1,    -1,    -1,    10,    11,
+      12,    13,    14,    15,    16,   341,    18,    19,    20,    21,
+      22,    23,    24,    25,    26,    27,    28,    29,    30,    -1,
+      -1,    -1,    -1,    -1,    -1,    -1,   341,    -1,    -1,    -1,
+      -1,    -1,    73,    74,    75,    76,    77,    -1,    -1,    -1,
+      10,    11,    12,    13,    14,    15,    16,   341,    18,    19,
+      20,    21,    22,    23,    24,    25,    26,    27,    28,    29,
+      30,    10,    11,    12,    13,    14,    15,    16,   341,    18,
+      19,    20,    21,    22,    23,    24,    25,    26,    27,    28,
+      29,    30,    12,    13,    14,    15,    16,   339,    18,    19,
+      20,    21,    22,    23,    24,    25,    26,    27,    28,    29,
+      30,    10,    11,    12,    13,    14,    15,    16,   339,    18,
+      19,    20,    21,    22,    23,    24,    25,    26,    27,    28,
+      29,    30,    -1,    -1,    -1,    -1,    96,    -1,    -1,   339,
+      -1,    -1,    -1,    -1,   175,    43,    44,    45,    46,    -1,
+      -1,    -1,    -1,    -1,    -1,    53,    -1,    -1,    -1,    -1,
+     339,    -1,    -1,    -1,    -1,    -1,    -1,    -1,    -1,    -1,
+      -1,    -1,    -1,    71,    72,    -1,    -1,    -1,    -1,    -1,
+      78,    -1,    -1,   584,   585,    -1,   587,   339,    -1,   590,
+     591,    89,   593,   594,   595,    -1,    -1,    -1,   599,    97,
+     601,    -1,   603,    -1,    -1,   103,    -1,   608,    -1,    -1,
+     611,    -1,    -1,    -1,    -1,    -1,   339,   248,   249,    -1,
+     251,    -1,    -1,    -1,    -1,    -1,    -1,   125,   126,    -1,
+      -1,    -1,    -1,    -1,    -1,    -1,    -1,   339,    -1,    -1,
+      -1,   243,    -1,   303,    -1,    -1,   144,   145,    -1,   309,
+      -1,   149,   150,   151,    13,    14,    15,    16,   339,    18,
+      19,    20,    21,    22,    23,    24,    25,    26,    27,    28,
+      29,    30,    -1,    -1,    -1,    -1,    -1,    -1,    -1,   218,
+     178,    -1,    -1,    -1,    -1,    -1,    -1,    -1,    -1,    -1,
+      -1,    -1,    -1,    -1,    -1,    -1,   697,    -1,    -1,   197,
+      -1,   199,    -1,    -1,    -1,    -1,    -1,    -1,    -1,    -1,
+      -1,    -1,    -1,    -1,    -1,    -1,    -1,    -1,   216,   218,
+      -1,   219,   220,   221,   222,   223,    -1,    -1,    -1,    -1,
       -1,    -1,    -1,    -1,    -1,    -1,    -1,    -1,    -1,    -1,
-     338,    -1,   340,    -1,    -1,    -1,    -1,    -1,    -1,    -1,
-      -1,    -1,    -1,    -1,    -1,    -1,    10,    11,    12,    13,
-      14,    15,    16,   340,    18,    19,    20,    21,    22,    23,
-      24,    25,    26,    27,    28,    29,    30,    -1,    -1,    -1,
-      -1,    -1,    -1,    -1,   340,   107,    -1,    -1,    -1,    -1,
-      -1,    -1,    -1,    -1,    -1,    -1,    -1,    -1,    10,    11,
-      12,    13,    14,    15,    16,   340,    18,    19,    20,    21,
-      22,    23,    24,    25,    26,    27,    28,    29,    30,    10,
-      11,    12,    13,    14,    15,    16,   340,    18,    19,    20,
-      21,    22,    23,    24,    25,    26,    27,    28,    29,    30,
-      10,    11,    12,    13,    14,    15,    16,   340,    18,    19,
-      20,    21,    22,    23,    24,    25,    26,    27,    28,    29,
-      30,    10,    11,    12,    13,    14,    15,    16,   340,    18,
+      -1,    -1,   240,   241,    -1,    -1,    -1,    -1,    -1,    -1,
+     248,    10,    11,    12,    13,    14,    15,    16,    -1,    18,
       19,    20,    21,    22,    23,    24,    25,    26,    27,    28,
       29,    30,    10,    11,    12,    13,    14,    15,    16,    -1,
       18,    19,    20,    21,    22,    23,    24,    25,    26,    27,
       28,    29,    30,    10,    11,    12,    13,    14,    15,    16,
       -1,    18,    19,    20,    21,    22,    23,    24,    25,    26,
-      27,    28,    29,    30,    -1,    -1,    -1,    10,    11,    12,
-      13,    14,    15,    16,   340,    18,    19,    20,    21,    22,
-      23,    24,    25,    26,    27,    28,    29,    30,    10,    11,
-      12,    13,    14,    15,    16,   340,    18,    19,    20,    21,
+      27,    28,    29,    30,    -1,    -1,    -1,     3,    -1,    -1,
+      -1,    -1,    -1,    40,    10,    11,    12,    13,    14,    15,
+      16,    -1,    18,    19,    20,    21,    22,    23,    24,    25,
+      26,    27,    28,    29,    30,    -1,    -1,    -1,   107,    -1,
+      -1,    -1,    -1,    39,    -1,    -1,    -1,    -1,    96,    10,
+      11,    12,    13,    14,    15,    16,    83,    18,    19,    20,
+      21,    22,    23,    24,    25,    26,    27,    28,    29,    30,
+      -1,    10,    11,    12,    13,    14,    15,    16,    39,    18,
+      19,    20,    21,    22,    23,    24,    25,    26,    27,    28,
+      29,    30,    -1,    -1,    -1,    -1,    -1,    36,    10,    11,
+      12,    13,    14,    15,    16,    -1,    18,    19,    20,    21,
       22,    23,    24,    25,    26,    27,    28,    29,    30,    10,
-      11,    12,    13,    14,    15,    16,   340,    18,    19,    20,
-      21,    22,    23,    24,    25,    26,    27,    28,    29,    30,
-      10,    11,    12,    13,    14,    15,    16,   340,    18,    19,
-      20,    21,    22,    23,    24,    25,    26,    27,    28,    29,
-      30,   578,   579,    -1,   581,    -1,   338,   584,   585,    -1,
-     587,   588,   589,    -1,    -1,    -1,   593,    -1,   595,    -1,
-     597,    -1,    -1,    -1,    -1,   602,    -1,   338,   605,    -1,
-      -1,    -1,    -1,    -1,    -1,    -1,    -1,    -1,    -1,    -1,
-      -1,    -1,    -1,    73,    74,    75,    76,    77,    -1,    -1,
-      -1,    -1,    -1,    43,    44,    45,    46,    -1,    -1,    -1,
-      -1,    -1,    -1,    53,    -1,    -1,    -1,    -1,    -1,    -1,
-      -1,    -1,    -1,    -1,   338,    -1,    -1,    -1,    -1,    -1,
-      -1,    71,    72,    -1,    -1,    -1,    -1,    -1,    78,    -1,
-      -1,    -1,    -1,    -1,    -1,    -1,    -1,    -1,    -1,    89,
-      -1,    -1,    -1,    -1,    -1,    -1,    -1,    97,    -1,    -1,
-      -1,    -1,    -1,   103,   691,    -1,   338,    -1,    -1,    -1,
-      -1,    -1,    -1,    -1,    -1,    -1,    -1,    -1,    -1,    -1,
-      -1,    -1,    -1,    -1,    -1,   125,   126,   338,    -1,    -1,
-      -1,    -1,    -1,    -1,    -1,   175,   218,    -1,    -1,    -1,
-     243,    -1,    -1,    -1,   144,   145,    -1,    -1,   338,   149,
-     150,   151,    -1,    -1,    -1,    -1,    -1,   218,    -1,    -1,
-      -1,    -1,    -1,    -1,    -1,    -1,    -1,    -1,    -1,   338,
-      -1,    -1,    -1,    -1,    -1,    -1,   303,    -1,   178,    -1,
-      -1,    -1,   309,    -1,    -1,    -1,    -1,    -1,    -1,    -1,
-     338,    -1,    -1,    -1,    -1,    -1,    -1,   197,    -1,   199,
-      -1,    -1,    -1,    -1,    -1,    -1,    -1,    -1,   248,   249,
-      -1,   251,    -1,    -1,    -1,    -1,   216,    -1,    -1,   219,
-     220,   221,   222,   223,    -1,    -1,    -1,    -1,    -1,    -1,
-      -1,    -1,    -1,    -1,    -1,    -1,    -1,    -1,    -1,    -1,
-     240,   241,    -1,    -1,    -1,    -1,    -1,    -1,   248,    10,
       11,    12,    13,    14,    15,    16,    -1,    18,    19,    20,
       21,    22,    23,    24,    25,    26,    27,    28,    29,    30,
       10,    11,    12,    13,    14,    15,    16,    -1,    18,    19,
       20,    21,    22,    23,    24,    25,    26,    27,    28,    29,
-      30,    10,    11,    12,    13,    14,    15,    16,    -1,    18,
-      19,    20,    21,    22,    23,    24,    25,    26,    27,    28,
-      29,    30,    10,    11,    12,    13,    14,    15,    16,    -1,
-      18,    19,    20,    21,    22,    23,    24,    25,    26,    27,
-      28,    29,    30,    -1,    -1,    -1,    -1,    -1,    -1,    -1,
-      -1,    -1,    40,    -1,    -1,    -1,   107,    -1,    -1,    10,
-      11,    12,    13,    14,    15,    16,    96,    18,    19,    20,
-      21,    22,    23,    24,    25,    26,    27,    28,    29,    30,
-      -1,     3,    -1,    -1,    -1,    36,    -1,    96,    10,    11,
-      12,    13,    14,    15,    16,    83,    18,    19,    20,    21,
-      22,    23,    24,    25,    26,    27,    28,    29,    30,    -1,
-      10,    11,    12,    13,    14,    15,    16,    39,    18,    19,
-      20,    21,    22,    23,    24,    25,    26,    27,    28,    29,
-      30,    -1,    10,    11,    12,    13,    14,    15,    16,    39,
-      18,    19,    20,    21,    22,    23,    24,    25,    26,    27,
-      28,    29,    30,    10,    11,    12,    13,    14,    15,    16,
-      -1,    18,    19,    20,    21,    22,    23,    24,    25,    26,
-      27,    28,    29,    30,    10,    11,    12,    13,    14,    15,
-      16,    -1,    18,    19,    20,    21,    22,    23,    24,    25,
-      26,    27,    28,    29,    30,    11,    12,    13,    14,    15,
-      16,    -1,    18,    19,    20,    21,    22,    23,    24,    25,
-      26,    27,    28,    29,    30,    12,    13,    14,    15,    16,
-      -1,    18,    19,    20,    21,    22,    23,    24,    25,    26,
-      27,    28,    29,    30
+      30
 };
 
 /* YYSTOS[STATE-NUM] -- The (internal number of the) accessing
@@ -2658,553 +1887,107 @@
 static const unsigned short int yystos[] =
 {
        0,     1,    38,    62,    82,    83,    90,   124,   139,   194,
-     198,   232,   343,   344,   345,   381,   383,   396,   397,   402,
-     403,   404,   406,   409,   417,   424,   428,   337,   214,    69,
-     109,   172,   191,   202,   215,   229,   386,   398,   425,     3,
-      69,   119,   191,   386,   411,   214,    33,    86,   357,     3,
+     198,   232,   344,   345,   346,   382,   384,   397,   398,   403,
+     404,   405,   407,   410,   418,   425,   429,   338,   214,    69,
+     109,   172,   191,   202,   215,   229,   387,   399,   426,     3,
+      69,   119,   191,   387,   412,   214,    33,    86,   358,     3,
        4,     5,     6,     7,     8,    17,    18,    24,    25,    51,
       62,    69,    99,   119,   191,   214,   281,   282,   289,   295,
      296,   298,   301,   303,   304,   305,   307,   309,   322,   323,
      324,   325,   326,   327,   328,   329,   330,   331,   333,   334,
-     335,   336,   339,   374,   418,   422,   423,     3,   339,   363,
-     373,     0,     1,   344,   337,     3,   117,   382,   159,   382,
-     214,   119,     3,   107,   118,   147,   174,   426,   117,   405,
-       3,   405,   214,    81,   113,   118,   128,   147,   412,     3,
-     159,   358,   374,    26,   359,   360,   374,   341,     9,   374,
-      99,   374,   374,   374,   243,   374,   380,    69,   191,   214,
-       3,   339,   107,     3,   300,   197,    14,   420,     3,   302,
-     137,   354,   104,   300,   107,   419,   354,   278,   339,   339,
-     339,   339,   339,   339,   339,   339,   339,   339,   339,   339,
-     339,   374,   375,    10,    11,    12,    13,    14,    15,    16,
-      18,    19,    20,    21,    22,    23,    24,    25,    26,    27,
-      28,    29,    30,   303,   309,   278,   297,   306,   299,   300,
-     308,     3,    39,   341,   365,   345,   361,   362,   363,   366,
-     197,    39,   364,   337,   337,   107,    18,     3,     3,     3,
-     382,     3,   341,   427,     3,   361,   426,   107,   338,    99,
-       3,   159,     3,   405,     3,   107,   339,   338,   128,   355,
-     338,   365,     3,    26,   374,   339,   374,   380,    93,    96,
-     243,     3,     3,     3,   345,     3,   419,   420,     4,   299,
-     300,   374,     8,     3,    14,   421,   419,   374,    47,   134,
-     225,   374,   377,   374,   374,    26,   357,   374,   374,   374,
-     374,   375,   357,   374,   357,   374,   357,   374,   357,   374,
-     375,   338,   340,   340,   374,   374,   374,   374,   374,     6,
-      18,   157,   339,    13,    14,    16,   374,    33,    37,   200,
-     339,   374,   374,   374,   374,   374,   374,   374,   374,   374,
-     374,   374,   419,   107,   420,   420,     3,     3,   340,   340,
-      63,   108,   121,   136,   155,   188,   213,   338,   367,   369,
-     374,   429,     3,   375,    99,   339,     3,   235,   399,    26,
-     341,   244,   346,   235,   361,     3,     3,     3,   407,   197,
-     339,   413,   375,   358,   358,   363,   107,   359,   345,   218,
-      93,    96,   374,   374,   340,   419,   420,   338,   374,   420,
-     107,   338,   340,   374,   338,   338,   340,   340,   340,   340,
-      39,   340,   340,   340,   340,   340,   340,   340,   340,   340,
-     340,   375,    16,    18,     6,   157,   345,   375,   374,   374,
-     339,    36,   339,   339,   339,   345,   420,     3,   365,   108,
-     136,   188,   370,   363,   361,   130,   166,   368,    20,   338,
-     346,   246,     3,   356,   118,   183,   339,   341,   384,   385,
-     320,   321,   400,   159,   374,   164,   352,   361,   346,   427,
-     341,    50,   185,   338,   408,     3,   416,   356,   239,   345,
-     246,   340,   158,   168,   361,   340,   374,   374,    96,   218,
-     374,   374,   374,   107,   127,   379,   379,     4,    53,    89,
-     103,   126,   378,   339,    16,   340,   340,   345,   375,   374,
-     345,   345,   345,   340,   419,   368,   368,   368,   130,   159,
-     363,   130,   374,   374,     4,   338,   340,     3,   109,   119,
-     131,   170,   387,   388,     3,   364,     3,    48,   354,   346,
-       3,     3,    20,   159,   338,   410,   340,   339,   414,   410,
-       4,    20,   159,   346,    96,   374,   104,   340,   338,   340,
-     374,   374,   340,   340,   340,   345,   375,   376,   339,   340,
-     340,   340,   340,   340,   420,   363,   374,   159,   235,   371,
-     372,   363,    20,   338,   356,   158,   168,    43,    44,    45,
-      46,    53,    71,    72,    78,    89,    97,   103,   125,   126,
-     144,   145,   149,   150,   151,   178,   197,   199,   216,   219,
-     220,   221,   222,   223,   240,   241,   248,   390,   119,   131,
-     339,   339,   131,   340,   338,   339,   384,   345,   339,   353,
-     374,   341,    80,   374,   160,     3,    80,   374,   415,   410,
-     338,     5,     3,   111,   347,   374,   374,   340,    73,    74,
-      75,    76,    77,   175,   248,   249,   251,   340,   338,   340,
-     345,   375,   374,   339,   372,   374,     4,    20,   159,   339,
-     392,   392,   392,   392,   392,   392,   339,   392,   392,   392,
-      44,   393,   392,   393,   392,   339,   392,   393,   392,   393,
-     339,   392,   389,   339,   339,   356,   356,   339,   384,   387,
-     387,     3,   401,    40,    83,   349,     3,   131,    20,   338,
-     338,   340,     4,   168,    48,   112,   351,   340,   340,   376,
-     340,   340,   356,   190,     5,     3,     5,   394,   395,   394,
-     394,     4,   391,   394,   394,   394,   395,   394,   395,   394,
-     391,   394,   395,   394,   395,     5,   395,    18,    41,    57,
-      80,   131,   157,   170,   229,   356,   356,   340,   340,   356,
-     340,   392,   340,   338,   232,    80,   374,   415,   415,   338,
-     190,   159,   348,   374,   374,   352,   340,    20,   168,   338,
-     340,   231,   250,    53,    55,   338,   340,   340,   340,   157,
-       4,     4,     5,     6,     7,   131,   131,   339,   340,   340,
-     340,   384,   349,   353,   416,   414,    20,     3,   246,   350,
-     338,   354,     7,   159,     5,   197,     3,     4,   395,   395,
-     356,   338,     7,   189,   348,     3,   340,     3,   340,   401
+     335,   336,   337,   340,   375,   419,   423,   424,     3,   340,
+     364,   374,     0,     1,   345,   338,     3,   117,   383,   159,
+     383,   214,   119,     3,   107,   118,   147,   174,   427,   117,
+     406,     3,   406,   214,    81,   113,   118,   128,   147,   413,
+       3,   159,   359,   375,    26,   360,   361,   375,   342,     9,
+     375,    99,   375,   375,   375,   243,   375,   381,    69,   191,
+     214,     3,   340,   107,     3,   300,   197,    14,   421,     3,
+     302,   137,   355,   104,   300,   107,   420,   355,   278,   340,
+     340,   340,   340,   340,   340,   340,   340,   340,   340,   340,
+     340,   340,   340,   375,   376,    10,    11,    12,    13,    14,
+      15,    16,    18,    19,    20,    21,    22,    23,    24,    25,
+      26,    27,    28,    29,    30,   303,   309,   278,   297,   306,
+     299,   300,   308,     3,    39,   342,   366,   346,   362,   363,
+     364,   367,   197,    39,   365,   338,   338,   107,    18,     3,
+       3,     3,   383,     3,   342,   428,     3,   362,   427,   107,
+     339,    99,     3,   159,     3,   406,     3,   107,   340,   339,
+     128,   356,   339,   366,     3,    26,   375,   340,   375,   381,
+      93,    96,   243,     3,     3,     3,   346,     3,   420,   421,
+       4,   299,   300,   375,     8,     3,    14,   422,   420,   375,
+      47,   134,   225,   375,   378,   375,   375,    26,   358,   375,
+     375,   375,   375,   376,   358,   375,   358,   375,   358,   375,
+     358,   375,   358,   375,   376,   339,   341,   341,   375,   375,
+     375,   375,   375,     6,    18,   157,   340,    13,    14,    16,
+     375,    33,    37,   200,   340,   375,   375,   375,   375,   375,
+     375,   375,   375,   375,   375,   375,   420,   107,   421,   421,
+       3,     3,   341,   341,    63,   108,   121,   136,   155,   188,
+     213,   339,   368,   370,   375,   430,     3,   376,    99,   340,
+       3,   235,   400,    26,   342,   244,   347,   235,   362,     3,
+       3,     3,   408,   197,   340,   414,   376,   359,   359,   364,
+     107,   360,   346,   218,    93,    96,   375,   375,   341,   420,
+     421,   339,   375,   421,   107,   339,   341,   375,   339,   339,
+     341,   341,   341,   341,    39,   341,   341,   341,   341,   341,
+     341,   341,   341,   341,   341,   341,   341,   376,    16,    18,
+       6,   157,   346,   376,   375,   375,   340,    36,   340,   340,
+     340,   346,   421,     3,   366,   108,   136,   188,   371,   364,
+     362,   130,   166,   369,    20,   339,   347,   246,     3,   357,
+     118,   183,   340,   342,   385,   386,   320,   321,   401,   159,
+     375,   164,   353,   362,   347,   428,   342,    50,   185,   339,
+     409,     3,   417,   357,   239,   346,   246,   341,   158,   168,
+     362,   341,   375,   375,    96,   218,   375,   375,   375,   107,
+     127,   380,   380,     4,    53,    89,   103,   126,   379,   340,
+      16,   341,   341,   346,   376,   375,   346,   346,   346,   341,
+     420,   369,   369,   369,   130,   159,   364,   130,   375,   375,
+       4,   339,   341,     3,   109,   119,   131,   170,   388,   389,
+       3,   365,     3,    48,   355,   347,     3,     3,    20,   159,
+     339,   411,   341,   340,   415,   411,     4,    20,   159,   347,
+      96,   375,   104,   341,   339,   341,   375,   375,   341,   341,
+     341,   346,   376,   377,   340,   341,   341,   341,   341,   341,
+     421,   364,   375,   159,   235,   372,   373,   364,    20,   339,
+     357,   158,   168,    43,    44,    45,    46,    53,    71,    72,
+      78,    89,    97,   103,   125,   126,   144,   145,   149,   150,
+     151,   178,   197,   199,   216,   219,   220,   221,   222,   223,
+     240,   241,   248,   391,   119,   131,   340,   340,   131,   341,
+     339,   340,   385,   346,   340,   354,   375,   342,    80,   375,
+     160,     3,    80,   375,   416,   411,   339,     5,     3,   111,
+     348,   375,   375,   341,    73,    74,    75,    76,    77,   175,
+     248,   249,   251,   341,   339,   341,   346,   376,   375,   340,
+     373,   375,     4,    20,   159,   340,   393,   393,   393,   393,
+     393,   393,   340,   393,   393,   393,    44,   394,   393,   394,
+     393,   340,   393,   394,   393,   394,   340,   393,   390,   340,
+     340,   357,   357,   340,   385,   388,   388,     3,   402,    40,
+      83,   350,     3,   131,    20,   339,   339,   341,     4,   168,
+      48,   112,   352,   341,   341,   377,   341,   341,   357,   190,
+       5,     3,     5,   395,   396,   395,   395,     4,   392,   395,
+     395,   395,   396,   395,   396,   395,   392,   395,   396,   395,
+     396,     5,   396,    18,    41,    57,    80,   131,   157,   170,
+     229,   357,   357,   341,   341,   357,   341,   393,   341,   339,
+     232,    80,   375,   416,   416,   339,   190,   159,   349,   375,
+     375,   353,   341,    20,   168,   339,   341,   231,   250,    53,
+      55,   339,   341,   341,   341,   157,     4,     4,     5,     6,
+       7,   131,   131,   340,   341,   341,   341,   385,   350,   354,
+     417,   415,    20,     3,   246,   351,   339,   355,     7,   159,
+       5,   197,     3,     4,   396,   396,   357,   339,     7,   189,
+     349,     3,   341,     3,   341,   402
 };
-=======
-static const unsigned char yyconflp[] = {
-    0,   0,   0,   0,   0,   0,   0,   0,   0,   0,   0,   0,   0,   0,   0,
-    0,   0,   0,   0,   0,   0,   0,   0,   0,   0,   0,   0,   0,   0,   0,
-    0,   0,   0,   0,   0,   0,   0,   0,   0,   0,   0,   0,   0,   0,   0,
-    0,   0,   0,   0,   0,   0,   0,   0,   0,   0,   0,   0,   0,   235, 0,
-    0,   0,   0,   0,   0,   0,   0,   0,   0,   0,   0,   0,   0,   0,   0,
-    0,   0,   0,   0,   0,   0,   0,   0,   0,   0,   0,   0,   0,   0,   0,
-    0,   0,   0,   0,   0,   0,   0,   0,   0,   0,   0,   0,   0,   0,   0,
-    0,   0,   0,   0,   0,   0,   0,   0,   0,   0,   0,   0,   0,   0,   0,
-    0,   0,   0,   0,   0,   0,   0,   0,   0,   0,   0,   0,   0,   0,   0,
-    0,   0,   0,   0,   0,   0,   0,   0,   0,   0,   0,   0,   0,   0,   0,
-    0,   0,   0,   0,   0,   0,   0,   0,   0,   0,   0,   0,   0,   0,   0,
-    0,   0,   0,   0,   0,   0,   0,   0,   0,   0,   0,   0,   0,   0,   0,
-    0,   0,   0,   0,   0,   0,   0,   0,   0,   0,   0,   0,   0,   0,   0,
-    0,   0,   0,   0,   0,   0,   0,   0,   0,   0,   0,   0,   0,   0,   0,
-    0,   0,   0,   0,   0,   0,   0,   0,   0,   0,   0,   0,   0,   0,   0,
-    0,   0,   0,   0,   0,   0,   0,   0,   0,   0,   0,   0,   0,   0,   0,
-    0,   0,   0,   0,   0,   0,   0,   0,   0,   0,   0,   0,   0,   0,   0,
-    0,   0,   0,   0,   0,   0,   0,   0,   0,   0,   0,   0,   0,   0,   0,
-    0,   0,   0,   0,   0,   0,   0,   0,   0,   0,   0,   0,   0,   0,   0,
-    0,   0,   0,   0,   0,   0,   0,   0,   0,   0,   0,   0,   0,   0,   0,
-    0,   0,   0,   0,   0,   0,   0,   0,   0,   0,   0,   0,   0,   0,   0,
-    0,   0,   0,   0,   0,   0,   0,   0,   0,   0,   0,   0,   0,   0,   0,
-    0,   0,   0,   0,   0,   0,   0,   0,   0,   0,   63,  0,   0,   0,   0,
-    0,   0,   0,   0,   0,   0,   0,   0,   0,   0,   0,   0,   0,   0,   0,
-    0,   0,   0,   0,   0,   0,   0,   0,   0,   0,   0,   0,   0,   0,   0,
-    0,   0,   0,   0,   0,   0,   0,   0,   0,   0,   0,   0,   0,   0,   0,
-    0,   0,   0,   0,   0,   0,   0,   0,   0,   0,   0,   0,   0,   0,   0,
-    0,   0,   0,   0,   0,   0,   0,   0,   0,   0,   0,   61,  0,   0,   0,
-    0,   0,   0,   0,   0,   0,   0,   0,   0,   0,   0,   0,   0,   0,   0,
-    0,   0,   0,   0,   0,   0,   0,   0,   0,   0,   0,   0,   0,   0,   0,
-    0,   0,   0,   0,   0,   0,   0,   0,   0,   0,   0,   0,   0,   0,   0,
-    0,   0,   0,   0,   0,   0,   0,   0,   0,   0,   0,   0,   0,   0,   0,
-    0,   0,   0,   0,   0,   0,   0,   0,   0,   0,   0,   0,   0,   0,   0,
-    0,   0,   0,   0,   0,   0,   0,   0,   0,   0,   0,   0,   0,   0,   0,
-    0,   0,   0,   0,   0,   0,   0,   0,   0,   0,   0,   0,   0,   0,   0,
-    0,   0,   0,   0,   0,   0,   0,   0,   0,   0,   0,   0,   0,   0,   0,
-    0,   0,   0,   0,   0,   0,   0,   0,   0,   0,   0,   0,   0,   0,   0,
-    0,   0,   0,   0,   0,   0,   0,   0,   0,   0,   0,   69,  71,  73,  75,
-    77,  79,  0,   81,  83,  85,  87,  89,  91,  93,  95,  97,  99,  101, 103,
-    105, 107, 109, 111, 113, 115, 117, 119, 121, 0,   0,   0,   0,   0,   123,
-    0,   0,   125, 127, 0,   0,   0,   0,   0,   0,   0,   0,   0,   0,   129,
-    0,   0,   0,   0,   0,   0,   0,   0,   0,   0,   0,   131, 0,   0,   0,
-    0,   0,   67,  0,   0,   0,   133, 135, 137, 139, 141, 0,   0,   0,   0,
-    0,   143, 0,   0,   0,   0,   0,   0,   0,   0,   0,   145, 0,   0,   147,
-    0,   0,   149, 0,   0,   0,   0,   151, 0,   0,   153, 155, 0,   0,   157,
-    159, 0,   0,   0,   0,   0,   0,   0,   0,   161, 0,   0,   0,   0,   0,
-    0,   163, 0,   165, 0,   0,   0,   0,   0,   167, 169, 0,   0,   0,   0,
-    0,   0,   0,   0,   0,   0,   0,   0,   0,   0,   0,   0,   0,   171, 0,
-    0,   0,   173, 0,   0,   0,   0,   175, 0,   0,   0,   0,   0,   0,   0,
-    0,   0,   0,   177, 0,   0,   0,   0,   0,   0,   0,   0,   0,   0,   0,
-    0,   179, 0,   0,   0,   0,   0,   0,   0,   0,   0,   0,   0,   0,   0,
-    0,   0,   0,   0,   0,   0,   0,   0,   0,   0,   0,   181, 0,   0,   0,
-    0,   183, 0,   0,   0,   0,   0,   0,   0,   0,   0,   0,   0,   0,   0,
-    0,   0,   0,   0,   0,   0,   0,   0,   0,   0,   0,   185, 187, 0,   189,
-    0,   191, 193, 0,   195, 0,   0,   0,   0,   0,   0,   0,   0,   0,   0,
-    0,   0,   0,   0,   0,   0,   0,   0,   0,   0,   0,   0,   0,   0,   0,
-    0,   0,   0,   0,   0,   0,   0,   0,   0,   0,   0,   0,   0,   0,   0,
-    0,   0,   0,   0,   0,   0,   0,   0,   0,   0,   0,   197, 0,   0,   0,
-    0,   0,   199, 0,   0,   0,   0,   0,   0,   0,   0,   0,   0,   0,   0,
-    0,   0,   201, 203, 205, 207, 209, 211, 213, 215, 0,   217, 219, 221, 223,
-    225, 227, 229, 231, 233, 0,   0,   0,   0,   0,   0,   0,   0,   0,   0,
-    0,   0,   0,   0,   0,   0,   0,   0,   0,   0,   0,   0,   0,   0,   0,
-    0,   0,   0,   0,   0,   0,   0,   0,   0,   0,   0,   0,   0,   0,   0,
-    0,   0,   0,   0,   0,   0,   0,   0,   0,   0,   0,   0,   0,   0,   0,
-    0,   0,   0,   0,   0,   1,   3,   5,   7,   9,   11,  0,   0,   0,   0,
-    0,   0,   0,   0,   13,  15,  0,   0,   0,   0,   0,   17,  19,  0,   0,
-    0,   0,   0,   0,   0,   0,   0,   0,   0,   0,   0,   0,   0,   0,   0,
-    0,   0,   0,   0,   0,   0,   0,   0,   21,  0,   0,   0,   0,   0,   0,
-    0,   0,   0,   0,   0,   0,   0,   0,   0,   0,   0,   0,   0,   0,   0,
-    0,   0,   0,   0,   0,   0,   0,   0,   0,   0,   0,   0,   0,   0,   0,
-    0,   0,   0,   0,   0,   0,   0,   0,   0,   0,   0,   23,  0,   0,   0,
-    0,   0,   0,   0,   0,   0,   0,   0,   0,   0,   0,   0,   0,   0,   0,
-    0,   0,   0,   0,   0,   0,   0,   0,   0,   0,   0,   0,   0,   0,   0,
-    0,   0,   0,   0,   0,   0,   0,   0,   0,   0,   0,   0,   0,   0,   0,
-    0,   0,   0,   0,   0,   0,   0,   0,   0,   0,   0,   0,   0,   0,   0,
-    0,   0,   0,   0,   0,   0,   0,   0,   0,   0,   0,   0,   0,   0,   0,
-    0,   0,   0,   0,   0,   0,   0,   0,   0,   0,   0,   0,   0,   0,   0,
-    0,   0,   0,   0,   0,   0,   0,   0,   0,   0,   0,   0,   0,   0,   0,
-    0,   0,   0,   0,   0,   0,   0,   0,   0,   0,   0,   0,   0,   0,   0,
-    0,   0,   0,   0,   0,   0,   0,   0,   0,   0,   0,   0,   0,   0,   0,
-    0,   0,   0,   0,   0,   0,   0,   0,   0,   0,   0,   0,   0,   0,   0,
-    0,   0,   0,   0,   0,   0,   0,   0,   0,   0,   0,   0,   0,   0,   0,
-    0,   0,   0,   0,   0,   0,   0,   0,   0,   0,   0,   0,   0,   0,   0,
-    0,   0,   0,   0,   0,   0,   0,   0,   0,   0,   0,   0,   0,   0,   0,
-    0,   0,   0,   0,   0,   0,   0,   0,   0,   0,   0,   0,   0,   0,   0,
-    0,   0,   0,   0,   0,   0,   0,   0,   0,   0,   0,   25,  27,  29,  31,
-    33,  35,  37,  39,  0,   41,  43,  45,  47,  49,  0,   0,   51,  0,   0,
-    0,   0,   0,   0,   0,   0,   0,   0,   0,   0,   0,   0,   0,   0,   0,
-    0,   0,   0,   0,   0,   0,   0,   0,   0,   0,   0,   0,   0,   0,   0,
-    0,   0,   0,   0,   0,   0,   0,   0,   0,   0,   0,   0,   0,   0,   0,
-    0,   0,   0,   0,   0,   0,   0,   0,   0,   0,   0,   0,   0,   0,   0,
-    0,   0,   0,   0,   0,   0,   0,   0,   0,   0,   0,   0,   0,   0,   0,
-    0,   0,   0,   0,   0,   0,   0,   0,   0,   0,   0,   0,   0,   0,   0,
-    0,   0,   0,   0,   0,   0,   0,   0,   0,   0,   0,   0,   0,   0,   0,
-    0,   0,   0,   0,   0,   0,   0,   0,   0,   0,   0,   0,   0,   0,   0,
-    0,   0,   0,   0,   0,   0,   0,   0,   0,   0,   0,   0,   0,   0,   0,
-    0,   0,   0,   0,   0,   0,   0,   0,   0,   0,   0,   0,   0,   0,   0,
-    0,   0,   0,   0,   0,   0,   0,   0,   0,   0,   0,   0,   0,   0,   0,
-    0,   0,   0,   0,   0,   0,   0,   0,   0,   0,   0,   0,   0,   0,   0,
-    0,   0,   0,   0,   0,   0,   0,   0,   0,   0,   0,   0,   0,   0,   0,
-    0,   0,   0,   0,   0,   0,   0,   0,   0,   0,   0,   0,   0,   0,   0,
-    0,   0,   0,   0,   0,   0,   0,   0,   0,   0,   0,   0,   0,   0,   0,
-    0,   0,   0,   0,   0,   0,   0,   0,   0,   0,   0,   0,   0,   0,   0,
-    0,   0,   0,   0,   0,   0,   0,   0,   0,   0,   0,   0,   0,   0,   0,
-    0,   0,   0,   0,   0,   0,   0,   0,   0,   0,   0,   0,   0,   0,   0,
-    0,   0,   0,   0,   0,   0,   0,   0,   0,   0,   0,   0,   0,   0,   0,
-    0,   0,   0,   0,   0,   0,   0,   0,   0,   0,   0,   0,   0,   0,   0,
-    0,   0,   0,   0,   0,   0,   0,   0,   0,   0,   0,   0,   0,   0,   0,
-    0,   0,   0,   0,   0,   0,   0,   0,   0,   0,   0,   0,   0,   0,   0,
-    0,   0,   0,   0,   0,   0,   0,   0,   0,   0,   0,   0,   0,   0,   0,
-    0,   0,   0,   0,   0,   0,   0,   0,   0,   0,   0,   0,   0,   0,   0,
-    0,   0,   0,   0,   0,   0,   0,   0,   0,   0,   0,   0,   0,   0,   0,
-    0,   0,   0,   0,   0,   0,   0,   0,   0,   0,   0,   0,   0,   0,   0,
-    0,   0,   0,   0,   0,   0,   0,   0,   0,   0,   0,   0,   0,   0,   0,
-    0,   0,   0,   0,   0,   0,   0,   0,   0,   0,   0,   0,   0,   0,   0,
-    0,   0,   0,   0,   0,   0,   0,   0,   0,   0,   0,   0,   0,   0,   0,
-    0,   0,   0,   0,   0,   0,   0,   0,   0,   0,   0,   0,   0,   0,   0,
-    0,   0,   0,   0,   0,   0,   0,   0,   0,   0,   0,   0,   0,   0,   0,
-    0,   0,   0,   0,   0,   0,   0,   0,   0,   0,   0,   0,   0,   0,   0,
-    0,   0,   0,   0,   0,   0,   0,   0,   0,   0,   0,   0,   0,   0,   0,
-    0,   0,   0,   0,   0,   0,   0,   0,   0,   0,   0,   0,   0,   0,   0,
-    0,   0,   0,   0,   0,   0,   0,   0,   0,   0,   0,   0,   0,   0,   0,
-    0,   0,   0,   0,   0,   0,   0,   0,   0,   0,   0,   0,   0,   0,   0,
-    0,   0,   0,   0,   0,   0,   0,   0,   0,   0,   0,   0,   0,   0,   0,
-    0,   0,   0,   0,   0,   0,   0,   0,   0,   0,   0,   0,   0,   0,   0,
-    0,   0,   0,   0,   0,   0,   0,   0,   0,   0,   0,   0,   0,   0,   0,
-    0,   0,   0,   0,   0,   0,   0,   0,   0,   0,   0,   0,   0,   0,   0,
-    0,   0,   0,   0,   0,   0,   0,   0,   0,   0,   0,   0,   0,   0,   0,
-    0,   0,   0,   0,   0,   0,   0,   0,   0,   0,   0,   0,   0,   0,   0,
-    0,   0,   0,   0,   0,   0,   0,   0,   0,   0,   0,   0,   0,   0,   0,
-    0,   0,   0,   0,   0,   0,   0,   0,   0,   0,   0,   0,   0,   0,   0,
-    0,   0,   0,   0,   0,   0,   0,   0,   0,   0,   0,   0,   0,   0,   0,
-    0,   0,   0,   0,   0,   0,   0,   0,   0,   0,   0,   0,   0,   0,   0,
-    0,   0,   0,   53,  0,   0,   0,   0,   0,   55,  57,  59,  0,   0,   0,
-    0,   0,   0,   0,   0,   0,   0,   0,   0,   0,   0,   0,   0,   0,   0,
-    0,   0,   0,   0,   0,   0,   0,   0,   0,   0,   0,   0,   0,   0,   0,
-    0,   0,   0,   0,   0,   0,   0,   0,   0,   0,   0,   0,   0,   0,   0,
-    0,   0,   0,   0,   0,   0,   0,   0,   0,   0,   0,   0,   0,   0,   0,
-    0,   0,   0,   0,   0,   0,   0,   0,   0,   0,   0,   0,   0,   0,   0,
-    0,   0,   0,   0,   0,   0,   0,   0,   0,   0,   0,   0,   0,   0,   0,
-    0,   0,   0,   0,   0,   0,   0,   0,   0,   0,   0,   0,   0,   0,   0,
-    0,   0,   0,   0,   0,   0,   0,   0,   0,   0,   0,   0,   0,   0,   0,
-    0,   0,   0,   0,   0,   0,   0,   0,   0,   0,   0,   0,   0,   0,   0,
-    0,   0,   0,   0,   0,   0,   0,   0,   0,   0,   0,   0,   0,   0,   0,
-    0,   0,   0,   0,   0,   0,   0,   0,   0,   0,   0,   0,   0,   0,   0,
-    0,   0,   0,   0,   0,   0,   0,   0,   0,   0,   0,   0,   0,   0,   0,
-    0,   0,   0,   0,   0,   0,   0,   0,   0,   0,   0,   0,   0,   0,   0,
-    0,   0,   0,   0,   0,   0,   0,   0,   0,   0,   0,   0,   0,   0,   0,
-    0,   0,   0,   0,   0,   0,   0,   0,   0,   0,   0,   0,   0,   0,   0,
-    0,   0,   0,   0,   0,   0,   0,   0,   0,   0,   0,   0,   0,   0,   0,
-    0,   0,   0,   0,   0,   0,   0,   0,   0,   0,   0,   0,   0,   0,   0,
-    0,   0,   0,   0,   0,   0,   0,   0,   0,   0,   0,   0,   0,   0,   0,
-    0,   0,   0,   0,   0,   0,   0,   0,   0,   0,   0,   0,   0,   0,   0,
-    0,   0,   0,   0,   0,   0,   0,   0,   0,   0,   0,   0,   0,   0,   0,
-    0,   0,   0,   0,   0,   0,   0,   0,   0,   0,   0,   0,   0,   0,   0,
-    0,   0,   0,   0,   0,   0,   0,   0,   0,   0,   0,   0,   0,   0,   0,
-    0,   0,   0,   0,   0,   0,   0,   0,   0,   0,   0,   0,   0,   0,   0,
-    0,   0,   0,   0,   0,   0,   0,   0,   0,   0,   0,   0,   0,   0,   0,
-    0,   0,   0,   0,   0,   0,   0,   0,   0,   0,   0,   0,   0,   0,   0,
-    0,   0,   0,   0,   0,   0,   0,   0,   0,   0,   0,   0,   0,   0,   0,
-    0,   0,   0,   0,   0,   65,  0,   0,   0,   0,   0,   0,   0,   0,   0,
-    0,   0,   0,   0,   0,   0,   0,   0,   0,   0,   0,   0,   0,   0,   0,
-    0,   0,   0,   0,   0,   0,   0,   0,   0,   0,   0,   0,   0,   0,   0,
-    0,   0,   0,   0,   0,   0,   0,   0,   0,   0,   0,   0,   0,   0,   0,
-    0,   0,   0,   0,   0,   0,   0,   0,   0,   0,   0,   0,   0,   0,   0,
-    0,   0,   0,   0,   0,   0,   0,   0,   0,   0,   0,   0,   0,   0,   0,
-    0,   0,   0,   0,   0,   0,   0,   0,   0,   0,   0,   0,   0,   0,   0,
-    0,   0,   0,   0,   0,   0,   0,   0,   0,   0,   0,   0,   0,   0,   0,
-    0,   0,   0,   0,   0,   0,   0,   0,   0,   0,   0,   0,   0,   0,   0,
-    0,   0,   0,   0,   0,   0,   0,   0,   0,   0,   0,   0,   0,   0,   0,
-    0,   0,   0,   0,   0,   0,   0,   0,   0,   0,   0,   0,   0,   0,   0,
-    0,   0,   0,   0,   0,   0,   0,   0,   0,   0,   0,   0,   0,   0,   0,
-    0,   0,   0,   0,   0,   0,   0,   0,   0,   0,   0,   0,   0,   0,   0,
-    0,   0,   0,   0,   0,   0,   0,   0,   0,   0,   0,   0,   0,   0,   0,
-    0,   0,   0,   0,   0,   0,   0,   0,   0,   0,   0,   0,   0,   0,   0,
-    0,   0,   0,   0,   0,   0,   0,   0,   0,   0,   0,   0,   0,   0,   0,
-    0,   0,   0,   0,   0,   0,   0,   0,   0,   0,   0,   0,   0,   0,   0,
-    0,   0,   0,   0,   0,   0,   0,   0,   0,   0,   0,   0,   0,   0,   0,
-    0,   0,   0,   0,   0,   0,   0,   0,   0,   0,   0,   0,   0,   0,   0,
-    0,   0,   0,   0,   0,   0,   0,   0,   0,   0,   0,   0,   0,   0,   0,
-    0,   0,   0,   0,   0,   0,   0,   0,   0,   0,   0,   0,   0,   0,   0,
-    0,   0,   0,   0,   0,   0,   0,   0,   0,   0,   0,   0,   0,   0,   0,
-    0,   0,   0,   0,   0,   0,   0,   0,   0,   0,   0,   0,   0,   0,   0,
-    0,   0,   0,   0,   0,   0,   0,   0,   0};
-
-/* YYCONFL[I] -- lists of conflicting rule numbers, each terminated by
-   0, pointed into by YYCONFLP.  */
-static const short int yyconfl[] = {
-    0, 34,  0, 34,  0, 34,  0, 34,  0, 34,  0, 34,  0, 34,  0, 34,  0, 34,
-    0, 34,  0, 34,  0, 34,  0, 34,  0, 34,  0, 34,  0, 34,  0, 34,  0, 34,
-    0, 34,  0, 34,  0, 34,  0, 34,  0, 34,  0, 34,  0, 34,  0, 34,  0, 38,
-    0, 38,  0, 38,  0, 38,  0, 116, 0, 377, 0, 116, 0, 58,  0, 130, 0, 130,
-    0, 130, 0, 130, 0, 130, 0, 130, 0, 130, 0, 130, 0, 130, 0, 130, 0, 130,
-    0, 130, 0, 130, 0, 130, 0, 130, 0, 130, 0, 130, 0, 130, 0, 130, 0, 130,
-    0, 130, 0, 130, 0, 130, 0, 130, 0, 130, 0, 130, 0, 130, 0, 130, 0, 130,
-    0, 130, 0, 130, 0, 130, 0, 130, 0, 130, 0, 130, 0, 130, 0, 130, 0, 130,
-    0, 130, 0, 130, 0, 130, 0, 130, 0, 130, 0, 130, 0, 130, 0, 130, 0, 130,
-    0, 130, 0, 130, 0, 130, 0, 130, 0, 130, 0, 130, 0, 130, 0, 130, 0, 130,
-    0, 130, 0, 130, 0, 130, 0, 130, 0, 130, 0, 130, 0, 130, 0, 130, 0, 130,
-    0, 130, 0, 130, 0, 130, 0, 130, 0, 130, 0, 130, 0, 130, 0, 130, 0, 130,
-    0, 130, 0, 130, 0, 130, 0, 130, 0, 130, 0, 130, 0, 130, 0, 130, 0, 130,
-    0, 74,  0};
-
-static const short int yycheck[] = {
-    10,  77,  176, 11,  3,   373, 3,   3,   182, 99,  3,   3,   50,  107, 118,
-    118, 156, 114, 131, 338, 137, 159, 155, 6,   194, 40,  214, 118, 235, 6,
-    3,   93,  3,   108, 96,  168, 3,   47,  48,  197, 39,  18,  39,  526, 244,
-    55,  56,  57,  58,  59,  158, 69,  93,  227, 119, 96,  338, 42,  159, 26,
-    168, 136, 152, 231, 32,  16,  131, 18,  83,  239, 214, 211, 212, 247, 207,
-    118, 159, 473, 69,  183, 183, 3,   250, 93,  117, 10,  11,  12,  13,  14,
-    15,  16,  183, 18,  19,  20,  21,  22,  23,  24,  25,  26,  27,  28,  29,
-    30,  10,  11,  12,  13,  14,  15,  16,  188, 18,  19,  20,  21,  22,  23,
-    24,  25,  26,  27,  28,  29,  30,  267, 119, 139, 304, 614, 339, 266, 235,
-    145, 109, 277, 123, 339, 183, 315, 239, 111, 540, 159, 119, 185, 339, 517,
-    341, 161, 235, 250, 33,  53,  3,   55,  131, 169, 170, 171, 172, 173, 174,
-    175, 256, 177, 178, 179, 180, 181, 182, 191, 157, 185, 186, 187, 188, 189,
-    157, 243, 340, 193, 194, 195, 196, 197, 198, 199, 200, 201, 202, 203, 204,
-    335, 214, 170, 194, 119, 191, 339, 243, 107, 3,   3,   117, 86,  13,  14,
-    63,  16,  222, 21,  22,  23,  24,  25,  26,  27,  28,  29,  30,  340, 215,
-    315, 214, 340, 26,  4,   69,  299, 300, 323, 338, 354, 235, 340, 248, 249,
-    39,  251, 3,   611, 612, 339, 300, 338, 367, 259, 424, 261, 595, 350, 308,
-    108, 599, 320, 321, 378, 107, 604, 433, 434, 435, 275, 214, 750, 121, 366,
-    109, 118, 339, 283, 341, 615, 616, 130, 53,  339, 119, 341, 3,   136, 374,
-    653, 342, 21,  22,  23,  24,  25,  26,  27,  28,  29,  30,  340, 431, 342,
-    147, 339, 155, 278, 173, 9,   316, 317, 177, 178, 179, 180, 181, 323, 89,
-    683, 684, 248, 249, 687, 3,   495, 297, 4,   5,   6,   7,   174, 103, 699,
-    700, 306, 197, 172, 424, 188, 426, 427, 428, 340, 339, 349, 461, 342, 340,
-    342, 3,   340, 340, 107, 300, 126, 191, 14,  364, 26,  27,  28,  29,  30,
-    213, 81,  3,   202, 302, 137, 506, 104, 300, 107, 278, 381, 382, 299, 340,
-    340, 215, 340, 340, 389, 340, 340, 392, 393, 460, 559, 671, 340, 673, 39,
-    229, 340, 677, 113, 679, 340, 681, 340, 118, 664, 665, 340, 667, 668, 669,
-    495, 340, 672, 128, 674, 340, 676, 197, 678, 339, 425, 341, 338, 786, 23,
-    24,  25,  26,  27,  28,  29,  30,  147, 338, 107, 798, 439, 442, 443, 18,
-    339, 244, 527, 10,  11,  12,  13,  14,  15,  16,  3,   18,  19,  20,  21,
-    22,  23,  24,  25,  26,  27,  28,  29,  30,  3,   3,   3,   342, 3,   4,
-    5,   6,   7,   8,   559, 99,  481, 1,   3,   648, 485, 486, 17,  18,  159,
-    107, 3,   0,   1,   24,  25,  339, 3,   340, 107, 775, 776, 340, 339, 3,
-    18,  3,   3,   194, 3,   8,   511, 510, 4,   3,   513, 341, 47,  340, 38,
-    244, 51,  14,  107, 3,   3,   341, 341, 41,  529, 38,  3,   99,  340, 534,
-    3,   235, 244, 26,  539, 338, 339, 104, 62,  57,  3,   3,   547, 3,   549,
-    341, 341, 3,   340, 62,  24,  25,  26,  27,  28,  29,  30,  341, 82,  83,
-    341, 340, 80,  568, 99,  341, 90,  341, 573, 82,  83,  3,   4,   5,   6,
-    7,   8,   90,  10,  11,  12,  13,  14,  15,  16,  17,  18,  19,  20,  21,
-    22,  23,  24,  25,  26,  27,  28,  29,  30,  134, 124, 341, 341, 341, 36,
-    341, 340, 39,  40,  338, 339, 124, 340, 131, 30,  139, 130, 166, 246, 51,
-    3,   164, 342, 159, 3,   246, 139, 632, 633, 127, 341, 63,  341, 340, 16,
-    706, 341, 159, 341, 157, 341, 73,  74,  75,  76,  77,  4,   339, 130, 130,
-    3,   83,  170, 341, 3,   48,  3,   3,   20,  341, 340, 93,  4,   111, 96,
-    131, 340, 99,  159, 341, 194, 341, 104, 341, 198, 107, 108, 341, 341, 111,
-    112, 194, 341, 341, 341, 198, 339, 341, 339, 121, 225, 340, 340, 698, 699,
-    700, 128, 340, 130, 160, 342, 3,   339, 48,  136, 137, 112, 341, 232, 339,
-    341, 229, 4,   340, 20,  159, 44,  340, 3,   232, 340, 340, 340, 155, 340,
-    340, 340, 159, 3,   131, 20,  339, 164, 21,  22,  23,  24,  25,  26,  27,
-    28,  29,  30,  175, 341, 4,   341, 341, 753, 3,   4,   5,   6,   7,   8,
-    190, 188, 5,   763, 3,   5,   4,   339, 17,  18,  5,   341, 341, 341, 339,
-    24,  25,  341, 232, 341, 190, 246, 341, 20,  168, 341, 213, 157, 4,   341,
-    341, 218, 131, 20,  324, 325, 326, 327, 328, 329, 330, 331, 51,  333, 334,
-    335, 336, 337, 189, 128, 340, 7,   341, 62,  159, 5,   243, 244, 197, 246,
-    69,  248, 249, 3,   251, 4,   7,   3,   339, 339, 3,   763, 3,   4,   5,
-    6,   7,   8,   341, 341, 12,  634, 751, 251, 648, 753, 17,  18,  453, 6,
-    99,  572, 397, 24,  25,  26,  146, 675, 809, 754, 759, 114, 33,  368, -1,
-    -1,  -1,  -1,  -1,  -1,  119, -1,  -1,  -1,  -1,  -1,  303, -1,  -1,  -1,
-    51,  -1,  309, 19,  20,  21,  22,  23,  24,  25,  26,  27,  28,  29,  30,
-    -1,  -1,  324, 325, 326, 327, 328, 329, 330, 331, -1,  333, 334, 335, 336,
-    337, 338, 339, 340, 341, 86,  3,   4,   5,   6,   7,   8,   -1,  -1,  -1,
-    -1,  -1,  -1,  99,  -1,  17,  18,  -1,  -1,  -1,  -1,  -1,  24,  25,  -1,
-    -1,  -1,  191, -1,  -1,  -1,  33,  -1,  -1,  -1,  37,  -1,  3,   4,   5,
-    6,   7,   8,   -1,  -1,  -1,  -1,  -1,  -1,  51,  214, 17,  18,  -1,  -1,
-    -1,  -1,  -1,  24,  25,  3,   4,   5,   6,   7,   8,   -1,  33,  -1,  -1,
-    -1,  -1,  -1,  -1,  17,  18,  -1,  -1,  -1,  -1,  -1,  24,  25,  -1,  -1,
-    51,  -1,  -1,  -1,  -1,  3,   4,   5,   6,   7,   8,   -1,  99,  -1,  -1,
-    -1,  -1,  -1,  -1,  17,  18,  -1,  -1,  51,  -1,  -1,  24,  25,  26,  -1,
-    -1,  -1,  281, 282, -1,  86,  -1,  -1,  -1,  -1,  289, -1,  -1,  -1,  -1,
-    -1,  295, 296, 99,  298, 299, 300, 301, 51,  303, 304, 305, -1,  307, 308,
-    309, 22,  23,  24,  25,  26,  27,  28,  29,  30,  -1,  99,  -1,  322, 323,
-    324, 325, 326, 327, 328, 329, 330, 331, -1,  333, 334, 335, 336, 337, -1,
-    -1,  340, -1,  -1,  3,   4,   5,   6,   7,   8,   -1,  99,  -1,  -1,  -1,
-    -1,  -1,  -1,  17,  18,  -1,  -1,  -1,  200, -1,  24,  25,  -1,  -1,  3,
-    4,   5,   6,   7,   8,   -1,  -1,  -1,  -1,  -1,  -1,  159, -1,  17,  18,
-    -1,  -1,  -1,  -1,  -1,  24,  25,  51,  -1,  -1,  -1,  -1,  -1,  -1,  -1,
-    -1,  -1,  -1,  324, 325, 326, 327, 328, 329, 330, 331, -1,  333, 334, 335,
-    336, 337, 51,  -1,  340, -1,  -1,  -1,  -1,  3,   4,   5,   6,   7,   8,
-    -1,  -1,  -1,  -1,  -1,  -1,  -1,  -1,  17,  18,  99,  -1,  -1,  -1,  -1,
-    24,  25,  3,   4,   5,   6,   7,   8,   -1,  -1,  -1,  -1,  -1,  -1,  -1,
-    -1,  17,  18,  -1,  -1,  99,  -1,  -1,  24,  25,  -1,  -1,  51,  20,  21,
-    22,  23,  24,  25,  26,  27,  28,  29,  30,  -1,  -1,  -1,  324, 325, 326,
-    327, 328, 329, 330, 331, 51,  333, 334, 335, 336, 337, 80,  -1,  340, -1,
-    -1,  -1,  -1,  -1,  -1,  -1,  -1,  -1,  -1,  -1,  -1,  -1,  -1,  -1,  -1,
-    99,  -1,  -1,  324, 325, 326, 327, 328, 329, 330, 331, -1,  333, 334, 335,
-    336, 337, -1,  -1,  340, -1,  -1,  -1,  99,  -1,  -1,  324, 325, 326, 327,
-    328, 329, 330, 331, -1,  333, 334, 335, 336, 337, 194, -1,  340, -1,  -1,
-    -1,  -1,  -1,  -1,  -1,  -1,  -1,  -1,  -1,  -1,  -1,  324, 325, 326, 327,
-    328, 329, 330, 331, 243, 333, 334, 335, 336, 337, -1,  -1,  340, -1,  -1,
-    -1,  -1,  -1,  -1,  -1,  -1,  -1,  3,   4,   5,   6,   7,   8,   -1,  -1,
-    -1,  -1,  -1,  -1,  -1,  -1,  17,  18,  -1,  -1,  -1,  -1,  -1,  24,  25,
-    -1,  -1,  -1,  -1,  -1,  -1,  -1,  3,   4,   5,   6,   7,   8,   -1,  -1,
-    -1,  -1,  -1,  -1,  -1,  -1,  17,  18,  -1,  -1,  51,  -1,  -1,  24,  25,
-    -1,  -1,  -1,  -1,  -1,  -1,  -1,  -1,  -1,  -1,  324, 325, 326, 327, 328,
-    329, 330, 331, -1,  333, 334, 335, 336, 337, 80,  51,  340, -1,  -1,  -1,
-    -1,  -1,  -1,  -1,  -1,  324, 325, 326, 327, 328, 329, 330, 331, 99,  333,
-    334, 335, 336, 337, -1,  -1,  340, -1,  -1,  80,  -1,  3,   4,   5,   6,
-    7,   8,   -1,  -1,  -1,  -1,  -1,  -1,  -1,  -1,  17,  18,  -1,  99,  -1,
-    -1,  -1,  24,  25,  -1,  -1,  -1,  -1,  -1,  -1,  -1,  -1,  -1,  -1,  -1,
-    324, 325, 326, 327, 328, 329, 330, 331, -1,  333, 334, 335, 336, 337, 51,
-    -1,  340, -1,  -1,  -1,  -1,  -1,  -1,  324, 325, 326, 327, 328, 329, 330,
-    331, -1,  333, 334, 335, 336, 337, -1,  -1,  340, -1,  -1,  3,   4,   5,
-    6,   7,   8,   -1,  -1,  -1,  -1,  -1,  -1,  -1,  -1,  17,  18,  -1,  -1,
-    -1,  -1,  99,  24,  25,  10,  11,  12,  13,  14,  15,  16,  -1,  18,  19,
-    20,  21,  22,  23,  24,  25,  26,  27,  28,  29,  30,  -1,  -1,  -1,  -1,
-    51,  10,  11,  12,  13,  14,  15,  16,  -1,  18,  19,  20,  21,  22,  23,
-    24,  25,  26,  27,  28,  29,  30,  10,  11,  12,  13,  14,  15,  16,  -1,
-    18,  19,  20,  21,  22,  23,  24,  25,  26,  27,  28,  29,  30,  -1,  -1,
-    -1,  -1,  -1,  99,  10,  11,  12,  13,  14,  15,  16,  -1,  18,  19,  20,
-    21,  22,  23,  24,  25,  26,  27,  28,  29,  30,  13,  14,  15,  16,  -1,
-    18,  19,  20,  21,  22,  23,  24,  25,  26,  27,  28,  29,  30,  324, 325,
-    326, 327, 328, 329, 330, 331, -1,  333, 334, 335, 336, 337, -1,  -1,  340,
-    -1,  -1,  -1,  -1,  -1,  -1,  -1,  -1,  -1,  -1,  -1,  -1,  -1,  324, 325,
-    326, 327, 328, 329, 330, 331, -1,  333, 334, 335, 336, 337, -1,  -1,  340,
-    10,  11,  12,  13,  14,  15,  16,  -1,  18,  19,  20,  21,  22,  23,  24,
-    25,  26,  27,  28,  29,  30,  10,  11,  12,  13,  14,  15,  16,  -1,  18,
-    19,  20,  21,  22,  23,  24,  25,  26,  27,  28,  29,  30,  11,  12,  13,
-    14,  15,  16,  -1,  18,  19,  20,  21,  22,  23,  24,  25,  26,  27,  28,
-    29,  30,  324, 325, 326, 327, 328, 329, 330, 331, -1,  333, 334, 335, 336,
-    337, -1,  -1,  340, 10,  11,  12,  13,  14,  15,  16,  -1,  18,  19,  20,
-    21,  22,  23,  24,  25,  26,  27,  28,  29,  30,  10,  11,  12,  13,  14,
-    15,  16,  -1,  18,  19,  20,  21,  22,  23,  24,  25,  26,  27,  28,  29,
-    30,  -1,  -1,  -1,  -1,  -1,  -1,  -1,  -1,  -1,  -1,  -1,  -1,  -1,  -1,
-    -1,  -1,  -1,  324, 325, 326, 327, 328, 329, 330, 331, -1,  333, 334, 335,
-    336, 337, -1,  -1,  340, -1,  -1,  -1,  -1,  -1,  -1,  -1,  -1,  -1,  -1,
-    -1,  -1,  -1,  -1,  339, -1,  341, 10,  11,  12,  13,  14,  15,  16,  -1,
-    18,  19,  20,  21,  22,  23,  24,  25,  26,  27,  28,  29,  30,  13,  14,
-    15,  16,  341, 18,  19,  20,  21,  22,  23,  24,  25,  26,  27,  28,  29,
-    30,  10,  11,  12,  13,  14,  15,  16,  341, 18,  19,  20,  21,  22,  23,
-    24,  25,  26,  27,  28,  29,  30,  -1,  -1,  -1,  -1,  -1,  -1,  10,  11,
-    12,  13,  14,  15,  16,  341, 18,  19,  20,  21,  22,  23,  24,  25,  26,
-    27,  28,  29,  30,  10,  11,  12,  13,  14,  15,  16,  -1,  18,  19,  20,
-    21,  22,  23,  24,  25,  26,  27,  28,  29,  30,  10,  11,  12,  13,  14,
-    15,  16,  -1,  18,  19,  20,  21,  22,  23,  24,  25,  26,  27,  28,  29,
-    30,  10,  11,  12,  13,  14,  15,  16,  -1,  18,  19,  20,  21,  22,  23,
-    24,  25,  26,  27,  28,  29,  30,  -1,  -1,  10,  11,  12,  13,  14,  15,
-    16,  341, 18,  19,  20,  21,  22,  23,  24,  25,  26,  27,  28,  29,  30,
-    10,  11,  12,  13,  14,  15,  16,  341, 18,  19,  20,  21,  22,  23,  24,
-    25,  26,  27,  28,  29,  30,  10,  11,  12,  13,  14,  15,  16,  -1,  18,
-    19,  20,  21,  22,  23,  24,  25,  26,  27,  28,  29,  30,  10,  11,  12,
-    13,  14,  15,  16,  -1,  18,  19,  20,  21,  22,  23,  24,  25,  26,  27,
-    28,  29,  30,  -1,  -1,  341, -1,  -1,  -1,  -1,  -1,  -1,  -1,  -1,  -1,
-    -1,  -1,  -1,  -1,  10,  11,  12,  13,  14,  15,  16,  341, 18,  19,  20,
-    21,  22,  23,  24,  25,  26,  27,  28,  29,  30,  10,  11,  12,  13,  14,
-    15,  16,  -1,  18,  19,  20,  21,  22,  23,  24,  25,  26,  27,  28,  29,
-    30,  10,  11,  12,  13,  14,  15,  16,  -1,  18,  19,  20,  21,  22,  23,
-    24,  25,  26,  27,  28,  29,  30,  -1,  -1,  -1,  -1,  -1,  -1,  -1,  -1,
-    -1,  10,  11,  12,  13,  14,  15,  16,  341, 18,  19,  20,  21,  22,  23,
-    24,  25,  26,  27,  28,  29,  30,  -1,  -1,  -1,  -1,  -1,  -1,  -1,  -1,
-    -1,  -1,  -1,  -1,  73,  74,  75,  76,  77,  -1,  10,  11,  12,  13,  14,
-    15,  16,  341, 18,  19,  20,  21,  22,  23,  24,  25,  26,  27,  28,  29,
-    30,  -1,  -1,  -1,  -1,  -1,  -1,  10,  11,  12,  13,  14,  15,  16,  341,
-    18,  19,  20,  21,  22,  23,  24,  25,  26,  27,  28,  29,  30,  43,  44,
-    45,  46,  -1,  -1,  -1,  341, -1,  -1,  53,  -1,  -1,  -1,  -1,  -1,  -1,
-    -1,  -1,  -1,  -1,  -1,  -1,  -1,  -1,  -1,  339, -1,  71,  72,  -1,  -1,
-    -1,  -1,  -1,  78,  -1,  -1,  -1,  -1,  -1,  -1,  -1,  -1,  -1,  -1,  89,
-    339, 175, -1,  -1,  -1,  579, 580, 97,  582, -1,  -1,  585, 586, 103, 588,
-    589, 590, -1,  -1,  -1,  594, -1,  596, 339, 598, -1,  -1,  -1,  -1,  603,
-    -1,  -1,  606, -1,  -1,  125, 126, -1,  -1,  -1,  -1,  -1,  -1,  -1,  339,
-    -1,  -1,  -1,  -1,  -1,  -1,  -1,  -1,  -1,  144, 145, -1,  -1,  -1,  149,
-    150, 151, -1,  -1,  -1,  339, -1,  -1,  -1,  -1,  -1,  -1,  -1,  -1,  248,
-    249, -1,  251, -1,  -1,  -1,  -1,  -1,  -1,  -1,  -1,  339, -1,  178, -1,
-    -1,  -1,  -1,  -1,  -1,  -1,  -1,  -1,  -1,  243, -1,  -1,  -1,  -1,  -1,
-    -1,  -1,  197, 303, 199, -1,  -1,  -1,  218, 309, -1,  -1,  691, -1,  -1,
-    -1,  -1,  -1,  339, -1,  -1,  216, -1,  -1,  219, 220, 221, 222, 223, -1,
-    -1,  -1,  -1,  -1,  -1,  218, -1,  -1,  -1,  -1,  -1,  -1,  -1,  -1,  -1,
-    240, 241, -1,  -1,  -1,  -1,  -1,  -1,  248, 10,  11,  12,  13,  14,  15,
-    16,  -1,  18,  19,  20,  21,  22,  23,  24,  25,  26,  27,  28,  29,  30,
-    10,  11,  12,  13,  14,  15,  16,  -1,  18,  19,  20,  21,  22,  23,  24,
-    25,  26,  27,  28,  29,  30,  10,  11,  12,  13,  14,  15,  16,  -1,  18,
-    19,  20,  21,  22,  23,  24,  25,  26,  27,  28,  29,  30,  10,  11,  12,
-    13,  14,  15,  16,  -1,  18,  19,  20,  21,  22,  23,  24,  25,  26,  27,
-    28,  29,  30,  -1,  -1,  -1,  -1,  -1,  -1,  -1,  -1,  -1,  40,  -1,  -1,
-    -1,  107, -1,  -1,  10,  11,  12,  13,  14,  15,  16,  96,  18,  19,  20,
-    21,  22,  23,  24,  25,  26,  27,  28,  29,  30,  -1,  3,   -1,  -1,  -1,
-    36,  -1,  96,  10,  11,  12,  13,  14,  15,  16,  83,  18,  19,  20,  21,
-    22,  23,  24,  25,  26,  27,  28,  29,  30,  -1,  10,  11,  12,  13,  14,
-    15,  16,  39,  18,  19,  20,  21,  22,  23,  24,  25,  26,  27,  28,  29,
-    30,  -1,  10,  11,  12,  13,  14,  15,  16,  39,  18,  19,  20,  21,  22,
-    23,  24,  25,  26,  27,  28,  29,  30,  10,  11,  12,  13,  14,  15,  16,
-    -1,  18,  19,  20,  21,  22,  23,  24,  25,  26,  27,  28,  29,  30,  10,
-    11,  12,  13,  14,  15,  16,  -1,  18,  19,  20,  21,  22,  23,  24,  25,
-    26,  27,  28,  29,  30,  12,  13,  14,  15,  16,  -1,  18,  19,  20,  21,
-    22,  23,  24,  25,  26,  27,  28,  29,  30};
-
-/* YYSTOS[STATE-NUM] -- The (internal number of the) accessing
-   symbol of state STATE-NUM.  */
-static const unsigned short int yystos[] = {
-    0,   1,   38,  62,  82,  83,  90,  124, 139, 194, 198, 232, 344, 345, 346,
-    382, 384, 397, 398, 403, 404, 405, 407, 410, 418, 425, 429, 338, 214, 69,
-    109, 172, 191, 202, 215, 229, 387, 399, 426, 3,   69,  119, 191, 387, 412,
-    214, 33,  86,  358, 3,   4,   5,   6,   7,   8,   17,  18,  24,  25,  51,
-    62,  69,  99,  119, 191, 214, 281, 282, 289, 295, 296, 298, 301, 303, 304,
-    305, 307, 309, 322, 323, 324, 325, 326, 327, 328, 329, 330, 331, 333, 334,
-    335, 336, 337, 340, 375, 419, 423, 424, 3,   340, 364, 374, 0,   1,   345,
-    338, 3,   117, 383, 159, 383, 214, 119, 3,   107, 118, 147, 174, 427, 117,
-    406, 3,   406, 214, 81,  113, 118, 128, 147, 413, 3,   159, 359, 375, 26,
-    360, 361, 375, 342, 9,   375, 99,  375, 375, 375, 243, 375, 381, 69,  191,
-    214, 3,   340, 107, 3,   300, 197, 14,  421, 3,   302, 137, 355, 104, 300,
-    107, 420, 355, 278, 340, 340, 340, 340, 340, 340, 340, 340, 340, 340, 340,
-    340, 340, 340, 375, 376, 10,  11,  12,  13,  14,  15,  16,  18,  19,  20,
-    21,  22,  23,  24,  25,  26,  27,  28,  29,  30,  303, 309, 278, 297, 306,
-    299, 300, 308, 3,   39,  342, 366, 346, 362, 363, 364, 367, 197, 39,  365,
-    338, 338, 107, 18,  3,   3,   3,   383, 3,   342, 428, 3,   362, 427, 107,
-    339, 99,  3,   159, 3,   406, 3,   107, 340, 339, 107, 339, 366, 3,   26,
-    375, 340, 375, 381, 93,  96,  243, 3,   3,   3,   346, 3,   420, 421, 4,
-    299, 300, 375, 8,   3,   14,  422, 420, 375, 47,  134, 225, 375, 378, 375,
-    375, 26,  358, 375, 375, 375, 375, 376, 358, 375, 358, 375, 358, 375, 358,
-    375, 358, 375, 376, 339, 341, 341, 375, 375, 375, 375, 375, 6,   18,  157,
-    340, 13,  14,  16,  375, 33,  37,  200, 340, 375, 375, 375, 375, 375, 375,
-    375, 375, 375, 375, 375, 420, 107, 421, 421, 3,   3,   341, 341, 63,  108,
-    121, 136, 155, 188, 213, 339, 368, 370, 375, 430, 3,   376, 99,  340, 3,
-    235, 400, 26,  342, 244, 347, 235, 362, 3,   3,   3,   408, 197, 340, 414,
-    376, 359, 359, 362, 360, 346, 218, 93,  96,  375, 375, 341, 420, 421, 339,
-    375, 421, 107, 339, 341, 375, 339, 339, 341, 341, 341, 341, 39,  341, 341,
-    341, 341, 341, 341, 341, 341, 341, 341, 341, 341, 376, 16,  18,  6,   157,
-    346, 376, 375, 375, 340, 36,  340, 340, 340, 346, 421, 3,   366, 108, 136,
-    188, 371, 364, 362, 130, 166, 369, 20,  339, 347, 246, 3,   357, 118, 183,
-    340, 342, 385, 386, 320, 321, 401, 159, 375, 164, 353, 362, 347, 428, 342,
-    50,  185, 339, 409, 3,   417, 357, 239, 346, 246, 341, 347, 341, 375, 375,
-    96,  218, 375, 375, 375, 107, 127, 380, 380, 4,   53,  89,  103, 126, 379,
-    340, 16,  341, 341, 346, 376, 375, 346, 346, 346, 341, 420, 369, 369, 369,
-    130, 159, 364, 130, 375, 375, 4,   339, 341, 3,   109, 119, 131, 170, 388,
-    389, 3,   365, 3,   48,  355, 347, 3,   3,   20,  159, 339, 411, 341, 340,
-    415, 411, 4,   111, 348, 96,  375, 104, 341, 339, 341, 375, 375, 341, 341,
-    341, 346, 376, 377, 340, 341, 341, 341, 341, 341, 421, 364, 375, 159, 235,
-    372, 373, 364, 20,  339, 357, 158, 168, 43,  44,  45,  46,  53,  71,  72,
-    78,  89,  97,  103, 125, 126, 144, 145, 149, 150, 151, 178, 197, 199, 216,
-    219, 220, 221, 222, 223, 240, 241, 248, 391, 119, 131, 340, 340, 131, 341,
-    339, 340, 385, 346, 340, 354, 375, 342, 80,  375, 160, 3,   80,  375, 416,
-    411, 339, 48,  112, 352, 375, 375, 341, 73,  74,  75,  76,  77,  175, 248,
-    249, 251, 341, 339, 341, 346, 376, 375, 340, 373, 375, 4,   20,  159, 340,
-    393, 393, 393, 393, 393, 393, 340, 393, 393, 393, 44,  394, 393, 394, 393,
-    340, 393, 394, 393, 394, 340, 393, 390, 340, 340, 357, 357, 340, 385, 388,
-    388, 3,   402, 40,  83,  350, 3,   131, 20,  339, 339, 341, 4,   349, 375,
-    375, 353, 341, 341, 377, 341, 341, 357, 190, 5,   3,   5,   395, 396, 395,
-    395, 4,   392, 395, 395, 395, 396, 395, 396, 395, 392, 395, 396, 395, 396,
-    5,   396, 18,  41,  57,  80,  131, 157, 170, 229, 357, 357, 341, 341, 357,
-    341, 393, 341, 339, 232, 80,  375, 416, 416, 339, 190, 246, 351, 339, 355,
-    341, 20,  168, 339, 341, 231, 250, 53,  55,  339, 341, 341, 341, 157, 4,
-    4,   5,   6,   7,   131, 131, 340, 341, 341, 341, 385, 350, 354, 417, 415,
-    20,  189, 349, 128, 356, 7,   159, 5,   197, 3,   4,   396, 396, 357, 339,
-    7,   357, 3,   341, 3,   341, 402};
->>>>>>> 246ac746
 
 /* Error token number */
 #define YYTERROR 1
 
+
 /* This macro is provided for backward compatibility. */
 #ifndef YY_LOCATION_PRINT
-#define YY_LOCATION_PRINT(File, Loc) ((void)0)
+# define YY_LOCATION_PRINT(File, Loc) ((void) 0)
 #endif
+
 
 /* YYLEX -- calling `yylex' with the right arguments.  */
 #ifdef YYLEX_PARAM
-#define YYLEX yylex(&yylval, YYLEX_PARAM)
+# define YYLEX yylex (&yylval, YYLEX_PARAM)
 #else
-#define YYLEX yylex(&yylval)
+# define YYLEX yylex (&yylval)
 #endif
+
 
 #undef yynerrs
 #define yynerrs (yystackp->yyerrcnt)
@@ -3215,75 +1998,81 @@
 #undef yylloc
 #define yylloc (yystackp->yyloc)
 
+
 static const int YYEOF = 0;
 static const int YYEMPTY = -2;
 
 typedef enum { yyok, yyaccept, yyabort, yyerr } YYRESULTTAG;
 
-#define YYCHK(YYE)                     \
-  do {                                 \
-    YYRESULTTAG yyflag = YYE;          \
-    if (yyflag != yyok) return yyflag; \
-  } while (YYID(0))
+#define YYCHK(YYE)                                                           \
+   do { YYRESULTTAG yyflag = YYE; if (yyflag != yyok) return yyflag; }       \
+   while (YYID (0))
 
 #if YYDEBUG
 
-#ifndef YYFPRINTF
-#define YYFPRINTF fprintf
-#endif
-
-#define YYDPRINTF(Args)          \
-  do {                           \
-    if (yydebug) YYFPRINTF Args; \
-  } while (YYID(0))
+# ifndef YYFPRINTF
+#  define YYFPRINTF fprintf
+# endif
+
+# define YYDPRINTF(Args)                        \
+do {                                            \
+  if (yydebug)                                  \
+    YYFPRINTF Args;                             \
+} while (YYID (0))
+
 
 /*--------------------------------.
 | Print this symbol on YYOUTPUT.  |
 `--------------------------------*/
 
 /*ARGSUSED*/
-static void yy_symbol_value_print(FILE *yyoutput, int yytype,
-                                  YYSTYPE const *const yyvaluep,
-                                  struct ParseResult *result) {
+static void
+yy_symbol_value_print (FILE *yyoutput, int yytype, YYSTYPE const * const yyvaluep, struct ParseResult* result)
+{
   FILE *yyo = yyoutput;
-  YYUSE(yyo);
-  if (!yyvaluep) return;
-  YYUSE(result);
-#ifdef YYPRINT
-  if (yytype < YYNTOKENS) YYPRINT(yyoutput, yytoknum[yytype], *yyvaluep);
-#else
-  YYUSE(yyoutput);
-#endif
-  switch (yytype) {
-    default:
-      break;
-  }
+  YYUSE (yyo);
+  if (!yyvaluep)
+    return;
+  YYUSE (result);
+# ifdef YYPRINT
+  if (yytype < YYNTOKENS)
+    YYPRINT (yyoutput, yytoknum[yytype], *yyvaluep);
+# else
+  YYUSE (yyoutput);
+# endif
+  switch (yytype)
+    {
+      default:
+        break;
+    }
 }
+
 
 /*--------------------------------.
 | Print this symbol on YYOUTPUT.  |
 `--------------------------------*/
 
-static void yy_symbol_print(FILE *yyoutput, int yytype,
-                            YYSTYPE const *const yyvaluep,
-                            struct ParseResult *result) {
+static void
+yy_symbol_print (FILE *yyoutput, int yytype, YYSTYPE const * const yyvaluep, struct ParseResult* result)
+{
   if (yytype < YYNTOKENS)
-    YYFPRINTF(yyoutput, "token %s (", yytname[yytype]);
+    YYFPRINTF (yyoutput, "token %s (", yytname[yytype]);
   else
-    YYFPRINTF(yyoutput, "nterm %s (", yytname[yytype]);
-
-  yy_symbol_value_print(yyoutput, yytype, yyvaluep, result);
-  YYFPRINTF(yyoutput, ")");
+    YYFPRINTF (yyoutput, "nterm %s (", yytname[yytype]);
+
+  yy_symbol_value_print (yyoutput, yytype, yyvaluep, result);
+  YYFPRINTF (yyoutput, ")");
 }
 
-#define YY_SYMBOL_PRINT(Title, Type, Value, Location) \
-  do {                                                \
-    if (yydebug) {                                    \
-      YYFPRINTF(stderr, "%s ", Title);                \
-      yy_symbol_print(stderr, Type, Value, result);   \
-      YYFPRINTF(stderr, "\n");                        \
-    }                                                 \
-  } while (YYID(0))
+# define YY_SYMBOL_PRINT(Title, Type, Value, Location)          \
+do {                                                            \
+  if (yydebug)                                                  \
+    {                                                           \
+      YYFPRINTF (stderr, "%s ", Title);                         \
+      yy_symbol_print (stderr, Type, Value, result);        \
+      YYFPRINTF (stderr, "\n");                                 \
+    }                                                           \
+} while (YYID (0))
 
 /* Nonzero means print parse trace.  It is left uninitialized so that
    multiple parsers can coexist.  */
@@ -3291,14 +2080,14 @@
 
 #else /* !YYDEBUG */
 
-#define YYDPRINTF(Args)
-#define YY_SYMBOL_PRINT(Title, Type, Value, Location)
+# define YYDPRINTF(Args)
+# define YY_SYMBOL_PRINT(Title, Type, Value, Location)
 
 #endif /* !YYDEBUG */
 
 /* YYINITDEPTH -- initial size of the parser's stacks.  */
 #ifndef YYINITDEPTH
-#define YYINITDEPTH 200
+# define YYINITDEPTH 200
 #endif
 
 /* YYMAXDEPTH -- maximum size the stacks can grow to (effective only
@@ -3309,7 +2098,7 @@
    evaluated with infinite-precision integer arithmetic.  */
 
 #ifndef YYMAXDEPTH
-#define YYMAXDEPTH 10000
+# define YYMAXDEPTH 10000
 #endif
 
 /* Minimum number of free items on the stack allowed after an
@@ -3320,45 +2109,52 @@
 #define YYHEADROOM 2
 
 #ifndef YYSTACKEXPANDABLE
-#if (!defined __cplusplus || (defined YYSTYPE_IS_TRIVIAL && YYSTYPE_IS_TRIVIAL))
-#define YYSTACKEXPANDABLE 1
+# if (! defined __cplusplus \
+      || (defined YYSTYPE_IS_TRIVIAL && YYSTYPE_IS_TRIVIAL))
+#  define YYSTACKEXPANDABLE 1
+# else
+#  define YYSTACKEXPANDABLE 0
+# endif
+#endif
+
+#if YYSTACKEXPANDABLE
+# define YY_RESERVE_GLRSTACK(Yystack)                   \
+  do {                                                  \
+    if (Yystack->yyspaceLeft < YYHEADROOM)              \
+      yyexpandGLRStack (Yystack);                       \
+  } while (YYID (0))
 #else
-#define YYSTACKEXPANDABLE 0
+# define YY_RESERVE_GLRSTACK(Yystack)                   \
+  do {                                                  \
+    if (Yystack->yyspaceLeft < YYHEADROOM)              \
+      yyMemoryExhausted (Yystack);                      \
+  } while (YYID (0))
 #endif
-#endif
-
-#if YYSTACKEXPANDABLE
-#define YY_RESERVE_GLRSTACK(Yystack)                                  \
-  do {                                                                \
-    if (Yystack->yyspaceLeft < YYHEADROOM) yyexpandGLRStack(Yystack); \
-  } while (YYID(0))
-#else
-#define YY_RESERVE_GLRSTACK(Yystack)                                   \
-  do {                                                                 \
-    if (Yystack->yyspaceLeft < YYHEADROOM) yyMemoryExhausted(Yystack); \
-  } while (YYID(0))
-#endif
+
 
 #if YYERROR_VERBOSE
 
-#ifndef yystpcpy
-#if defined __GLIBC__ && defined _STRING_H && defined _GNU_SOURCE
-#define yystpcpy stpcpy
-#else
+# ifndef yystpcpy
+#  if defined __GLIBC__ && defined _STRING_H && defined _GNU_SOURCE
+#   define yystpcpy stpcpy
+#  else
 /* Copy YYSRC to YYDEST, returning the address of the terminating '\0' in
    YYDEST.  */
-static char *yystpcpy(char *yydest, const char *yysrc) {
+static char *
+yystpcpy (char *yydest, const char *yysrc)
+{
   char *yyd = yydest;
   const char *yys = yysrc;
 
-  while ((*yyd++ = *yys++) != '\0') continue;
+  while ((*yyd++ = *yys++) != '\0')
+    continue;
 
   return yyd - 1;
 }
-#endif
-#endif
-
-#ifndef yytnamerr
+#  endif
+# endif
+
+# ifndef yytnamerr
 /* Copy to YYRES the contents of YYSTR after stripping away unnecessary
    quotes and backslashes, so that it's suitable for yyerror.  The
    heuristic is that double-quoting is unnecessary unless the string
@@ -3366,37 +2162,45 @@
    backslash-backslash).  YYSTR is taken from yytname.  If YYRES is
    null, do not copy; instead, return the length of what the result
    would have been.  */
-static size_t yytnamerr(char *yyres, const char *yystr) {
-  if (*yystr == '"') {
-    size_t yyn = 0;
-    char const *yyp = yystr;
-
-    for (;;) switch (*++yyp) {
-        case '\'':
-        case ',':
-          goto do_not_strip_quotes;
-
-        case '\\':
-          if (*++yyp != '\\') goto do_not_strip_quotes;
-        /* Fall through.  */
-        default:
-          if (yyres) yyres[yyn] = *yyp;
-          yyn++;
-          break;
-
-        case '"':
-          if (yyres) yyres[yyn] = '\0';
-          return yyn;
-      }
-  do_not_strip_quotes:
-    ;
-  }
-
-  if (!yyres) return strlen(yystr);
-
-  return yystpcpy(yyres, yystr) - yyres;
+static size_t
+yytnamerr (char *yyres, const char *yystr)
+{
+  if (*yystr == '"')
+    {
+      size_t yyn = 0;
+      char const *yyp = yystr;
+
+      for (;;)
+        switch (*++yyp)
+          {
+          case '\'':
+          case ',':
+            goto do_not_strip_quotes;
+
+          case '\\':
+            if (*++yyp != '\\')
+              goto do_not_strip_quotes;
+            /* Fall through.  */
+          default:
+            if (yyres)
+              yyres[yyn] = *yyp;
+            yyn++;
+            break;
+
+          case '"':
+            if (yyres)
+              yyres[yyn] = '\0';
+            return yyn;
+          }
+    do_not_strip_quotes: ;
+    }
+
+  if (! yyres)
+    return strlen (yystr);
+
+  return yystpcpy (yyres, yystr) - yyres;
 }
-#endif
+# endif
 
 #endif /* !YYERROR_VERBOSE */
 
@@ -3427,26 +2231,26 @@
   /** Number of corresponding LALR(1) machine state.  */
   yyStateNum yylrState;
   /** Preceding state in this stack */
-  yyGLRState *yypred;
+  yyGLRState* yypred;
   /** Source position of the first token produced by my symbol */
   size_t yyposn;
   union {
     /** First in a chain of alternative reductions producing the
      *  non-terminal corresponding to this state, threaded through
      *  yynext.  */
-    yySemanticOption *yyfirstVal;
+    yySemanticOption* yyfirstVal;
     /** Semantic value for this state.  */
     YYSTYPE yysval;
   } yysemantics;
 };
 
 struct yyGLRStateSet {
-  yyGLRState **yystates;
+  yyGLRState** yystates;
   /** During nondeterministic operation, yylookaheadNeeds tracks which
    *  stacks have actually needed the current lookahead.  During deterministic
    *  operation, yylookaheadNeeds[0] is not maintained since it would merely
    *  duplicate yychar != YYEMPTY.  */
-  yybool *yylookaheadNeeds;
+  yybool* yylookaheadNeeds;
   size_t yysize, yycapacity;
 };
 
@@ -3456,13 +2260,13 @@
   /** Rule number for this reduction */
   yyRuleNum yyrule;
   /** The last RHS state in the list of states to be reduced.  */
-  yyGLRState *yystate;
+  yyGLRState* yystate;
   /** The lookahead for this reduction.  */
   int yyrawchar;
   YYSTYPE yyval;
   /** Next sibling in chain of options.  To facilitate merging,
    *  options are chained in decreasing order by address.  */
-  yySemanticOption *yynext;
+  yySemanticOption* yynext;
 };
 
 /** Type of the items in the GLR stack.  The yyisState field
@@ -3475,41 +2279,49 @@
 struct yyGLRStack {
   int yyerrState;
 
+
   int yyerrcnt;
   int yyrawchar;
   YYSTYPE yyval;
 
   YYJMP_BUF yyexception_buffer;
-  yyGLRStackItem *yyitems;
-  yyGLRStackItem *yynextFree;
+  yyGLRStackItem* yyitems;
+  yyGLRStackItem* yynextFree;
   size_t yyspaceLeft;
-  yyGLRState *yysplitPoint;
-  yyGLRState *yylastDeleted;
+  yyGLRState* yysplitPoint;
+  yyGLRState* yylastDeleted;
   yyGLRStateSet yytops;
 };
 
 #if YYSTACKEXPANDABLE
-static void yyexpandGLRStack(yyGLRStack *yystackp);
+static void yyexpandGLRStack (yyGLRStack* yystackp);
 #endif
 
-static void yyFail(yyGLRStack *yystackp, struct ParseResult *result,
-                   const char *yymsg) __attribute__((__noreturn__));
-static void yyFail(yyGLRStack *yystackp, struct ParseResult *result,
-                   const char *yymsg) {
-  if (yymsg != YY_NULL) yyerror(result, yymsg);
-  YYLONGJMP(yystackp->yyexception_buffer, 1);
+static void yyFail (yyGLRStack* yystackp, struct ParseResult* result, const char* yymsg)
+  __attribute__ ((__noreturn__));
+static void
+yyFail (yyGLRStack* yystackp, struct ParseResult* result, const char* yymsg)
+{
+  if (yymsg != YY_NULL)
+    yyerror (result, yymsg);
+  YYLONGJMP (yystackp->yyexception_buffer, 1);
 }
 
-static void yyMemoryExhausted(yyGLRStack *yystackp)
-    __attribute__((__noreturn__));
-static void yyMemoryExhausted(yyGLRStack *yystackp) {
-  YYLONGJMP(yystackp->yyexception_buffer, 2);
+static void yyMemoryExhausted (yyGLRStack* yystackp)
+  __attribute__ ((__noreturn__));
+static void
+yyMemoryExhausted (yyGLRStack* yystackp)
+{
+  YYLONGJMP (yystackp->yyexception_buffer, 2);
 }
 
 #if YYDEBUG || YYERROR_VERBOSE
 /** A printable representation of TOKEN.  */
-static inline const char *yytokenName(yySymbol yytoken) {
-  if (yytoken == YYEMPTY) return "";
+static inline const char*
+yytokenName (yySymbol yytoken)
+{
+  if (yytoken == YYEMPTY)
+    return "";
 
   return yytname[yytoken];
 }
@@ -3518,29 +2330,34 @@
 /** Fill in YYVSP[YYLOW1 .. YYLOW0-1] from the chain of states starting
  *  at YYVSP[YYLOW0].yystate.yypred.  Leaves YYVSP[YYLOW1].yystate.yypred
  *  containing the pointer to the next state in the chain.  */
-static void yyfillin(yyGLRStackItem *, int, int) __attribute__((__unused__));
-static void yyfillin(yyGLRStackItem *yyvsp, int yylow0, int yylow1) {
+static void yyfillin (yyGLRStackItem *, int, int) __attribute__ ((__unused__));
+static void
+yyfillin (yyGLRStackItem *yyvsp, int yylow0, int yylow1)
+{
   int i;
   yyGLRState *s = yyvsp[yylow0].yystate.yypred;
-  for (i = yylow0 - 1; i >= yylow1; i -= 1) {
-    YYASSERT(s->yyresolved);
-    yyvsp[i].yystate.yyresolved = yytrue;
-    yyvsp[i].yystate.yysemantics.yysval = s->yysemantics.yysval;
-    s = yyvsp[i].yystate.yypred = s->yypred;
-  }
+  for (i = yylow0-1; i >= yylow1; i -= 1)
+    {
+      YYASSERT (s->yyresolved);
+      yyvsp[i].yystate.yyresolved = yytrue;
+      yyvsp[i].yystate.yysemantics.yysval = s->yysemantics.yysval;
+      s = yyvsp[i].yystate.yypred = s->yypred;
+    }
 }
 
 /* Do nothing if YYNORMAL or if *YYLOW <= YYLOW1.  Otherwise, fill in
  * YYVSP[YYLOW1 .. *YYLOW-1] as in yyfillin and set *YYLOW = YYLOW1.
  * For convenience, always return YYLOW1.  */
-static inline int yyfill(yyGLRStackItem *, int *, int, yybool)
-    __attribute__((__unused__));
-static inline int yyfill(yyGLRStackItem *yyvsp, int *yylow, int yylow1,
-                         yybool yynormal) {
-  if (!yynormal && yylow1 < *yylow) {
-    yyfillin(yyvsp, *yylow, yylow1);
-    *yylow = yylow1;
-  }
+static inline int yyfill (yyGLRStackItem *, int *, int, yybool)
+     __attribute__ ((__unused__));
+static inline int
+yyfill (yyGLRStackItem *yyvsp, int *yylow, int yylow1, yybool yynormal)
+{
+  if (!yynormal && yylow1 < *yylow)
+    {
+      yyfillin (yyvsp, *yylow, yylow1);
+      *yylow = yylow1;
+    }
   return yylow1;
 }
 
@@ -3549,43 +2366,44 @@
  *  value ($$), and yylocp points to place for location information
  *  (@$).  Returns yyok for normal return, yyaccept for YYACCEPT,
  *  yyerr for YYERROR, yyabort for YYABORT.  */
-/*ARGSUSED*/ static YYRESULTTAG yyuserAction(yyRuleNum yyn, int yyrhslen,
-                                             yyGLRStackItem *yyvsp,
-                                             yyGLRStack *yystackp,
-                                             YYSTYPE *yyvalp,
-                                             struct ParseResult *result) {
-  yybool yynormal __attribute__((__unused__)) =
-      (yystackp->yysplitPoint == YY_NULL);
+/*ARGSUSED*/ static YYRESULTTAG
+yyuserAction (yyRuleNum yyn, int yyrhslen, yyGLRStackItem* yyvsp,
+              yyGLRStack* yystackp,
+              YYSTYPE* yyvalp, struct ParseResult* result)
+{
+  yybool yynormal __attribute__ ((__unused__)) =
+    (yystackp->yysplitPoint == YY_NULL);
   int yylow;
-  YYUSE(result);
-#undef yyerrok
-#define yyerrok (yystackp->yyerrState = 0)
-#undef YYACCEPT
-#define YYACCEPT return yyaccept
-#undef YYABORT
-#define YYABORT return yyabort
-#undef YYERROR
-#define YYERROR return yyerrok, yyerr
-#undef YYRECOVERING
-#define YYRECOVERING() (yystackp->yyerrState != 0)
-#undef yyclearin
-#define yyclearin (yychar = YYEMPTY)
-#undef YYFILL
-#define YYFILL(N) yyfill(yyvsp, &yylow, N, yynormal)
-#undef YYBACKUP
-#define YYBACKUP(Token, Value) \
-  return yyerror(result, YY_("syntax error: cannot back up")), yyerrok, yyerr
+  YYUSE (result);
+# undef yyerrok
+# define yyerrok (yystackp->yyerrState = 0)
+# undef YYACCEPT
+# define YYACCEPT return yyaccept
+# undef YYABORT
+# define YYABORT return yyabort
+# undef YYERROR
+# define YYERROR return yyerrok, yyerr
+# undef YYRECOVERING
+# define YYRECOVERING() (yystackp->yyerrState != 0)
+# undef yyclearin
+# define yyclearin (yychar = YYEMPTY)
+# undef YYFILL
+# define YYFILL(N) yyfill (yyvsp, &yylow, N, yynormal)
+# undef YYBACKUP
+# define YYBACKUP(Token, Value)                                              \
+  return yyerror (result, YY_("syntax error: cannot back up")),     \
+         yyerrok, yyerr
 
   yylow = 1;
   if (yyrhslen == 0)
     *yyvalp = yyval_default;
   else
-    *yyvalp = yyvsp[YYFILL(1 - yyrhslen)].yystate.yysemantics.yysval;
-  switch (yyn) {
-    case 2:
-/* Line 868 of glr.c  */
-<<<<<<< HEAD
-#line 443 "sql.ypp"
+    *yyvalp = yyvsp[YYFILL (1-yyrhslen)].yystate.yysemantics.yysval;
+  switch (yyn)
+    {
+        case 2:
+/* Line 868 of glr.c  */
+#line 444 "sql.ypp"
     { 	
 		printf("> \n"); 
 		((*yyvalp).ast_node)=new AstStmtList(AST_STMT_LIST,(((yyGLRStackItem const *)yyvsp)[YYFILL ((1) - (2))].yystate.yysemantics.yysval.ast_node),NULL);
@@ -3600,27 +2418,10 @@
   						
   	}
     break;
-=======
-#line 444 "sql.ypp"
-    {
-      printf("> \n");
-      ((*yyvalp).ast_node) = new AstStmtList(
-          AST_STMT_LIST, (((yyGLRStackItem const *)yyvsp)[YYFILL((1) - (2))]
-                              .yystate.yysemantics.yysval.ast_node),
-          NULL);
-      if (result->error_number == 0) {
-        result->ast = ((*yyvalp).ast_node);
-      } else {
-        result->ast = NULL;
-      }
-
-    } break;
->>>>>>> 246ac746
-
-    case 3:
-/* Line 868 of glr.c  */
-<<<<<<< HEAD
-#line 457 "sql.ypp"
+
+  case 3:
+/* Line 868 of glr.c  */
+#line 458 "sql.ypp"
     { 	
 		printf(">> \n"); 
 		((*yyvalp).ast_node)=new AstStmtList(AST_STMT_LIST,(((yyGLRStackItem const *)yyvsp)[YYFILL ((2) - (3))].yystate.yysemantics.yysval.ast_node),(((yyGLRStackItem const *)yyvsp)[YYFILL ((1) - (3))].yystate.yysemantics.yysval.ast_node));
@@ -3637,7 +2438,7 @@
 
   case 4:
 /* Line 868 of glr.c  */
-#line 470 "sql.ypp"
+#line 471 "sql.ypp"
     { 
 		printf(">> \n");
 		result->ast  = NULL;	
@@ -3647,27 +2448,10 @@
 		yyerrok; 				
 	}
     break;
-=======
-#line 458 "sql.ypp"
-    {
-      printf(">> \n");
-      ((*yyvalp).ast_node) = new AstStmtList(
-          AST_STMT_LIST, (((yyGLRStackItem const *)yyvsp)[YYFILL((2) - (3))]
-                              .yystate.yysemantics.yysval.ast_node),
-          (((yyGLRStackItem const *)
-            yyvsp)[YYFILL((1) - (3))].yystate.yysemantics.yysval.ast_node));
-      if (result->error_number == 0) {
-        result->ast = ((*yyvalp).ast_node);
-      } else {
-        result->ast = NULL;
-      }
-    } break;
->>>>>>> 246ac746
-
-    case 4:
-/* Line 868 of glr.c  */
-<<<<<<< HEAD
-#line 479 "sql.ypp"
+
+  case 5:
+/* Line 868 of glr.c  */
+#line 480 "sql.ypp"
     { 
 		printf(">> \n"); 
 		result->ast  = NULL;	
@@ -3676,6057 +2460,2365 @@
 		yyerrok; 
 	}
     break;
-=======
-#line 471 "sql.ypp"
+
+  case 6:
+/* Line 868 of glr.c  */
+#line 491 "sql.ypp"
+    { ((*yyvalp).ast_node) = (((yyGLRStackItem const *)yyvsp)[YYFILL ((1) - (1))].yystate.yysemantics.yysval.ast_node);}
+    break;
+
+  case 7:
+/* Line 868 of glr.c  */
+#line 496 "sql.ypp"
     {
-      printf(">> \n");
-      result->ast = NULL;
-      result->error_number++;
-      // yyerror(result,"First statement discarded, input new statement");
-      yyclearin;
-      yyerrok;
-    } break;
->>>>>>> 246ac746
-
-    case 5:
-/* Line 868 of glr.c  */
-#line 480 "sql.ypp"
-    {
-      printf(">> \n");
-      result->ast = NULL;
-      result->error_number++;
-      yyclearin;
-      yyerrok;
-    } break;
-
-    case 6:
-/* Line 868 of glr.c  */
-#line 491 "sql.ypp"
-    {
-<<<<<<< HEAD
 		((*yyvalp).ast_node)=new AstSelectStmt(AST_SELECT_STMT, (((yyGLRStackItem const *)yyvsp)[YYFILL ((2) - (3))].yystate.yysemantics.yysval.ast_node),(((yyGLRStackItem const *)yyvsp)[YYFILL ((3) - (3))].yystate.yysemantics.yysval.ast_node),NULL,NULL,NULL,NULL,NULL,NULL,NULL);
 	}
     break;
-=======
-      ((*yyvalp).ast_node) = (((yyGLRStackItem const *)yyvsp)[YYFILL((1) - (1))]
-                                  .yystate.yysemantics.yysval.ast_node);
-    } break;
->>>>>>> 246ac746
-
-    case 7:
-/* Line 868 of glr.c  */
-#line 496 "sql.ypp"
+
+  case 8:
+/* Line 868 of glr.c  */
+#line 501 "sql.ypp"
     {
-<<<<<<< HEAD
 		((*yyvalp).ast_node)=new AstSelectStmt(AST_SELECT_STMT, (((yyGLRStackItem const *)yyvsp)[YYFILL ((2) - (11))].yystate.yysemantics.yysval.ast_node),(((yyGLRStackItem const *)yyvsp)[YYFILL ((3) - (11))].yystate.yysemantics.yysval.ast_node),(((yyGLRStackItem const *)yyvsp)[YYFILL ((6) - (11))].yystate.yysemantics.yysval.ast_node),(((yyGLRStackItem const *)yyvsp)[YYFILL ((7) - (11))].yystate.yysemantics.yysval.ast_node),(((yyGLRStackItem const *)yyvsp)[YYFILL ((8) - (11))].yystate.yysemantics.yysval.ast_node),(((yyGLRStackItem const *)yyvsp)[YYFILL ((9) - (11))].yystate.yysemantics.yysval.ast_node),(((yyGLRStackItem const *)yyvsp)[YYFILL ((10) - (11))].yystate.yysemantics.yysval.ast_node),(((yyGLRStackItem const *)yyvsp)[YYFILL ((11) - (11))].yystate.yysemantics.yysval.ast_node),(((yyGLRStackItem const *)yyvsp)[YYFILL ((4) - (11))].yystate.yysemantics.yysval.ast_node));
 	}
     break;
-=======
-      ((*yyvalp).ast_node) = new AstSelectStmt(
-          AST_SELECT_STMT, (((yyGLRStackItem const *)yyvsp)[YYFILL((2) - (3))]
-                                .yystate.yysemantics.yysval.ast_node),
-          (((yyGLRStackItem const *)
-            yyvsp)[YYFILL((3) - (3))].yystate.yysemantics.yysval.ast_node),
-          NULL, NULL, NULL, NULL, NULL, NULL, NULL);
-    } break;
->>>>>>> 246ac746
-
-    case 8:
-/* Line 868 of glr.c  */
-#line 501 "sql.ypp"
-    {
-      ((*yyvalp).ast_node) = new AstSelectStmt(
-          AST_SELECT_STMT, (((yyGLRStackItem const *)yyvsp)[YYFILL((2) - (11))]
-                                .yystate.yysemantics.yysval.ast_node),
-          (((yyGLRStackItem const *)
-            yyvsp)[YYFILL((3) - (11))].yystate.yysemantics.yysval.ast_node),
-          (((yyGLRStackItem const *)
-            yyvsp)[YYFILL((5) - (11))].yystate.yysemantics.yysval.ast_node),
-          (((yyGLRStackItem const *)
-            yyvsp)[YYFILL((6) - (11))].yystate.yysemantics.yysval.ast_node),
-          (((yyGLRStackItem const *)
-            yyvsp)[YYFILL((7) - (11))].yystate.yysemantics.yysval.ast_node),
-          (((yyGLRStackItem const *)
-            yyvsp)[YYFILL((8) - (11))].yystate.yysemantics.yysval.ast_node),
-          (((yyGLRStackItem const *)
-            yyvsp)[YYFILL((9) - (11))].yystate.yysemantics.yysval.ast_node),
-          (((yyGLRStackItem const *)
-            yyvsp)[YYFILL((10) - (11))].yystate.yysemantics.yysval.ast_node),
-          (((yyGLRStackItem const *)
-            yyvsp)[YYFILL((11) - (11))].yystate.yysemantics.yysval.ast_node));
-    } break;
-
-    case 9:
+
+  case 9:
 /* Line 868 of glr.c  */
 #line 506 "sql.ypp"
-    {
-      ((*yyvalp).ast_node) = NULL;
-    } break;
-
-    case 10:
+    { ((*yyvalp).ast_node) = NULL;}
+    break;
+
+  case 10:
 /* Line 868 of glr.c  */
 #line 507 "sql.ypp"
-    {
-      ((*yyvalp).ast_node) = new AstWhereClause(
-          AST_WHERE_CLAUSE, (((yyGLRStackItem const *)yyvsp)[YYFILL((2) - (2))]
-                                 .yystate.yysemantics.yysval.ast_node));
-    } break;
-
-    case 11:
+    { ((*yyvalp).ast_node) = new AstWhereClause(AST_WHERE_CLAUSE, (((yyGLRStackItem const *)yyvsp)[YYFILL ((2) - (2))].yystate.yysemantics.yysval.ast_node));}
+    break;
+
+  case 11:
 /* Line 868 of glr.c  */
 #line 510 "sql.ypp"
-    {
-      ((*yyvalp).ast_node) = NULL;
-    } break;
-
-    case 12:
+    { ((*yyvalp).ast_node) = NULL;}
+    break;
+
+  case 12:
 /* Line 868 of glr.c  */
 #line 511 "sql.ypp"
-    {
-      ((*yyvalp).ast_node) = new AstGroupByClause(
-          AST_GROUPBY_CLAUSE,
-          (((yyGLRStackItem const *)
-            yyvsp)[YYFILL((3) - (4))].yystate.yysemantics.yysval.ast_node),
-          (((yyGLRStackItem const *)
-            yyvsp)[YYFILL((4) - (4))].yystate.yysemantics.yysval.intval));
-    } break;
-
-    case 13:
+    { ((*yyvalp).ast_node) = new AstGroupByClause(AST_GROUPBY_CLAUSE, (((yyGLRStackItem const *)yyvsp)[YYFILL ((3) - (4))].yystate.yysemantics.yysval.ast_node), (((yyGLRStackItem const *)yyvsp)[YYFILL ((4) - (4))].yystate.yysemantics.yysval.intval));}
+    break;
+
+  case 13:
 /* Line 868 of glr.c  */
 #line 516 "sql.ypp"
-    {
-      ((*yyvalp).ast_node) = new AstGroupByList(
-          AST_GROUPBY_LIST, (((yyGLRStackItem const *)yyvsp)[YYFILL((1) - (1))]
-                                 .yystate.yysemantics.yysval.ast_node),
-          NULL);
-    } break;
-
-    case 14:
+    { ((*yyvalp).ast_node)=new AstGroupByList(AST_GROUPBY_LIST, (((yyGLRStackItem const *)yyvsp)[YYFILL ((1) - (1))].yystate.yysemantics.yysval.ast_node), NULL); }
+    break;
+
+  case 14:
 /* Line 868 of glr.c  */
 #line 517 "sql.ypp"
-    {
-      ((*yyvalp).ast_node) = new AstGroupByList(
-          AST_GROUPBY_LIST, (((yyGLRStackItem const *)yyvsp)[YYFILL((1) - (3))]
-                                 .yystate.yysemantics.yysval.ast_node),
-          (((yyGLRStackItem const *)
-            yyvsp)[YYFILL((3) - (3))].yystate.yysemantics.yysval.ast_node));
-    } break;
-
-    case 15:
+    { ((*yyvalp).ast_node)=new AstGroupByList(AST_GROUPBY_LIST, (((yyGLRStackItem const *)yyvsp)[YYFILL ((1) - (3))].yystate.yysemantics.yysval.ast_node), (((yyGLRStackItem const *)yyvsp)[YYFILL ((3) - (3))].yystate.yysemantics.yysval.ast_node)); }
+    break;
+
+  case 15:
 /* Line 868 of glr.c  */
 #line 519 "sql.ypp"
-    {
-      ((*yyvalp).intval) = 0;
-    } break;
-
-    case 16:
+    { ((*yyvalp).intval) = 0; }
+    break;
+
+  case 16:
 /* Line 868 of glr.c  */
 #line 520 "sql.ypp"
-    {
-      ((*yyvalp).intval) = 0;
-    } break;
-
-    case 17:
+    { ((*yyvalp).intval) = 0; }
+    break;
+
+  case 17:
 /* Line 868 of glr.c  */
 #line 521 "sql.ypp"
-    {
-      ((*yyvalp).intval) = 1;
-    } break;
-
-    case 18:
+    { ((*yyvalp).intval) = 1; }
+    break;
+
+  case 18:
 /* Line 868 of glr.c  */
 #line 524 "sql.ypp"
-    {
-      ((*yyvalp).intval) = 0;
-    } break;
-
-    case 19:
+    { ((*yyvalp).intval) = 0; }
+    break;
+
+  case 19:
 /* Line 868 of glr.c  */
 #line 525 "sql.ypp"
-    {
-      ((*yyvalp).intval) = 1;
-    } break;
-
-    case 20:
+    { ((*yyvalp).intval) = 1; }
+    break;
+
+  case 20:
 /* Line 868 of glr.c  */
 #line 528 "sql.ypp"
-<<<<<<< HEAD
+    { ((*yyvalp).ast_node)=NULL; }
+    break;
+
+  case 21:
+/* Line 868 of glr.c  */
+#line 529 "sql.ypp"
     { ((*yyvalp).ast_node)=new AstHavingClause(AST_HAVING_CLAUSE, (((yyGLRStackItem const *)yyvsp)[YYFILL ((2) - (2))].yystate.yysemantics.yysval.ast_node));	}
     break;
-=======
-    {
-      ((*yyvalp).ast_node) = NULL;
-    } break;
->>>>>>> 246ac746
-
-    case 21:
-/* Line 868 of glr.c  */
-#line 529 "sql.ypp"
-    {
-      ((*yyvalp).ast_node) = new AstHavingClause(
-          AST_HAVING_CLAUSE, (((yyGLRStackItem const *)yyvsp)[YYFILL((2) - (2))]
-                                  .yystate.yysemantics.yysval.ast_node));
-    } break;
-
-    case 22:
+
+  case 22:
 /* Line 868 of glr.c  */
 #line 532 "sql.ypp"
-    {
-      ((*yyvalp).ast_node) = NULL;
-    } break;
-
-    case 23:
+    { ((*yyvalp).ast_node)=NULL; }
+    break;
+
+  case 23:
 /* Line 868 of glr.c  */
 #line 533 "sql.ypp"
-    {
-      ((*yyvalp).ast_node) = new AstOrderByClause(
-          AST_ORDERBY_CLAUSE,
-          (((yyGLRStackItem const *)
-            yyvsp)[YYFILL((3) - (3))].yystate.yysemantics.yysval.ast_node));
-    } break;
-
-    case 24:
+    { ((*yyvalp).ast_node)=new AstOrderByClause(AST_ORDERBY_CLAUSE, (((yyGLRStackItem const *)yyvsp)[YYFILL ((3) - (3))].yystate.yysemantics.yysval.ast_node)); }
+    break;
+
+  case 24:
 /* Line 868 of glr.c  */
 #line 536 "sql.ypp"
-    {
-      ((*yyvalp).ast_node) = new AstOrderByList(
-          AST_ORDERBY_LIST, (((yyGLRStackItem const *)yyvsp)[YYFILL((1) - (2))]
-                                 .yystate.yysemantics.yysval.ast_node),
-          (((yyGLRStackItem const *)
-            yyvsp)[YYFILL((2) - (2))].yystate.yysemantics.yysval.intval),
-          NULL);
-    } break;
-
-    case 25:
+    { ((*yyvalp).ast_node)=new AstOrderByList(AST_ORDERBY_LIST, (((yyGLRStackItem const *)yyvsp)[YYFILL ((1) - (2))].yystate.yysemantics.yysval.ast_node), (((yyGLRStackItem const *)yyvsp)[YYFILL ((2) - (2))].yystate.yysemantics.yysval.intval), NULL);}
+    break;
+
+  case 25:
 /* Line 868 of glr.c  */
 #line 537 "sql.ypp"
-    {
-      ((*yyvalp).ast_node) = new AstOrderByList(
-          AST_ORDERBY_LIST, (((yyGLRStackItem const *)yyvsp)[YYFILL((1) - (4))]
-                                 .yystate.yysemantics.yysval.ast_node),
-          (((yyGLRStackItem const *)
-            yyvsp)[YYFILL((2) - (4))].yystate.yysemantics.yysval.intval),
-          (((yyGLRStackItem const *)
-            yyvsp)[YYFILL((4) - (4))].yystate.yysemantics.yysval.ast_node));
-    } break;
-
-    case 26:
+    { ((*yyvalp).ast_node)=new AstOrderByList(AST_ORDERBY_LIST, (((yyGLRStackItem const *)yyvsp)[YYFILL ((1) - (4))].yystate.yysemantics.yysval.ast_node), (((yyGLRStackItem const *)yyvsp)[YYFILL ((2) - (4))].yystate.yysemantics.yysval.intval), (((yyGLRStackItem const *)yyvsp)[YYFILL ((4) - (4))].yystate.yysemantics.yysval.ast_node)); }
+    break;
+
+  case 26:
 /* Line 868 of glr.c  */
 #line 539 "sql.ypp"
-    {
-      ((*yyvalp).ast_node) = NULL;
-    } break;
-
-    case 27:
+    { ((*yyvalp).ast_node) = NULL; }
+    break;
+
+  case 27:
 /* Line 868 of glr.c  */
 #line 540 "sql.ypp"
-    {
-      ((*yyvalp).ast_node) = new AstLimitClause(
-          AST_LIMIT_CLAUSE, NULL,
-          (((yyGLRStackItem const *)
-            yyvsp)[YYFILL((2) - (2))].yystate.yysemantics.yysval.ast_node));
-    } break;
-
-    case 28:
+    { ((*yyvalp).ast_node)=new AstLimitClause(AST_LIMIT_CLAUSE, NULL,(((yyGLRStackItem const *)yyvsp)[YYFILL ((2) - (2))].yystate.yysemantics.yysval.ast_node));}
+    break;
+
+  case 28:
 /* Line 868 of glr.c  */
 #line 541 "sql.ypp"
-    {
-      ((*yyvalp).ast_node) = new AstLimitClause(
-          AST_LIMIT_CLAUSE, (((yyGLRStackItem const *)yyvsp)[YYFILL((2) - (4))]
-                                 .yystate.yysemantics.yysval.ast_node),
-          (((yyGLRStackItem const *)
-            yyvsp)[YYFILL((4) - (4))].yystate.yysemantics.yysval.ast_node));
-    } break;
-
-    case 29:
+    { ((*yyvalp).ast_node)=new AstLimitClause(AST_LIMIT_CLAUSE, (((yyGLRStackItem const *)yyvsp)[YYFILL ((2) - (4))].yystate.yysemantics.yysval.ast_node),(((yyGLRStackItem const *)yyvsp)[YYFILL ((4) - (4))].yystate.yysemantics.yysval.ast_node));}
+    break;
+
+  case 29:
 /* Line 868 of glr.c  */
 #line 544 "sql.ypp"
-<<<<<<< HEAD
+    { ((*yyvalp).ast_node)=NULL; }
+    break;
+
+  case 30:
+/* Line 868 of glr.c  */
+#line 545 "sql.ypp"
     { ((*yyvalp).ast_node)= new AstSelectIntoClause(AST_SELECT_INTO_CLAUSE, (((yyGLRStackItem const *)yyvsp)[YYFILL ((2) - (5))].yystate.yysemantics.yysval.ast_node), string((((yyGLRStackItem const *)yyvsp)[YYFILL ((5) - (5))].yystate.yysemantics.yysval.strval)),1);}
     break;
-=======
-    {
-      ((*yyvalp).ast_node) = NULL;
-    } break;
->>>>>>> 246ac746
-
-    case 30:
-/* Line 868 of glr.c  */
-<<<<<<< HEAD
-#line 546 "sql.ypp"
+
+  case 31:
+/* Line 868 of glr.c  */
+#line 547 "sql.ypp"
     { 
 		if ((((yyGLRStackItem const *)yyvsp)[YYFILL ((4) - (8))].yystate.yysemantics.yysval.subtok) != 4) { yyerror(result,"please give a specific number"); } 
 		else    { ((*yyvalp).ast_node)= new AstSelectIntoClause(AST_SELECT_INTO_CLAUSE, (((yyGLRStackItem const *)yyvsp)[YYFILL ((2) - (8))].yystate.yysemantics.yysval.ast_node), string((((yyGLRStackItem const *)yyvsp)[YYFILL ((8) - (8))].yystate.yysemantics.yysval.strval)),atoi((((yyGLRStackItem const *)yyvsp)[YYFILL ((5) - (8))].yystate.yysemantics.yysval.strval))); }
 	}
     break;
-=======
-#line 545 "sql.ypp"
-    {
-      ((*yyvalp).ast_node) = NULL;
-    } break;
->>>>>>> 246ac746
-
-    case 31:
-/* Line 868 of glr.c  */
-<<<<<<< HEAD
-#line 553 "sql.ypp"
+
+  case 32:
+/* Line 868 of glr.c  */
+#line 554 "sql.ypp"
     { ((*yyvalp).ast_node) = new AstColumn(AST_COLUMN, string("NULL"), string((((yyGLRStackItem const *)yyvsp)[YYFILL ((1) - (1))].yystate.yysemantics.yysval.strval)));}
     break;
-=======
-#line 549 "sql.ypp"
-    {
-      ((*yyvalp).ast_node) = new AstColumn(
-          AST_COLUMN, string("NULL"),
-          string((((yyGLRStackItem const *)yyvsp)[YYFILL((1) - (1))]
-                      .yystate.yysemantics.yysval.strval)));
-    } break;
->>>>>>> 246ac746
-
-    case 32:
-/* Line 868 of glr.c  */
-<<<<<<< HEAD
-#line 554 "sql.ypp"
+
+  case 33:
+/* Line 868 of glr.c  */
+#line 555 "sql.ypp"
     { ((*yyvalp).ast_node) = new AstColumn(AST_COLUMN, string("NULL"), string((((yyGLRStackItem const *)yyvsp)[YYFILL ((1) - (3))].yystate.yysemantics.yysval.strval)), (((yyGLRStackItem const *)yyvsp)[YYFILL ((3) - (3))].yystate.yysemantics.yysval.ast_node));}
     break;
-=======
-#line 550 "sql.ypp"
-    {
-      ((*yyvalp).ast_node) = new AstColumn(
-          AST_COLUMN, string("NULL"),
-          string((((yyGLRStackItem const *)yyvsp)[YYFILL((1) - (3))]
-                      .yystate.yysemantics.yysval.strval)),
-          (((yyGLRStackItem const *)
-            yyvsp)[YYFILL((3) - (3))].yystate.yysemantics.yysval.ast_node));
-    } break;
->>>>>>> 246ac746
-
-    case 33:
-/* Line 868 of glr.c  */
-<<<<<<< HEAD
-#line 569 "sql.ypp"
+
+  case 34:
+/* Line 868 of glr.c  */
+#line 570 "sql.ypp"
     { ((*yyvalp).ast_node) = NULL; }
     break;
-=======
-#line 565 "sql.ypp"
-    {
-      ((*yyvalp).ast_node) = NULL;
-    } break;
->>>>>>> 246ac746
-
-    case 34:
-/* Line 868 of glr.c  */
-<<<<<<< HEAD
-#line 570 "sql.ypp"
+
+  case 35:
+/* Line 868 of glr.c  */
+#line 571 "sql.ypp"
     { ((*yyvalp).ast_node) = new AstDistinctClause(AST_DISTINCT_CLAUSE, NULL, 1); }
     break;
-=======
-#line 566 "sql.ypp"
-    {
-      ((*yyvalp).ast_node) =
-          new AstDistinctClause(AST_DISTINCT_CLAUSE, NULL, 1);
-    } break;
->>>>>>> 246ac746
-
-    case 35:
-/* Line 868 of glr.c  */
-<<<<<<< HEAD
-#line 571 "sql.ypp"
+
+  case 36:
+/* Line 868 of glr.c  */
+#line 572 "sql.ypp"
     { ((*yyvalp).ast_node) = new AstDistinctClause(AST_DISTINCT_CLAUSE, (((yyGLRStackItem const *)yyvsp)[YYFILL ((4) - (5))].yystate.yysemantics.yysval.ast_node), 2); }
     break;
-=======
-#line 567 "sql.ypp"
-    {
-      ((*yyvalp).ast_node) = new AstDistinctClause(
-          AST_DISTINCT_CLAUSE,
-          (((yyGLRStackItem const *)
-            yyvsp)[YYFILL((4) - (5))].yystate.yysemantics.yysval.ast_node),
-          2);
-    } break;
->>>>>>> 246ac746
-
-    case 36:
-/* Line 868 of glr.c  */
-<<<<<<< HEAD
-#line 572 "sql.ypp"
+
+  case 37:
+/* Line 868 of glr.c  */
+#line 573 "sql.ypp"
     { ((*yyvalp).ast_node) = new AstDistinctClause(AST_DISTINCT_CLAUSE, NULL, 0); }
     break;
-=======
-#line 568 "sql.ypp"
-    {
-      ((*yyvalp).ast_node) =
-          new AstDistinctClause(AST_DISTINCT_CLAUSE, NULL, 0);
-    } break;
->>>>>>> 246ac746
-
-    case 37:
-/* Line 868 of glr.c  */
-<<<<<<< HEAD
-#line 573 "sql.ypp"
+
+  case 38:
+/* Line 868 of glr.c  */
+#line 574 "sql.ypp"
     { ((*yyvalp).ast_node) = new AstDistinctClause(AST_DISTINCT_CLAUSE, (((yyGLRStackItem const *)yyvsp)[YYFILL ((2) - (2))].yystate.yysemantics.yysval.ast_node), 3); }
     break;
-=======
-#line 569 "sql.ypp"
-    {
-      ((*yyvalp).ast_node) = new AstDistinctClause(
-          AST_DISTINCT_CLAUSE,
-          (((yyGLRStackItem const *)
-            yyvsp)[YYFILL((2) - (2))].yystate.yysemantics.yysval.ast_node),
-          3);
-    } break;
->>>>>>> 246ac746
-
-    case 38:
-/* Line 868 of glr.c  */
-<<<<<<< HEAD
-#line 577 "sql.ypp"
+
+  case 39:
+/* Line 868 of glr.c  */
+#line 578 "sql.ypp"
     { ((*yyvalp).ast_node) = new AstDistinctList(AST_DISTINCT_LIST, (((yyGLRStackItem const *)yyvsp)[YYFILL ((1) - (1))].yystate.yysemantics.yysval.ast_node), NULL); }
     break;
-=======
-#line 573 "sql.ypp"
-    {
-      ((*yyvalp).ast_node) = new AstDistinctList(
-          AST_DISTINCT_LIST, (((yyGLRStackItem const *)yyvsp)[YYFILL((1) - (1))]
-                                  .yystate.yysemantics.yysval.ast_node),
-          NULL);
-    } break;
->>>>>>> 246ac746
-
-    case 39:
-/* Line 868 of glr.c  */
-<<<<<<< HEAD
-#line 578 "sql.ypp"
+
+  case 40:
+/* Line 868 of glr.c  */
+#line 579 "sql.ypp"
     { ((*yyvalp).ast_node) = new AstDistinctList(AST_DISTINCT_LIST, (((yyGLRStackItem const *)yyvsp)[YYFILL ((1) - (3))].yystate.yysemantics.yysval.ast_node), (((yyGLRStackItem const *)yyvsp)[YYFILL ((3) - (3))].yystate.yysemantics.yysval.ast_node)); }
     break;
-=======
-#line 574 "sql.ypp"
-    {
-      ((*yyvalp).ast_node) = new AstDistinctList(
-          AST_DISTINCT_LIST, (((yyGLRStackItem const *)yyvsp)[YYFILL((1) - (3))]
-                                  .yystate.yysemantics.yysval.ast_node),
-          (((yyGLRStackItem const *)
-            yyvsp)[YYFILL((3) - (3))].yystate.yysemantics.yysval.ast_node));
-    } break;
->>>>>>> 246ac746
-
-    case 40:
-/* Line 868 of glr.c  */
-<<<<<<< HEAD
-#line 582 "sql.ypp"
+
+  case 41:
+/* Line 868 of glr.c  */
+#line 583 "sql.ypp"
     { ((*yyvalp).ast_node) = new AstSelectList(AST_SELECT_LIST, 0,(((yyGLRStackItem const *)yyvsp)[YYFILL ((1) - (1))].yystate.yysemantics.yysval.ast_node),NULL);}
     break;
-=======
-#line 578 "sql.ypp"
-    {
-      ((*yyvalp).ast_node) = new AstSelectList(
-          AST_SELECT_LIST, 0,
-          (((yyGLRStackItem const *)
-            yyvsp)[YYFILL((1) - (1))].yystate.yysemantics.yysval.ast_node),
-          NULL);
-    } break;
->>>>>>> 246ac746
-
-    case 41:
-/* Line 868 of glr.c  */
-<<<<<<< HEAD
-#line 583 "sql.ypp"
+
+  case 42:
+/* Line 868 of glr.c  */
+#line 584 "sql.ypp"
     { ((*yyvalp).ast_node) = new AstSelectList(AST_SELECT_LIST, 0,(((yyGLRStackItem const *)yyvsp)[YYFILL ((1) - (3))].yystate.yysemantics.yysval.ast_node),(((yyGLRStackItem const *)yyvsp)[YYFILL ((3) - (3))].yystate.yysemantics.yysval.ast_node));}
     break;
-=======
-#line 579 "sql.ypp"
-    {
-      ((*yyvalp).ast_node) = new AstSelectList(
-          AST_SELECT_LIST, 0,
-          (((yyGLRStackItem const *)
-            yyvsp)[YYFILL((1) - (3))].yystate.yysemantics.yysval.ast_node),
-          (((yyGLRStackItem const *)
-            yyvsp)[YYFILL((3) - (3))].yystate.yysemantics.yysval.ast_node));
-    } break;
->>>>>>> 246ac746
-
-    case 42:
-/* Line 868 of glr.c  */
-<<<<<<< HEAD
-#line 584 "sql.ypp"
+
+  case 43:
+/* Line 868 of glr.c  */
+#line 585 "sql.ypp"
     { ((*yyvalp).ast_node) = new AstSelectList(AST_SELECT_LIST, 1,NULL,NULL);}
     break;
-=======
-#line 580 "sql.ypp"
-    {
-      ((*yyvalp).ast_node) = new AstSelectList(AST_SELECT_LIST, 1, NULL, NULL);
-    } break;
->>>>>>> 246ac746
-
-    case 43:
-/* Line 868 of glr.c  */
-<<<<<<< HEAD
-#line 588 "sql.ypp"
+
+  case 44:
+/* Line 868 of glr.c  */
+#line 589 "sql.ypp"
     {((*yyvalp).ast_node) = new AstSelectExpr(AST_SELECT_EXPR, string((((yyGLRStackItem const *)yyvsp)[YYFILL ((2) - (2))].yystate.yysemantics.yysval.strval)),(((yyGLRStackItem const *)yyvsp)[YYFILL ((1) - (2))].yystate.yysemantics.yysval.ast_node));}
     break;
-=======
-#line 584 "sql.ypp"
-    {
-      ((*yyvalp).ast_node) = new AstSelectExpr(
-          AST_SELECT_EXPR,
-          string((((yyGLRStackItem const *)yyvsp)[YYFILL((2) - (2))]
-                      .yystate.yysemantics.yysval.strval)),
-          (((yyGLRStackItem const *)
-            yyvsp)[YYFILL((1) - (2))].yystate.yysemantics.yysval.ast_node));
-    } break;
->>>>>>> 246ac746
-
-    case 44:
-/* Line 868 of glr.c  */
-<<<<<<< HEAD
-#line 591 "sql.ypp"
+
+  case 45:
+/* Line 868 of glr.c  */
+#line 592 "sql.ypp"
     { ((*yyvalp).ast_node) = new AstFromList(AST_FROM_LIST, (((yyGLRStackItem const *)yyvsp)[YYFILL ((1) - (1))].yystate.yysemantics.yysval.ast_node), NULL); }
     break;
-=======
-#line 587 "sql.ypp"
-    {
-      ((*yyvalp).ast_node) = new AstFromList(
-          AST_FROM_LIST, (((yyGLRStackItem const *)yyvsp)[YYFILL((1) - (1))]
-                              .yystate.yysemantics.yysval.ast_node),
-          NULL);
-    } break;
->>>>>>> 246ac746
-
-    case 45:
-/* Line 868 of glr.c  */
-<<<<<<< HEAD
-#line 592 "sql.ypp"
+
+  case 46:
+/* Line 868 of glr.c  */
+#line 593 "sql.ypp"
     { ((*yyvalp).ast_node) = new AstFromList(AST_FROM_LIST, (((yyGLRStackItem const *)yyvsp)[YYFILL ((1) - (3))].yystate.yysemantics.yysval.ast_node),(((yyGLRStackItem const *)yyvsp)[YYFILL ((3) - (3))].yystate.yysemantics.yysval.ast_node));}
     break;
-=======
-#line 588 "sql.ypp"
-    {
-      ((*yyvalp).ast_node) = new AstFromList(
-          AST_FROM_LIST, (((yyGLRStackItem const *)yyvsp)[YYFILL((1) - (3))]
-                              .yystate.yysemantics.yysval.ast_node),
-          (((yyGLRStackItem const *)
-            yyvsp)[YYFILL((3) - (3))].yystate.yysemantics.yysval.ast_node));
-    } break;
->>>>>>> 246ac746
-
-    case 46:
-/* Line 868 of glr.c  */
-<<<<<<< HEAD
-#line 596 "sql.ypp"
-    { ((*yyvalp).ast_node)=(((yyGLRStackItem const *)yyvsp)[YYFILL ((1) - (1))].yystate.yysemantics.yysval.ast_node); }
-    break;
-=======
-#line 592 "sql.ypp"
-    {
-      ((*yyvalp).ast_node) = (((yyGLRStackItem const *)yyvsp)[YYFILL((1) - (1))]
-                                  .yystate.yysemantics.yysval.ast_node);
-    } break;
->>>>>>> 246ac746
-
-    case 47:
-/* Line 868 of glr.c  */
-<<<<<<< HEAD
+
+  case 47:
+/* Line 868 of glr.c  */
 #line 597 "sql.ypp"
     { ((*yyvalp).ast_node)=(((yyGLRStackItem const *)yyvsp)[YYFILL ((1) - (1))].yystate.yysemantics.yysval.ast_node); }
     break;
-=======
-#line 593 "sql.ypp"
-    {
-      ((*yyvalp).ast_node) = (((yyGLRStackItem const *)yyvsp)[YYFILL((1) - (1))]
-                                  .yystate.yysemantics.yysval.ast_node);
-    } break;
->>>>>>> 246ac746
-
-    case 48:
-/* Line 868 of glr.c  */
-<<<<<<< HEAD
-#line 602 "sql.ypp"
+
+  case 48:
+/* Line 868 of glr.c  */
+#line 598 "sql.ypp"
+    { ((*yyvalp).ast_node)=(((yyGLRStackItem const *)yyvsp)[YYFILL ((1) - (1))].yystate.yysemantics.yysval.ast_node); }
+    break;
+
+  case 49:
+/* Line 868 of glr.c  */
+#line 603 "sql.ypp"
     { ((*yyvalp).ast_node) = new AstTable(AST_TABLE, string("NULL"),string((((yyGLRStackItem const *)yyvsp)[YYFILL ((1) - (2))].yystate.yysemantics.yysval.strval)),string((((yyGLRStackItem const *)yyvsp)[YYFILL ((2) - (2))].yystate.yysemantics.yysval.strval)));}
     break;
-=======
-#line 598 "sql.ypp"
-    {
-      ((*yyvalp).ast_node) = new AstTable(
-          AST_TABLE, string("NULL"),
-          string((((yyGLRStackItem const *)yyvsp)[YYFILL((1) - (2))]
-                      .yystate.yysemantics.yysval.strval)),
-          string((((yyGLRStackItem const *)yyvsp)[YYFILL((2) - (2))]
-                      .yystate.yysemantics.yysval.strval)));
-    } break;
->>>>>>> 246ac746
-
-    case 49:
-/* Line 868 of glr.c  */
-<<<<<<< HEAD
-#line 604 "sql.ypp"
+
+  case 50:
+/* Line 868 of glr.c  */
+#line 605 "sql.ypp"
     { ((*yyvalp).ast_node) = new AstTable(AST_TABLE, string((((yyGLRStackItem const *)yyvsp)[YYFILL ((1) - (4))].yystate.yysemantics.yysval.strval)),string((((yyGLRStackItem const *)yyvsp)[YYFILL ((3) - (4))].yystate.yysemantics.yysval.strval)),string((((yyGLRStackItem const *)yyvsp)[YYFILL ((4) - (4))].yystate.yysemantics.yysval.strval))); }
     break;
-=======
-#line 600 "sql.ypp"
-    {
-      ((*yyvalp).ast_node) = new AstTable(
-          AST_TABLE, string((((yyGLRStackItem const *)yyvsp)[YYFILL((1) - (4))]
-                                 .yystate.yysemantics.yysval.strval)),
-          string((((yyGLRStackItem const *)yyvsp)[YYFILL((3) - (4))]
-                      .yystate.yysemantics.yysval.strval)),
-          string((((yyGLRStackItem const *)yyvsp)[YYFILL((4) - (4))]
-                      .yystate.yysemantics.yysval.strval)));
-    } break;
->>>>>>> 246ac746
-
-    case 50:
-/* Line 868 of glr.c  */
-<<<<<<< HEAD
-#line 605 "sql.ypp"
+
+  case 51:
+/* Line 868 of glr.c  */
+#line 606 "sql.ypp"
     { ((*yyvalp).ast_node) = new AstSubquery(AST_SUBQUERY, string((((yyGLRStackItem const *)yyvsp)[YYFILL ((3) - (3))].yystate.yysemantics.yysval.strval)),(((yyGLRStackItem const *)yyvsp)[YYFILL ((1) - (3))].yystate.yysemantics.yysval.ast_node)); }
     break;
 
   case 52:
 /* Line 868 of glr.c  */
-#line 606 "sql.ypp"
+#line 607 "sql.ypp"
     { ((*yyvalp).ast_node) = (((yyGLRStackItem const *)yyvsp)[YYFILL ((2) - (3))].yystate.yysemantics.yysval.ast_node); }
     break;
-=======
-#line 601 "sql.ypp"
-    {
-      ((*yyvalp).ast_node) = new AstSubquery(
-          AST_SUBQUERY,
-          string((((yyGLRStackItem const *)yyvsp)[YYFILL((3) - (3))]
-                      .yystate.yysemantics.yysval.strval)),
-          (((yyGLRStackItem const *)
-            yyvsp)[YYFILL((1) - (3))].yystate.yysemantics.yysval.ast_node));
-    } break;
-
-    case 51:
-/* Line 868 of glr.c  */
-#line 602 "sql.ypp"
-    {
-      ((*yyvalp).ast_node) = (((yyGLRStackItem const *)yyvsp)[YYFILL((2) - (3))]
-                                  .yystate.yysemantics.yysval.ast_node);
-    } break;
->>>>>>> 246ac746
-
-    case 54:
-/* Line 868 of glr.c  */
-<<<<<<< HEAD
-#line 613 "sql.ypp"
+
+  case 55:
+/* Line 868 of glr.c  */
+#line 614 "sql.ypp"
     { ((*yyvalp).strval) = (((yyGLRStackItem const *)yyvsp)[YYFILL ((2) - (2))].yystate.yysemantics.yysval.strval); }
     break;
-=======
-#line 609 "sql.ypp"
-    {
-      ((*yyvalp).strval) = (((yyGLRStackItem const *)yyvsp)[YYFILL((2) - (2))]
-                                .yystate.yysemantics.yysval.strval);
-    } break;
->>>>>>> 246ac746
-
-    case 55:
-/* Line 868 of glr.c  */
-<<<<<<< HEAD
-#line 614 "sql.ypp"
+
+  case 56:
+/* Line 868 of glr.c  */
+#line 615 "sql.ypp"
     { ((*yyvalp).strval) = (((yyGLRStackItem const *)yyvsp)[YYFILL ((1) - (1))].yystate.yysemantics.yysval.strval); }
     break;
-=======
-#line 610 "sql.ypp"
-    {
-      ((*yyvalp).strval) = (((yyGLRStackItem const *)yyvsp)[YYFILL((1) - (1))]
-                                .yystate.yysemantics.yysval.strval);
-    } break;
->>>>>>> 246ac746
-
-    case 56:
-/* Line 868 of glr.c  */
-<<<<<<< HEAD
-#line 615 "sql.ypp"
+
+  case 57:
+/* Line 868 of glr.c  */
+#line 616 "sql.ypp"
     { ((*yyvalp).strval) = "NULL"; }
     break;
-=======
-#line 611 "sql.ypp"
-    {
-      ((*yyvalp).strval) = "NULL";
-    } break;
->>>>>>> 246ac746
-
-    case 57:
-/* Line 868 of glr.c  */
-<<<<<<< HEAD
-#line 630 "sql.ypp"
+
+  case 58:
+/* Line 868 of glr.c  */
+#line 631 "sql.ypp"
     { ((*yyvalp).ast_node) = new AstJoin(AST_JOIN, (((yyGLRStackItem const *)yyvsp)[YYFILL ((2) - (5))].yystate.yysemantics.yysval.intval), (((yyGLRStackItem const *)yyvsp)[YYFILL ((1) - (5))].yystate.yysemantics.yysval.ast_node), (((yyGLRStackItem const *)yyvsp)[YYFILL ((4) - (5))].yystate.yysemantics.yysval.ast_node), (((yyGLRStackItem const *)yyvsp)[YYFILL ((5) - (5))].yystate.yysemantics.yysval.ast_node));}
     break;
 
   case 59:
 /* Line 868 of glr.c  */
-#line 631 "sql.ypp"
+#line 632 "sql.ypp"
     { ((*yyvalp).ast_node) = new AstJoin(AST_JOIN, -1, (((yyGLRStackItem const *)yyvsp)[YYFILL ((1) - (3))].yystate.yysemantics.yysval.ast_node), (((yyGLRStackItem const *)yyvsp)[YYFILL ((3) - (3))].yystate.yysemantics.yysval.ast_node), NULL);}
     break;
-=======
-#line 626 "sql.ypp"
-    {
-      ((*yyvalp).ast_node) = new AstJoin(
-          AST_JOIN, (((yyGLRStackItem const *)yyvsp)[YYFILL((2) - (5))]
-                         .yystate.yysemantics.yysval.intval),
-          (((yyGLRStackItem const *)
-            yyvsp)[YYFILL((1) - (5))].yystate.yysemantics.yysval.ast_node),
-          (((yyGLRStackItem const *)
-            yyvsp)[YYFILL((4) - (5))].yystate.yysemantics.yysval.ast_node),
-          (((yyGLRStackItem const *)
-            yyvsp)[YYFILL((5) - (5))].yystate.yysemantics.yysval.ast_node));
-    } break;
-
-    case 58:
-/* Line 868 of glr.c  */
-#line 627 "sql.ypp"
-    {
-      ((*yyvalp).ast_node) = new AstJoin(
-          AST_JOIN, -1, (((yyGLRStackItem const *)yyvsp)[YYFILL((1) - (3))]
-                             .yystate.yysemantics.yysval.ast_node),
-          (((yyGLRStackItem const *)
-            yyvsp)[YYFILL((3) - (3))].yystate.yysemantics.yysval.ast_node),
-          NULL);
-    } break;
->>>>>>> 246ac746
-
-    case 59:
-/* Line 868 of glr.c  */
-<<<<<<< HEAD
-#line 632 "sql.ypp"
+
+  case 60:
+/* Line 868 of glr.c  */
+#line 633 "sql.ypp"
     { ((*yyvalp).ast_node) = new AstJoin(AST_JOIN, -1, (((yyGLRStackItem const *)yyvsp)[YYFILL ((1) - (5))].yystate.yysemantics.yysval.ast_node), (((yyGLRStackItem const *)yyvsp)[YYFILL ((3) - (5))].yystate.yysemantics.yysval.ast_node), (((yyGLRStackItem const *)yyvsp)[YYFILL ((5) - (5))].yystate.yysemantics.yysval.ast_node));}
     break;
-=======
-#line 628 "sql.ypp"
-    {
-      ((*yyvalp).ast_node) = new AstJoin(
-          AST_JOIN, -1, (((yyGLRStackItem const *)yyvsp)[YYFILL((1) - (5))]
-                             .yystate.yysemantics.yysval.ast_node),
-          (((yyGLRStackItem const *)
-            yyvsp)[YYFILL((3) - (5))].yystate.yysemantics.yysval.ast_node),
-          (((yyGLRStackItem const *)
-            yyvsp)[YYFILL((5) - (5))].yystate.yysemantics.yysval.ast_node));
-    } break;
->>>>>>> 246ac746
-
-    case 60:
-/* Line 868 of glr.c  */
-<<<<<<< HEAD
-#line 633 "sql.ypp"
+
+  case 61:
+/* Line 868 of glr.c  */
+#line 634 "sql.ypp"
     { ((*yyvalp).ast_node) = new AstJoin(AST_JOIN, (((yyGLRStackItem const *)yyvsp)[YYFILL ((2) - (6))].yystate.yysemantics.yysval.intval) + (((yyGLRStackItem const *)yyvsp)[YYFILL ((3) - (6))].yystate.yysemantics.yysval.intval), (((yyGLRStackItem const *)yyvsp)[YYFILL ((1) - (6))].yystate.yysemantics.yysval.ast_node), (((yyGLRStackItem const *)yyvsp)[YYFILL ((5) - (6))].yystate.yysemantics.yysval.ast_node), (((yyGLRStackItem const *)yyvsp)[YYFILL ((6) - (6))].yystate.yysemantics.yysval.ast_node));}
     break;
 
   case 62:
 /* Line 868 of glr.c  */
-#line 634 "sql.ypp"
+#line 635 "sql.ypp"
     { ((*yyvalp).ast_node) = new AstJoin(AST_JOIN, 32 + (((yyGLRStackItem const *)yyvsp)[YYFILL ((3) - (5))].yystate.yysemantics.yysval.intval), (((yyGLRStackItem const *)yyvsp)[YYFILL ((1) - (5))].yystate.yysemantics.yysval.ast_node), (((yyGLRStackItem const *)yyvsp)[YYFILL ((5) - (5))].yystate.yysemantics.yysval.ast_node), NULL);}
     break;
 
   case 63:
 /* Line 868 of glr.c  */
-#line 637 "sql.ypp"
+#line 638 "sql.ypp"
     { ((*yyvalp).intval) = 0; }
     break;
-=======
-#line 629 "sql.ypp"
-    {
-      ((*yyvalp).ast_node) = new AstJoin(
-          AST_JOIN,
-          (((yyGLRStackItem const *)
-            yyvsp)[YYFILL((2) - (6))].yystate.yysemantics.yysval.intval) +
-              (((yyGLRStackItem const *)
-                yyvsp)[YYFILL((3) - (6))].yystate.yysemantics.yysval.intval),
-          (((yyGLRStackItem const *)
-            yyvsp)[YYFILL((1) - (6))].yystate.yysemantics.yysval.ast_node),
-          (((yyGLRStackItem const *)
-            yyvsp)[YYFILL((5) - (6))].yystate.yysemantics.yysval.ast_node),
-          (((yyGLRStackItem const *)
-            yyvsp)[YYFILL((6) - (6))].yystate.yysemantics.yysval.ast_node));
-    } break;
-
-    case 61:
-/* Line 868 of glr.c  */
-#line 630 "sql.ypp"
-    {
-      ((*yyvalp).ast_node) = new AstJoin(
-          AST_JOIN, 32 + (((yyGLRStackItem const *)yyvsp)[YYFILL((3) - (5))]
-                              .yystate.yysemantics.yysval.intval),
-          (((yyGLRStackItem const *)
-            yyvsp)[YYFILL((1) - (5))].yystate.yysemantics.yysval.ast_node),
-          (((yyGLRStackItem const *)
-            yyvsp)[YYFILL((5) - (5))].yystate.yysemantics.yysval.ast_node),
-          NULL);
-    } break;
-
-    case 62:
-/* Line 868 of glr.c  */
-#line 633 "sql.ypp"
-    {
-      ((*yyvalp).intval) = 0;
-    } break;
->>>>>>> 246ac746
-
-    case 63:
-/* Line 868 of glr.c  */
-<<<<<<< HEAD
-#line 638 "sql.ypp"
+
+  case 64:
+/* Line 868 of glr.c  */
+#line 639 "sql.ypp"
     { ((*yyvalp).intval) = 1; }
     break;
-=======
-#line 634 "sql.ypp"
-    {
-      ((*yyvalp).intval) = 1;
-    } break;
->>>>>>> 246ac746
-
-    case 64:
-/* Line 868 of glr.c  */
-<<<<<<< HEAD
-#line 639 "sql.ypp"
+
+  case 65:
+/* Line 868 of glr.c  */
+#line 640 "sql.ypp"
     { ((*yyvalp).intval) = 2; }
     break;
-=======
-#line 635 "sql.ypp"
-    {
-      ((*yyvalp).intval) = 2;
-    } break;
->>>>>>> 246ac746
-
-    case 65:
-/* Line 868 of glr.c  */
-<<<<<<< HEAD
-#line 642 "sql.ypp"
-    { ((*yyvalp).intval) = 4; }
-    break;
-=======
-#line 638 "sql.ypp"
-    {
-      ((*yyvalp).intval) = 4;
-    } break;
->>>>>>> 246ac746
-
-    case 66:
-/* Line 868 of glr.c  */
-<<<<<<< HEAD
+
+  case 66:
+/* Line 868 of glr.c  */
 #line 643 "sql.ypp"
     { ((*yyvalp).intval) = 4; }
     break;
-=======
-#line 639 "sql.ypp"
-    {
-      ((*yyvalp).intval) = 4;
-    } break;
->>>>>>> 246ac746
-
-    case 67:
-/* Line 868 of glr.c  */
-<<<<<<< HEAD
-#line 647 "sql.ypp"
+
+  case 67:
+/* Line 868 of glr.c  */
+#line 644 "sql.ypp"
+    { ((*yyvalp).intval) = 4; }
+    break;
+
+  case 68:
+/* Line 868 of glr.c  */
+#line 648 "sql.ypp"
     { ((*yyvalp).intval) = 8; }
     break;
-=======
-#line 643 "sql.ypp"
-    {
-      ((*yyvalp).intval) = 8;
-    } break;
->>>>>>> 246ac746
-
-    case 68:
-/* Line 868 of glr.c  */
-<<<<<<< HEAD
-#line 648 "sql.ypp"
+
+  case 69:
+/* Line 868 of glr.c  */
+#line 649 "sql.ypp"
     { ((*yyvalp).intval) = 16; }
     break;
-=======
-#line 644 "sql.ypp"
-    {
-      ((*yyvalp).intval) = 16;
-    } break;
->>>>>>> 246ac746
-
-    case 69:
-/* Line 868 of glr.c  */
-<<<<<<< HEAD
-#line 649 "sql.ypp"
+
+  case 70:
+/* Line 868 of glr.c  */
+#line 650 "sql.ypp"
     { ((*yyvalp).intval) = 64; }
     break;
-=======
-#line 645 "sql.ypp"
-    {
-      ((*yyvalp).intval) = 64;
-    } break;
->>>>>>> 246ac746
-
-    case 70:
-/* Line 868 of glr.c  */
-<<<<<<< HEAD
-#line 653 "sql.ypp"
+
+  case 71:
+/* Line 868 of glr.c  */
+#line 654 "sql.ypp"
     { ((*yyvalp).intval) = 8 + (((yyGLRStackItem const *)yyvsp)[YYFILL ((2) - (2))].yystate.yysemantics.yysval.intval); }
     break;
-=======
-#line 649 "sql.ypp"
-    {
-      ((*yyvalp).intval) =
-          8 + (((yyGLRStackItem const *)
-                yyvsp)[YYFILL((2) - (2))].yystate.yysemantics.yysval.intval);
-    } break;
->>>>>>> 246ac746
-
-    case 71:
-/* Line 868 of glr.c  */
-<<<<<<< HEAD
-#line 654 "sql.ypp"
+
+  case 72:
+/* Line 868 of glr.c  */
+#line 655 "sql.ypp"
     { ((*yyvalp).intval) = 16 + (((yyGLRStackItem const *)yyvsp)[YYFILL ((2) - (2))].yystate.yysemantics.yysval.intval);}
     break;
-=======
-#line 650 "sql.ypp"
-    {
-      ((*yyvalp).intval) =
-          16 + (((yyGLRStackItem const *)
-                 yyvsp)[YYFILL((2) - (2))].yystate.yysemantics.yysval.intval);
-    } break;
->>>>>>> 246ac746
-
-    case 72:
-/* Line 868 of glr.c  */
-<<<<<<< HEAD
-#line 655 "sql.ypp"
+
+  case 73:
+/* Line 868 of glr.c  */
+#line 656 "sql.ypp"
     { ((*yyvalp).intval) = 64 + (((yyGLRStackItem const *)yyvsp)[YYFILL ((2) - (2))].yystate.yysemantics.yysval.intval);}
     break;
-=======
-#line 651 "sql.ypp"
-    {
-      ((*yyvalp).intval) =
-          64 + (((yyGLRStackItem const *)
-                 yyvsp)[YYFILL((2) - (2))].yystate.yysemantics.yysval.intval);
-    } break;
->>>>>>> 246ac746
-
-    case 73:
-/* Line 868 of glr.c  */
-<<<<<<< HEAD
-#line 656 "sql.ypp"
+
+  case 74:
+/* Line 868 of glr.c  */
+#line 657 "sql.ypp"
     { ((*yyvalp).intval) = 0; }
     break;
-=======
-#line 652 "sql.ypp"
-    {
-      ((*yyvalp).intval) = 0;
-    } break;
->>>>>>> 246ac746
-
-    case 74:
-/* Line 868 of glr.c  */
-<<<<<<< HEAD
-#line 659 "sql.ypp"
+
+  case 75:
+/* Line 868 of glr.c  */
+#line 660 "sql.ypp"
     {((*yyvalp).ast_node) = NULL;}
     break;
-=======
-#line 655 "sql.ypp"
-    {
-      ((*yyvalp).ast_node) = NULL;
-    } break;
->>>>>>> 246ac746
-
-    case 75:
-/* Line 868 of glr.c  */
-<<<<<<< HEAD
-#line 660 "sql.ypp"
+
+  case 76:
+/* Line 868 of glr.c  */
+#line 661 "sql.ypp"
     {((*yyvalp).ast_node) = (((yyGLRStackItem const *)yyvsp)[YYFILL ((1) - (1))].yystate.yysemantics.yysval.ast_node);}
     break;
-=======
-#line 656 "sql.ypp"
-    {
-      ((*yyvalp).ast_node) = (((yyGLRStackItem const *)yyvsp)[YYFILL((1) - (1))]
-                                  .yystate.yysemantics.yysval.ast_node);
-    } break;
->>>>>>> 246ac746
-
-    case 76:
-/* Line 868 of glr.c  */
-<<<<<<< HEAD
-#line 668 "sql.ypp"
+
+  case 77:
+/* Line 868 of glr.c  */
+#line 669 "sql.ypp"
     {((*yyvalp).ast_node) = new AstJoinCondition(AST_JOIN_CONDITION, "ON", (((yyGLRStackItem const *)yyvsp)[YYFILL ((2) - (2))].yystate.yysemantics.yysval.ast_node)); }
     break;
-=======
-#line 664 "sql.ypp"
-    {
-      ((*yyvalp).ast_node) = new AstJoinCondition(
-          AST_JOIN_CONDITION, "ON",
-          (((yyGLRStackItem const *)
-            yyvsp)[YYFILL((2) - (2))].yystate.yysemantics.yysval.ast_node));
-    } break;
->>>>>>> 246ac746
-
-    case 77:
-/* Line 868 of glr.c  */
-<<<<<<< HEAD
-#line 669 "sql.ypp"
+
+  case 78:
+/* Line 868 of glr.c  */
+#line 670 "sql.ypp"
     {((*yyvalp).ast_node) = new AstJoinCondition(AST_JOIN_CONDITION, "USING", (((yyGLRStackItem const *)yyvsp)[YYFILL ((3) - (4))].yystate.yysemantics.yysval.ast_node)); }
     break;
-=======
-#line 665 "sql.ypp"
-    {
-      ((*yyvalp).ast_node) = new AstJoinCondition(
-          AST_JOIN_CONDITION, "USING",
-          (((yyGLRStackItem const *)
-            yyvsp)[YYFILL((3) - (4))].yystate.yysemantics.yysval.ast_node));
-    } break;
->>>>>>> 246ac746
-
-    case 78:
-/* Line 868 of glr.c  */
-<<<<<<< HEAD
-#line 674 "sql.ypp"
+
+  case 79:
+/* Line 868 of glr.c  */
+#line 675 "sql.ypp"
     { ((*yyvalp).ast_node)=(((yyGLRStackItem const *)yyvsp)[YYFILL ((2) - (3))].yystate.yysemantics.yysval.ast_node); }
     break;
-=======
-#line 670 "sql.ypp"
-    {
-      ((*yyvalp).ast_node) = (((yyGLRStackItem const *)yyvsp)[YYFILL((2) - (3))]
-                                  .yystate.yysemantics.yysval.ast_node);
-    } break;
->>>>>>> 246ac746
-
-    case 79:
-/* Line 868 of glr.c  */
-<<<<<<< HEAD
-#line 681 "sql.ypp"
+
+  case 80:
+/* Line 868 of glr.c  */
+#line 682 "sql.ypp"
     { ((*yyvalp).ast_node) = new AstColumn(AST_COLUMN, string("NULL"),string((((yyGLRStackItem const *)yyvsp)[YYFILL ((1) - (1))].yystate.yysemantics.yysval.strval)));}
     break;
-=======
-#line 677 "sql.ypp"
-    {
-      ((*yyvalp).ast_node) = new AstColumn(
-          AST_COLUMN, string("NULL"),
-          string((((yyGLRStackItem const *)yyvsp)[YYFILL((1) - (1))]
-                      .yystate.yysemantics.yysval.strval)));
-    } break;
->>>>>>> 246ac746
-
-    case 80:
-/* Line 868 of glr.c  */
-<<<<<<< HEAD
-#line 682 "sql.ypp"
+
+  case 81:
+/* Line 868 of glr.c  */
+#line 683 "sql.ypp"
     { ((*yyvalp).ast_node) = new AstExprConst(AST_EXPR_CONST, "CONST",string((((yyGLRStackItem const *)yyvsp)[YYFILL ((1) - (1))].yystate.yysemantics.yysval.strval))); }
     break;
-=======
-#line 678 "sql.ypp"
-    {
-      ((*yyvalp).ast_node) = new AstExprConst(
-          AST_EXPR_CONST, "CONST",
-          string((((yyGLRStackItem const *)yyvsp)[YYFILL((1) - (1))]
-                      .yystate.yysemantics.yysval.strval)));
-    } break;
->>>>>>> 246ac746
-
-    case 81:
-/* Line 868 of glr.c  */
-<<<<<<< HEAD
-#line 683 "sql.ypp"
+
+  case 82:
+/* Line 868 of glr.c  */
+#line 684 "sql.ypp"
     { ((*yyvalp).ast_node) = new AstColumn(AST_COLUMN, string((((yyGLRStackItem const *)yyvsp)[YYFILL ((1) - (3))].yystate.yysemantics.yysval.strval)),string((((yyGLRStackItem const *)yyvsp)[YYFILL ((3) - (3))].yystate.yysemantics.yysval.strval))); }
     break;
-=======
-#line 679 "sql.ypp"
-    {
-      ((*yyvalp).ast_node) = new AstColumn(
-          AST_COLUMN, string((((yyGLRStackItem const *)yyvsp)[YYFILL((1) - (3))]
-                                  .yystate.yysemantics.yysval.strval)),
-          string((((yyGLRStackItem const *)yyvsp)[YYFILL((3) - (3))]
-                      .yystate.yysemantics.yysval.strval)));
-    } break;
->>>>>>> 246ac746
-
-    case 82:
-/* Line 868 of glr.c  */
-<<<<<<< HEAD
-#line 684 "sql.ypp"
+
+  case 83:
+/* Line 868 of glr.c  */
+#line 685 "sql.ypp"
     { ((*yyvalp).ast_node) = new AstColumn(AST_COLUMN_ALL, string((((yyGLRStackItem const *)yyvsp)[YYFILL ((1) - (3))].yystate.yysemantics.yysval.strval)),string("*"));}
     break;
-=======
-#line 680 "sql.ypp"
-    {
-      ((*yyvalp).ast_node) = new AstColumn(
-          AST_COLUMN_ALL,
-          string((((yyGLRStackItem const *)yyvsp)[YYFILL((1) - (3))]
-                      .yystate.yysemantics.yysval.strval)),
-          string("*"));
-    } break;
->>>>>>> 246ac746
-
-    case 83:
-/* Line 868 of glr.c  */
-<<<<<<< HEAD
-#line 685 "sql.ypp"
+
+  case 84:
+/* Line 868 of glr.c  */
+#line 686 "sql.ypp"
     { ((*yyvalp).ast_node) = new AstExprConst(AST_EXPR_CONST, "CONST_STRING",	string((((yyGLRStackItem const *)yyvsp)[YYFILL ((1) - (1))].yystate.yysemantics.yysval.strval))); }
     break;
-=======
-#line 681 "sql.ypp"
-    {
-      ((*yyvalp).ast_node) = new AstExprConst(
-          AST_EXPR_CONST, "CONST_STRING",
-          string((((yyGLRStackItem const *)yyvsp)[YYFILL((1) - (1))]
-                      .yystate.yysemantics.yysval.strval)));
-    } break;
->>>>>>> 246ac746
-
-    case 84:
-/* Line 868 of glr.c  */
-<<<<<<< HEAD
-#line 686 "sql.ypp"
+
+  case 85:
+/* Line 868 of glr.c  */
+#line 687 "sql.ypp"
     { ((*yyvalp).ast_node) = new AstExprConst(AST_EXPR_CONST, "CONST_INT",		string((((yyGLRStackItem const *)yyvsp)[YYFILL ((1) - (1))].yystate.yysemantics.yysval.strval))); }
     break;
-=======
-#line 682 "sql.ypp"
-    {
-      ((*yyvalp).ast_node) = new AstExprConst(
-          AST_EXPR_CONST, "CONST_INT",
-          string((((yyGLRStackItem const *)yyvsp)[YYFILL((1) - (1))]
-                      .yystate.yysemantics.yysval.strval)));
-    } break;
->>>>>>> 246ac746
-
-    case 85:
-/* Line 868 of glr.c  */
-<<<<<<< HEAD
-#line 687 "sql.ypp"
+
+  case 86:
+/* Line 868 of glr.c  */
+#line 688 "sql.ypp"
     { ((*yyvalp).ast_node) = new AstExprConst(AST_EXPR_CONST, "CONST_DOUBLE",	string((((yyGLRStackItem const *)yyvsp)[YYFILL ((1) - (1))].yystate.yysemantics.yysval.strval))); }
     break;
-=======
-#line 683 "sql.ypp"
-    {
-      ((*yyvalp).ast_node) = new AstExprConst(
-          AST_EXPR_CONST, "CONST_DOUBLE",
-          string((((yyGLRStackItem const *)yyvsp)[YYFILL((1) - (1))]
-                      .yystate.yysemantics.yysval.strval)));
-    } break;
->>>>>>> 246ac746
-
-    case 86:
-/* Line 868 of glr.c  */
-<<<<<<< HEAD
-#line 688 "sql.ypp"
+
+  case 87:
+/* Line 868 of glr.c  */
+#line 689 "sql.ypp"
     { ((*yyvalp).ast_node) = new AstExprConst(AST_EXPR_CONST, "CONST_BOOL",	string((((yyGLRStackItem const *)yyvsp)[YYFILL ((1) - (1))].yystate.yysemantics.yysval.strval))); }
     break;
-=======
-#line 684 "sql.ypp"
-    {
-      ((*yyvalp).ast_node) = new AstExprConst(
-          AST_EXPR_CONST, "CONST_BOOL",
-          string((((yyGLRStackItem const *)yyvsp)[YYFILL((1) - (1))]
-                      .yystate.yysemantics.yysval.strval)));
-    } break;
->>>>>>> 246ac746
-
-    case 87:
-/* Line 868 of glr.c  */
-<<<<<<< HEAD
-#line 690 "sql.ypp"
+
+  case 88:
+/* Line 868 of glr.c  */
+#line 691 "sql.ypp"
     { ((*yyvalp).ast_node) = new AstExprCalBinary(AST_EXPR_CAL_BINARY, "+",   (((yyGLRStackItem const *)yyvsp)[YYFILL ((1) - (3))].yystate.yysemantics.yysval.ast_node), (((yyGLRStackItem const *)yyvsp)[YYFILL ((3) - (3))].yystate.yysemantics.yysval.ast_node)); }
     break;
-=======
-#line 686 "sql.ypp"
-    {
-      ((*yyvalp).ast_node) = new AstExprCalBinary(
-          AST_EXPR_CAL_BINARY, "+",
-          (((yyGLRStackItem const *)
-            yyvsp)[YYFILL((1) - (3))].yystate.yysemantics.yysval.ast_node),
-          (((yyGLRStackItem const *)
-            yyvsp)[YYFILL((3) - (3))].yystate.yysemantics.yysval.ast_node));
-    } break;
->>>>>>> 246ac746
-
-    case 88:
-/* Line 868 of glr.c  */
-<<<<<<< HEAD
-#line 691 "sql.ypp"
+
+  case 89:
+/* Line 868 of glr.c  */
+#line 692 "sql.ypp"
     { ((*yyvalp).ast_node) = new AstExprCalBinary(AST_EXPR_CAL_BINARY, "-",   (((yyGLRStackItem const *)yyvsp)[YYFILL ((1) - (3))].yystate.yysemantics.yysval.ast_node), (((yyGLRStackItem const *)yyvsp)[YYFILL ((3) - (3))].yystate.yysemantics.yysval.ast_node)); }
     break;
-=======
-#line 687 "sql.ypp"
-    {
-      ((*yyvalp).ast_node) = new AstExprCalBinary(
-          AST_EXPR_CAL_BINARY, "-",
-          (((yyGLRStackItem const *)
-            yyvsp)[YYFILL((1) - (3))].yystate.yysemantics.yysval.ast_node),
-          (((yyGLRStackItem const *)
-            yyvsp)[YYFILL((3) - (3))].yystate.yysemantics.yysval.ast_node));
-    } break;
->>>>>>> 246ac746
-
-    case 89:
-/* Line 868 of glr.c  */
-<<<<<<< HEAD
-#line 692 "sql.ypp"
+
+  case 90:
+/* Line 868 of glr.c  */
+#line 693 "sql.ypp"
     { ((*yyvalp).ast_node) = new AstExprCalBinary(AST_EXPR_CAL_BINARY, "*",   (((yyGLRStackItem const *)yyvsp)[YYFILL ((1) - (3))].yystate.yysemantics.yysval.ast_node), (((yyGLRStackItem const *)yyvsp)[YYFILL ((3) - (3))].yystate.yysemantics.yysval.ast_node)); }
     break;
-=======
-#line 688 "sql.ypp"
-    {
-      ((*yyvalp).ast_node) = new AstExprCalBinary(
-          AST_EXPR_CAL_BINARY, "*",
-          (((yyGLRStackItem const *)
-            yyvsp)[YYFILL((1) - (3))].yystate.yysemantics.yysval.ast_node),
-          (((yyGLRStackItem const *)
-            yyvsp)[YYFILL((3) - (3))].yystate.yysemantics.yysval.ast_node));
-    } break;
->>>>>>> 246ac746
-
-    case 90:
-/* Line 868 of glr.c  */
-<<<<<<< HEAD
-#line 693 "sql.ypp"
+
+  case 91:
+/* Line 868 of glr.c  */
+#line 694 "sql.ypp"
     { ((*yyvalp).ast_node) = new AstExprCalBinary(AST_EXPR_CAL_BINARY, "/",   (((yyGLRStackItem const *)yyvsp)[YYFILL ((1) - (3))].yystate.yysemantics.yysval.ast_node), (((yyGLRStackItem const *)yyvsp)[YYFILL ((3) - (3))].yystate.yysemantics.yysval.ast_node)); }
     break;
-=======
-#line 689 "sql.ypp"
-    {
-      ((*yyvalp).ast_node) = new AstExprCalBinary(
-          AST_EXPR_CAL_BINARY, "/",
-          (((yyGLRStackItem const *)
-            yyvsp)[YYFILL((1) - (3))].yystate.yysemantics.yysval.ast_node),
-          (((yyGLRStackItem const *)
-            yyvsp)[YYFILL((3) - (3))].yystate.yysemantics.yysval.ast_node));
-    } break;
->>>>>>> 246ac746
-
-    case 91:
-/* Line 868 of glr.c  */
-<<<<<<< HEAD
-#line 694 "sql.ypp"
+
+  case 92:
+/* Line 868 of glr.c  */
+#line 695 "sql.ypp"
     { ((*yyvalp).ast_node) = new AstExprCalBinary(AST_EXPR_CAL_BINARY, "MOD", (((yyGLRStackItem const *)yyvsp)[YYFILL ((1) - (3))].yystate.yysemantics.yysval.ast_node), (((yyGLRStackItem const *)yyvsp)[YYFILL ((3) - (3))].yystate.yysemantics.yysval.ast_node)); }
     break;
-=======
-#line 690 "sql.ypp"
-    {
-      ((*yyvalp).ast_node) = new AstExprCalBinary(
-          AST_EXPR_CAL_BINARY, "MOD",
-          (((yyGLRStackItem const *)
-            yyvsp)[YYFILL((1) - (3))].yystate.yysemantics.yysval.ast_node),
-          (((yyGLRStackItem const *)
-            yyvsp)[YYFILL((3) - (3))].yystate.yysemantics.yysval.ast_node));
-    } break;
->>>>>>> 246ac746
-
-    case 92:
-/* Line 868 of glr.c  */
-<<<<<<< HEAD
-#line 695 "sql.ypp"
+
+  case 93:
+/* Line 868 of glr.c  */
+#line 696 "sql.ypp"
     { ((*yyvalp).ast_node) = new AstExprCalBinary(AST_EXPR_CAL_BINARY, "%",   (((yyGLRStackItem const *)yyvsp)[YYFILL ((1) - (3))].yystate.yysemantics.yysval.ast_node), (((yyGLRStackItem const *)yyvsp)[YYFILL ((3) - (3))].yystate.yysemantics.yysval.ast_node)); }
     break;
-=======
-#line 691 "sql.ypp"
-    {
-      ((*yyvalp).ast_node) = new AstExprCalBinary(
-          AST_EXPR_CAL_BINARY, "%",
-          (((yyGLRStackItem const *)
-            yyvsp)[YYFILL((1) - (3))].yystate.yysemantics.yysval.ast_node),
-          (((yyGLRStackItem const *)
-            yyvsp)[YYFILL((3) - (3))].yystate.yysemantics.yysval.ast_node));
-    } break;
->>>>>>> 246ac746
-
-    case 93:
-/* Line 868 of glr.c  */
-<<<<<<< HEAD
-#line 697 "sql.ypp"
+
+  case 94:
+/* Line 868 of glr.c  */
+#line 698 "sql.ypp"
     { ((*yyvalp).ast_node) = new AstExprUnary(AST_EXPR_UNARY, "-", (((yyGLRStackItem const *)yyvsp)[YYFILL ((2) - (2))].yystate.yysemantics.yysval.ast_node)); }
     break;
-=======
-#line 693 "sql.ypp"
-    {
-      ((*yyvalp).ast_node) = new AstExprUnary(
-          AST_EXPR_UNARY, "-",
-          (((yyGLRStackItem const *)
-            yyvsp)[YYFILL((2) - (2))].yystate.yysemantics.yysval.ast_node));
-    } break;
->>>>>>> 246ac746
-
-    case 94:
-/* Line 868 of glr.c  */
-<<<<<<< HEAD
-#line 698 "sql.ypp"
+
+  case 95:
+/* Line 868 of glr.c  */
+#line 699 "sql.ypp"
     { ((*yyvalp).ast_node) = new AstExprUnary(AST_EXPR_UNARY, "+", (((yyGLRStackItem const *)yyvsp)[YYFILL ((2) - (2))].yystate.yysemantics.yysval.ast_node)); }
     break;
-=======
-#line 694 "sql.ypp"
-    {
-      ((*yyvalp).ast_node) = new AstExprUnary(
-          AST_EXPR_UNARY, "+",
-          (((yyGLRStackItem const *)
-            yyvsp)[YYFILL((2) - (2))].yystate.yysemantics.yysval.ast_node));
-    } break;
->>>>>>> 246ac746
-
-    case 95:
-/* Line 868 of glr.c  */
-<<<<<<< HEAD
-#line 700 "sql.ypp"
+
+  case 96:
+/* Line 868 of glr.c  */
+#line 701 "sql.ypp"
     { ((*yyvalp).ast_node) = new AstExprCalBinary(AST_EXPR_BOOL_BINARY, "AND", (((yyGLRStackItem const *)yyvsp)[YYFILL ((1) - (3))].yystate.yysemantics.yysval.ast_node), (((yyGLRStackItem const *)yyvsp)[YYFILL ((3) - (3))].yystate.yysemantics.yysval.ast_node)); }
     break;
-=======
-#line 696 "sql.ypp"
-    {
-      ((*yyvalp).ast_node) = new AstExprCalBinary(
-          AST_EXPR_BOOL_BINARY, "AND",
-          (((yyGLRStackItem const *)
-            yyvsp)[YYFILL((1) - (3))].yystate.yysemantics.yysval.ast_node),
-          (((yyGLRStackItem const *)
-            yyvsp)[YYFILL((3) - (3))].yystate.yysemantics.yysval.ast_node));
-    } break;
->>>>>>> 246ac746
-
-    case 96:
-/* Line 868 of glr.c  */
-<<<<<<< HEAD
-#line 701 "sql.ypp"
+
+  case 97:
+/* Line 868 of glr.c  */
+#line 702 "sql.ypp"
     { ((*yyvalp).ast_node) = new AstExprCalBinary(AST_EXPR_BOOL_BINARY, "OR",  (((yyGLRStackItem const *)yyvsp)[YYFILL ((1) - (3))].yystate.yysemantics.yysval.ast_node), (((yyGLRStackItem const *)yyvsp)[YYFILL ((3) - (3))].yystate.yysemantics.yysval.ast_node)); }
     break;
-=======
-#line 697 "sql.ypp"
-    {
-      ((*yyvalp).ast_node) = new AstExprCalBinary(
-          AST_EXPR_BOOL_BINARY, "OR",
-          (((yyGLRStackItem const *)
-            yyvsp)[YYFILL((1) - (3))].yystate.yysemantics.yysval.ast_node),
-          (((yyGLRStackItem const *)
-            yyvsp)[YYFILL((3) - (3))].yystate.yysemantics.yysval.ast_node));
-    } break;
->>>>>>> 246ac746
-
-    case 97:
-/* Line 868 of glr.c  */
-<<<<<<< HEAD
-#line 702 "sql.ypp"
+
+  case 98:
+/* Line 868 of glr.c  */
+#line 703 "sql.ypp"
     { ((*yyvalp).ast_node) = new AstExprCalBinary(AST_EXPR_BOOL_BINARY, "XOR", (((yyGLRStackItem const *)yyvsp)[YYFILL ((1) - (3))].yystate.yysemantics.yysval.ast_node), (((yyGLRStackItem const *)yyvsp)[YYFILL ((3) - (3))].yystate.yysemantics.yysval.ast_node)); }
     break;
-=======
-#line 698 "sql.ypp"
-    {
-      ((*yyvalp).ast_node) = new AstExprCalBinary(
-          AST_EXPR_BOOL_BINARY, "XOR",
-          (((yyGLRStackItem const *)
-            yyvsp)[YYFILL((1) - (3))].yystate.yysemantics.yysval.ast_node),
-          (((yyGLRStackItem const *)
-            yyvsp)[YYFILL((3) - (3))].yystate.yysemantics.yysval.ast_node));
-    } break;
->>>>>>> 246ac746
-
-    case 98:
-/* Line 868 of glr.c  */
-<<<<<<< HEAD
-#line 704 "sql.ypp"
+
+  case 99:
+/* Line 868 of glr.c  */
+#line 705 "sql.ypp"
     { ((*yyvalp).ast_node) = new AstExprCmpBinary(AST_EXPR_CMP_BINARY, "", 		(((yyGLRStackItem const *)yyvsp)[YYFILL ((2) - (3))].yystate.yysemantics.yysval.subtok), (((yyGLRStackItem const *)yyvsp)[YYFILL ((1) - (3))].yystate.yysemantics.yysval.ast_node), (((yyGLRStackItem const *)yyvsp)[YYFILL ((3) - (3))].yystate.yysemantics.yysval.ast_node)); }
     break;
 
   case 100:
 /* Line 868 of glr.c  */
-#line 705 "sql.ypp"
+#line 706 "sql.ypp"
     { ((*yyvalp).ast_node) = new AstExprCmpBinary(AST_EXPR_CMP_BINARY, "SUBQUERY", (((yyGLRStackItem const *)yyvsp)[YYFILL ((2) - (5))].yystate.yysemantics.yysval.subtok), (((yyGLRStackItem const *)yyvsp)[YYFILL ((1) - (5))].yystate.yysemantics.yysval.ast_node), (((yyGLRStackItem const *)yyvsp)[YYFILL ((4) - (5))].yystate.yysemantics.yysval.ast_node)); }
     break;
 
   case 101:
 /* Line 868 of glr.c  */
-#line 706 "sql.ypp"
+#line 707 "sql.ypp"
     { ((*yyvalp).ast_node) = new AstExprCmpBinary(AST_EXPR_CMP_BINARY, "ANY",		(((yyGLRStackItem const *)yyvsp)[YYFILL ((2) - (6))].yystate.yysemantics.yysval.subtok), (((yyGLRStackItem const *)yyvsp)[YYFILL ((1) - (6))].yystate.yysemantics.yysval.ast_node), (((yyGLRStackItem const *)yyvsp)[YYFILL ((5) - (6))].yystate.yysemantics.yysval.ast_node)); }
     break;
 
   case 102:
 /* Line 868 of glr.c  */
-#line 707 "sql.ypp"
+#line 708 "sql.ypp"
     { ((*yyvalp).ast_node) = new AstExprCmpBinary(AST_EXPR_CMP_BINARY, "SOME",		(((yyGLRStackItem const *)yyvsp)[YYFILL ((2) - (6))].yystate.yysemantics.yysval.subtok), (((yyGLRStackItem const *)yyvsp)[YYFILL ((1) - (6))].yystate.yysemantics.yysval.ast_node), (((yyGLRStackItem const *)yyvsp)[YYFILL ((5) - (6))].yystate.yysemantics.yysval.ast_node)); }
     break;
 
   case 103:
 /* Line 868 of glr.c  */
-#line 708 "sql.ypp"
+#line 709 "sql.ypp"
     { ((*yyvalp).ast_node) = new AstExprCmpBinary(AST_EXPR_CMP_BINARY, "ALL",		(((yyGLRStackItem const *)yyvsp)[YYFILL ((2) - (6))].yystate.yysemantics.yysval.subtok), (((yyGLRStackItem const *)yyvsp)[YYFILL ((1) - (6))].yystate.yysemantics.yysval.ast_node), (((yyGLRStackItem const *)yyvsp)[YYFILL ((5) - (6))].yystate.yysemantics.yysval.ast_node)); }
     break;
 
   case 104:
 /* Line 868 of glr.c  */
-#line 710 "sql.ypp"
+#line 711 "sql.ypp"
     { ((*yyvalp).ast_node) = new AstExprCalBinary(AST_EXPR_CAL_BINARY, "|",	(((yyGLRStackItem const *)yyvsp)[YYFILL ((1) - (3))].yystate.yysemantics.yysval.ast_node), (((yyGLRStackItem const *)yyvsp)[YYFILL ((3) - (3))].yystate.yysemantics.yysval.ast_node)); }
     break;
-=======
-#line 700 "sql.ypp"
-    {
-      ((*yyvalp).ast_node) = new AstExprCmpBinary(
-          AST_EXPR_CMP_BINARY, "",
-          (((yyGLRStackItem const *)
-            yyvsp)[YYFILL((2) - (3))].yystate.yysemantics.yysval.subtok),
-          (((yyGLRStackItem const *)
-            yyvsp)[YYFILL((1) - (3))].yystate.yysemantics.yysval.ast_node),
-          (((yyGLRStackItem const *)
-            yyvsp)[YYFILL((3) - (3))].yystate.yysemantics.yysval.ast_node));
-    } break;
-
-    case 99:
-/* Line 868 of glr.c  */
-#line 701 "sql.ypp"
-    {
-      ((*yyvalp).ast_node) = new AstExprCmpBinary(
-          AST_EXPR_CMP_BINARY, "SUBQUERY",
-          (((yyGLRStackItem const *)
-            yyvsp)[YYFILL((2) - (5))].yystate.yysemantics.yysval.subtok),
-          (((yyGLRStackItem const *)
-            yyvsp)[YYFILL((1) - (5))].yystate.yysemantics.yysval.ast_node),
-          (((yyGLRStackItem const *)
-            yyvsp)[YYFILL((4) - (5))].yystate.yysemantics.yysval.ast_node));
-    } break;
-
-    case 100:
-/* Line 868 of glr.c  */
-#line 702 "sql.ypp"
-    {
-      ((*yyvalp).ast_node) = new AstExprCmpBinary(
-          AST_EXPR_CMP_BINARY, "ANY",
-          (((yyGLRStackItem const *)
-            yyvsp)[YYFILL((2) - (6))].yystate.yysemantics.yysval.subtok),
-          (((yyGLRStackItem const *)
-            yyvsp)[YYFILL((1) - (6))].yystate.yysemantics.yysval.ast_node),
-          (((yyGLRStackItem const *)
-            yyvsp)[YYFILL((5) - (6))].yystate.yysemantics.yysval.ast_node));
-    } break;
-
-    case 101:
-/* Line 868 of glr.c  */
-#line 703 "sql.ypp"
-    {
-      ((*yyvalp).ast_node) = new AstExprCmpBinary(
-          AST_EXPR_CMP_BINARY, "SOME",
-          (((yyGLRStackItem const *)
-            yyvsp)[YYFILL((2) - (6))].yystate.yysemantics.yysval.subtok),
-          (((yyGLRStackItem const *)
-            yyvsp)[YYFILL((1) - (6))].yystate.yysemantics.yysval.ast_node),
-          (((yyGLRStackItem const *)
-            yyvsp)[YYFILL((5) - (6))].yystate.yysemantics.yysval.ast_node));
-    } break;
-
-    case 102:
-/* Line 868 of glr.c  */
-#line 704 "sql.ypp"
-    {
-      ((*yyvalp).ast_node) = new AstExprCmpBinary(
-          AST_EXPR_CMP_BINARY, "ALL",
-          (((yyGLRStackItem const *)
-            yyvsp)[YYFILL((2) - (6))].yystate.yysemantics.yysval.subtok),
-          (((yyGLRStackItem const *)
-            yyvsp)[YYFILL((1) - (6))].yystate.yysemantics.yysval.ast_node),
-          (((yyGLRStackItem const *)
-            yyvsp)[YYFILL((5) - (6))].yystate.yysemantics.yysval.ast_node));
-    } break;
-
-    case 103:
-/* Line 868 of glr.c  */
-#line 706 "sql.ypp"
-    {
-      ((*yyvalp).ast_node) = new AstExprCalBinary(
-          AST_EXPR_CAL_BINARY, "|",
-          (((yyGLRStackItem const *)
-            yyvsp)[YYFILL((1) - (3))].yystate.yysemantics.yysval.ast_node),
-          (((yyGLRStackItem const *)
-            yyvsp)[YYFILL((3) - (3))].yystate.yysemantics.yysval.ast_node));
-    } break;
->>>>>>> 246ac746
-
-    case 104:
-/* Line 868 of glr.c  */
-<<<<<<< HEAD
-#line 711 "sql.ypp"
+
+  case 105:
+/* Line 868 of glr.c  */
+#line 712 "sql.ypp"
     { ((*yyvalp).ast_node) = new AstExprCalBinary(AST_EXPR_CAL_BINARY, "&",	(((yyGLRStackItem const *)yyvsp)[YYFILL ((1) - (3))].yystate.yysemantics.yysval.ast_node), (((yyGLRStackItem const *)yyvsp)[YYFILL ((3) - (3))].yystate.yysemantics.yysval.ast_node)); }
     break;
-=======
-#line 707 "sql.ypp"
-    {
-      ((*yyvalp).ast_node) = new AstExprCalBinary(
-          AST_EXPR_CAL_BINARY, "&",
-          (((yyGLRStackItem const *)
-            yyvsp)[YYFILL((1) - (3))].yystate.yysemantics.yysval.ast_node),
-          (((yyGLRStackItem const *)
-            yyvsp)[YYFILL((3) - (3))].yystate.yysemantics.yysval.ast_node));
-    } break;
->>>>>>> 246ac746
-
-    case 105:
-/* Line 868 of glr.c  */
-<<<<<<< HEAD
-#line 712 "sql.ypp"
+
+  case 106:
+/* Line 868 of glr.c  */
+#line 713 "sql.ypp"
     { ((*yyvalp).ast_node) = new AstExprCalBinary(AST_EXPR_CAL_BINARY, "^",	(((yyGLRStackItem const *)yyvsp)[YYFILL ((1) - (3))].yystate.yysemantics.yysval.ast_node), (((yyGLRStackItem const *)yyvsp)[YYFILL ((3) - (3))].yystate.yysemantics.yysval.ast_node)); }
     break;
-=======
-#line 708 "sql.ypp"
-    {
-      ((*yyvalp).ast_node) = new AstExprCalBinary(
-          AST_EXPR_CAL_BINARY, "^",
-          (((yyGLRStackItem const *)
-            yyvsp)[YYFILL((1) - (3))].yystate.yysemantics.yysval.ast_node),
-          (((yyGLRStackItem const *)
-            yyvsp)[YYFILL((3) - (3))].yystate.yysemantics.yysval.ast_node));
-    } break;
->>>>>>> 246ac746
-
-    case 106:
-/* Line 868 of glr.c  */
-<<<<<<< HEAD
-#line 713 "sql.ypp"
+
+  case 107:
+/* Line 868 of glr.c  */
+#line 714 "sql.ypp"
     { ((*yyvalp).ast_node) = new AstExprCalBinary(AST_EXPR_CAL_BINARY, SHIFT==1?"LSHIFT":"RSHIFT",(((yyGLRStackItem const *)yyvsp)[YYFILL ((1) - (3))].yystate.yysemantics.yysval.ast_node),(((yyGLRStackItem const *)yyvsp)[YYFILL ((3) - (3))].yystate.yysemantics.yysval.ast_node)); }
     break;
-=======
-#line 709 "sql.ypp"
-    {
-      ((*yyvalp).ast_node) = new AstExprCalBinary(
-          AST_EXPR_CAL_BINARY, SHIFT == 1 ? "LSHIFT" : "RSHIFT",
-          (((yyGLRStackItem const *)
-            yyvsp)[YYFILL((1) - (3))].yystate.yysemantics.yysval.ast_node),
-          (((yyGLRStackItem const *)
-            yyvsp)[YYFILL((3) - (3))].yystate.yysemantics.yysval.ast_node));
-    } break;
->>>>>>> 246ac746
-
-    case 107:
-/* Line 868 of glr.c  */
-<<<<<<< HEAD
-#line 715 "sql.ypp"
+
+  case 108:
+/* Line 868 of glr.c  */
+#line 716 "sql.ypp"
     { ((*yyvalp).ast_node) = new AstExprUnary(AST_EXPR_UNARY, "!",	(((yyGLRStackItem const *)yyvsp)[YYFILL ((2) - (2))].yystate.yysemantics.yysval.ast_node)); }
     break;
-=======
-#line 711 "sql.ypp"
-    {
-      ((*yyvalp).ast_node) = new AstExprUnary(
-          AST_EXPR_UNARY, "!",
-          (((yyGLRStackItem const *)
-            yyvsp)[YYFILL((2) - (2))].yystate.yysemantics.yysval.ast_node));
-    } break;
->>>>>>> 246ac746
-
-    case 108:
-/* Line 868 of glr.c  */
-<<<<<<< HEAD
-#line 716 "sql.ypp"
+
+  case 109:
+/* Line 868 of glr.c  */
+#line 717 "sql.ypp"
     { ((*yyvalp).ast_node) = new AstExprUnary(AST_EXPR_UNARY, "NOT",	(((yyGLRStackItem const *)yyvsp)[YYFILL ((2) - (2))].yystate.yysemantics.yysval.ast_node)); }
     break;
-=======
-#line 712 "sql.ypp"
-    {
-      ((*yyvalp).ast_node) = new AstExprUnary(
-          AST_EXPR_UNARY, "NOT",
-          (((yyGLRStackItem const *)
-            yyvsp)[YYFILL((2) - (2))].yystate.yysemantics.yysval.ast_node));
-    } break;
->>>>>>> 246ac746
-
-    case 109:
-/* Line 868 of glr.c  */
-<<<<<<< HEAD
-#line 717 "sql.ypp"
+
+  case 110:
+/* Line 868 of glr.c  */
+#line 718 "sql.ypp"
     { ((*yyvalp).ast_node) = NULL; }
     break;
-=======
-#line 713 "sql.ypp"
-    {
-      ((*yyvalp).ast_node) = NULL;
-    } break;
->>>>>>> 246ac746
-
-    case 110:
-/* Line 868 of glr.c  */
-<<<<<<< HEAD
-#line 718 "sql.ypp"
+
+  case 111:
+/* Line 868 of glr.c  */
+#line 719 "sql.ypp"
     { ((*yyvalp).ast_node) = (((yyGLRStackItem const *)yyvsp)[YYFILL ((2) - (3))].yystate.yysemantics.yysval.ast_node); }
     break;
-=======
-#line 714 "sql.ypp"
-    {
-      ((*yyvalp).ast_node) = (((yyGLRStackItem const *)yyvsp)[YYFILL((2) - (3))]
-                                  .yystate.yysemantics.yysval.ast_node);
-    } break;
->>>>>>> 246ac746
-
-    case 111:
-/* Line 868 of glr.c  */
-<<<<<<< HEAD
-#line 721 "sql.ypp"
+
+  case 112:
+/* Line 868 of glr.c  */
+#line 722 "sql.ypp"
     { ((*yyvalp).ast_node) = new AstExprUnary(AST_EXPR_UNARY, "IS_NULL", 		(((yyGLRStackItem const *)yyvsp)[YYFILL ((1) - (3))].yystate.yysemantics.yysval.ast_node)); }
     break;
-=======
-#line 717 "sql.ypp"
-    {
-      ((*yyvalp).ast_node) = new AstExprUnary(
-          AST_EXPR_UNARY, "IS_NULL",
-          (((yyGLRStackItem const *)
-            yyvsp)[YYFILL((1) - (3))].yystate.yysemantics.yysval.ast_node));
-    } break;
->>>>>>> 246ac746
-
-    case 112:
-/* Line 868 of glr.c  */
-<<<<<<< HEAD
-#line 722 "sql.ypp"
+
+  case 113:
+/* Line 868 of glr.c  */
+#line 723 "sql.ypp"
     { ((*yyvalp).ast_node) = new AstExprUnary(AST_EXPR_UNARY, "IS_NOT_NULL", 	(((yyGLRStackItem const *)yyvsp)[YYFILL ((1) - (4))].yystate.yysemantics.yysval.ast_node)); }
     break;
-=======
-#line 718 "sql.ypp"
-    {
-      ((*yyvalp).ast_node) = new AstExprUnary(
-          AST_EXPR_UNARY, "IS_NOT_NULL",
-          (((yyGLRStackItem const *)
-            yyvsp)[YYFILL((1) - (4))].yystate.yysemantics.yysval.ast_node));
-    } break;
->>>>>>> 246ac746
-
-    case 113:
-/* Line 868 of glr.c  */
-<<<<<<< HEAD
-#line 723 "sql.ypp"
+
+  case 114:
+/* Line 868 of glr.c  */
+#line 724 "sql.ypp"
     { ((*yyvalp).ast_node) = new AstExprUnary(AST_EXPR_UNARY, "IS_BOOL", 		(((yyGLRStackItem const *)yyvsp)[YYFILL ((1) - (3))].yystate.yysemantics.yysval.ast_node)); }
     break;
-=======
-#line 719 "sql.ypp"
-    {
-      ((*yyvalp).ast_node) = new AstExprUnary(
-          AST_EXPR_UNARY, "IS_BOOL",
-          (((yyGLRStackItem const *)
-            yyvsp)[YYFILL((1) - (3))].yystate.yysemantics.yysval.ast_node));
-    } break;
->>>>>>> 246ac746
-
-    case 114:
-/* Line 868 of glr.c  */
-<<<<<<< HEAD
-#line 724 "sql.ypp"
+
+  case 115:
+/* Line 868 of glr.c  */
+#line 725 "sql.ypp"
     { ((*yyvalp).ast_node) = new AstExprUnary(AST_EXPR_UNARY, "IS_NOT_BOOL", 	(((yyGLRStackItem const *)yyvsp)[YYFILL ((1) - (4))].yystate.yysemantics.yysval.ast_node)); }
     break;
-=======
-#line 720 "sql.ypp"
-    {
-      ((*yyvalp).ast_node) = new AstExprUnary(
-          AST_EXPR_UNARY, "IS_NOT_BOOL",
-          (((yyGLRStackItem const *)
-            yyvsp)[YYFILL((1) - (4))].yystate.yysemantics.yysval.ast_node));
-    } break;
->>>>>>> 246ac746
-
-    case 115:
-/* Line 868 of glr.c  */
-<<<<<<< HEAD
-#line 727 "sql.ypp"
+
+  case 116:
+/* Line 868 of glr.c  */
+#line 728 "sql.ypp"
     { ((*yyvalp).ast_node) = new AstExprFunc(AST_EXPR_FUNC, "BETWEEN_AND", (((yyGLRStackItem const *)yyvsp)[YYFILL ((1) - (5))].yystate.yysemantics.yysval.ast_node), (((yyGLRStackItem const *)yyvsp)[YYFILL ((3) - (5))].yystate.yysemantics.yysval.ast_node), (((yyGLRStackItem const *)yyvsp)[YYFILL ((5) - (5))].yystate.yysemantics.yysval.ast_node)); }
     break;
 
   case 117:
 /* Line 868 of glr.c  */
-#line 730 "sql.ypp"
+#line 731 "sql.ypp"
     { ((*yyvalp).ast_node) = new AstExprList(AST_EXPR_LIST, (((yyGLRStackItem const *)yyvsp)[YYFILL ((1) - (1))].yystate.yysemantics.yysval.ast_node), NULL);}
     break;
-=======
-#line 723 "sql.ypp"
-    {
-      ((*yyvalp).ast_node) = new AstExprFunc(
-          AST_EXPR_FUNC, "BETWEEN_AND",
-          (((yyGLRStackItem const *)
-            yyvsp)[YYFILL((1) - (5))].yystate.yysemantics.yysval.ast_node),
-          (((yyGLRStackItem const *)
-            yyvsp)[YYFILL((3) - (5))].yystate.yysemantics.yysval.ast_node),
-          (((yyGLRStackItem const *)
-            yyvsp)[YYFILL((5) - (5))].yystate.yysemantics.yysval.ast_node));
-    } break;
-
-    case 116:
-/* Line 868 of glr.c  */
-#line 726 "sql.ypp"
-    {
-      ((*yyvalp).ast_node) = new AstExprList(
-          AST_EXPR_LIST, (((yyGLRStackItem const *)yyvsp)[YYFILL((1) - (1))]
-                              .yystate.yysemantics.yysval.ast_node),
-          NULL);
-    } break;
->>>>>>> 246ac746
-
-    case 117:
-/* Line 868 of glr.c  */
-<<<<<<< HEAD
-#line 731 "sql.ypp"
+
+  case 118:
+/* Line 868 of glr.c  */
+#line 732 "sql.ypp"
     { ((*yyvalp).ast_node) = new AstExprList(AST_EXPR_LIST, (((yyGLRStackItem const *)yyvsp)[YYFILL ((1) - (3))].yystate.yysemantics.yysval.ast_node), (((yyGLRStackItem const *)yyvsp)[YYFILL ((3) - (3))].yystate.yysemantics.yysval.ast_node)); }
     break;
-=======
-#line 727 "sql.ypp"
-    {
-      ((*yyvalp).ast_node) = new AstExprList(
-          AST_EXPR_LIST, (((yyGLRStackItem const *)yyvsp)[YYFILL((1) - (3))]
-                              .yystate.yysemantics.yysval.ast_node),
-          (((yyGLRStackItem const *)
-            yyvsp)[YYFILL((3) - (3))].yystate.yysemantics.yysval.ast_node));
-    } break;
->>>>>>> 246ac746
-
-    case 118:
-/* Line 868 of glr.c  */
-<<<<<<< HEAD
-#line 732 "sql.ypp"
+
+  case 119:
+/* Line 868 of glr.c  */
+#line 733 "sql.ypp"
     { ((*yyvalp).ast_node) = (((yyGLRStackItem const *)yyvsp)[YYFILL ((2) - (3))].yystate.yysemantics.yysval.ast_node); }
     break;
-=======
-#line 728 "sql.ypp"
-    {
-      ((*yyvalp).ast_node) = (((yyGLRStackItem const *)yyvsp)[YYFILL((2) - (3))]
-                                  .yystate.yysemantics.yysval.ast_node);
-    } break;
->>>>>>> 246ac746
-
-    case 119:
-/* Line 868 of glr.c  */
-<<<<<<< HEAD
-#line 735 "sql.ypp"
+
+  case 120:
+/* Line 868 of glr.c  */
+#line 736 "sql.ypp"
     { ((*yyvalp).ast_node) = new AstExprList(AST_EXPR_LIST, (((yyGLRStackItem const *)yyvsp)[YYFILL ((1) - (1))].yystate.yysemantics.yysval.ast_node), NULL); }
     break;
-=======
-#line 731 "sql.ypp"
-    {
-      ((*yyvalp).ast_node) = new AstExprList(
-          AST_EXPR_LIST, (((yyGLRStackItem const *)yyvsp)[YYFILL((1) - (1))]
-                              .yystate.yysemantics.yysval.ast_node),
-          NULL);
-    } break;
->>>>>>> 246ac746
-
-    case 120:
-/* Line 868 of glr.c  */
-<<<<<<< HEAD
-#line 736 "sql.ypp"
+
+  case 121:
+/* Line 868 of glr.c  */
+#line 737 "sql.ypp"
     { ((*yyvalp).ast_node) = new AstExprList(AST_EXPR_LIST, (((yyGLRStackItem const *)yyvsp)[YYFILL ((1) - (3))].yystate.yysemantics.yysval.ast_node), (((yyGLRStackItem const *)yyvsp)[YYFILL ((3) - (3))].yystate.yysemantics.yysval.ast_node)); }
     break;
-=======
-#line 732 "sql.ypp"
-    {
-      ((*yyvalp).ast_node) = new AstExprList(
-          AST_EXPR_LIST, (((yyGLRStackItem const *)yyvsp)[YYFILL((1) - (3))]
-                              .yystate.yysemantics.yysval.ast_node),
-          (((yyGLRStackItem const *)
-            yyvsp)[YYFILL((3) - (3))].yystate.yysemantics.yysval.ast_node));
-    } break;
->>>>>>> 246ac746
-
-    case 121:
-/* Line 868 of glr.c  */
-<<<<<<< HEAD
-#line 739 "sql.ypp"
+
+  case 122:
+/* Line 868 of glr.c  */
+#line 740 "sql.ypp"
     { ((*yyvalp).ast_node) = new AstExprCmpBinary(AST_EXPR_CMP_BINARY, "EXPR_IN_LIST", 		(((yyGLRStackItem const *)yyvsp)[YYFILL ((1) - (5))].yystate.yysemantics.yysval.ast_node), (((yyGLRStackItem const *)yyvsp)[YYFILL ((4) - (5))].yystate.yysemantics.yysval.ast_node)); }
     break;
-=======
-#line 735 "sql.ypp"
-    {
-      ((*yyvalp).ast_node) = new AstExprCmpBinary(
-          AST_EXPR_CMP_BINARY, "EXPR_IN_LIST",
-          (((yyGLRStackItem const *)
-            yyvsp)[YYFILL((1) - (5))].yystate.yysemantics.yysval.ast_node),
-          (((yyGLRStackItem const *)
-            yyvsp)[YYFILL((4) - (5))].yystate.yysemantics.yysval.ast_node));
-    } break;
->>>>>>> 246ac746
-
-    case 122:
-/* Line 868 of glr.c  */
-<<<<<<< HEAD
-#line 740 "sql.ypp"
+
+  case 123:
+/* Line 868 of glr.c  */
+#line 741 "sql.ypp"
     { ((*yyvalp).ast_node) = new AstExprCmpBinary(AST_EXPR_CMP_BINARY, "LIST_IN_LIST",			(((yyGLRStackItem const *)yyvsp)[YYFILL ((2) - (7))].yystate.yysemantics.yysval.ast_node), (((yyGLRStackItem const *)yyvsp)[YYFILL ((6) - (7))].yystate.yysemantics.yysval.ast_node)); }
     break;
-=======
-#line 736 "sql.ypp"
-    {
-      ((*yyvalp).ast_node) = new AstExprCmpBinary(
-          AST_EXPR_CMP_BINARY, "LIST_IN_LIST",
-          (((yyGLRStackItem const *)
-            yyvsp)[YYFILL((2) - (7))].yystate.yysemantics.yysval.ast_node),
-          (((yyGLRStackItem const *)
-            yyvsp)[YYFILL((6) - (7))].yystate.yysemantics.yysval.ast_node));
-    } break;
->>>>>>> 246ac746
-
-    case 123:
-/* Line 868 of glr.c  */
-<<<<<<< HEAD
-#line 741 "sql.ypp"
+
+  case 124:
+/* Line 868 of glr.c  */
+#line 742 "sql.ypp"
     { AstNode* tmp_node= new AstExprCmpBinary(AST_EXPR_CMP_BINARY, "EXPR_IN_LIST", 	(((yyGLRStackItem const *)yyvsp)[YYFILL ((1) - (6))].yystate.yysemantics.yysval.ast_node), (((yyGLRStackItem const *)yyvsp)[YYFILL ((5) - (6))].yystate.yysemantics.yysval.ast_node));
    																		((*yyvalp).ast_node)=new AstExprUnary(AST_EXPR_UNARY, "NOT",	tmp_node);  }
     break;
-=======
-#line 737 "sql.ypp"
-    {
-      AstNode *tmp_node = new AstExprCmpBinary(
-          AST_EXPR_CMP_BINARY, "EXPR_IN_LIST",
-          (((yyGLRStackItem const *)
-            yyvsp)[YYFILL((1) - (6))].yystate.yysemantics.yysval.ast_node),
-          (((yyGLRStackItem const *)
-            yyvsp)[YYFILL((5) - (6))].yystate.yysemantics.yysval.ast_node));
-      ((*yyvalp).ast_node) = new AstExprUnary(AST_EXPR_UNARY, "NOT", tmp_node);
-    } break;
-
-    case 124:
-/* Line 868 of glr.c  */
-#line 739 "sql.ypp"
-    {
-      AstNode *tmp_node = new AstExprCmpBinary(
-          AST_EXPR_CMP_BINARY, "LIST_IN_LIST",
-          (((yyGLRStackItem const *)
-            yyvsp)[YYFILL((2) - (8))].yystate.yysemantics.yysval.ast_node),
-          (((yyGLRStackItem const *)
-            yyvsp)[YYFILL((7) - (8))].yystate.yysemantics.yysval.ast_node));
-      ((*yyvalp).ast_node) = new AstExprUnary(AST_EXPR_UNARY, "NOT", tmp_node);
-    } break;
->>>>>>> 246ac746
-
-    case 125:
-/* Line 868 of glr.c  */
-<<<<<<< HEAD
-#line 743 "sql.ypp"
+
+  case 125:
+/* Line 868 of glr.c  */
+#line 744 "sql.ypp"
     { AstNode* tmp_node= new AstExprCmpBinary(AST_EXPR_CMP_BINARY, "LIST_IN_LIST", 	(((yyGLRStackItem const *)yyvsp)[YYFILL ((2) - (8))].yystate.yysemantics.yysval.ast_node), (((yyGLRStackItem const *)yyvsp)[YYFILL ((7) - (8))].yystate.yysemantics.yysval.ast_node)); 
    																		((*yyvalp).ast_node)=new AstExprUnary(AST_EXPR_UNARY, "NOT",	tmp_node);  }
     break;
 
   case 126:
 /* Line 868 of glr.c  */
-#line 745 "sql.ypp"
+#line 746 "sql.ypp"
     { ((*yyvalp).ast_node) = new AstExprCmpBinary(AST_EXPR_CMP_BINARY, "EXPR_IN_SELECT", 		(((yyGLRStackItem const *)yyvsp)[YYFILL ((1) - (5))].yystate.yysemantics.yysval.ast_node), (((yyGLRStackItem const *)yyvsp)[YYFILL ((4) - (5))].yystate.yysemantics.yysval.ast_node)); }
     break;
 
   case 127:
 /* Line 868 of glr.c  */
-#line 746 "sql.ypp"
+#line 747 "sql.ypp"
     { ((*yyvalp).ast_node) = new AstExprCmpBinary(AST_EXPR_CMP_BINARY, "LIST_IN_SELECT", 		(((yyGLRStackItem const *)yyvsp)[YYFILL ((2) - (7))].yystate.yysemantics.yysval.ast_node), (((yyGLRStackItem const *)yyvsp)[YYFILL ((6) - (7))].yystate.yysemantics.yysval.ast_node)); }
     break;
-=======
-#line 741 "sql.ypp"
-    {
-      ((*yyvalp).ast_node) = new AstExprCmpBinary(
-          AST_EXPR_CMP_BINARY, "EXPR_IN_SELECT",
-          (((yyGLRStackItem const *)
-            yyvsp)[YYFILL((1) - (5))].yystate.yysemantics.yysval.ast_node),
-          (((yyGLRStackItem const *)
-            yyvsp)[YYFILL((4) - (5))].yystate.yysemantics.yysval.ast_node));
-    } break;
-
-    case 126:
-/* Line 868 of glr.c  */
-#line 742 "sql.ypp"
-    {
-      ((*yyvalp).ast_node) = new AstExprCmpBinary(
-          AST_EXPR_CMP_BINARY, "LIST_IN_SELECT",
-          (((yyGLRStackItem const *)
-            yyvsp)[YYFILL((2) - (7))].yystate.yysemantics.yysval.ast_node),
-          (((yyGLRStackItem const *)
-            yyvsp)[YYFILL((6) - (7))].yystate.yysemantics.yysval.ast_node));
-    } break;
->>>>>>> 246ac746
-
-    case 127:
-/* Line 868 of glr.c  */
-<<<<<<< HEAD
-#line 747 "sql.ypp"
+
+  case 128:
+/* Line 868 of glr.c  */
+#line 748 "sql.ypp"
     { ((*yyvalp).ast_node) = new AstExprCmpBinary(AST_EXPR_CMP_BINARY, "EXPR_NOT_IN_SELECT", 	(((yyGLRStackItem const *)yyvsp)[YYFILL ((1) - (6))].yystate.yysemantics.yysval.ast_node), (((yyGLRStackItem const *)yyvsp)[YYFILL ((5) - (6))].yystate.yysemantics.yysval.ast_node)); }
     break;
-=======
-#line 743 "sql.ypp"
-    {
-      ((*yyvalp).ast_node) = new AstExprCmpBinary(
-          AST_EXPR_CMP_BINARY, "EXPR_NOT_IN_SELECT",
-          (((yyGLRStackItem const *)
-            yyvsp)[YYFILL((1) - (6))].yystate.yysemantics.yysval.ast_node),
-          (((yyGLRStackItem const *)
-            yyvsp)[YYFILL((5) - (6))].yystate.yysemantics.yysval.ast_node));
-    } break;
->>>>>>> 246ac746
-
-    case 128:
-/* Line 868 of glr.c  */
-<<<<<<< HEAD
-#line 748 "sql.ypp"
+
+  case 129:
+/* Line 868 of glr.c  */
+#line 749 "sql.ypp"
     { ((*yyvalp).ast_node) = new AstExprCmpBinary(AST_EXPR_CMP_BINARY, "LIST_NOT_IN_SELECT", 	(((yyGLRStackItem const *)yyvsp)[YYFILL ((2) - (8))].yystate.yysemantics.yysval.ast_node), (((yyGLRStackItem const *)yyvsp)[YYFILL ((7) - (8))].yystate.yysemantics.yysval.ast_node)); }
     break;
-=======
-#line 744 "sql.ypp"
-    {
-      ((*yyvalp).ast_node) = new AstExprCmpBinary(
-          AST_EXPR_CMP_BINARY, "LIST_NOT_IN_SELECT",
-          (((yyGLRStackItem const *)
-            yyvsp)[YYFILL((2) - (8))].yystate.yysemantics.yysval.ast_node),
-          (((yyGLRStackItem const *)
-            yyvsp)[YYFILL((7) - (8))].yystate.yysemantics.yysval.ast_node));
-    } break;
->>>>>>> 246ac746
-
-    case 129:
-/* Line 868 of glr.c  */
-<<<<<<< HEAD
-#line 750 "sql.ypp"
+
+  case 130:
+/* Line 868 of glr.c  */
+#line 751 "sql.ypp"
     { ((*yyvalp).ast_node) = new AstExprUnary(AST_EXPR_UNARY, "EXSIST", 		(((yyGLRStackItem const *)yyvsp)[YYFILL ((3) - (4))].yystate.yysemantics.yysval.ast_node)); }
     break;
-=======
-#line 746 "sql.ypp"
-    {
-      ((*yyvalp).ast_node) = new AstExprUnary(
-          AST_EXPR_UNARY, "EXSIST",
-          (((yyGLRStackItem const *)
-            yyvsp)[YYFILL((3) - (4))].yystate.yysemantics.yysval.ast_node));
-    } break;
->>>>>>> 246ac746
-
-    case 130:
-/* Line 868 of glr.c  */
-<<<<<<< HEAD
-#line 751 "sql.ypp"
+
+  case 131:
+/* Line 868 of glr.c  */
+#line 752 "sql.ypp"
     { ((*yyvalp).ast_node) = new AstExprUnary(AST_EXPR_UNARY, "NOT_EXSIST", 	(((yyGLRStackItem const *)yyvsp)[YYFILL ((4) - (5))].yystate.yysemantics.yysval.ast_node)); }
     break;
-=======
-#line 747 "sql.ypp"
-    {
-      ((*yyvalp).ast_node) = new AstExprUnary(
-          AST_EXPR_UNARY, "NOT_EXSIST",
-          (((yyGLRStackItem const *)
-            yyvsp)[YYFILL((4) - (5))].yystate.yysemantics.yysval.ast_node));
-    } break;
->>>>>>> 246ac746
-
-    case 131:
-/* Line 868 of glr.c  */
-<<<<<<< HEAD
-#line 761 "sql.ypp"
+
+  case 132:
+/* Line 868 of glr.c  */
+#line 762 "sql.ypp"
     { ((*yyvalp).ast_node) = new AstExprUnary(AST_EXPR_UNARY, "COUNT_ALL", NULL); }
     break;
-=======
-#line 757 "sql.ypp"
-    {
-      ((*yyvalp).ast_node) =
-          new AstExprUnary(AST_EXPR_UNARY, "COUNT_ALL", NULL);
-    } break;
->>>>>>> 246ac746
-
-    case 132:
-/* Line 868 of glr.c  */
-<<<<<<< HEAD
-#line 762 "sql.ypp"
+
+  case 133:
+/* Line 868 of glr.c  */
+#line 763 "sql.ypp"
     { ((*yyvalp).ast_node) = new AstExprUnary(AST_EXPR_UNARY, "COUNT",	 (((yyGLRStackItem const *)yyvsp)[YYFILL ((3) - (4))].yystate.yysemantics.yysval.ast_node)); }
     break;
-=======
-#line 758 "sql.ypp"
-    {
-      ((*yyvalp).ast_node) = new AstExprUnary(
-          AST_EXPR_UNARY, "COUNT",
-          (((yyGLRStackItem const *)
-            yyvsp)[YYFILL((3) - (4))].yystate.yysemantics.yysval.ast_node));
-    } break;
->>>>>>> 246ac746
-
-    case 133:
-/* Line 868 of glr.c  */
-<<<<<<< HEAD
-#line 763 "sql.ypp"
+
+  case 134:
+/* Line 868 of glr.c  */
+#line 764 "sql.ypp"
     { ((*yyvalp).ast_node) = new AstExprUnary(AST_EXPR_UNARY, "SUM",	 	 (((yyGLRStackItem const *)yyvsp)[YYFILL ((3) - (4))].yystate.yysemantics.yysval.ast_node)); }
     break;
-=======
-#line 759 "sql.ypp"
-    {
-      ((*yyvalp).ast_node) = new AstExprUnary(
-          AST_EXPR_UNARY, "SUM",
-          (((yyGLRStackItem const *)
-            yyvsp)[YYFILL((3) - (4))].yystate.yysemantics.yysval.ast_node));
-    } break;
->>>>>>> 246ac746
-
-    case 134:
-/* Line 868 of glr.c  */
-<<<<<<< HEAD
-#line 764 "sql.ypp"
+
+  case 135:
+/* Line 868 of glr.c  */
+#line 765 "sql.ypp"
     { ((*yyvalp).ast_node) = new AstExprUnary(AST_EXPR_UNARY, "AVG",	 	 (((yyGLRStackItem const *)yyvsp)[YYFILL ((3) - (4))].yystate.yysemantics.yysval.ast_node)); }
     break;
-=======
-#line 760 "sql.ypp"
-    {
-      ((*yyvalp).ast_node) = new AstExprUnary(
-          AST_EXPR_UNARY, "AVG",
-          (((yyGLRStackItem const *)
-            yyvsp)[YYFILL((3) - (4))].yystate.yysemantics.yysval.ast_node));
-    } break;
->>>>>>> 246ac746
-
-    case 135:
-/* Line 868 of glr.c  */
-<<<<<<< HEAD
-#line 765 "sql.ypp"
+
+  case 136:
+/* Line 868 of glr.c  */
+#line 766 "sql.ypp"
     { ((*yyvalp).ast_node) = new AstExprUnary(AST_EXPR_UNARY, "MIN",	 	 (((yyGLRStackItem const *)yyvsp)[YYFILL ((3) - (4))].yystate.yysemantics.yysval.ast_node)); }
     break;
-=======
-#line 761 "sql.ypp"
-    {
-      ((*yyvalp).ast_node) = new AstExprUnary(
-          AST_EXPR_UNARY, "MIN",
-          (((yyGLRStackItem const *)
-            yyvsp)[YYFILL((3) - (4))].yystate.yysemantics.yysval.ast_node));
-    } break;
->>>>>>> 246ac746
-
-    case 136:
-/* Line 868 of glr.c  */
-<<<<<<< HEAD
-#line 766 "sql.ypp"
+
+  case 137:
+/* Line 868 of glr.c  */
+#line 767 "sql.ypp"
     { ((*yyvalp).ast_node) = new AstExprUnary(AST_EXPR_UNARY, "MAX",	 	 (((yyGLRStackItem const *)yyvsp)[YYFILL ((3) - (4))].yystate.yysemantics.yysval.ast_node)); }
     break;
-=======
-#line 762 "sql.ypp"
-    {
-      ((*yyvalp).ast_node) = new AstExprUnary(
-          AST_EXPR_UNARY, "MAX",
-          (((yyGLRStackItem const *)
-            yyvsp)[YYFILL((3) - (4))].yystate.yysemantics.yysval.ast_node));
-    } break;
->>>>>>> 246ac746
-
-    case 137:
-/* Line 868 of glr.c  */
-<<<<<<< HEAD
-#line 767 "sql.ypp"
-    { ((*yyvalp).ast_node) = new AstExprUnary(AST_EXPR_UNARY, "COUNT",	 (((yyGLRStackItem const *)yyvsp)[YYFILL ((3) - (4))].yystate.yysemantics.yysval.ast_node)); }
-    break;
-=======
-#line 763 "sql.ypp"
-    {
-    	((*yyvalp).ast_node) = new AstExprUnary(
-    	          AST_EXPR_UNARY, "TO_CHAR",
-    	          (((yyGLRStackItem const *)
-    	            yyvsp)[YYFILL((3) - (4))].yystate.yysemantics.yysval.ast_node));
-
-    } break;
->>>>>>> 246ac746
-
-    case 138:
-/* Line 868 of glr.c  */
-<<<<<<< HEAD
+
+  case 138:
+/* Line 868 of glr.c  */
 #line 768 "sql.ypp"
+    { ((*yyvalp).ast_node) = new AstExprUnary(AST_EXPR_UNARY, "TO_CHAR",	 (((yyGLRStackItem const *)yyvsp)[YYFILL ((3) - (4))].yystate.yysemantics.yysval.ast_node)); }
+    break;
+
+  case 139:
+/* Line 868 of glr.c  */
+#line 769 "sql.ypp"
+    { ((*yyvalp).ast_node) = new AstExprUnary(AST_EXPR_UNARY, "TO_CHAR",	 (((yyGLRStackItem const *)yyvsp)[YYFILL ((3) - (4))].yystate.yysemantics.yysval.ast_node)); }
+    break;
+
+  case 140:
+/* Line 868 of glr.c  */
+#line 770 "sql.ypp"
+    { ((*yyvalp).ast_node) = new AstExprUnary(AST_EXPR_UNARY, "COUNT",	 (((yyGLRStackItem const *)yyvsp)[YYFILL ((3) - (4))].yystate.yysemantics.yysval.ast_node));    }
+    break;
+
+  case 141:
+/* Line 868 of glr.c  */
+#line 771 "sql.ypp"
     { ((*yyvalp).ast_node) = new AstExprUnary(AST_EXPR_UNARY, "SUM",	 	 (((yyGLRStackItem const *)yyvsp)[YYFILL ((3) - (4))].yystate.yysemantics.yysval.ast_node)); }
     break;
-=======
-#line 764 "sql.ypp"
-    {
-    	((*yyvalp).ast_node) = new AstExprUnary(
-    	          AST_EXPR_UNARY, "TO_CHAR",
-    	          (((yyGLRStackItem const *)
-    	            yyvsp)[YYFILL((3) - (4))].yystate.yysemantics.yysval.ast_node));
-
-    } break;
->>>>>>> 246ac746
-
-    case 139:
-/* Line 868 of glr.c  */
-<<<<<<< HEAD
-#line 769 "sql.ypp"
+
+  case 142:
+/* Line 868 of glr.c  */
+#line 772 "sql.ypp"
     { ((*yyvalp).ast_node) = new AstExprUnary(AST_EXPR_UNARY, "AVG",	 	 (((yyGLRStackItem const *)yyvsp)[YYFILL ((3) - (4))].yystate.yysemantics.yysval.ast_node)); }
     break;
-=======
-#line 765 "sql.ypp"
-    {
-      ((*yyvalp).ast_node) = new AstExprUnary(
-          AST_EXPR_UNARY, "COUNT",
-          (((yyGLRStackItem const *)
-            yyvsp)[YYFILL((3) - (4))].yystate.yysemantics.yysval.ast_node));
-    } break;
->>>>>>> 246ac746
-
-    case 140:
-/* Line 868 of glr.c  */
-<<<<<<< HEAD
-#line 770 "sql.ypp"
+
+  case 143:
+/* Line 868 of glr.c  */
+#line 773 "sql.ypp"
     { ((*yyvalp).ast_node) = new AstExprUnary(AST_EXPR_UNARY, "MIN",	 	 (((yyGLRStackItem const *)yyvsp)[YYFILL ((3) - (4))].yystate.yysemantics.yysval.ast_node)); }
     break;
-=======
-#line 766 "sql.ypp"
-    {
-      ((*yyvalp).ast_node) = new AstExprUnary(
-          AST_EXPR_UNARY, "SUM",
-          (((yyGLRStackItem const *)
-            yyvsp)[YYFILL((3) - (4))].yystate.yysemantics.yysval.ast_node));
-    } break;
->>>>>>> 246ac746
-
-    case 141:
-/* Line 868 of glr.c  */
-<<<<<<< HEAD
-#line 771 "sql.ypp"
+
+  case 144:
+/* Line 868 of glr.c  */
+#line 774 "sql.ypp"
     { ((*yyvalp).ast_node) = new AstExprUnary(AST_EXPR_UNARY, "MAX",	 	 (((yyGLRStackItem const *)yyvsp)[YYFILL ((3) - (4))].yystate.yysemantics.yysval.ast_node)); }
     break;
-=======
-#line 767 "sql.ypp"
-    {
-      ((*yyvalp).ast_node) = new AstExprUnary(
-          AST_EXPR_UNARY, "AVG",
-          (((yyGLRStackItem const *)
-            yyvsp)[YYFILL((3) - (4))].yystate.yysemantics.yysval.ast_node));
-    } break;
->>>>>>> 246ac746
-
-    case 142:
-/* Line 868 of glr.c  */
-<<<<<<< HEAD
-#line 774 "sql.ypp"
+
+  case 145:
+/* Line 868 of glr.c  */
+#line 777 "sql.ypp"
     { ((*yyvalp).ast_node) = new AstExprFunc(AST_EXPR_FUNC, "SUBSTRING_EXPR_EXPR", 				(((yyGLRStackItem const *)yyvsp)[YYFILL ((3) - (6))].yystate.yysemantics.yysval.ast_node), (((yyGLRStackItem const *)yyvsp)[YYFILL ((5) - (6))].yystate.yysemantics.yysval.ast_node), 	NULL); }
     break;
-=======
-#line 768 "sql.ypp"
-    {
-      ((*yyvalp).ast_node) = new AstExprUnary(
-          AST_EXPR_UNARY, "MIN",
-          (((yyGLRStackItem const *)
-            yyvsp)[YYFILL((3) - (4))].yystate.yysemantics.yysval.ast_node));
-    } break;
->>>>>>> 246ac746
-
-    case 143:
-/* Line 868 of glr.c  */
-<<<<<<< HEAD
-#line 775 "sql.ypp"
+
+  case 146:
+/* Line 868 of glr.c  */
+#line 778 "sql.ypp"
     { ((*yyvalp).ast_node) = new AstExprFunc(AST_EXPR_FUNC, "SUBSTRING_EXPR_FROM_EXPR", 			(((yyGLRStackItem const *)yyvsp)[YYFILL ((3) - (6))].yystate.yysemantics.yysval.ast_node), (((yyGLRStackItem const *)yyvsp)[YYFILL ((5) - (6))].yystate.yysemantics.yysval.ast_node), 	NULL);}
     break;
-=======
-#line 769 "sql.ypp"
-    {
-      ((*yyvalp).ast_node) = new AstExprUnary(
-          AST_EXPR_UNARY, "MAX",
-          (((yyGLRStackItem const *)
-            yyvsp)[YYFILL((3) - (4))].yystate.yysemantics.yysval.ast_node));
-    } break;
->>>>>>> 246ac746
-
-    case 144:
-/* Line 868 of glr.c  */
-<<<<<<< HEAD
-#line 776 "sql.ypp"
+
+  case 147:
+/* Line 868 of glr.c  */
+#line 779 "sql.ypp"
     { ((*yyvalp).ast_node) = new AstExprFunc(AST_EXPR_FUNC, "SUBSTRING_EXPR_EXPR_EXPR", 			(((yyGLRStackItem const *)yyvsp)[YYFILL ((3) - (8))].yystate.yysemantics.yysval.ast_node), (((yyGLRStackItem const *)yyvsp)[YYFILL ((5) - (8))].yystate.yysemantics.yysval.ast_node), 	(((yyGLRStackItem const *)yyvsp)[YYFILL ((7) - (8))].yystate.yysemantics.yysval.ast_node)); }
     break;
-=======
-#line 772 "sql.ypp"
-    {
-      ((*yyvalp).ast_node) = new AstExprFunc(
-          AST_EXPR_FUNC, "SUBSTRING_EXPR_EXPR",
-          (((yyGLRStackItem const *)
-            yyvsp)[YYFILL((3) - (6))].yystate.yysemantics.yysval.ast_node),
-          (((yyGLRStackItem const *)
-            yyvsp)[YYFILL((5) - (6))].yystate.yysemantics.yysval.ast_node),
-          NULL);
-    } break;
->>>>>>> 246ac746
-
-    case 145:
-/* Line 868 of glr.c  */
-<<<<<<< HEAD
-#line 777 "sql.ypp"
+
+  case 148:
+/* Line 868 of glr.c  */
+#line 780 "sql.ypp"
     { ((*yyvalp).ast_node) = new AstExprFunc(AST_EXPR_FUNC, "SUBSTRING_EXPR_FROM_EXPR_FOR_EXPR", (((yyGLRStackItem const *)yyvsp)[YYFILL ((3) - (8))].yystate.yysemantics.yysval.ast_node), (((yyGLRStackItem const *)yyvsp)[YYFILL ((5) - (8))].yystate.yysemantics.yysval.ast_node), 	(((yyGLRStackItem const *)yyvsp)[YYFILL ((7) - (8))].yystate.yysemantics.yysval.ast_node)); }
     break;
-=======
-#line 773 "sql.ypp"
-    {
-      ((*yyvalp).ast_node) = new AstExprFunc(
-          AST_EXPR_FUNC, "SUBSTRING_EXPR_FROM_EXPR",
-          (((yyGLRStackItem const *)
-            yyvsp)[YYFILL((3) - (6))].yystate.yysemantics.yysval.ast_node),
-          (((yyGLRStackItem const *)
-            yyvsp)[YYFILL((5) - (6))].yystate.yysemantics.yysval.ast_node),
-          NULL);
-    } break;
->>>>>>> 246ac746
-
-    case 146:
-/* Line 868 of glr.c  */
-<<<<<<< HEAD
-#line 778 "sql.ypp"
+
+  case 149:
+/* Line 868 of glr.c  */
+#line 781 "sql.ypp"
     { ((*yyvalp).ast_node) = new AstExprFunc(AST_EXPR_FUNC, "TRIM_BOTH", 					 NULL,(((yyGLRStackItem const *)yyvsp)[YYFILL ((3) - (4))].yystate.yysemantics.yysval.ast_node), 	NULL); }
     break;
 
-  case 148:
-/* Line 868 of glr.c  */
-#line 779 "sql.ypp"
+  case 150:
+/* Line 868 of glr.c  */
+#line 782 "sql.ypp"
     { ((*yyvalp).ast_node) = new AstExprFunc(AST_EXPR_FUNC, (((yyGLRStackItem const *)yyvsp)[YYFILL ((3) - (7))].yystate.yysemantics.yysval.strval), 									(((yyGLRStackItem const *)yyvsp)[YYFILL ((4) - (7))].yystate.yysemantics.yysval.ast_node), (((yyGLRStackItem const *)yyvsp)[YYFILL ((6) - (7))].yystate.yysemantics.yysval.ast_node), 	NULL); }
     break;
 
-  case 149:
-/* Line 868 of glr.c  */
-#line 780 "sql.ypp"
+  case 151:
+/* Line 868 of glr.c  */
+#line 783 "sql.ypp"
     { ((*yyvalp).ast_node) = new AstExprFunc(AST_EXPR_FUNC, "UPPER", 							(((yyGLRStackItem const *)yyvsp)[YYFILL ((3) - (4))].yystate.yysemantics.yysval.ast_node), NULL,	NULL); }
     break;
-=======
-#line 774 "sql.ypp"
-    {
-      ((*yyvalp).ast_node) = new AstExprFunc(
-          AST_EXPR_FUNC, "SUBSTRING_EXPR_EXPR_EXPR",
-          (((yyGLRStackItem const *)
-            yyvsp)[YYFILL((3) - (8))].yystate.yysemantics.yysval.ast_node),
-          (((yyGLRStackItem const *)
-            yyvsp)[YYFILL((5) - (8))].yystate.yysemantics.yysval.ast_node),
-          (((yyGLRStackItem const *)
-            yyvsp)[YYFILL((7) - (8))].yystate.yysemantics.yysval.ast_node));
-    } break;
-
-    case 147:
-/* Line 868 of glr.c  */
-#line 775 "sql.ypp"
-    {
-      ((*yyvalp).ast_node) = new AstExprFunc(
-          AST_EXPR_FUNC, "SUBSTRING_EXPR_FROM_EXPR_FOR_EXPR",
-          (((yyGLRStackItem const *)
-            yyvsp)[YYFILL((3) - (8))].yystate.yysemantics.yysval.ast_node),
-          (((yyGLRStackItem const *)
-            yyvsp)[YYFILL((5) - (8))].yystate.yysemantics.yysval.ast_node),
-          (((yyGLRStackItem const *)
-            yyvsp)[YYFILL((7) - (8))].yystate.yysemantics.yysval.ast_node));
-    } break;
-
-    case 148:
-/* Line 868 of glr.c  */
-#line 776 "sql.ypp"
-    {
-      ((*yyvalp).ast_node) = new AstExprFunc(
-          AST_EXPR_FUNC, "TRIM_BOTH", NULL,
-          (((yyGLRStackItem const *)
-            yyvsp)[YYFILL((3) - (4))].yystate.yysemantics.yysval.ast_node),
-          NULL);
-    } break;
->>>>>>> 246ac746
-
-    case 149:
-/* Line 868 of glr.c  */
-<<<<<<< HEAD
-#line 781 "sql.ypp"
+
+  case 152:
+/* Line 868 of glr.c  */
+#line 784 "sql.ypp"
     { ((*yyvalp).ast_node) = new AstExprFunc(AST_EXPR_FUNC, "CAST",								(((yyGLRStackItem const *)yyvsp)[YYFILL ((3) - (6))].yystate.yysemantics.yysval.ast_node), (((yyGLRStackItem const *)yyvsp)[YYFILL ((5) - (6))].yystate.yysemantics.yysval.ast_node),  	NULL); }
     break;
 
-  case 151:
-/* Line 868 of glr.c  */
-#line 782 "sql.ypp"
+  case 153:
+/* Line 868 of glr.c  */
+#line 785 "sql.ypp"
     { ((*yyvalp).ast_node) = new AstExprFunc(AST_EXPR_FUNC, "COALESCE", 							(((yyGLRStackItem const *)yyvsp)[YYFILL ((3) - (4))].yystate.yysemantics.yysval.ast_node), NULL, 	NULL); }
     break;
-=======
-#line 777 "sql.ypp"
-    {
-      ((*yyvalp).ast_node) = new AstExprFunc(
-          AST_EXPR_FUNC, (((yyGLRStackItem const *)yyvsp)[YYFILL((3) - (7))]
-                              .yystate.yysemantics.yysval.strval),
-          (((yyGLRStackItem const *)
-            yyvsp)[YYFILL((4) - (7))].yystate.yysemantics.yysval.ast_node),
-          (((yyGLRStackItem const *)
-            yyvsp)[YYFILL((6) - (7))].yystate.yysemantics.yysval.ast_node),
-          NULL);
-    } break;
-
-    case 150:
-/* Line 868 of glr.c  */
-#line 778 "sql.ypp"
-    {
-      ((*yyvalp).ast_node) = new AstExprFunc(
-          AST_EXPR_FUNC, "UPPER",
-          (((yyGLRStackItem const *)
-            yyvsp)[YYFILL((3) - (4))].yystate.yysemantics.yysval.ast_node),
-          NULL, NULL);
-    } break;
->>>>>>> 246ac746
-
-    case 151:
-/* Line 868 of glr.c  */
-<<<<<<< HEAD
-#line 785 "sql.ypp"
+
+  case 154:
+/* Line 868 of glr.c  */
+#line 788 "sql.ypp"
     { ((*yyvalp).strval)="TRIM_LEADING"; }
     break;
-=======
-#line 779 "sql.ypp"
-    {
-      ((*yyvalp).ast_node) = new AstExprFunc(
-          AST_EXPR_FUNC, "CAST",
-          (((yyGLRStackItem const *)
-            yyvsp)[YYFILL((3) - (6))].yystate.yysemantics.yysval.ast_node),
-          (((yyGLRStackItem const *)
-            yyvsp)[YYFILL((5) - (6))].yystate.yysemantics.yysval.ast_node),
-          NULL);
-    } break;
->>>>>>> 246ac746
-
-    case 152:
-/* Line 868 of glr.c  */
-<<<<<<< HEAD
-#line 786 "sql.ypp"
+
+  case 155:
+/* Line 868 of glr.c  */
+#line 789 "sql.ypp"
     { ((*yyvalp).strval)="TRIM_TRAILING"; }
     break;
-=======
-#line 780 "sql.ypp"
-    {
-      ((*yyvalp).ast_node) = new AstExprFunc(
-          AST_EXPR_FUNC, "COALESCE",
-          (((yyGLRStackItem const *)
-            yyvsp)[YYFILL((3) - (4))].yystate.yysemantics.yysval.ast_node),
-          NULL, NULL);
-    } break;
->>>>>>> 246ac746
-
-    case 153:
-/* Line 868 of glr.c  */
-<<<<<<< HEAD
-#line 787 "sql.ypp"
+
+  case 156:
+/* Line 868 of glr.c  */
+#line 790 "sql.ypp"
     { ((*yyvalp).strval)="TRIM_BOTH"; }
     break;
-=======
-#line 783 "sql.ypp"
-    {
-      ((*yyvalp).strval) = "TRIM_LEADING";
-    } break;
->>>>>>> 246ac746
-
-    case 154:
-/* Line 868 of glr.c  */
-<<<<<<< HEAD
-#line 790 "sql.ypp"
+
+  case 157:
+/* Line 868 of glr.c  */
+#line 793 "sql.ypp"
     { ((*yyvalp).ast_node) = NULL;}
     break;
-=======
-#line 784 "sql.ypp"
-    {
-      ((*yyvalp).strval) = "TRIM_TRAILING";
-    } break;
->>>>>>> 246ac746
-
-    case 155:
-/* Line 868 of glr.c  */
-<<<<<<< HEAD
-#line 791 "sql.ypp"
+
+  case 158:
+/* Line 868 of glr.c  */
+#line 794 "sql.ypp"
     {((*yyvalp).ast_node) = new AstExprConst(AST_EXPR_CONST, "INT", 	NULL);}
     break;
-=======
-#line 785 "sql.ypp"
-    {
-      ((*yyvalp).strval) = "TRIM_BOTH";
-    } break;
->>>>>>> 246ac746
-
-    case 156:
-/* Line 868 of glr.c  */
-<<<<<<< HEAD
-#line 792 "sql.ypp"
+
+  case 159:
+/* Line 868 of glr.c  */
+#line 795 "sql.ypp"
     {((*yyvalp).ast_node) = new AstExprConst(AST_EXPR_CONST, "STRING", NULL);}
     break;
-=======
-#line 788 "sql.ypp"
-    {
-      ((*yyvalp).ast_node) = NULL;
-    } break;
->>>>>>> 246ac746
-
-    case 157:
-/* Line 868 of glr.c  */
-<<<<<<< HEAD
-#line 793 "sql.ypp"
+
+  case 160:
+/* Line 868 of glr.c  */
+#line 796 "sql.ypp"
     {((*yyvalp).ast_node) = new AstExprConst(AST_EXPR_CONST, "DOUBLE", NULL);}
     break;
-=======
-#line 789 "sql.ypp"
-    {
-      ((*yyvalp).ast_node) = new AstExprConst(AST_EXPR_CONST, "INT", NULL);
-    } break;
->>>>>>> 246ac746
-
-    case 158:
-/* Line 868 of glr.c  */
-<<<<<<< HEAD
-#line 794 "sql.ypp"
+
+  case 161:
+/* Line 868 of glr.c  */
+#line 797 "sql.ypp"
     {((*yyvalp).ast_node) = new AstExprConst(AST_EXPR_CONST, "FLOAT", 	NULL);}
     break;
 
-  case 160:
-/* Line 868 of glr.c  */
-#line 795 "sql.ypp"
+  case 162:
+/* Line 868 of glr.c  */
+#line 798 "sql.ypp"
     {((*yyvalp).ast_node) = new AstExprConst(AST_EXPR_CONST, "CHAR", 	NULL);}
     break;
-=======
-#line 790 "sql.ypp"
-    {
-      ((*yyvalp).ast_node) = new AstExprConst(AST_EXPR_CONST, "STRING", NULL);
-    } break;
->>>>>>> 246ac746
-
-    case 159:
-/* Line 868 of glr.c  */
-<<<<<<< HEAD
-#line 798 "sql.ypp"
+
+  case 163:
+/* Line 868 of glr.c  */
+#line 801 "sql.ypp"
     { ((*yyvalp).ast_node) = new AstExprFunc(AST_EXPR_FUNC, "DATE_ADD", (((yyGLRStackItem const *)yyvsp)[YYFILL ((3) - (6))].yystate.yysemantics.yysval.ast_node), (((yyGLRStackItem const *)yyvsp)[YYFILL ((5) - (6))].yystate.yysemantics.yysval.ast_node), NULL); }
     break;
-=======
-#line 791 "sql.ypp"
-    {
-      ((*yyvalp).ast_node) = new AstExprConst(AST_EXPR_CONST, "DOUBLE", NULL);
-    } break;
->>>>>>> 246ac746
-
-    case 160:
-/* Line 868 of glr.c  */
-<<<<<<< HEAD
-#line 799 "sql.ypp"
+
+  case 164:
+/* Line 868 of glr.c  */
+#line 802 "sql.ypp"
     { ((*yyvalp).ast_node) = new AstExprFunc(AST_EXPR_FUNC, "DATE_SUB", (((yyGLRStackItem const *)yyvsp)[YYFILL ((3) - (6))].yystate.yysemantics.yysval.ast_node), (((yyGLRStackItem const *)yyvsp)[YYFILL ((5) - (6))].yystate.yysemantics.yysval.ast_node), NULL); }
     break;
-=======
-#line 792 "sql.ypp"
-    {
-      ((*yyvalp).ast_node) = new AstExprConst(AST_EXPR_CONST, "FLOAT", NULL);
-    } break;
->>>>>>> 246ac746
-
-    case 161:
-/* Line 868 of glr.c  */
-<<<<<<< HEAD
-#line 803 "sql.ypp"
+
+  case 165:
+/* Line 868 of glr.c  */
+#line 806 "sql.ypp"
     { ((*yyvalp).ast_node) = new AstExprFunc(AST_EXPR_FUNC, "INTERVAL_HOUR", 		(((yyGLRStackItem const *)yyvsp)[YYFILL ((2) - (3))].yystate.yysemantics.yysval.ast_node), NULL, NULL);  }
     break;
-=======
-#line 793 "sql.ypp"
-    {
-      ((*yyvalp).ast_node) = new AstExprConst(AST_EXPR_CONST, "CHAR", NULL);
-    } break;
->>>>>>> 246ac746
-
-    case 162:
-/* Line 868 of glr.c  */
-<<<<<<< HEAD
-#line 804 "sql.ypp"
+
+  case 166:
+/* Line 868 of glr.c  */
+#line 807 "sql.ypp"
     { ((*yyvalp).ast_node) = new AstExprFunc(AST_EXPR_FUNC, "INTERVAL_MICROSECOND", 	(((yyGLRStackItem const *)yyvsp)[YYFILL ((2) - (3))].yystate.yysemantics.yysval.ast_node), NULL, NULL);  }
     break;
-=======
-#line 796 "sql.ypp"
-    {
-      ((*yyvalp).ast_node) = new AstExprFunc(
-          AST_EXPR_FUNC, "DATE_ADD",
-          (((yyGLRStackItem const *)
-            yyvsp)[YYFILL((3) - (6))].yystate.yysemantics.yysval.ast_node),
-          (((yyGLRStackItem const *)
-            yyvsp)[YYFILL((5) - (6))].yystate.yysemantics.yysval.ast_node),
-          NULL);
-    } break;
-
-    case 163:
-/* Line 868 of glr.c  */
-#line 797 "sql.ypp"
-    {
-      ((*yyvalp).ast_node) = new AstExprFunc(
-          AST_EXPR_FUNC, "DATE_SUB",
-          (((yyGLRStackItem const *)
-            yyvsp)[YYFILL((3) - (6))].yystate.yysemantics.yysval.ast_node),
-          (((yyGLRStackItem const *)
-            yyvsp)[YYFILL((5) - (6))].yystate.yysemantics.yysval.ast_node),
-          NULL);
-    } break;
->>>>>>> 246ac746
-
-    case 164:
-/* Line 868 of glr.c  */
-<<<<<<< HEAD
-#line 805 "sql.ypp"
+
+  case 167:
+/* Line 868 of glr.c  */
+#line 808 "sql.ypp"
     { ((*yyvalp).ast_node) = new AstExprFunc(AST_EXPR_FUNC, "INTERVAL_MINUTE", 		(((yyGLRStackItem const *)yyvsp)[YYFILL ((2) - (3))].yystate.yysemantics.yysval.ast_node), NULL, NULL);  }
     break;
-=======
-#line 801 "sql.ypp"
-    {
-      ((*yyvalp).ast_node) = new AstExprFunc(
-          AST_EXPR_FUNC, "INTERVAL_HOUR",
-          (((yyGLRStackItem const *)
-            yyvsp)[YYFILL((2) - (3))].yystate.yysemantics.yysval.ast_node),
-          NULL, NULL);
-    } break;
->>>>>>> 246ac746
-
-    case 165:
-/* Line 868 of glr.c  */
-<<<<<<< HEAD
-#line 806 "sql.ypp"
+
+  case 168:
+/* Line 868 of glr.c  */
+#line 809 "sql.ypp"
     { ((*yyvalp).ast_node) = new AstExprFunc(AST_EXPR_FUNC, "INTERVAL_SECOND", 		(((yyGLRStackItem const *)yyvsp)[YYFILL ((2) - (3))].yystate.yysemantics.yysval.ast_node), NULL, NULL);  }
     break;
-=======
-#line 802 "sql.ypp"
-    {
-      ((*yyvalp).ast_node) = new AstExprFunc(
-          AST_EXPR_FUNC, "INTERVAL_MICROSECOND",
-          (((yyGLRStackItem const *)
-            yyvsp)[YYFILL((2) - (3))].yystate.yysemantics.yysval.ast_node),
-          NULL, NULL);
-    } break;
->>>>>>> 246ac746
-
-    case 166:
-/* Line 868 of glr.c  */
-<<<<<<< HEAD
-#line 807 "sql.ypp"
+
+  case 169:
+/* Line 868 of glr.c  */
+#line 810 "sql.ypp"
     { ((*yyvalp).ast_node) = new AstExprFunc(AST_EXPR_FUNC, "INTERVAL_DAY", 			(((yyGLRStackItem const *)yyvsp)[YYFILL ((2) - (3))].yystate.yysemantics.yysval.ast_node), NULL, NULL);  }
     break;
-=======
-#line 803 "sql.ypp"
-    {
-      ((*yyvalp).ast_node) = new AstExprFunc(
-          AST_EXPR_FUNC, "INTERVAL_MINUTE",
-          (((yyGLRStackItem const *)
-            yyvsp)[YYFILL((2) - (3))].yystate.yysemantics.yysval.ast_node),
-          NULL, NULL);
-    } break;
->>>>>>> 246ac746
-
-    case 167:
-/* Line 868 of glr.c  */
-<<<<<<< HEAD
-#line 808 "sql.ypp"
+
+  case 170:
+/* Line 868 of glr.c  */
+#line 811 "sql.ypp"
     { ((*yyvalp).ast_node) = new AstExprFunc(AST_EXPR_FUNC, "INTERVAL_MONTH", 		(((yyGLRStackItem const *)yyvsp)[YYFILL ((2) - (3))].yystate.yysemantics.yysval.ast_node), NULL, NULL);  }
     break;
-=======
-#line 804 "sql.ypp"
-    {
-      ((*yyvalp).ast_node) = new AstExprFunc(
-          AST_EXPR_FUNC, "INTERVAL_SECOND",
-          (((yyGLRStackItem const *)
-            yyvsp)[YYFILL((2) - (3))].yystate.yysemantics.yysval.ast_node),
-          NULL, NULL);
-    } break;
->>>>>>> 246ac746
-
-    case 168:
-/* Line 868 of glr.c  */
-<<<<<<< HEAD
-#line 809 "sql.ypp"
+
+  case 171:
+/* Line 868 of glr.c  */
+#line 812 "sql.ypp"
     { ((*yyvalp).ast_node) = new AstExprFunc(AST_EXPR_FUNC, "INTERVAL_YEAR", 		(((yyGLRStackItem const *)yyvsp)[YYFILL ((2) - (3))].yystate.yysemantics.yysval.ast_node), NULL, NULL);  }
     break;
-=======
-#line 805 "sql.ypp"
-    {
-      ((*yyvalp).ast_node) = new AstExprFunc(
-          AST_EXPR_FUNC, "INTERVAL_DAY",
-          (((yyGLRStackItem const *)
-            yyvsp)[YYFILL((2) - (3))].yystate.yysemantics.yysval.ast_node),
-          NULL, NULL);
-    } break;
->>>>>>> 246ac746
-
-    case 169:
-/* Line 868 of glr.c  */
-<<<<<<< HEAD
-#line 810 "sql.ypp"
+
+  case 172:
+/* Line 868 of glr.c  */
+#line 813 "sql.ypp"
     { ((*yyvalp).ast_node) = new AstExprFunc(AST_EXPR_FUNC, "INTERVAL_WEEK", 		(((yyGLRStackItem const *)yyvsp)[YYFILL ((2) - (3))].yystate.yysemantics.yysval.ast_node), NULL, NULL);  }
     break;
-=======
-#line 806 "sql.ypp"
-    {
-      ((*yyvalp).ast_node) = new AstExprFunc(
-          AST_EXPR_FUNC, "INTERVAL_MONTH",
-          (((yyGLRStackItem const *)
-            yyvsp)[YYFILL((2) - (3))].yystate.yysemantics.yysval.ast_node),
-          NULL, NULL);
-    } break;
->>>>>>> 246ac746
-
-    case 170:
-/* Line 868 of glr.c  */
-<<<<<<< HEAD
-#line 811 "sql.ypp"
+
+  case 173:
+/* Line 868 of glr.c  */
+#line 814 "sql.ypp"
     { ((*yyvalp).ast_node) = new AstExprFunc(AST_EXPR_FUNC, "INTERVAL_QUARTER", 		(((yyGLRStackItem const *)yyvsp)[YYFILL ((2) - (3))].yystate.yysemantics.yysval.ast_node), NULL, NULL);  }
     break;
-=======
-#line 807 "sql.ypp"
-    {
-      ((*yyvalp).ast_node) = new AstExprFunc(
-          AST_EXPR_FUNC, "INTERVAL_YEAR",
-          (((yyGLRStackItem const *)
-            yyvsp)[YYFILL((2) - (3))].yystate.yysemantics.yysval.ast_node),
-          NULL, NULL);
-    } break;
->>>>>>> 246ac746
-
-    case 171:
-/* Line 868 of glr.c  */
-<<<<<<< HEAD
-#line 815 "sql.ypp"
+
+  case 174:
+/* Line 868 of glr.c  */
+#line 818 "sql.ypp"
     { ((*yyvalp).ast_node) = new AstExprFunc(AST_EXPR_FUNC, "CASE1", 		(((yyGLRStackItem const *)yyvsp)[YYFILL ((2) - (4))].yystate.yysemantics.yysval.ast_node), 	(((yyGLRStackItem const *)yyvsp)[YYFILL ((3) - (4))].yystate.yysemantics.yysval.ast_node), NULL); }
     break;
-=======
-#line 808 "sql.ypp"
-    {
-      ((*yyvalp).ast_node) = new AstExprFunc(
-          AST_EXPR_FUNC, "INTERVAL_WEEK",
-          (((yyGLRStackItem const *)
-            yyvsp)[YYFILL((2) - (3))].yystate.yysemantics.yysval.ast_node),
-          NULL, NULL);
-    } break;
->>>>>>> 246ac746
-
-    case 172:
-/* Line 868 of glr.c  */
-<<<<<<< HEAD
-#line 816 "sql.ypp"
+
+  case 175:
+/* Line 868 of glr.c  */
+#line 819 "sql.ypp"
     { ((*yyvalp).ast_node) = new AstExprFunc(AST_EXPR_FUNC, "CASE1_ELSE", 	(((yyGLRStackItem const *)yyvsp)[YYFILL ((2) - (6))].yystate.yysemantics.yysval.ast_node), 	(((yyGLRStackItem const *)yyvsp)[YYFILL ((3) - (6))].yystate.yysemantics.yysval.ast_node), (((yyGLRStackItem const *)yyvsp)[YYFILL ((5) - (6))].yystate.yysemantics.yysval.ast_node)); }
     break;
-=======
-#line 809 "sql.ypp"
-    {
-      ((*yyvalp).ast_node) = new AstExprFunc(
-          AST_EXPR_FUNC, "INTERVAL_QUARTER",
-          (((yyGLRStackItem const *)
-            yyvsp)[YYFILL((2) - (3))].yystate.yysemantics.yysval.ast_node),
-          NULL, NULL);
-    } break;
->>>>>>> 246ac746
-
-    case 173:
-/* Line 868 of glr.c  */
-<<<<<<< HEAD
-#line 817 "sql.ypp"
+
+  case 176:
+/* Line 868 of glr.c  */
+#line 820 "sql.ypp"
     { ((*yyvalp).ast_node) = new AstExprFunc(AST_EXPR_FUNC, "CASE2", 		NULL,	(((yyGLRStackItem const *)yyvsp)[YYFILL ((2) - (3))].yystate.yysemantics.yysval.ast_node), NULL); }
     break;
-=======
-#line 813 "sql.ypp"
-    {
-      ((*yyvalp).ast_node) = new AstExprFunc(
-          AST_EXPR_FUNC, "CASE1",
-          (((yyGLRStackItem const *)
-            yyvsp)[YYFILL((2) - (4))].yystate.yysemantics.yysval.ast_node),
-          (((yyGLRStackItem const *)
-            yyvsp)[YYFILL((3) - (4))].yystate.yysemantics.yysval.ast_node),
-          NULL);
-    } break;
-
-    case 174:
-/* Line 868 of glr.c  */
-#line 814 "sql.ypp"
-    {
-      ((*yyvalp).ast_node) = new AstExprFunc(
-          AST_EXPR_FUNC, "CASE1_ELSE",
-          (((yyGLRStackItem const *)
-            yyvsp)[YYFILL((2) - (6))].yystate.yysemantics.yysval.ast_node),
-          (((yyGLRStackItem const *)
-            yyvsp)[YYFILL((3) - (6))].yystate.yysemantics.yysval.ast_node),
-          (((yyGLRStackItem const *)
-            yyvsp)[YYFILL((5) - (6))].yystate.yysemantics.yysval.ast_node));
-    } break;
-
-    case 175:
-/* Line 868 of glr.c  */
-#line 815 "sql.ypp"
-    {
-      ((*yyvalp).ast_node) = new AstExprFunc(
-          AST_EXPR_FUNC, "CASE2", NULL,
-          (((yyGLRStackItem const *)
-            yyvsp)[YYFILL((2) - (3))].yystate.yysemantics.yysval.ast_node),
-          NULL);
-    } break;
->>>>>>> 246ac746
-
-    case 176:
-/* Line 868 of glr.c  */
-<<<<<<< HEAD
-#line 818 "sql.ypp"
+
+  case 177:
+/* Line 868 of glr.c  */
+#line 821 "sql.ypp"
     { ((*yyvalp).ast_node) = new AstExprFunc(AST_EXPR_FUNC, "CASE2_ELSE", 	NULL, 	(((yyGLRStackItem const *)yyvsp)[YYFILL ((2) - (5))].yystate.yysemantics.yysval.ast_node), (((yyGLRStackItem const *)yyvsp)[YYFILL ((4) - (5))].yystate.yysemantics.yysval.ast_node)); }
     break;
-=======
-#line 816 "sql.ypp"
-    {
-      ((*yyvalp).ast_node) = new AstExprFunc(
-          AST_EXPR_FUNC, "CASE2_ELSE", NULL,
-          (((yyGLRStackItem const *)
-            yyvsp)[YYFILL((2) - (5))].yystate.yysemantics.yysval.ast_node),
-          (((yyGLRStackItem const *)
-            yyvsp)[YYFILL((4) - (5))].yystate.yysemantics.yysval.ast_node));
-    } break;
->>>>>>> 246ac746
-
-    case 177:
-/* Line 868 of glr.c  */
-<<<<<<< HEAD
-#line 821 "sql.ypp"
+
+  case 178:
+/* Line 868 of glr.c  */
+#line 824 "sql.ypp"
     { ((*yyvalp).ast_node) = new AstExprFunc(AST_EXPR_FUNC, "WHEN", (((yyGLRStackItem const *)yyvsp)[YYFILL ((2) - (4))].yystate.yysemantics.yysval.ast_node), (((yyGLRStackItem const *)yyvsp)[YYFILL ((4) - (4))].yystate.yysemantics.yysval.ast_node), NULL); }
     break;
-=======
-#line 819 "sql.ypp"
-    {
-      ((*yyvalp).ast_node) = new AstExprFunc(
-          AST_EXPR_FUNC, "WHEN",
-          (((yyGLRStackItem const *)
-            yyvsp)[YYFILL((2) - (4))].yystate.yysemantics.yysval.ast_node),
-          (((yyGLRStackItem const *)
-            yyvsp)[YYFILL((4) - (4))].yystate.yysemantics.yysval.ast_node),
-          NULL);
-    } break;
->>>>>>> 246ac746
-
-    case 178:
-/* Line 868 of glr.c  */
-<<<<<<< HEAD
-#line 822 "sql.ypp"
+
+  case 179:
+/* Line 868 of glr.c  */
+#line 825 "sql.ypp"
     { ((*yyvalp).ast_node) = new AstExprFunc(AST_EXPR_FUNC, "WHEN", (((yyGLRStackItem const *)yyvsp)[YYFILL ((3) - (5))].yystate.yysemantics.yysval.ast_node), (((yyGLRStackItem const *)yyvsp)[YYFILL ((5) - (5))].yystate.yysemantics.yysval.ast_node), (((yyGLRStackItem const *)yyvsp)[YYFILL ((1) - (5))].yystate.yysemantics.yysval.ast_node)); }
     break;
 
-  case 178:
-/* Line 868 of glr.c  */
-#line 825 "sql.ypp"
+  case 180:
+/* Line 868 of glr.c  */
+#line 828 "sql.ypp"
     { ((*yyvalp).ast_node) = new AstExprCalBinary(AST_EXPR_CAL_BINARY, "LIKE", 	(((yyGLRStackItem const *)yyvsp)[YYFILL ((1) - (3))].yystate.yysemantics.yysval.ast_node), (((yyGLRStackItem const *)yyvsp)[YYFILL ((3) - (3))].yystate.yysemantics.yysval.ast_node)); }
     break;
-=======
-#line 820 "sql.ypp"
-    {
-      ((*yyvalp).ast_node) = new AstExprFunc(
-          AST_EXPR_FUNC, "WHEN",
-          (((yyGLRStackItem const *)
-            yyvsp)[YYFILL((3) - (5))].yystate.yysemantics.yysval.ast_node),
-          (((yyGLRStackItem const *)
-            yyvsp)[YYFILL((5) - (5))].yystate.yysemantics.yysval.ast_node),
-          (((yyGLRStackItem const *)
-            yyvsp)[YYFILL((1) - (5))].yystate.yysemantics.yysval.ast_node));
-    } break;
-
-    case 179:
-/* Line 868 of glr.c  */
-#line 823 "sql.ypp"
-    {
-      ((*yyvalp).ast_node) = new AstExprCalBinary(
-          AST_EXPR_CAL_BINARY, "LIKE",
-          (((yyGLRStackItem const *)
-            yyvsp)[YYFILL((1) - (3))].yystate.yysemantics.yysval.ast_node),
-          (((yyGLRStackItem const *)
-            yyvsp)[YYFILL((3) - (3))].yystate.yysemantics.yysval.ast_node));
-    } break;
->>>>>>> 246ac746
-
-    case 180:
-/* Line 868 of glr.c  */
-<<<<<<< HEAD
-#line 826 "sql.ypp"
+
+  case 181:
+/* Line 868 of glr.c  */
+#line 829 "sql.ypp"
     { ((*yyvalp).ast_node) = new AstExprCalBinary(AST_EXPR_CAL_BINARY, "NOT_LIKE", (((yyGLRStackItem const *)yyvsp)[YYFILL ((1) - (4))].yystate.yysemantics.yysval.ast_node), (((yyGLRStackItem const *)yyvsp)[YYFILL ((4) - (4))].yystate.yysemantics.yysval.ast_node)); }
     break;
-=======
-#line 824 "sql.ypp"
-    {
-      ((*yyvalp).ast_node) = new AstExprCalBinary(
-          AST_EXPR_CAL_BINARY, "NOT_LIKE",
-          (((yyGLRStackItem const *)
-            yyvsp)[YYFILL((1) - (4))].yystate.yysemantics.yysval.ast_node),
-          (((yyGLRStackItem const *)
-            yyvsp)[YYFILL((4) - (4))].yystate.yysemantics.yysval.ast_node));
-    } break;
->>>>>>> 246ac746
-
-    case 181:
-/* Line 868 of glr.c  */
-<<<<<<< HEAD
-#line 829 "sql.ypp"
+
+  case 182:
+/* Line 868 of glr.c  */
+#line 832 "sql.ypp"
     { ((*yyvalp).ast_node) = new AstExprCalBinary(AST_EXPR_CAL_BINARY, "REGEXP", 		(((yyGLRStackItem const *)yyvsp)[YYFILL ((1) - (3))].yystate.yysemantics.yysval.ast_node), (((yyGLRStackItem const *)yyvsp)[YYFILL ((3) - (3))].yystate.yysemantics.yysval.ast_node)); }
     break;
-=======
-#line 827 "sql.ypp"
-    {
-      ((*yyvalp).ast_node) = new AstExprCalBinary(
-          AST_EXPR_CAL_BINARY, "REGEXP",
-          (((yyGLRStackItem const *)
-            yyvsp)[YYFILL((1) - (3))].yystate.yysemantics.yysval.ast_node),
-          (((yyGLRStackItem const *)
-            yyvsp)[YYFILL((3) - (3))].yystate.yysemantics.yysval.ast_node));
-    } break;
->>>>>>> 246ac746
-
-    case 182:
-/* Line 868 of glr.c  */
-<<<<<<< HEAD
-#line 830 "sql.ypp"
+
+  case 183:
+/* Line 868 of glr.c  */
+#line 833 "sql.ypp"
     { ((*yyvalp).ast_node) = new AstExprCalBinary(AST_EXPR_CAL_BINARY, "NOT_REGEXP", 	(((yyGLRStackItem const *)yyvsp)[YYFILL ((1) - (4))].yystate.yysemantics.yysval.ast_node), (((yyGLRStackItem const *)yyvsp)[YYFILL ((4) - (4))].yystate.yysemantics.yysval.ast_node)); }
     break;
-=======
-#line 828 "sql.ypp"
-    {
-      ((*yyvalp).ast_node) = new AstExprCalBinary(
-          AST_EXPR_CAL_BINARY, "NOT_REGEXP",
-          (((yyGLRStackItem const *)
-            yyvsp)[YYFILL((1) - (4))].yystate.yysemantics.yysval.ast_node),
-          (((yyGLRStackItem const *)
-            yyvsp)[YYFILL((4) - (4))].yystate.yysemantics.yysval.ast_node));
-    } break;
->>>>>>> 246ac746
-
-    case 183:
-/* Line 868 of glr.c  */
-<<<<<<< HEAD
-#line 836 "sql.ypp"
+
+  case 184:
+/* Line 868 of glr.c  */
+#line 839 "sql.ypp"
     { ((*yyvalp).ast_node) = (((yyGLRStackItem const *)yyvsp)[YYFILL ((1) - (1))].yystate.yysemantics.yysval.ast_node); }
     break;
-=======
-#line 834 "sql.ypp"
-    {
-      ((*yyvalp).ast_node) = (((yyGLRStackItem const *)yyvsp)[YYFILL((1) - (1))]
-                                  .yystate.yysemantics.yysval.ast_node);
-    } break;
->>>>>>> 246ac746
-
-    case 184:
-/* Line 868 of glr.c  */
-<<<<<<< HEAD
-#line 840 "sql.ypp"
+
+  case 185:
+/* Line 868 of glr.c  */
+#line 843 "sql.ypp"
     { string temp = ((((yyGLRStackItem const *)yyvsp)[YYFILL ((4) - (4))].yystate.yysemantics.yysval.strval) == NULL)?"":string((((yyGLRStackItem const *)yyvsp)[YYFILL ((4) - (4))].yystate.yysemantics.yysval.strval)); ((*yyvalp).ast_node) = new AstCreateDatabase(AST_CREATE_DATABASE, 1, (((yyGLRStackItem const *)yyvsp)[YYFILL ((3) - (4))].yystate.yysemantics.yysval.intval), temp); }
     break;
 
-  case 184:
-/* Line 868 of glr.c  */
-#line 841 "sql.ypp"
+  case 186:
+/* Line 868 of glr.c  */
+#line 844 "sql.ypp"
     { string temp = ((((yyGLRStackItem const *)yyvsp)[YYFILL ((4) - (4))].yystate.yysemantics.yysval.strval) == NULL)?"":string((((yyGLRStackItem const *)yyvsp)[YYFILL ((4) - (4))].yystate.yysemantics.yysval.strval)); ((*yyvalp).ast_node) = new AstCreateDatabase(AST_CREATE_SCHEMA, 2, (((yyGLRStackItem const *)yyvsp)[YYFILL ((3) - (4))].yystate.yysemantics.yysval.intval), temp); }
     break;
 
-  case 185:
-/* Line 868 of glr.c  */
-#line 844 "sql.ypp"
+  case 187:
+/* Line 868 of glr.c  */
+#line 847 "sql.ypp"
     { ((*yyvalp).intval) = 0; }
     break;
 
-  case 186:
-/* Line 868 of glr.c  */
-#line 845 "sql.ypp"
+  case 188:
+/* Line 868 of glr.c  */
+#line 848 "sql.ypp"
     { ((*yyvalp).intval) = 1; }
     break;
 
-  case 187:
-/* Line 868 of glr.c  */
-#line 850 "sql.ypp"
+  case 189:
+/* Line 868 of glr.c  */
+#line 853 "sql.ypp"
     { ((*yyvalp).ast_node) = (((yyGLRStackItem const *)yyvsp)[YYFILL ((1) - (1))].yystate.yysemantics.yysval.ast_node);}
     break;
 
-  case 188:
-/* Line 868 of glr.c  */
-#line 854 "sql.ypp"
+  case 190:
+/* Line 868 of glr.c  */
+#line 857 "sql.ypp"
     { ((*yyvalp).ast_node) = new AstCreateTable(AST_CREATE_TABLE_LIST, (((yyGLRStackItem const *)yyvsp)[YYFILL ((2) - (8))].yystate.yysemantics.yysval.intval), (((yyGLRStackItem const *)yyvsp)[YYFILL ((4) - (8))].yystate.yysemantics.yysval.intval), string((((yyGLRStackItem const *)yyvsp)[YYFILL ((5) - (8))].yystate.yysemantics.yysval.strval)), "", (((yyGLRStackItem const *)yyvsp)[YYFILL ((7) - (8))].yystate.yysemantics.yysval.ast_node), NULL); }
     break;
 
-  case 189:
-/* Line 868 of glr.c  */
-#line 858 "sql.ypp"
+  case 191:
+/* Line 868 of glr.c  */
+#line 861 "sql.ypp"
     { ((*yyvalp).ast_node) = new AstCreateTable(AST_CREATE_TABLE_LIST, (((yyGLRStackItem const *)yyvsp)[YYFILL ((2) - (10))].yystate.yysemantics.yysval.intval), (((yyGLRStackItem const *)yyvsp)[YYFILL ((4) - (10))].yystate.yysemantics.yysval.intval), string((((yyGLRStackItem const *)yyvsp)[YYFILL ((5) - (10))].yystate.yysemantics.yysval.strval)), string((((yyGLRStackItem const *)yyvsp)[YYFILL ((7) - (10))].yystate.yysemantics.yysval.strval)), (((yyGLRStackItem const *)yyvsp)[YYFILL ((9) - (10))].yystate.yysemantics.yysval.ast_node), NULL); }
     break;
 
-  case 190:
-/* Line 868 of glr.c  */
-#line 863 "sql.ypp"
+  case 192:
+/* Line 868 of glr.c  */
+#line 866 "sql.ypp"
     { ((*yyvalp).ast_node) = new AstCreateTable(AST_CREATE_TABLE_LIST_SEL, (((yyGLRStackItem const *)yyvsp)[YYFILL ((2) - (9))].yystate.yysemantics.yysval.intval), (((yyGLRStackItem const *)yyvsp)[YYFILL ((4) - (9))].yystate.yysemantics.yysval.intval), string((((yyGLRStackItem const *)yyvsp)[YYFILL ((5) - (9))].yystate.yysemantics.yysval.strval)), "", (((yyGLRStackItem const *)yyvsp)[YYFILL ((7) - (9))].yystate.yysemantics.yysval.ast_node), (((yyGLRStackItem const *)yyvsp)[YYFILL ((9) - (9))].yystate.yysemantics.yysval.ast_node)); }
     break;
-=======
-#line 838 "sql.ypp"
-    {
-      string temp =
-          ((((yyGLRStackItem const *)yyvsp)[YYFILL((4) - (4))]
-                .yystate.yysemantics.yysval.strval) == NULL)
-              ? ""
-              : string((((yyGLRStackItem const *)yyvsp)[YYFILL((4) - (4))]
-                            .yystate.yysemantics.yysval.strval));
-      ((*yyvalp).ast_node) = new AstCreateDatabase(
-          AST_CREATE_DATABASE, 1,
-          (((yyGLRStackItem const *)
-            yyvsp)[YYFILL((3) - (4))].yystate.yysemantics.yysval.intval),
-          temp);
-    } break;
-
-    case 185:
-/* Line 868 of glr.c  */
-#line 839 "sql.ypp"
-    {
-      string temp =
-          ((((yyGLRStackItem const *)yyvsp)[YYFILL((4) - (4))]
-                .yystate.yysemantics.yysval.strval) == NULL)
-              ? ""
-              : string((((yyGLRStackItem const *)yyvsp)[YYFILL((4) - (4))]
-                            .yystate.yysemantics.yysval.strval));
-      ((*yyvalp).ast_node) = new AstCreateDatabase(
-          AST_CREATE_SCHEMA, 2,
-          (((yyGLRStackItem const *)
-            yyvsp)[YYFILL((3) - (4))].yystate.yysemantics.yysval.intval),
-          temp);
-    } break;
-
-    case 186:
-/* Line 868 of glr.c  */
-#line 842 "sql.ypp"
-    {
-      ((*yyvalp).intval) = 0;
-    } break;
->>>>>>> 246ac746
-
-    case 187:
-/* Line 868 of glr.c  */
-<<<<<<< HEAD
-#line 867 "sql.ypp"
+
+  case 193:
+/* Line 868 of glr.c  */
+#line 870 "sql.ypp"
     { ((*yyvalp).ast_node) = new AstCreateTable(AST_CREATE_TABLE_SEL, (((yyGLRStackItem const *)yyvsp)[YYFILL ((2) - (6))].yystate.yysemantics.yysval.intval), (((yyGLRStackItem const *)yyvsp)[YYFILL ((4) - (6))].yystate.yysemantics.yysval.intval), string((((yyGLRStackItem const *)yyvsp)[YYFILL ((5) - (6))].yystate.yysemantics.yysval.strval)), "", NULL, (((yyGLRStackItem const *)yyvsp)[YYFILL ((6) - (6))].yystate.yysemantics.yysval.ast_node)); }
     break;
-=======
-#line 843 "sql.ypp"
-    {
-      ((*yyvalp).intval) = 1;
-    } break;
->>>>>>> 246ac746
-
-    case 188:
-/* Line 868 of glr.c  */
-<<<<<<< HEAD
-#line 872 "sql.ypp"
+
+  case 194:
+/* Line 868 of glr.c  */
+#line 875 "sql.ypp"
     { ((*yyvalp).ast_node) = new AstCreateTable(AST_CREATE_TABLE_LIST_SEL, (((yyGLRStackItem const *)yyvsp)[YYFILL ((2) - (11))].yystate.yysemantics.yysval.intval), (((yyGLRStackItem const *)yyvsp)[YYFILL ((4) - (11))].yystate.yysemantics.yysval.intval), string((((yyGLRStackItem const *)yyvsp)[YYFILL ((5) - (11))].yystate.yysemantics.yysval.strval)), string((((yyGLRStackItem const *)yyvsp)[YYFILL ((7) - (11))].yystate.yysemantics.yysval.strval)), (((yyGLRStackItem const *)yyvsp)[YYFILL ((9) - (11))].yystate.yysemantics.yysval.ast_node), (((yyGLRStackItem const *)yyvsp)[YYFILL ((11) - (11))].yystate.yysemantics.yysval.ast_node)); }
     break;
-=======
-#line 848 "sql.ypp"
-    {
-      ((*yyvalp).ast_node) = (((yyGLRStackItem const *)yyvsp)[YYFILL((1) - (1))]
-                                  .yystate.yysemantics.yysval.ast_node);
-    } break;
->>>>>>> 246ac746
-
-    case 189:
-/* Line 868 of glr.c  */
-<<<<<<< HEAD
-#line 876 "sql.ypp"
+
+  case 195:
+/* Line 868 of glr.c  */
+#line 879 "sql.ypp"
     { ((*yyvalp).ast_node) = new AstCreateTable(AST_CREATE_TABLE_SEL, (((yyGLRStackItem const *)yyvsp)[YYFILL ((2) - (8))].yystate.yysemantics.yysval.intval), (((yyGLRStackItem const *)yyvsp)[YYFILL ((4) - (8))].yystate.yysemantics.yysval.intval), string((((yyGLRStackItem const *)yyvsp)[YYFILL ((5) - (8))].yystate.yysemantics.yysval.strval)), string((((yyGLRStackItem const *)yyvsp)[YYFILL ((7) - (8))].yystate.yysemantics.yysval.strval)), NULL, (((yyGLRStackItem const *)yyvsp)[YYFILL ((8) - (8))].yystate.yysemantics.yysval.ast_node)); }
     break;
 
-  case 194:
-/* Line 868 of glr.c  */
-#line 880 "sql.ypp"
+  case 196:
+/* Line 868 of glr.c  */
+#line 883 "sql.ypp"
     { ((*yyvalp).ast_node) = new AstCreateSelect(AST_CREATE_SEL, (((yyGLRStackItem const *)yyvsp)[YYFILL ((1) - (3))].yystate.yysemantics.yysval.intval), 0, (((yyGLRStackItem const *)yyvsp)[YYFILL ((3) - (3))].yystate.yysemantics.yysval.ast_node)); }
     break;
-=======
-#line 852 "sql.ypp"
-    {
-      ((*yyvalp).ast_node) = new AstCreateTable(
-          AST_CREATE_TABLE_LIST,
-          (((yyGLRStackItem const *)
-            yyvsp)[YYFILL((2) - (8))].yystate.yysemantics.yysval.intval),
-          (((yyGLRStackItem const *)
-            yyvsp)[YYFILL((4) - (8))].yystate.yysemantics.yysval.intval),
-          string((((yyGLRStackItem const *)yyvsp)[YYFILL((5) - (8))]
-                      .yystate.yysemantics.yysval.strval)),
-          "", (((yyGLRStackItem const *)
-                yyvsp)[YYFILL((7) - (8))].yystate.yysemantics.yysval.ast_node),
-          NULL);
-    } break;
-
-    case 190:
-/* Line 868 of glr.c  */
-#line 856 "sql.ypp"
-    {
-      ((*yyvalp).ast_node) = new AstCreateTable(
-          AST_CREATE_TABLE_LIST,
-          (((yyGLRStackItem const *)
-            yyvsp)[YYFILL((2) - (10))].yystate.yysemantics.yysval.intval),
-          (((yyGLRStackItem const *)
-            yyvsp)[YYFILL((4) - (10))].yystate.yysemantics.yysval.intval),
-          string((((yyGLRStackItem const *)yyvsp)[YYFILL((5) - (10))]
-                      .yystate.yysemantics.yysval.strval)),
-          string((((yyGLRStackItem const *)yyvsp)[YYFILL((7) - (10))]
-                      .yystate.yysemantics.yysval.strval)),
-          (((yyGLRStackItem const *)
-            yyvsp)[YYFILL((9) - (10))].yystate.yysemantics.yysval.ast_node),
-          NULL);
-    } break;
-
-    case 191:
-/* Line 868 of glr.c  */
-#line 861 "sql.ypp"
-    {
-      ((*yyvalp).ast_node) = new AstCreateTable(
-          AST_CREATE_TABLE_LIST_SEL,
-          (((yyGLRStackItem const *)
-            yyvsp)[YYFILL((2) - (9))].yystate.yysemantics.yysval.intval),
-          (((yyGLRStackItem const *)
-            yyvsp)[YYFILL((4) - (9))].yystate.yysemantics.yysval.intval),
-          string((((yyGLRStackItem const *)yyvsp)[YYFILL((5) - (9))]
-                      .yystate.yysemantics.yysval.strval)),
-          "", (((yyGLRStackItem const *)
-                yyvsp)[YYFILL((7) - (9))].yystate.yysemantics.yysval.ast_node),
-          (((yyGLRStackItem const *)
-            yyvsp)[YYFILL((9) - (9))].yystate.yysemantics.yysval.ast_node));
-    } break;
-
-    case 192:
-/* Line 868 of glr.c  */
-#line 865 "sql.ypp"
-    {
-      ((*yyvalp).ast_node) = new AstCreateTable(
-          AST_CREATE_TABLE_SEL,
-          (((yyGLRStackItem const *)
-            yyvsp)[YYFILL((2) - (6))].yystate.yysemantics.yysval.intval),
-          (((yyGLRStackItem const *)
-            yyvsp)[YYFILL((4) - (6))].yystate.yysemantics.yysval.intval),
-          string((((yyGLRStackItem const *)yyvsp)[YYFILL((5) - (6))]
-                      .yystate.yysemantics.yysval.strval)),
-          "", NULL, (((yyGLRStackItem const *)yyvsp)[YYFILL((6) - (6))]
-                         .yystate.yysemantics.yysval.ast_node));
-    } break;
-
-    case 193:
-/* Line 868 of glr.c  */
-#line 870 "sql.ypp"
-    {
-      ((*yyvalp).ast_node) = new AstCreateTable(
-          AST_CREATE_TABLE_LIST_SEL,
-          (((yyGLRStackItem const *)
-            yyvsp)[YYFILL((2) - (11))].yystate.yysemantics.yysval.intval),
-          (((yyGLRStackItem const *)
-            yyvsp)[YYFILL((4) - (11))].yystate.yysemantics.yysval.intval),
-          string((((yyGLRStackItem const *)yyvsp)[YYFILL((5) - (11))]
-                      .yystate.yysemantics.yysval.strval)),
-          string((((yyGLRStackItem const *)yyvsp)[YYFILL((7) - (11))]
-                      .yystate.yysemantics.yysval.strval)),
-          (((yyGLRStackItem const *)
-            yyvsp)[YYFILL((9) - (11))].yystate.yysemantics.yysval.ast_node),
-          (((yyGLRStackItem const *)
-            yyvsp)[YYFILL((11) - (11))].yystate.yysemantics.yysval.ast_node));
-    } break;
-
-    case 194:
-/* Line 868 of glr.c  */
-#line 874 "sql.ypp"
-    {
-      ((*yyvalp).ast_node) = new AstCreateTable(
-          AST_CREATE_TABLE_SEL,
-          (((yyGLRStackItem const *)
-            yyvsp)[YYFILL((2) - (8))].yystate.yysemantics.yysval.intval),
-          (((yyGLRStackItem const *)
-            yyvsp)[YYFILL((4) - (8))].yystate.yysemantics.yysval.intval),
-          string((((yyGLRStackItem const *)yyvsp)[YYFILL((5) - (8))]
-                      .yystate.yysemantics.yysval.strval)),
-          string((((yyGLRStackItem const *)yyvsp)[YYFILL((7) - (8))]
-                      .yystate.yysemantics.yysval.strval)),
-          NULL, (((yyGLRStackItem const *)yyvsp)[YYFILL((8) - (8))]
-                     .yystate.yysemantics.yysval.ast_node));
-    } break;
-
-    case 195:
-/* Line 868 of glr.c  */
-#line 878 "sql.ypp"
-    {
-      ((*yyvalp).ast_node) = new AstCreateSelect(
-          AST_CREATE_SEL, (((yyGLRStackItem const *)yyvsp)[YYFILL((1) - (3))]
-                               .yystate.yysemantics.yysval.intval),
-          0, (((yyGLRStackItem const *)
-               yyvsp)[YYFILL((3) - (3))].yystate.yysemantics.yysval.ast_node));
-    } break;
->>>>>>> 246ac746
-
-    case 196:
-/* Line 868 of glr.c  */
-<<<<<<< HEAD
-#line 883 "sql.ypp"
+
+  case 197:
+/* Line 868 of glr.c  */
+#line 886 "sql.ypp"
     { ((*yyvalp).intval) = 0; }
     break;
-=======
-#line 881 "sql.ypp"
-    {
-      ((*yyvalp).intval) = 0;
-    } break;
->>>>>>> 246ac746
-
-    case 197:
-/* Line 868 of glr.c  */
-<<<<<<< HEAD
-#line 884 "sql.ypp"
+
+  case 198:
+/* Line 868 of glr.c  */
+#line 887 "sql.ypp"
     { ((*yyvalp).intval) = 1; }
     break;
-=======
-#line 882 "sql.ypp"
-    {
-      ((*yyvalp).intval) = 1;
-    } break;
->>>>>>> 246ac746
-
-    case 198:
-/* Line 868 of glr.c  */
-<<<<<<< HEAD
-#line 885 "sql.ypp"
+
+  case 199:
+/* Line 868 of glr.c  */
+#line 888 "sql.ypp"
     { ((*yyvalp).intval) = 2; }
     break;
-=======
-#line 883 "sql.ypp"
-    {
-      ((*yyvalp).intval) = 2;
-    } break;
->>>>>>> 246ac746
-
-    case 199:
-/* Line 868 of glr.c  */
-<<<<<<< HEAD
-#line 888 "sql.ypp"
+
+  case 200:
+/* Line 868 of glr.c  */
+#line 891 "sql.ypp"
     { ((*yyvalp).intval) = 0; }
     break;
-=======
-#line 886 "sql.ypp"
-    {
-      ((*yyvalp).intval) = 0;
-    } break;
->>>>>>> 246ac746
-
-    case 200:
-/* Line 868 of glr.c  */
-<<<<<<< HEAD
-#line 889 "sql.ypp"
+
+  case 201:
+/* Line 868 of glr.c  */
+#line 892 "sql.ypp"
     { ((*yyvalp).intval) = 1; }
     break;
 
-  case 200:
-/* Line 868 of glr.c  */
-#line 892 "sql.ypp"
+  case 202:
+/* Line 868 of glr.c  */
+#line 895 "sql.ypp"
     { ((*yyvalp).ast_node) = new AstCreateColList(AST_CREATE_COL_LIST, (((yyGLRStackItem const *)yyvsp)[YYFILL ((1) - (1))].yystate.yysemantics.yysval.ast_node), NULL); }
     break;
 
-  case 201:
-/* Line 868 of glr.c  */
-#line 893 "sql.ypp"
+  case 203:
+/* Line 868 of glr.c  */
+#line 896 "sql.ypp"
     { ((*yyvalp).ast_node) = new AstCreateColList(AST_CREATE_COL_LIST, (((yyGLRStackItem const *)yyvsp)[YYFILL ((1) - (3))].yystate.yysemantics.yysval.ast_node), (((yyGLRStackItem const *)yyvsp)[YYFILL ((3) - (3))].yystate.yysemantics.yysval.ast_node)); }
     break;
-=======
-#line 887 "sql.ypp"
-    {
-      ((*yyvalp).intval) = 1;
-    } break;
->>>>>>> 246ac746
-
-    case 201:
-/* Line 868 of glr.c  */
-<<<<<<< HEAD
-#line 898 "sql.ypp"
+
+  case 204:
+/* Line 868 of glr.c  */
+#line 901 "sql.ypp"
     { ((*yyvalp).ast_node) = new AstCreateDef( AST_CREATE_DEF_NAME, 1, string((((yyGLRStackItem const *)yyvsp)[YYFILL ((1) - (3))].yystate.yysemantics.yysval.strval)), (((yyGLRStackItem const *)yyvsp)[YYFILL ((2) - (3))].yystate.yysemantics.yysval.ast_node), (((yyGLRStackItem const *)yyvsp)[YYFILL ((3) - (3))].yystate.yysemantics.yysval.ast_node), NULL); }
     break;
-=======
-#line 890 "sql.ypp"
-    {
-      ((*yyvalp).ast_node) = new AstCreateColList(
-          AST_CREATE_COL_LIST,
-          (((yyGLRStackItem const *)
-            yyvsp)[YYFILL((1) - (1))].yystate.yysemantics.yysval.ast_node),
-          NULL);
-    } break;
->>>>>>> 246ac746
-
-    case 202:
-/* Line 868 of glr.c  */
-<<<<<<< HEAD
-#line 899 "sql.ypp"
+
+  case 205:
+/* Line 868 of glr.c  */
+#line 902 "sql.ypp"
     { ((*yyvalp).ast_node) = new AstCreateDef( AST_CREATE_DEF_PR_KEY, 2, "", NULL, NULL, (((yyGLRStackItem const *)yyvsp)[YYFILL ((4) - (5))].yystate.yysemantics.yysval.ast_node));  }
     break;
-=======
-#line 891 "sql.ypp"
-    {
-      ((*yyvalp).ast_node) = new AstCreateColList(
-          AST_CREATE_COL_LIST,
-          (((yyGLRStackItem const *)
-            yyvsp)[YYFILL((1) - (3))].yystate.yysemantics.yysval.ast_node),
-          (((yyGLRStackItem const *)
-            yyvsp)[YYFILL((3) - (3))].yystate.yysemantics.yysval.ast_node));
-    } break;
->>>>>>> 246ac746
-
-    case 203:
-/* Line 868 of glr.c  */
-<<<<<<< HEAD
-#line 900 "sql.ypp"
+
+  case 206:
+/* Line 868 of glr.c  */
+#line 903 "sql.ypp"
     { ((*yyvalp).ast_node) = new AstCreateDef( AST_CREATE_DEF_KEY, 3, "", NULL, NULL, (((yyGLRStackItem const *)yyvsp)[YYFILL ((3) - (4))].yystate.yysemantics.yysval.ast_node)); }
     break;
 
-  case 205:
-/* Line 868 of glr.c  */
-#line 901 "sql.ypp"
+  case 207:
+/* Line 868 of glr.c  */
+#line 904 "sql.ypp"
     { ((*yyvalp).ast_node) = new AstCreateDef( AST_CREATE_DEF_INDEX, 4, "", NULL, NULL, (((yyGLRStackItem const *)yyvsp)[YYFILL ((3) - (4))].yystate.yysemantics.yysval.ast_node)); }
     break;
-=======
-#line 896 "sql.ypp"
-    {
-      ((*yyvalp).ast_node) = new AstCreateDef(
-          AST_CREATE_DEF_NAME, 1,
-          string((((yyGLRStackItem const *)yyvsp)[YYFILL((1) - (3))]
-                      .yystate.yysemantics.yysval.strval)),
-          (((yyGLRStackItem const *)
-            yyvsp)[YYFILL((2) - (3))].yystate.yysemantics.yysval.ast_node),
-          (((yyGLRStackItem const *)
-            yyvsp)[YYFILL((3) - (3))].yystate.yysemantics.yysval.ast_node),
-          NULL);
-    } break;
-
-    case 204:
-/* Line 868 of glr.c  */
-#line 897 "sql.ypp"
-    {
-      ((*yyvalp).ast_node) = new AstCreateDef(
-          AST_CREATE_DEF_PR_KEY, 2, "", NULL, NULL,
-          (((yyGLRStackItem const *)
-            yyvsp)[YYFILL((4) - (5))].yystate.yysemantics.yysval.ast_node));
-    } break;
->>>>>>> 246ac746
-
-    case 205:
-/* Line 868 of glr.c  */
-<<<<<<< HEAD
-#line 902 "sql.ypp"
+
+  case 208:
+/* Line 868 of glr.c  */
+#line 905 "sql.ypp"
     { ((*yyvalp).ast_node) = new AstCreateDef( AST_CREATE_DEF_FTEXT_INDEX, 5, "", NULL, NULL, (((yyGLRStackItem const *)yyvsp)[YYFILL ((4) - (5))].yystate.yysemantics.yysval.ast_node)); }
     break;
-=======
-#line 898 "sql.ypp"
-    {
-      ((*yyvalp).ast_node) = new AstCreateDef(
-          AST_CREATE_DEF_KEY, 3, "", NULL, NULL,
-          (((yyGLRStackItem const *)
-            yyvsp)[YYFILL((3) - (4))].yystate.yysemantics.yysval.ast_node));
-    } break;
->>>>>>> 246ac746
-
-    case 206:
-/* Line 868 of glr.c  */
-<<<<<<< HEAD
-#line 903 "sql.ypp"
+
+  case 209:
+/* Line 868 of glr.c  */
+#line 906 "sql.ypp"
     { ((*yyvalp).ast_node) = new AstCreateDef( AST_CREATE_DEF_FTEXT_KEY, 6, "", NULL, NULL, (((yyGLRStackItem const *)yyvsp)[YYFILL ((4) - (5))].yystate.yysemantics.yysval.ast_node)); }
     break;
-=======
-#line 899 "sql.ypp"
-    {
-      ((*yyvalp).ast_node) = new AstCreateDef(
-          AST_CREATE_DEF_INDEX, 4, "", NULL, NULL,
-          (((yyGLRStackItem const *)
-            yyvsp)[YYFILL((3) - (4))].yystate.yysemantics.yysval.ast_node));
-    } break;
->>>>>>> 246ac746
-
-    case 207:
-/* Line 868 of glr.c  */
-<<<<<<< HEAD
-#line 905 "sql.ypp"
+
+  case 210:
+/* Line 868 of glr.c  */
+#line 908 "sql.ypp"
     { ((*yyvalp).ast_node) = new AstColumnAtts(AST_COLUMN_ATTS, 0, 0, 0, "", NULL); }
     break;
-=======
-#line 900 "sql.ypp"
-    {
-      ((*yyvalp).ast_node) = new AstCreateDef(
-          AST_CREATE_DEF_FTEXT_INDEX, 5, "", NULL, NULL,
-          (((yyGLRStackItem const *)
-            yyvsp)[YYFILL((4) - (5))].yystate.yysemantics.yysval.ast_node));
-    } break;
->>>>>>> 246ac746
-
-    case 208:
-/* Line 868 of glr.c  */
-<<<<<<< HEAD
-#line 906 "sql.ypp"
+
+  case 211:
+/* Line 868 of glr.c  */
+#line 909 "sql.ypp"
     { AstColumnAtts* temp = static_cast<AstColumnAtts*>((((yyGLRStackItem const *)yyvsp)[YYFILL ((1) - (3))].yystate.yysemantics.yysval.ast_node));temp->datatype_ |= 01; ((*yyvalp).ast_node) = temp; }
     break;
-=======
-#line 901 "sql.ypp"
-    {
-      ((*yyvalp).ast_node) = new AstCreateDef(
-          AST_CREATE_DEF_FTEXT_KEY, 6, "", NULL, NULL,
-          (((yyGLRStackItem const *)
-            yyvsp)[YYFILL((4) - (5))].yystate.yysemantics.yysval.ast_node));
-    } break;
->>>>>>> 246ac746
-
-    case 209:
-/* Line 868 of glr.c  */
-<<<<<<< HEAD
-#line 907 "sql.ypp"
+
+  case 212:
+/* Line 868 of glr.c  */
+#line 910 "sql.ypp"
     { AstColumnAtts* temp = static_cast<AstColumnAtts*>((((yyGLRStackItem const *)yyvsp)[YYFILL ((1) - (2))].yystate.yysemantics.yysval.ast_node));temp->datatype_ |= 02; ((*yyvalp).ast_node) = temp; }
     break;
-=======
-#line 903 "sql.ypp"
-    {
-      ((*yyvalp).ast_node) =
-          new AstColumnAtts(AST_COLUMN_ATTS, 0, 0, 0, "", NULL);
-    } break;
->>>>>>> 246ac746
-
-    case 210:
-/* Line 868 of glr.c  */
-<<<<<<< HEAD
-#line 908 "sql.ypp"
+
+  case 213:
+/* Line 868 of glr.c  */
+#line 911 "sql.ypp"
     { AstColumnAtts* temp = static_cast<AstColumnAtts*>((((yyGLRStackItem const *)yyvsp)[YYFILL ((1) - (3))].yystate.yysemantics.yysval.ast_node));temp->datatype_ |= 04; temp->default_string_ = ((((yyGLRStackItem const *)yyvsp)[YYFILL ((3) - (3))].yystate.yysemantics.yysval.strval)==NULL)?"":string((((yyGLRStackItem const *)yyvsp)[YYFILL ((3) - (3))].yystate.yysemantics.yysval.strval)); ((*yyvalp).ast_node) = temp; }
     break;
-=======
-#line 904 "sql.ypp"
-    {
-      AstColumnAtts *temp = static_cast<AstColumnAtts *>(
-          (((yyGLRStackItem const *)
-            yyvsp)[YYFILL((1) - (3))].yystate.yysemantics.yysval.ast_node));
-      temp->datatype_ |= 01;
-      ((*yyvalp).ast_node) = temp;
-    } break;
->>>>>>> 246ac746
-
-    case 211:
-/* Line 868 of glr.c  */
-<<<<<<< HEAD
-#line 909 "sql.ypp"
+
+  case 214:
+/* Line 868 of glr.c  */
+#line 912 "sql.ypp"
     { AstColumnAtts* temp = static_cast<AstColumnAtts*>((((yyGLRStackItem const *)yyvsp)[YYFILL ((1) - (3))].yystate.yysemantics.yysval.ast_node));temp->datatype_ |= 010;temp->int_num_ = atoi((((yyGLRStackItem const *)yyvsp)[YYFILL ((3) - (3))].yystate.yysemantics.yysval.strval)); ((*yyvalp).ast_node) = temp; }
     break;
-=======
-#line 905 "sql.ypp"
-    {
-      AstColumnAtts *temp = static_cast<AstColumnAtts *>(
-          (((yyGLRStackItem const *)
-            yyvsp)[YYFILL((1) - (2))].yystate.yysemantics.yysval.ast_node));
-      temp->datatype_ |= 02;
-      ((*yyvalp).ast_node) = temp;
-    } break;
->>>>>>> 246ac746
-
-    case 212:
-/* Line 868 of glr.c  */
-<<<<<<< HEAD
-#line 910 "sql.ypp"
+
+  case 215:
+/* Line 868 of glr.c  */
+#line 913 "sql.ypp"
     { AstColumnAtts* temp = static_cast<AstColumnAtts*>((((yyGLRStackItem const *)yyvsp)[YYFILL ((1) - (3))].yystate.yysemantics.yysval.ast_node));temp->datatype_ |= 020; temp->double_num_ = atof((((yyGLRStackItem const *)yyvsp)[YYFILL ((3) - (3))].yystate.yysemantics.yysval.strval)); ((*yyvalp).ast_node) = temp; }
     break;
 
-  case 214:
-/* Line 868 of glr.c  */
-#line 911 "sql.ypp"
+  case 216:
+/* Line 868 of glr.c  */
+#line 914 "sql.ypp"
     { AstColumnAtts* temp = static_cast<AstColumnAtts*>((((yyGLRStackItem const *)yyvsp)[YYFILL ((1) - (3))].yystate.yysemantics.yysval.ast_node));temp->datatype_ |= 040; temp->int_num_ = atoi((((yyGLRStackItem const *)yyvsp)[YYFILL ((3) - (3))].yystate.yysemantics.yysval.strval)); ((*yyvalp).ast_node) = temp; }
     break;
-=======
-#line 906 "sql.ypp"
-    {
-      AstColumnAtts *temp = static_cast<AstColumnAtts *>(
-          (((yyGLRStackItem const *)
-            yyvsp)[YYFILL((1) - (3))].yystate.yysemantics.yysval.ast_node));
-      temp->datatype_ |= 04;
-      temp->default_string_ =
-          ((((yyGLRStackItem const *)yyvsp)[YYFILL((3) - (3))]
-                .yystate.yysemantics.yysval.strval) == NULL)
-              ? ""
-              : string((((yyGLRStackItem const *)yyvsp)[YYFILL((3) - (3))]
-                            .yystate.yysemantics.yysval.strval));
-      ((*yyvalp).ast_node) = temp;
-    } break;
-
-    case 213:
-/* Line 868 of glr.c  */
-#line 907 "sql.ypp"
-    {
-      AstColumnAtts *temp = static_cast<AstColumnAtts *>(
-          (((yyGLRStackItem const *)
-            yyvsp)[YYFILL((1) - (3))].yystate.yysemantics.yysval.ast_node));
-      temp->datatype_ |= 010;
-      temp->int_num_ = atoi((((yyGLRStackItem const *)yyvsp)[YYFILL((3) - (3))]
-                                 .yystate.yysemantics.yysval.strval));
-      ((*yyvalp).ast_node) = temp;
-    } break;
->>>>>>> 246ac746
-
-    case 214:
-/* Line 868 of glr.c  */
-<<<<<<< HEAD
-#line 912 "sql.ypp"
+
+  case 217:
+/* Line 868 of glr.c  */
+#line 915 "sql.ypp"
     { AstColumnAtts* temp = static_cast<AstColumnAtts*>((((yyGLRStackItem const *)yyvsp)[YYFILL ((1) - (2))].yystate.yysemantics.yysval.ast_node));temp->datatype_ |= 0100; ((*yyvalp).ast_node) = temp; }
     break;
 
-  case 216:
-/* Line 868 of glr.c  */
-#line 913 "sql.ypp"
+  case 218:
+/* Line 868 of glr.c  */
+#line 916 "sql.ypp"
     { AstColumnAtts* temp = static_cast<AstColumnAtts*>((((yyGLRStackItem const *)yyvsp)[YYFILL ((1) - (3))].yystate.yysemantics.yysval.ast_node));temp->datatype_ |= 0200; ((*yyvalp).ast_node) = temp; }
     break;
-=======
-#line 908 "sql.ypp"
-    {
-      AstColumnAtts *temp = static_cast<AstColumnAtts *>(
-          (((yyGLRStackItem const *)
-            yyvsp)[YYFILL((1) - (3))].yystate.yysemantics.yysval.ast_node));
-      temp->datatype_ |= 020;
-      temp->double_num_ =
-          atof((((yyGLRStackItem const *)
-                 yyvsp)[YYFILL((3) - (3))].yystate.yysemantics.yysval.strval));
-      ((*yyvalp).ast_node) = temp;
-    } break;
-
-    case 215:
-/* Line 868 of glr.c  */
-#line 909 "sql.ypp"
-    {
-      AstColumnAtts *temp = static_cast<AstColumnAtts *>(
-          (((yyGLRStackItem const *)
-            yyvsp)[YYFILL((1) - (3))].yystate.yysemantics.yysval.ast_node));
-      temp->datatype_ |= 040;
-      temp->int_num_ = atoi((((yyGLRStackItem const *)yyvsp)[YYFILL((3) - (3))]
-                                 .yystate.yysemantics.yysval.strval));
-      ((*yyvalp).ast_node) = temp;
-    } break;
->>>>>>> 246ac746
-
-    case 216:
-/* Line 868 of glr.c  */
-<<<<<<< HEAD
-#line 914 "sql.ypp"
+
+  case 219:
+/* Line 868 of glr.c  */
+#line 917 "sql.ypp"
     { AstColumnAtts* temp = static_cast<AstColumnAtts*>((((yyGLRStackItem const *)yyvsp)[YYFILL ((1) - (3))].yystate.yysemantics.yysval.ast_node));temp->datatype_ |= 0400; ((*yyvalp).ast_node) = temp; }
     break;
-=======
-#line 910 "sql.ypp"
-    {
-      AstColumnAtts *temp = static_cast<AstColumnAtts *>(
-          (((yyGLRStackItem const *)
-            yyvsp)[YYFILL((1) - (2))].yystate.yysemantics.yysval.ast_node));
-      temp->datatype_ |= 0100;
-      ((*yyvalp).ast_node) = temp;
-    } break;
->>>>>>> 246ac746
-
-    case 217:
-/* Line 868 of glr.c  */
-<<<<<<< HEAD
-#line 915 "sql.ypp"
+
+  case 220:
+/* Line 868 of glr.c  */
+#line 918 "sql.ypp"
     { AstColumnAtts* temp = static_cast<AstColumnAtts*>((((yyGLRStackItem const *)yyvsp)[YYFILL ((1) - (2))].yystate.yysemantics.yysval.ast_node));temp->datatype_ |= 01000; ((*yyvalp).ast_node) = temp; }
     break;
-=======
-#line 911 "sql.ypp"
-    {
-      AstColumnAtts *temp = static_cast<AstColumnAtts *>(
-          (((yyGLRStackItem const *)
-            yyvsp)[YYFILL((1) - (3))].yystate.yysemantics.yysval.ast_node));
-      temp->datatype_ |= 0200;
-      ((*yyvalp).ast_node) = temp;
-    } break;
->>>>>>> 246ac746
-
-    case 218:
-/* Line 868 of glr.c  */
-<<<<<<< HEAD
-#line 916 "sql.ypp"
+
+  case 221:
+/* Line 868 of glr.c  */
+#line 919 "sql.ypp"
     { AstColumnAtts* temp = static_cast<AstColumnAtts*>((((yyGLRStackItem const *)yyvsp)[YYFILL ((1) - (3))].yystate.yysemantics.yysval.ast_node));temp->datatype_ |= 02000; ((*yyvalp).ast_node) = temp; }
     break;
-=======
-#line 912 "sql.ypp"
-    {
-      AstColumnAtts *temp = static_cast<AstColumnAtts *>(
-          (((yyGLRStackItem const *)
-            yyvsp)[YYFILL((1) - (3))].yystate.yysemantics.yysval.ast_node));
-      temp->datatype_ |= 0400;
-      ((*yyvalp).ast_node) = temp;
-    } break;
->>>>>>> 246ac746
-
-    case 219:
-/* Line 868 of glr.c  */
-<<<<<<< HEAD
-#line 917 "sql.ypp"
+
+  case 222:
+/* Line 868 of glr.c  */
+#line 920 "sql.ypp"
     { AstColumnAtts* temp = static_cast<AstColumnAtts*>((((yyGLRStackItem const *)yyvsp)[YYFILL ((1) - (5))].yystate.yysemantics.yysval.ast_node));temp->datatype_ |= 04000; temp->col_list_ = (((yyGLRStackItem const *)yyvsp)[YYFILL ((4) - (5))].yystate.yysemantics.yysval.ast_node); ((*yyvalp).ast_node) = temp;}
     break;
-=======
-#line 913 "sql.ypp"
-    {
-      AstColumnAtts *temp = static_cast<AstColumnAtts *>(
-          (((yyGLRStackItem const *)
-            yyvsp)[YYFILL((1) - (2))].yystate.yysemantics.yysval.ast_node));
-      temp->datatype_ |= 01000;
-      ((*yyvalp).ast_node) = temp;
-    } break;
->>>>>>> 246ac746
-
-    case 220:
-/* Line 868 of glr.c  */
-<<<<<<< HEAD
-#line 921 "sql.ypp"
+
+  case 223:
+/* Line 868 of glr.c  */
+#line 924 "sql.ypp"
     { ((*yyvalp).ast_node) = new AstDataType (AST_DATA_TYPE, 1, (((yyGLRStackItem const *)yyvsp)[YYFILL ((2) - (2))].yystate.yysemantics.yysval.ast_node), 0, NULL, 0, NULL); }
     break;
-=======
-#line 914 "sql.ypp"
-    {
-      AstColumnAtts *temp = static_cast<AstColumnAtts *>(
-          (((yyGLRStackItem const *)
-            yyvsp)[YYFILL((1) - (3))].yystate.yysemantics.yysval.ast_node));
-      temp->datatype_ |= 02000;
-      ((*yyvalp).ast_node) = temp;
-    } break;
->>>>>>> 246ac746
-
-    case 221:
-/* Line 868 of glr.c  */
-<<<<<<< HEAD
-#line 922 "sql.ypp"
+
+  case 224:
+/* Line 868 of glr.c  */
+#line 925 "sql.ypp"
     { ((*yyvalp).ast_node) = new AstDataType (AST_DATA_TYPE, 2, (((yyGLRStackItem const *)yyvsp)[YYFILL ((2) - (3))].yystate.yysemantics.yysval.ast_node), (((yyGLRStackItem const *)yyvsp)[YYFILL ((3) - (3))].yystate.yysemantics.yysval.intval), NULL, 0, NULL); }
     break;
-=======
-#line 915 "sql.ypp"
-    {
-      AstColumnAtts *temp = static_cast<AstColumnAtts *>(
-          (((yyGLRStackItem const *)
-            yyvsp)[YYFILL((1) - (5))].yystate.yysemantics.yysval.ast_node));
-      temp->datatype_ |= 04000;
-      temp->col_list_ = (((yyGLRStackItem const *)yyvsp)[YYFILL((4) - (5))]
-                             .yystate.yysemantics.yysval.ast_node);
-      ((*yyvalp).ast_node) = temp;
-    } break;
->>>>>>> 246ac746
-
-    case 222:
-/* Line 868 of glr.c  */
-<<<<<<< HEAD
-#line 923 "sql.ypp"
+
+  case 225:
+/* Line 868 of glr.c  */
+#line 926 "sql.ypp"
     { ((*yyvalp).ast_node) = new AstDataType (AST_DATA_TYPE, 3, (((yyGLRStackItem const *)yyvsp)[YYFILL ((2) - (3))].yystate.yysemantics.yysval.ast_node), (((yyGLRStackItem const *)yyvsp)[YYFILL ((3) - (3))].yystate.yysemantics.yysval.intval), NULL, 0, NULL); }
     break;
-=======
-#line 919 "sql.ypp"
-    {
-      ((*yyvalp).ast_node) = new AstDataType(
-          AST_DATA_TYPE, 1, (((yyGLRStackItem const *)yyvsp)[YYFILL((2) - (2))]
-                                 .yystate.yysemantics.yysval.ast_node),
-          0, NULL, 0, NULL);
-    } break;
->>>>>>> 246ac746
-
-    case 223:
-/* Line 868 of glr.c  */
-<<<<<<< HEAD
-#line 924 "sql.ypp"
+
+  case 226:
+/* Line 868 of glr.c  */
+#line 927 "sql.ypp"
     { ((*yyvalp).ast_node) = new AstDataType (AST_DATA_TYPE, 4, (((yyGLRStackItem const *)yyvsp)[YYFILL ((2) - (3))].yystate.yysemantics.yysval.ast_node), (((yyGLRStackItem const *)yyvsp)[YYFILL ((3) - (3))].yystate.yysemantics.yysval.intval), NULL, 0, NULL); }
     break;
-=======
-#line 920 "sql.ypp"
-    {
-      ((*yyvalp).ast_node) = new AstDataType(
-          AST_DATA_TYPE, 2, (((yyGLRStackItem const *)yyvsp)[YYFILL((2) - (3))]
-                                 .yystate.yysemantics.yysval.ast_node),
-          (((yyGLRStackItem const *)
-            yyvsp)[YYFILL((3) - (3))].yystate.yysemantics.yysval.intval),
-          NULL, 0, NULL);
-    } break;
->>>>>>> 246ac746
-
-    case 224:
-/* Line 868 of glr.c  */
-<<<<<<< HEAD
-#line 925 "sql.ypp"
+
+  case 227:
+/* Line 868 of glr.c  */
+#line 928 "sql.ypp"
     { ((*yyvalp).ast_node) = new AstDataType (AST_DATA_TYPE, 5, (((yyGLRStackItem const *)yyvsp)[YYFILL ((2) - (3))].yystate.yysemantics.yysval.ast_node), (((yyGLRStackItem const *)yyvsp)[YYFILL ((3) - (3))].yystate.yysemantics.yysval.intval), NULL, 0, NULL); }
     break;
-=======
-#line 921 "sql.ypp"
-    {
-      ((*yyvalp).ast_node) = new AstDataType(
-          AST_DATA_TYPE, 3, (((yyGLRStackItem const *)yyvsp)[YYFILL((2) - (3))]
-                                 .yystate.yysemantics.yysval.ast_node),
-          (((yyGLRStackItem const *)
-            yyvsp)[YYFILL((3) - (3))].yystate.yysemantics.yysval.intval),
-          NULL, 0, NULL);
-    } break;
->>>>>>> 246ac746
-
-    case 225:
-/* Line 868 of glr.c  */
-<<<<<<< HEAD
-#line 926 "sql.ypp"
+
+  case 228:
+/* Line 868 of glr.c  */
+#line 929 "sql.ypp"
     { ((*yyvalp).ast_node) = new AstDataType (AST_DATA_TYPE, 6, (((yyGLRStackItem const *)yyvsp)[YYFILL ((2) - (3))].yystate.yysemantics.yysval.ast_node), (((yyGLRStackItem const *)yyvsp)[YYFILL ((3) - (3))].yystate.yysemantics.yysval.intval), NULL, 0, NULL); }
     break;
-=======
-#line 922 "sql.ypp"
-    {
-      ((*yyvalp).ast_node) = new AstDataType(
-          AST_DATA_TYPE, 4, (((yyGLRStackItem const *)yyvsp)[YYFILL((2) - (3))]
-                                 .yystate.yysemantics.yysval.ast_node),
-          (((yyGLRStackItem const *)
-            yyvsp)[YYFILL((3) - (3))].yystate.yysemantics.yysval.intval),
-          NULL, 0, NULL);
-    } break;
->>>>>>> 246ac746
-
-    case 226:
-/* Line 868 of glr.c  */
-<<<<<<< HEAD
-#line 927 "sql.ypp"
+
+  case 229:
+/* Line 868 of glr.c  */
+#line 930 "sql.ypp"
     { ((*yyvalp).ast_node) = new AstDataType (AST_DATA_TYPE, 7, (((yyGLRStackItem const *)yyvsp)[YYFILL ((2) - (3))].yystate.yysemantics.yysval.ast_node), (((yyGLRStackItem const *)yyvsp)[YYFILL ((3) - (3))].yystate.yysemantics.yysval.intval), NULL, 0, NULL); }
     break;
-=======
-#line 923 "sql.ypp"
-    {
-      ((*yyvalp).ast_node) = new AstDataType(
-          AST_DATA_TYPE, 5, (((yyGLRStackItem const *)yyvsp)[YYFILL((2) - (3))]
-                                 .yystate.yysemantics.yysval.ast_node),
-          (((yyGLRStackItem const *)
-            yyvsp)[YYFILL((3) - (3))].yystate.yysemantics.yysval.intval),
-          NULL, 0, NULL);
-    } break;
->>>>>>> 246ac746
-
-    case 227:
-/* Line 868 of glr.c  */
-<<<<<<< HEAD
-#line 928 "sql.ypp"
+
+  case 230:
+/* Line 868 of glr.c  */
+#line 931 "sql.ypp"
     { ((*yyvalp).ast_node) = new AstDataType (AST_DATA_TYPE, 8, (((yyGLRStackItem const *)yyvsp)[YYFILL ((2) - (3))].yystate.yysemantics.yysval.ast_node), (((yyGLRStackItem const *)yyvsp)[YYFILL ((3) - (3))].yystate.yysemantics.yysval.intval), NULL, 0, NULL); }
     break;
-=======
-#line 924 "sql.ypp"
-    {
-      ((*yyvalp).ast_node) = new AstDataType(
-          AST_DATA_TYPE, 6, (((yyGLRStackItem const *)yyvsp)[YYFILL((2) - (3))]
-                                 .yystate.yysemantics.yysval.ast_node),
-          (((yyGLRStackItem const *)
-            yyvsp)[YYFILL((3) - (3))].yystate.yysemantics.yysval.intval),
-          NULL, 0, NULL);
-    } break;
->>>>>>> 246ac746
-
-    case 228:
-/* Line 868 of glr.c  */
-<<<<<<< HEAD
-#line 929 "sql.ypp"
+
+  case 231:
+/* Line 868 of glr.c  */
+#line 932 "sql.ypp"
     { ((*yyvalp).ast_node) = new AstDataType (AST_DATA_TYPE, 9, (((yyGLRStackItem const *)yyvsp)[YYFILL ((2) - (3))].yystate.yysemantics.yysval.ast_node), (((yyGLRStackItem const *)yyvsp)[YYFILL ((3) - (3))].yystate.yysemantics.yysval.intval), NULL, 0, NULL); }
     break;
-=======
-#line 925 "sql.ypp"
-    {
-      ((*yyvalp).ast_node) = new AstDataType(
-          AST_DATA_TYPE, 7, (((yyGLRStackItem const *)yyvsp)[YYFILL((2) - (3))]
-                                 .yystate.yysemantics.yysval.ast_node),
-          (((yyGLRStackItem const *)
-            yyvsp)[YYFILL((3) - (3))].yystate.yysemantics.yysval.intval),
-          NULL, 0, NULL);
-    } break;
->>>>>>> 246ac746
-
-    case 229:
-/* Line 868 of glr.c  */
-<<<<<<< HEAD
-#line 930 "sql.ypp"
+
+  case 232:
+/* Line 868 of glr.c  */
+#line 933 "sql.ypp"
     { ((*yyvalp).ast_node) = new AstDataType (AST_DATA_TYPE, 10, (((yyGLRStackItem const *)yyvsp)[YYFILL ((2) - (3))].yystate.yysemantics.yysval.ast_node), (((yyGLRStackItem const *)yyvsp)[YYFILL ((3) - (3))].yystate.yysemantics.yysval.intval), NULL, 0, NULL); }
     break;
-=======
-#line 926 "sql.ypp"
-    {
-      ((*yyvalp).ast_node) = new AstDataType(
-          AST_DATA_TYPE, 8, (((yyGLRStackItem const *)yyvsp)[YYFILL((2) - (3))]
-                                 .yystate.yysemantics.yysval.ast_node),
-          (((yyGLRStackItem const *)
-            yyvsp)[YYFILL((3) - (3))].yystate.yysemantics.yysval.intval),
-          NULL, 0, NULL);
-    } break;
->>>>>>> 246ac746
-
-    case 230:
-/* Line 868 of glr.c  */
-<<<<<<< HEAD
-#line 931 "sql.ypp"
+
+  case 233:
+/* Line 868 of glr.c  */
+#line 934 "sql.ypp"
     { ((*yyvalp).ast_node) = new AstDataType (AST_DATA_TYPE, 11, (((yyGLRStackItem const *)yyvsp)[YYFILL ((2) - (3))].yystate.yysemantics.yysval.ast_node), (((yyGLRStackItem const *)yyvsp)[YYFILL ((3) - (3))].yystate.yysemantics.yysval.intval), NULL, 0, NULL); }
     break;
-=======
-#line 927 "sql.ypp"
-    {
-      ((*yyvalp).ast_node) = new AstDataType(
-          AST_DATA_TYPE, 9, (((yyGLRStackItem const *)yyvsp)[YYFILL((2) - (3))]
-                                 .yystate.yysemantics.yysval.ast_node),
-          (((yyGLRStackItem const *)
-            yyvsp)[YYFILL((3) - (3))].yystate.yysemantics.yysval.intval),
-          NULL, 0, NULL);
-    } break;
->>>>>>> 246ac746
-
-    case 231:
-/* Line 868 of glr.c  */
-<<<<<<< HEAD
-#line 932 "sql.ypp"
+
+  case 234:
+/* Line 868 of glr.c  */
+#line 935 "sql.ypp"
     { ((*yyvalp).ast_node) = new AstDataType (AST_DATA_TYPE, 12, NULL, 0, NULL, 0, NULL); }
     break;
-=======
-#line 928 "sql.ypp"
-    {
-      ((*yyvalp).ast_node) = new AstDataType(
-          AST_DATA_TYPE, 10, (((yyGLRStackItem const *)yyvsp)[YYFILL((2) - (3))]
-                                  .yystate.yysemantics.yysval.ast_node),
-          (((yyGLRStackItem const *)
-            yyvsp)[YYFILL((3) - (3))].yystate.yysemantics.yysval.intval),
-          NULL, 0, NULL);
-    } break;
->>>>>>> 246ac746
-
-    case 232:
-/* Line 868 of glr.c  */
-<<<<<<< HEAD
-#line 933 "sql.ypp"
+
+  case 235:
+/* Line 868 of glr.c  */
+#line 936 "sql.ypp"
     { ((*yyvalp).ast_node) = new AstDataType (AST_DATA_TYPE, 13, NULL, 0, NULL, 0, NULL); }
     break;
-=======
-#line 929 "sql.ypp"
-    {
-      ((*yyvalp).ast_node) = new AstDataType(
-          AST_DATA_TYPE, 11, (((yyGLRStackItem const *)yyvsp)[YYFILL((2) - (3))]
-                                  .yystate.yysemantics.yysval.ast_node),
-          (((yyGLRStackItem const *)
-            yyvsp)[YYFILL((3) - (3))].yystate.yysemantics.yysval.intval),
-          NULL, 0, NULL);
-    } break;
->>>>>>> 246ac746
-
-    case 233:
-/* Line 868 of glr.c  */
-<<<<<<< HEAD
-#line 934 "sql.ypp"
+
+  case 236:
+/* Line 868 of glr.c  */
+#line 937 "sql.ypp"
     { ((*yyvalp).ast_node) = new AstDataType (AST_DATA_TYPE, 14, NULL, 0, NULL, 0, NULL); }
     break;
-=======
-#line 930 "sql.ypp"
-    {
-      ((*yyvalp).ast_node) =
-          new AstDataType(AST_DATA_TYPE, 12, NULL, 0, NULL, 0, NULL);
-    } break;
->>>>>>> 246ac746
-
-    case 234:
-/* Line 868 of glr.c  */
-<<<<<<< HEAD
-#line 935 "sql.ypp"
+
+  case 237:
+/* Line 868 of glr.c  */
+#line 938 "sql.ypp"
     { ((*yyvalp).ast_node) = new AstDataType (AST_DATA_TYPE, 15, NULL, 0, NULL, 0, NULL); }
     break;
-=======
-#line 931 "sql.ypp"
-    {
-      ((*yyvalp).ast_node) =
-          new AstDataType(AST_DATA_TYPE, 13, NULL, 0, NULL, 0, NULL);
-    } break;
->>>>>>> 246ac746
-
-    case 235:
-/* Line 868 of glr.c  */
-<<<<<<< HEAD
-#line 936 "sql.ypp"
+
+  case 238:
+/* Line 868 of glr.c  */
+#line 939 "sql.ypp"
     { ((*yyvalp).ast_node) = new AstDataType (AST_DATA_TYPE, 16, NULL, 0, NULL, 0, NULL); }
     break;
-=======
-#line 932 "sql.ypp"
-    {
-      ((*yyvalp).ast_node) =
-          new AstDataType(AST_DATA_TYPE, 14, NULL, 0, NULL, 0, NULL);
-    } break;
->>>>>>> 246ac746
-
-    case 236:
-/* Line 868 of glr.c  */
-<<<<<<< HEAD
-#line 937 "sql.ypp"
+
+  case 239:
+/* Line 868 of glr.c  */
+#line 940 "sql.ypp"
     { ((*yyvalp).ast_node) = new AstDataType (AST_DATA_TYPE, 17, (((yyGLRStackItem const *)yyvsp)[YYFILL ((2) - (3))].yystate.yysemantics.yysval.ast_node), 0, (((yyGLRStackItem const *)yyvsp)[YYFILL ((3) - (3))].yystate.yysemantics.yysval.ast_node), 0, NULL); }
     break;
-=======
-#line 933 "sql.ypp"
-    {
-      ((*yyvalp).ast_node) =
-          new AstDataType(AST_DATA_TYPE, 15, NULL, 0, NULL, 0, NULL);
-    } break;
->>>>>>> 246ac746
-
-    case 237:
-/* Line 868 of glr.c  */
-<<<<<<< HEAD
-#line 938 "sql.ypp"
+
+  case 240:
+/* Line 868 of glr.c  */
+#line 941 "sql.ypp"
     { ((*yyvalp).ast_node) = new AstDataType (AST_DATA_TYPE, 18, (((yyGLRStackItem const *)yyvsp)[YYFILL ((2) - (3))].yystate.yysemantics.yysval.ast_node), 0, (((yyGLRStackItem const *)yyvsp)[YYFILL ((3) - (3))].yystate.yysemantics.yysval.ast_node), 0, NULL); }
     break;
-=======
-#line 934 "sql.ypp"
-    {
-      ((*yyvalp).ast_node) =
-          new AstDataType(AST_DATA_TYPE, 16, NULL, 0, NULL, 0, NULL);
-    } break;
->>>>>>> 246ac746
-
-    case 238:
-/* Line 868 of glr.c  */
-<<<<<<< HEAD
-#line 939 "sql.ypp"
+
+  case 241:
+/* Line 868 of glr.c  */
+#line 942 "sql.ypp"
     { ((*yyvalp).ast_node) = new AstDataType (AST_DATA_TYPE, 19, (((yyGLRStackItem const *)yyvsp)[YYFILL ((2) - (2))].yystate.yysemantics.yysval.ast_node), 0, NULL, 0, NULL); }
     break;
-=======
-#line 935 "sql.ypp"
-    {
-      ((*yyvalp).ast_node) = new AstDataType(
-          AST_DATA_TYPE, 17, (((yyGLRStackItem const *)yyvsp)[YYFILL((2) - (3))]
-                                  .yystate.yysemantics.yysval.ast_node),
-          0, (((yyGLRStackItem const *)
-               yyvsp)[YYFILL((3) - (3))].yystate.yysemantics.yysval.ast_node),
-          0, NULL);
-    } break;
->>>>>>> 246ac746
-
-    case 239:
-/* Line 868 of glr.c  */
-<<<<<<< HEAD
-#line 940 "sql.ypp"
+
+  case 242:
+/* Line 868 of glr.c  */
+#line 943 "sql.ypp"
     { AstNode* temp = new AstOptLength(AST_OPT_LENGTH,atoi((((yyGLRStackItem const *)yyvsp)[YYFILL ((3) - (4))].yystate.yysemantics.yysval.strval)),NULL); 
                                               ((*yyvalp).ast_node) = new AstDataType (AST_DATA_TYPE, 20, temp, 0, NULL, 0, NULL); }
     break;
-=======
-#line 936 "sql.ypp"
-    {
-      ((*yyvalp).ast_node) = new AstDataType(
-          AST_DATA_TYPE, 18, (((yyGLRStackItem const *)yyvsp)[YYFILL((2) - (3))]
-                                  .yystate.yysemantics.yysval.ast_node),
-          0, (((yyGLRStackItem const *)
-               yyvsp)[YYFILL((3) - (3))].yystate.yysemantics.yysval.ast_node),
-          0, NULL);
-    } break;
->>>>>>> 246ac746
-
-    case 240:
-/* Line 868 of glr.c  */
-<<<<<<< HEAD
-#line 942 "sql.ypp"
+
+  case 243:
+/* Line 868 of glr.c  */
+#line 945 "sql.ypp"
     { ((*yyvalp).ast_node) = new AstDataType (AST_DATA_TYPE, 21, NULL, 0, NULL, 0, NULL); }
     break;
-=======
-#line 937 "sql.ypp"
-    {
-      ((*yyvalp).ast_node) = new AstDataType(
-          AST_DATA_TYPE, 19, (((yyGLRStackItem const *)yyvsp)[YYFILL((2) - (2))]
-                                  .yystate.yysemantics.yysval.ast_node),
-          0, NULL, 0, NULL);
-    } break;
->>>>>>> 246ac746
-
-    case 241:
-/* Line 868 of glr.c  */
-<<<<<<< HEAD
-#line 943 "sql.ypp"
+
+  case 244:
+/* Line 868 of glr.c  */
+#line 946 "sql.ypp"
     { ((*yyvalp).ast_node) = new AstDataType (AST_DATA_TYPE, 22, NULL, 0, NULL, 0, NULL); }
     break;
-=======
-#line 938 "sql.ypp"
-    {
-      AstNode *temp = new AstOptLength(
-          AST_OPT_LENGTH,
-          atoi((((yyGLRStackItem const *)
-                 yyvsp)[YYFILL((3) - (4))].yystate.yysemantics.yysval.strval)),
-          NULL);
-      ((*yyvalp).ast_node) =
-          new AstDataType(AST_DATA_TYPE, 20, temp, 0, NULL, 0, NULL);
-    } break;
->>>>>>> 246ac746
-
-    case 242:
-/* Line 868 of glr.c  */
-<<<<<<< HEAD
-#line 944 "sql.ypp"
+
+  case 245:
+/* Line 868 of glr.c  */
+#line 947 "sql.ypp"
     { ((*yyvalp).ast_node) = new AstDataType (AST_DATA_TYPE, 23, NULL, 0, NULL, 0, NULL); }
     break;
-=======
-#line 940 "sql.ypp"
-    {
-      ((*yyvalp).ast_node) =
-          new AstDataType(AST_DATA_TYPE, 21, NULL, 0, NULL, 0, NULL);
-    } break;
->>>>>>> 246ac746
-
-    case 243:
-/* Line 868 of glr.c  */
-<<<<<<< HEAD
-#line 945 "sql.ypp"
+
+  case 246:
+/* Line 868 of glr.c  */
+#line 948 "sql.ypp"
     { ((*yyvalp).ast_node) = new AstDataType (AST_DATA_TYPE, 24, NULL, 0, NULL, 0, NULL); }
     break;
-=======
-#line 941 "sql.ypp"
-    {
-      ((*yyvalp).ast_node) =
-          new AstDataType(AST_DATA_TYPE, 22, NULL, 0, NULL, 0, NULL);
-    } break;
->>>>>>> 246ac746
-
-    case 244:
-/* Line 868 of glr.c  */
-<<<<<<< HEAD
-#line 946 "sql.ypp"
+
+  case 247:
+/* Line 868 of glr.c  */
+#line 949 "sql.ypp"
     { ((*yyvalp).ast_node) = new AstDataType (AST_DATA_TYPE, 25, NULL, 0, (((yyGLRStackItem const *)yyvsp)[YYFILL ((3) - (3))].yystate.yysemantics.yysval.ast_node), (((yyGLRStackItem const *)yyvsp)[YYFILL ((2) - (3))].yystate.yysemantics.yysval.intval), NULL); }
     break;
-=======
-#line 942 "sql.ypp"
-    {
-      ((*yyvalp).ast_node) =
-          new AstDataType(AST_DATA_TYPE, 23, NULL, 0, NULL, 0, NULL);
-    } break;
->>>>>>> 246ac746
-
-    case 245:
-/* Line 868 of glr.c  */
-<<<<<<< HEAD
-#line 947 "sql.ypp"
+
+  case 248:
+/* Line 868 of glr.c  */
+#line 950 "sql.ypp"
     { ((*yyvalp).ast_node) = new AstDataType (AST_DATA_TYPE, 26, NULL, 0, (((yyGLRStackItem const *)yyvsp)[YYFILL ((3) - (3))].yystate.yysemantics.yysval.ast_node), (((yyGLRStackItem const *)yyvsp)[YYFILL ((2) - (3))].yystate.yysemantics.yysval.intval), NULL); }
     break;
-=======
-#line 943 "sql.ypp"
-    {
-      ((*yyvalp).ast_node) =
-          new AstDataType(AST_DATA_TYPE, 24, NULL, 0, NULL, 0, NULL);
-    } break;
->>>>>>> 246ac746
-
-    case 246:
-/* Line 868 of glr.c  */
-<<<<<<< HEAD
-#line 948 "sql.ypp"
+
+  case 249:
+/* Line 868 of glr.c  */
+#line 951 "sql.ypp"
     { ((*yyvalp).ast_node) = new AstDataType (AST_DATA_TYPE, 27, NULL, 0, (((yyGLRStackItem const *)yyvsp)[YYFILL ((3) - (3))].yystate.yysemantics.yysval.ast_node), (((yyGLRStackItem const *)yyvsp)[YYFILL ((2) - (3))].yystate.yysemantics.yysval.intval), NULL); }
     break;
-=======
-#line 944 "sql.ypp"
-    {
-      ((*yyvalp).ast_node) = new AstDataType(
-          AST_DATA_TYPE, 25, NULL, 0,
-          (((yyGLRStackItem const *)
-            yyvsp)[YYFILL((3) - (3))].yystate.yysemantics.yysval.ast_node),
-          (((yyGLRStackItem const *)
-            yyvsp)[YYFILL((2) - (3))].yystate.yysemantics.yysval.intval),
-          NULL);
-    } break;
->>>>>>> 246ac746
-
-    case 247:
-/* Line 868 of glr.c  */
-<<<<<<< HEAD
-#line 949 "sql.ypp"
+
+  case 250:
+/* Line 868 of glr.c  */
+#line 952 "sql.ypp"
     { ((*yyvalp).ast_node) = new AstDataType (AST_DATA_TYPE, 28, NULL, 0, (((yyGLRStackItem const *)yyvsp)[YYFILL ((3) - (3))].yystate.yysemantics.yysval.ast_node), (((yyGLRStackItem const *)yyvsp)[YYFILL ((2) - (3))].yystate.yysemantics.yysval.intval), NULL); }
     break;
-=======
-#line 945 "sql.ypp"
-    {
-      ((*yyvalp).ast_node) = new AstDataType(
-          AST_DATA_TYPE, 26, NULL, 0,
-          (((yyGLRStackItem const *)
-            yyvsp)[YYFILL((3) - (3))].yystate.yysemantics.yysval.ast_node),
-          (((yyGLRStackItem const *)
-            yyvsp)[YYFILL((2) - (3))].yystate.yysemantics.yysval.intval),
-          NULL);
-    } break;
->>>>>>> 246ac746
-
-    case 248:
-/* Line 868 of glr.c  */
-<<<<<<< HEAD
-#line 950 "sql.ypp"
+
+  case 251:
+/* Line 868 of glr.c  */
+#line 953 "sql.ypp"
     { ((*yyvalp).ast_node) = new AstDataType (AST_DATA_TYPE, 29, NULL, 0, (((yyGLRStackItem const *)yyvsp)[YYFILL ((5) - (5))].yystate.yysemantics.yysval.ast_node), 0, (((yyGLRStackItem const *)yyvsp)[YYFILL ((3) - (5))].yystate.yysemantics.yysval.ast_node)); }
     break;
-=======
-#line 946 "sql.ypp"
-    {
-      ((*yyvalp).ast_node) = new AstDataType(
-          AST_DATA_TYPE, 27, NULL, 0,
-          (((yyGLRStackItem const *)
-            yyvsp)[YYFILL((3) - (3))].yystate.yysemantics.yysval.ast_node),
-          (((yyGLRStackItem const *)
-            yyvsp)[YYFILL((2) - (3))].yystate.yysemantics.yysval.intval),
-          NULL);
-    } break;
-
-    case 249:
-/* Line 868 of glr.c  */
-#line 947 "sql.ypp"
-    {
-      ((*yyvalp).ast_node) = new AstDataType(
-          AST_DATA_TYPE, 28, NULL, 0,
-          (((yyGLRStackItem const *)
-            yyvsp)[YYFILL((3) - (3))].yystate.yysemantics.yysval.ast_node),
-          (((yyGLRStackItem const *)
-            yyvsp)[YYFILL((2) - (3))].yystate.yysemantics.yysval.intval),
-          NULL);
-    } break;
->>>>>>> 246ac746
-
-    case 250:
-/* Line 868 of glr.c  */
-<<<<<<< HEAD
-#line 951 "sql.ypp"
+
+  case 252:
+/* Line 868 of glr.c  */
+#line 954 "sql.ypp"
     { ((*yyvalp).ast_node) = new AstDataType (AST_DATA_TYPE, 30, NULL, 0, (((yyGLRStackItem const *)yyvsp)[YYFILL ((5) - (5))].yystate.yysemantics.yysval.ast_node), 0, (((yyGLRStackItem const *)yyvsp)[YYFILL ((3) - (5))].yystate.yysemantics.yysval.ast_node)); }
     break;
-=======
-#line 948 "sql.ypp"
-    {
-      ((*yyvalp).ast_node) = new AstDataType(
-          AST_DATA_TYPE, 29, NULL, 0,
-          (((yyGLRStackItem const *)
-            yyvsp)[YYFILL((5) - (5))].yystate.yysemantics.yysval.ast_node),
-          0, (((yyGLRStackItem const *)
-               yyvsp)[YYFILL((3) - (5))].yystate.yysemantics.yysval.ast_node));
-    } break;
->>>>>>> 246ac746
-
-    case 251:
-/* Line 868 of glr.c  */
-<<<<<<< HEAD
-#line 953 "sql.ypp"
+
+  case 253:
+/* Line 868 of glr.c  */
+#line 956 "sql.ypp"
     { ((*yyvalp).ast_node) = new AstEnumList( AST_ENUM, string((((yyGLRStackItem const *)yyvsp)[YYFILL ((1) - (1))].yystate.yysemantics.yysval.strval)), NULL); }
     break;
-=======
-#line 949 "sql.ypp"
-    {
-      ((*yyvalp).ast_node) = new AstDataType(
-          AST_DATA_TYPE, 30, NULL, 0,
-          (((yyGLRStackItem const *)
-            yyvsp)[YYFILL((5) - (5))].yystate.yysemantics.yysval.ast_node),
-          0, (((yyGLRStackItem const *)
-               yyvsp)[YYFILL((3) - (5))].yystate.yysemantics.yysval.ast_node));
-    } break;
->>>>>>> 246ac746
-
-    case 252:
-/* Line 868 of glr.c  */
-#line 951 "sql.ypp"
-    {
-      ((*yyvalp).ast_node) = new AstEnumList(
-          AST_ENUM, string((((yyGLRStackItem const *)yyvsp)[YYFILL((1) - (1))]
-                                .yystate.yysemantics.yysval.strval)),
-          NULL);
-    } break;
-
-    case 253:
-/* Line 868 of glr.c  */
-<<<<<<< HEAD
-#line 954 "sql.ypp"
+
+  case 254:
+/* Line 868 of glr.c  */
+#line 957 "sql.ypp"
     { ((*yyvalp).ast_node) = new AstEnumList( AST_ENUM_LIST, string((((yyGLRStackItem const *)yyvsp)[YYFILL ((3) - (3))].yystate.yysemantics.yysval.strval)), (((yyGLRStackItem const *)yyvsp)[YYFILL ((1) - (3))].yystate.yysemantics.yysval.ast_node)); }
     break;
-=======
-#line 952 "sql.ypp"
-    {
-      ((*yyvalp).ast_node) = new AstEnumList(
-          AST_ENUM_LIST,
-          string((((yyGLRStackItem const *)yyvsp)[YYFILL((3) - (3))]
-                      .yystate.yysemantics.yysval.strval)),
-          (((yyGLRStackItem const *)
-            yyvsp)[YYFILL((1) - (3))].yystate.yysemantics.yysval.ast_node));
-    } break;
->>>>>>> 246ac746
-
-    case 254:
-/* Line 868 of glr.c  */
-<<<<<<< HEAD
-#line 957 "sql.ypp"
+
+  case 255:
+/* Line 868 of glr.c  */
+#line 960 "sql.ypp"
     { ((*yyvalp).ast_node) = NULL; }
     break;
-=======
-#line 955 "sql.ypp"
-    {
-      ((*yyvalp).ast_node) = NULL;
-    } break;
->>>>>>> 246ac746
-
-    case 255:
-/* Line 868 of glr.c  */
-<<<<<<< HEAD
-#line 958 "sql.ypp"
+
+  case 256:
+/* Line 868 of glr.c  */
+#line 961 "sql.ypp"
     { ((*yyvalp).ast_node) = new AstOptLength (AST_OPT_LENGTH, atoi((((yyGLRStackItem const *)yyvsp)[YYFILL ((2) - (3))].yystate.yysemantics.yysval.strval)), 0); }
     break;
-=======
-#line 956 "sql.ypp"
-    {
-      ((*yyvalp).ast_node) = new AstOptLength(
-          AST_OPT_LENGTH,
-          atoi((((yyGLRStackItem const *)
-                 yyvsp)[YYFILL((2) - (3))].yystate.yysemantics.yysval.strval)),
-          0);
-    } break;
->>>>>>> 246ac746
-
-    case 256:
-/* Line 868 of glr.c  */
-<<<<<<< HEAD
-#line 959 "sql.ypp"
+
+  case 257:
+/* Line 868 of glr.c  */
+#line 962 "sql.ypp"
     { ((*yyvalp).ast_node) = new AstOptLength (AST_OPT_LENGTH, atoi((((yyGLRStackItem const *)yyvsp)[YYFILL ((2) - (5))].yystate.yysemantics.yysval.strval)), atoi((((yyGLRStackItem const *)yyvsp)[YYFILL ((4) - (5))].yystate.yysemantics.yysval.strval))); }
     break;
-=======
-#line 957 "sql.ypp"
-    {
-      ((*yyvalp).ast_node) = new AstOptLength(
-          AST_OPT_LENGTH,
-          atoi((((yyGLRStackItem const *)
-                 yyvsp)[YYFILL((2) - (5))].yystate.yysemantics.yysval.strval)),
-          atoi((((yyGLRStackItem const *)
-                 yyvsp)[YYFILL((4) - (5))].yystate.yysemantics.yysval.strval)));
-    } break;
->>>>>>> 246ac746
-
-    case 257:
-/* Line 868 of glr.c  */
-<<<<<<< HEAD
-#line 962 "sql.ypp"
+
+  case 258:
+/* Line 868 of glr.c  */
+#line 965 "sql.ypp"
     { ((*yyvalp).intval) = 0; }
     break;
-=======
-#line 960 "sql.ypp"
-    {
-      ((*yyvalp).intval) = 0;
-    } break;
->>>>>>> 246ac746
-
-    case 258:
-/* Line 868 of glr.c  */
-<<<<<<< HEAD
-#line 963 "sql.ypp"
+
+  case 259:
+/* Line 868 of glr.c  */
+#line 966 "sql.ypp"
     { ((*yyvalp).intval) = 1; }
     break;
-=======
-#line 961 "sql.ypp"
-    {
-      ((*yyvalp).intval) = 1;
-    } break;
->>>>>>> 246ac746
-
-    case 259:
-/* Line 868 of glr.c  */
-<<<<<<< HEAD
-#line 966 "sql.ypp"
+
+  case 260:
+/* Line 868 of glr.c  */
+#line 969 "sql.ypp"
     { ((*yyvalp).intval) = 0; }
     break;
-=======
-#line 964 "sql.ypp"
-    {
-      ((*yyvalp).intval) = 0;
-    } break;
->>>>>>> 246ac746
-
-    case 260:
-/* Line 868 of glr.c  */
-<<<<<<< HEAD
-#line 967 "sql.ypp"
+
+  case 261:
+/* Line 868 of glr.c  */
+#line 970 "sql.ypp"
     { ((*yyvalp).intval) = (((yyGLRStackItem const *)yyvsp)[YYFILL ((1) - (2))].yystate.yysemantics.yysval.intval) | 01; }
     break;
-=======
-#line 965 "sql.ypp"
-    {
-      ((*yyvalp).intval) = (((yyGLRStackItem const *)yyvsp)[YYFILL((1) - (2))]
-                                .yystate.yysemantics.yysval.intval) |
-                           01;
-    } break;
->>>>>>> 246ac746
-
-    case 261:
-/* Line 868 of glr.c  */
-<<<<<<< HEAD
-#line 968 "sql.ypp"
+
+  case 262:
+/* Line 868 of glr.c  */
+#line 971 "sql.ypp"
     { ((*yyvalp).intval) = (((yyGLRStackItem const *)yyvsp)[YYFILL ((1) - (2))].yystate.yysemantics.yysval.intval) | 02; }
     break;
 
-  case 261:
-/* Line 868 of glr.c  */
-#line 971 "sql.ypp"
+  case 263:
+/* Line 868 of glr.c  */
+#line 974 "sql.ypp"
     { ((*yyvalp).ast_node) =new AstOptCsc(AST_OPT_CSC, 0, "", "");}
     break;
 
-  case 262:
-/* Line 868 of glr.c  */
-#line 973 "sql.ypp"
+  case 264:
+/* Line 868 of glr.c  */
+#line 976 "sql.ypp"
     { AstOptCsc* temp=static_cast<AstOptCsc*>((((yyGLRStackItem const *)yyvsp)[YYFILL ((1) - (4))].yystate.yysemantics.yysval.ast_node));temp->data_type_ |= 01; temp->str1_ = string((((yyGLRStackItem const *)yyvsp)[YYFILL ((4) - (4))].yystate.yysemantics.yysval.strval)); ((*yyvalp).ast_node) = temp; }
     break;
 
-  case 263:
-/* Line 868 of glr.c  */
-#line 975 "sql.ypp"
+  case 265:
+/* Line 868 of glr.c  */
+#line 978 "sql.ypp"
     { AstOptCsc* temp=static_cast<AstOptCsc*>((((yyGLRStackItem const *)yyvsp)[YYFILL ((1) - (3))].yystate.yysemantics.yysval.ast_node));temp->data_type_ |= 02; temp->str2_ = string((((yyGLRStackItem const *)yyvsp)[YYFILL ((3) - (3))].yystate.yysemantics.yysval.strval)); ((*yyvalp).ast_node) = temp; }
     break;
-=======
-#line 966 "sql.ypp"
-    {
-      ((*yyvalp).intval) = (((yyGLRStackItem const *)yyvsp)[YYFILL((1) - (2))]
-                                .yystate.yysemantics.yysval.intval) |
-                           02;
-    } break;
->>>>>>> 246ac746
-
-    case 262:
-/* Line 868 of glr.c  */
-<<<<<<< HEAD
-#line 979 "sql.ypp"
+
+  case 266:
+/* Line 868 of glr.c  */
+#line 982 "sql.ypp"
     { ((*yyvalp).ast_node) = (((yyGLRStackItem const *)yyvsp)[YYFILL ((1) - (1))].yystate.yysemantics.yysval.ast_node);/* puts("SQL parser： This is a create_projection statement");*/ }
     break;
-=======
-#line 969 "sql.ypp"
-    {
-      ((*yyvalp).ast_node) = new AstOptCsc(AST_OPT_CSC, 0, "", "");
-    } break;
->>>>>>> 246ac746
-
-    case 263:
-/* Line 868 of glr.c  */
-<<<<<<< HEAD
-#line 983 "sql.ypp"
+
+  case 267:
+/* Line 868 of glr.c  */
+#line 986 "sql.ypp"
     { ((*yyvalp).ast_node) = new AstCreateProjection(AST_CREATE_PROJECTION, string((((yyGLRStackItem const *)yyvsp)[YYFILL ((4) - (10))].yystate.yysemantics.yysval.strval)), (((yyGLRStackItem const *)yyvsp)[YYFILL ((6) - (10))].yystate.yysemantics.yysval.ast_node), 1, string((((yyGLRStackItem const *)yyvsp)[YYFILL ((10) - (10))].yystate.yysemantics.yysval.strval))); }
     break;
-=======
-#line 971 "sql.ypp"
-    {
-      AstOptCsc *temp = static_cast<AstOptCsc *>(
-          (((yyGLRStackItem const *)
-            yyvsp)[YYFILL((1) - (4))].yystate.yysemantics.yysval.ast_node));
-      temp->data_type_ |= 01;
-      temp->str1_ = string((((yyGLRStackItem const *)yyvsp)[YYFILL((4) - (4))]
-                                .yystate.yysemantics.yysval.strval));
-      ((*yyvalp).ast_node) = temp;
-    } break;
-
-    case 264:
-/* Line 868 of glr.c  */
-#line 973 "sql.ypp"
-    {
-      AstOptCsc *temp = static_cast<AstOptCsc *>(
-          (((yyGLRStackItem const *)
-            yyvsp)[YYFILL((1) - (3))].yystate.yysemantics.yysval.ast_node));
-      temp->data_type_ |= 02;
-      temp->str2_ = string((((yyGLRStackItem const *)yyvsp)[YYFILL((3) - (3))]
-                                .yystate.yysemantics.yysval.strval));
-      ((*yyvalp).ast_node) = temp;
-    } break;
-
-    case 265:
-/* Line 868 of glr.c  */
-#line 977 "sql.ypp"
-    {
-      ((*yyvalp).ast_node) = (((yyGLRStackItem const *)yyvsp)[YYFILL((1) - (1))]
-                                  .yystate.yysemantics.yysval
-                                  .ast_node); /* puts("SQL parser： This is a
-                                                 create_projection
-                                                 statement");*/
-    } break;
->>>>>>> 246ac746
-
-    case 266:
-/* Line 868 of glr.c  */
-<<<<<<< HEAD
-#line 985 "sql.ypp"
+
+  case 268:
+/* Line 868 of glr.c  */
+#line 988 "sql.ypp"
     { 
 		if ((((yyGLRStackItem const *)yyvsp)[YYFILL ((9) - (13))].yystate.yysemantics.yysval.subtok) != 4) { yyerror(result,"please give a specific number"); } 
 		else                                { ((*yyvalp).ast_node) = new AstCreateProjection(AST_CREATE_PROJECTION_NUM, string((((yyGLRStackItem const *)yyvsp)[YYFILL ((4) - (13))].yystate.yysemantics.yysval.strval)), (((yyGLRStackItem const *)yyvsp)[YYFILL ((6) - (13))].yystate.yysemantics.yysval.ast_node), atoi((((yyGLRStackItem const *)yyvsp)[YYFILL ((10) - (13))].yystate.yysemantics.yysval.strval)), string((((yyGLRStackItem const *)yyvsp)[YYFILL ((13) - (13))].yystate.yysemantics.yysval.strval))); }
 	}
     break;
-=======
-#line 981 "sql.ypp"
-    {
-      ((*yyvalp).ast_node) = new AstCreateProjection(
-          AST_CREATE_PROJECTION,
-          string((((yyGLRStackItem const *)yyvsp)[YYFILL((4) - (10))]
-                      .yystate.yysemantics.yysval.strval)),
-          (((yyGLRStackItem const *)
-            yyvsp)[YYFILL((6) - (10))].yystate.yysemantics.yysval.ast_node),
-          1, string((((yyGLRStackItem const *)yyvsp)[YYFILL((10) - (10))]
-                         .yystate.yysemantics.yysval.strval)));
-    } break;
-
-    case 267:
-/* Line 868 of glr.c  */
-#line 983 "sql.ypp"
-    {
-      if ((((yyGLRStackItem const *)yyvsp)[YYFILL((9) - (13))]
-               .yystate.yysemantics.yysval.subtok) != 4) {
-        yyerror(result, "please give a specific number");
-      } else {
-        ((*yyvalp).ast_node) = new AstCreateProjection(
-            AST_CREATE_PROJECTION_NUM,
-            string((((yyGLRStackItem const *)yyvsp)[YYFILL((4) - (13))]
-                        .yystate.yysemantics.yysval.strval)),
-            (((yyGLRStackItem const *)
-              yyvsp)[YYFILL((6) - (13))].yystate.yysemantics.yysval.ast_node),
-            atoi((((yyGLRStackItem const *)yyvsp)[YYFILL((10) - (13))]
-                      .yystate.yysemantics.yysval.strval)),
-            string((((yyGLRStackItem const *)yyvsp)[YYFILL((13) - (13))]
-                        .yystate.yysemantics.yysval.strval)));
-      }
-    } break;
->>>>>>> 246ac746
-
-    case 268:
-/* Line 868 of glr.c  */
-<<<<<<< HEAD
-#line 992 "sql.ypp"
+
+  case 269:
+/* Line 868 of glr.c  */
+#line 995 "sql.ypp"
     { ((*yyvalp).ast_node)=(((yyGLRStackItem const *)yyvsp)[YYFILL ((1) - (1))].yystate.yysemantics.yysval.ast_node);}
     break;
-=======
-#line 990 "sql.ypp"
-    {
-      ((*yyvalp).ast_node) = (((yyGLRStackItem const *)yyvsp)[YYFILL((1) - (1))]
-                                  .yystate.yysemantics.yysval.ast_node);
-    } break;
->>>>>>> 246ac746
-
-    case 269:
-/* Line 868 of glr.c  */
-<<<<<<< HEAD
-#line 997 "sql.ypp"
+
+  case 270:
+/* Line 868 of glr.c  */
+#line 1000 "sql.ypp"
     { ((*yyvalp).ast_node) = new AstCreateIndex(AST_CREATE_INDEX, (((yyGLRStackItem const *)yyvsp)[YYFILL ((2) - (10))].yystate.yysemantics.yysval.intval), string((((yyGLRStackItem const *)yyvsp)[YYFILL ((4) - (10))].yystate.yysemantics.yysval.strval)), (((yyGLRStackItem const *)yyvsp)[YYFILL ((5) - (10))].yystate.yysemantics.yysval.intval), (((yyGLRStackItem const *)yyvsp)[YYFILL ((7) - (10))].yystate.yysemantics.yysval.strval), (((yyGLRStackItem const *)yyvsp)[YYFILL ((9) - (10))].yystate.yysemantics.yysval.ast_node)); }
     break;
 
-  case 269:
-/* Line 868 of glr.c  */
-#line 1000 "sql.ypp"
+  case 271:
+/* Line 868 of glr.c  */
+#line 1003 "sql.ypp"
     { ((*yyvalp).intval) = 0; }
     break;
-=======
-#line 995 "sql.ypp"
-    {
-      ((*yyvalp).ast_node) = new AstCreateIndex(
-          AST_CREATE_INDEX, (((yyGLRStackItem const *)yyvsp)[YYFILL((2) - (10))]
-                                 .yystate.yysemantics.yysval.intval),
-          string((((yyGLRStackItem const *)yyvsp)[YYFILL((4) - (10))]
-                      .yystate.yysemantics.yysval.strval)),
-          (((yyGLRStackItem const *)
-            yyvsp)[YYFILL((5) - (10))].yystate.yysemantics.yysval.intval),
-          (((yyGLRStackItem const *)
-            yyvsp)[YYFILL((7) - (10))].yystate.yysemantics.yysval.strval),
-          (((yyGLRStackItem const *)
-            yyvsp)[YYFILL((9) - (10))].yystate.yysemantics.yysval.ast_node));
-    } break;
-
-    case 270:
-/* Line 868 of glr.c  */
-#line 998 "sql.ypp"
-    {
-      ((*yyvalp).intval) = 0;
-    } break;
->>>>>>> 246ac746
-
-    case 271:
-/* Line 868 of glr.c  */
-<<<<<<< HEAD
-#line 1001 "sql.ypp"
+
+  case 272:
+/* Line 868 of glr.c  */
+#line 1004 "sql.ypp"
     { ((*yyvalp).intval) = 1; }
     break;
-=======
-#line 999 "sql.ypp"
-    {
-      ((*yyvalp).intval) = 1;
-    } break;
->>>>>>> 246ac746
-
-    case 272:
-/* Line 868 of glr.c  */
-<<<<<<< HEAD
-#line 1002 "sql.ypp"
+
+  case 273:
+/* Line 868 of glr.c  */
+#line 1005 "sql.ypp"
     { ((*yyvalp).intval) = 2; }
     break;
-=======
-#line 1000 "sql.ypp"
-    {
-      ((*yyvalp).intval) = 2;
-    } break;
->>>>>>> 246ac746
-
-    case 273:
-/* Line 868 of glr.c  */
-<<<<<<< HEAD
-#line 1003 "sql.ypp"
+
+  case 274:
+/* Line 868 of glr.c  */
+#line 1006 "sql.ypp"
     { ((*yyvalp).intval) = 3; }
     break;
-=======
-#line 1001 "sql.ypp"
-    {
-      ((*yyvalp).intval) = 3;
-    } break;
->>>>>>> 246ac746
-
-    case 274:
-/* Line 868 of glr.c  */
-<<<<<<< HEAD
-#line 1006 "sql.ypp"
+
+  case 275:
+/* Line 868 of glr.c  */
+#line 1009 "sql.ypp"
     { ((*yyvalp).intval) = 0;  }
     break;
-=======
-#line 1004 "sql.ypp"
-    {
-      ((*yyvalp).intval) = 0;
-    } break;
->>>>>>> 246ac746
-
-    case 275:
-/* Line 868 of glr.c  */
-<<<<<<< HEAD
-#line 1007 "sql.ypp"
+
+  case 276:
+/* Line 868 of glr.c  */
+#line 1010 "sql.ypp"
     { ((*yyvalp).intval) = (((yyGLRStackItem const *)yyvsp)[YYFILL ((2) - (2))].yystate.yysemantics.yysval.intval); }
     break;
-=======
-#line 1005 "sql.ypp"
-    {
-      ((*yyvalp).intval) = (((yyGLRStackItem const *)yyvsp)[YYFILL((2) - (2))]
-                                .yystate.yysemantics.yysval.intval);
-    } break;
->>>>>>> 246ac746
-
-    case 276:
-/* Line 868 of glr.c  */
-<<<<<<< HEAD
-#line 1010 "sql.ypp"
+
+  case 277:
+/* Line 868 of glr.c  */
+#line 1013 "sql.ypp"
     { ((*yyvalp).intval) = 1; }
     break;
-=======
-#line 1008 "sql.ypp"
-    {
-      ((*yyvalp).intval) = 1;
-    } break;
->>>>>>> 246ac746
-
-    case 277:
-/* Line 868 of glr.c  */
-<<<<<<< HEAD
-#line 1011 "sql.ypp"
+
+  case 278:
+/* Line 868 of glr.c  */
+#line 1014 "sql.ypp"
     { ((*yyvalp).intval) = 2; }
     break;
 
-  case 277:
-/* Line 868 of glr.c  */
-#line 1014 "sql.ypp"
+  case 279:
+/* Line 868 of glr.c  */
+#line 1017 "sql.ypp"
     { ((*yyvalp).ast_node) = new AstIndexColList(AST_INDEX_COL, string((((yyGLRStackItem const *)yyvsp)[YYFILL ((1) - (3))].yystate.yysemantics.yysval.strval)), (((yyGLRStackItem const *)yyvsp)[YYFILL ((2) - (3))].yystate.yysemantics.yysval.ast_node), (((yyGLRStackItem const *)yyvsp)[YYFILL ((3) - (3))].yystate.yysemantics.yysval.intval), NULL); }
     break;
 
-  case 278:
-/* Line 868 of glr.c  */
-#line 1015 "sql.ypp"
+  case 280:
+/* Line 868 of glr.c  */
+#line 1018 "sql.ypp"
     { ((*yyvalp).ast_node) = new AstIndexColList(AST_INDEX_COL_LIST, string((((yyGLRStackItem const *)yyvsp)[YYFILL ((1) - (5))].yystate.yysemantics.yysval.strval)), (((yyGLRStackItem const *)yyvsp)[YYFILL ((2) - (5))].yystate.yysemantics.yysval.ast_node), (((yyGLRStackItem const *)yyvsp)[YYFILL ((3) - (5))].yystate.yysemantics.yysval.intval), (((yyGLRStackItem const *)yyvsp)[YYFILL ((5) - (5))].yystate.yysemantics.yysval.ast_node)); }
     break;
 
-  case 279:
-/* Line 868 of glr.c  */
-#line 1019 "sql.ypp"
+  case 281:
+/* Line 868 of glr.c  */
+#line 1022 "sql.ypp"
     { ((*yyvalp).ast_node) = (((yyGLRStackItem const *)yyvsp)[YYFILL ((1) - (1))].yystate.yysemantics.yysval.ast_node);}
     break;
-=======
-#line 1009 "sql.ypp"
-    {
-      ((*yyvalp).intval) = 2;
-    } break;
->>>>>>> 246ac746
-
-    case 278:
-/* Line 868 of glr.c  */
-<<<<<<< HEAD
-#line 1023 "sql.ypp"
+
+  case 282:
+/* Line 868 of glr.c  */
+#line 1026 "sql.ypp"
     {
 		  if ((((yyGLRStackItem const *)yyvsp)[YYFILL ((11) - (12))].yystate.yysemantics.yysval.subtok) != 4) { yyerror(result,"please give a specific number"); } 
 		  else {((*yyvalp).ast_node) = new AstLoadTable(AST_LOAD_TABLE, string((((yyGLRStackItem const *)yyvsp)[YYFILL ((3) - (12))].yystate.yysemantics.yysval.strval)), (((yyGLRStackItem const *)yyvsp)[YYFILL ((5) - (12))].yystate.yysemantics.yysval.ast_node), string((((yyGLRStackItem const *)yyvsp)[YYFILL ((7) - (12))].yystate.yysemantics.yysval.strval)), string((((yyGLRStackItem const *)yyvsp)[YYFILL ((9) - (12))].yystate.yysemantics.yysval.strval)), atof((((yyGLRStackItem const *)yyvsp)[YYFILL ((12) - (12))].yystate.yysemantics.yysval.strval)), 1);}
 		}
     break;
-=======
-#line 1012 "sql.ypp"
-    {
-      ((*yyvalp).ast_node) = new AstIndexColList(
-          AST_INDEX_COL,
-          string((((yyGLRStackItem const *)yyvsp)[YYFILL((1) - (3))]
-                      .yystate.yysemantics.yysval.strval)),
-          (((yyGLRStackItem const *)
-            yyvsp)[YYFILL((2) - (3))].yystate.yysemantics.yysval.ast_node),
-          (((yyGLRStackItem const *)
-            yyvsp)[YYFILL((3) - (3))].yystate.yysemantics.yysval.intval),
-          NULL);
-    } break;
-
-    case 279:
-/* Line 868 of glr.c  */
-#line 1013 "sql.ypp"
-    {
-      ((*yyvalp).ast_node) = new AstIndexColList(
-          AST_INDEX_COL_LIST,
-          string((((yyGLRStackItem const *)yyvsp)[YYFILL((1) - (5))]
-                      .yystate.yysemantics.yysval.strval)),
-          (((yyGLRStackItem const *)
-            yyvsp)[YYFILL((2) - (5))].yystate.yysemantics.yysval.ast_node),
-          (((yyGLRStackItem const *)
-            yyvsp)[YYFILL((3) - (5))].yystate.yysemantics.yysval.intval),
-          (((yyGLRStackItem const *)
-            yyvsp)[YYFILL((5) - (5))].yystate.yysemantics.yysval.ast_node));
-    } break;
-
-    case 280:
-/* Line 868 of glr.c  */
-#line 1017 "sql.ypp"
-    {
-      ((*yyvalp).ast_node) = (((yyGLRStackItem const *)yyvsp)[YYFILL((1) - (1))]
-                                  .yystate.yysemantics.yysval.ast_node);
-    } break;
->>>>>>> 246ac746
-
-    case 281:
-/* Line 868 of glr.c  */
-<<<<<<< HEAD
-#line 1027 "sql.ypp"
+
+  case 283:
+/* Line 868 of glr.c  */
+#line 1030 "sql.ypp"
     { ((*yyvalp).ast_node) = new AstLoadTable(AST_LOAD_TABLE, string((((yyGLRStackItem const *)yyvsp)[YYFILL ((3) - (9))].yystate.yysemantics.yysval.strval)), (((yyGLRStackItem const *)yyvsp)[YYFILL ((5) - (9))].yystate.yysemantics.yysval.ast_node), string((((yyGLRStackItem const *)yyvsp)[YYFILL ((7) - (9))].yystate.yysemantics.yysval.strval)), string((((yyGLRStackItem const *)yyvsp)[YYFILL ((9) - (9))].yystate.yysemantics.yysval.strval)), 1.0, 1);}
     break;
-=======
-#line 1021 "sql.ypp"
-    {
-      if ((((yyGLRStackItem const *)yyvsp)[YYFILL((11) - (12))]
-               .yystate.yysemantics.yysval.subtok) != 4) {
-        yyerror(result, "please give a specific number");
-      } else {
-        ((*yyvalp).ast_node) = new AstLoadTable(
-            AST_LOAD_TABLE,
-            string((((yyGLRStackItem const *)yyvsp)[YYFILL((3) - (12))]
-                        .yystate.yysemantics.yysval.strval)),
-            (((yyGLRStackItem const *)
-              yyvsp)[YYFILL((5) - (12))].yystate.yysemantics.yysval.ast_node),
-            string((((yyGLRStackItem const *)yyvsp)[YYFILL((7) - (12))]
-                        .yystate.yysemantics.yysval.strval)),
-            string((((yyGLRStackItem const *)yyvsp)[YYFILL((9) - (12))]
-                        .yystate.yysemantics.yysval.strval)),
-            atof((((yyGLRStackItem const *)yyvsp)[YYFILL((12) - (12))]
-                      .yystate.yysemantics.yysval.strval)),
-            1);
-      }
-    } break;
->>>>>>> 246ac746
-
-    case 282:
-/* Line 868 of glr.c  */
-<<<<<<< HEAD
-#line 1028 "sql.ypp"
+
+  case 284:
+/* Line 868 of glr.c  */
+#line 1031 "sql.ypp"
     { ((*yyvalp).ast_node) = new AstLoadTable(AST_LOAD_TABLE, string((((yyGLRStackItem const *)yyvsp)[YYFILL ((3) - (9))].yystate.yysemantics.yysval.strval)), (((yyGLRStackItem const *)yyvsp)[YYFILL ((5) - (9))].yystate.yysemantics.yysval.ast_node), string((((yyGLRStackItem const *)yyvsp)[YYFILL ((7) - (9))].yystate.yysemantics.yysval.strval)), string((((yyGLRStackItem const *)yyvsp)[YYFILL ((9) - (9))].yystate.yysemantics.yysval.strval)), 1.0, 2);}
     break;
 
-  case 283:
-/* Line 868 of glr.c  */
-#line 1030 "sql.ypp"
+  case 285:
+/* Line 868 of glr.c  */
+#line 1033 "sql.ypp"
     { if ((((yyGLRStackItem const *)yyvsp)[YYFILL ((11) - (12))].yystate.yysemantics.yysval.subtok) != 4) { yyerror(result,"please give a specific number"); } 
 		 else {((*yyvalp).ast_node) = new AstLoadTable(AST_LOAD_TABLE, string((((yyGLRStackItem const *)yyvsp)[YYFILL ((3) - (12))].yystate.yysemantics.yysval.strval)), (((yyGLRStackItem const *)yyvsp)[YYFILL ((5) - (12))].yystate.yysemantics.yysval.ast_node), string((((yyGLRStackItem const *)yyvsp)[YYFILL ((7) - (12))].yystate.yysemantics.yysval.strval)), string((((yyGLRStackItem const *)yyvsp)[YYFILL ((9) - (12))].yystate.yysemantics.yysval.strval)), atof((((yyGLRStackItem const *)yyvsp)[YYFILL ((12) - (12))].yystate.yysemantics.yysval.strval)), 2);}
 		}
     break;
-=======
-#line 1025 "sql.ypp"
-    {
-      ((*yyvalp).ast_node) = new AstLoadTable(
-          AST_LOAD_TABLE,
-          string((((yyGLRStackItem const *)yyvsp)[YYFILL((3) - (9))]
-                      .yystate.yysemantics.yysval.strval)),
-          (((yyGLRStackItem const *)
-            yyvsp)[YYFILL((5) - (9))].yystate.yysemantics.yysval.ast_node),
-          string((((yyGLRStackItem const *)yyvsp)[YYFILL((7) - (9))]
-                      .yystate.yysemantics.yysval.strval)),
-          string((((yyGLRStackItem const *)yyvsp)[YYFILL((9) - (9))]
-                      .yystate.yysemantics.yysval.strval)),
-          1.0, 1);
-    } break;
-
-    case 283:
-/* Line 868 of glr.c  */
-#line 1026 "sql.ypp"
-    {
-      ((*yyvalp).ast_node) = new AstLoadTable(
-          AST_LOAD_TABLE,
-          string((((yyGLRStackItem const *)yyvsp)[YYFILL((3) - (9))]
-                      .yystate.yysemantics.yysval.strval)),
-          (((yyGLRStackItem const *)
-            yyvsp)[YYFILL((5) - (9))].yystate.yysemantics.yysval.ast_node),
-          string((((yyGLRStackItem const *)yyvsp)[YYFILL((7) - (9))]
-                      .yystate.yysemantics.yysval.strval)),
-          string((((yyGLRStackItem const *)yyvsp)[YYFILL((9) - (9))]
-                      .yystate.yysemantics.yysval.strval)),
-          1.0, 2);
-    } break;
-
-    case 284:
-/* Line 868 of glr.c  */
-#line 1028 "sql.ypp"
-    {
-      if ((((yyGLRStackItem const *)yyvsp)[YYFILL((11) - (12))]
-               .yystate.yysemantics.yysval.subtok) != 4) {
-        yyerror(result, "please give a specific number");
-      } else {
-        ((*yyvalp).ast_node) = new AstLoadTable(
-            AST_LOAD_TABLE,
-            string((((yyGLRStackItem const *)yyvsp)[YYFILL((3) - (12))]
-                        .yystate.yysemantics.yysval.strval)),
-            (((yyGLRStackItem const *)
-              yyvsp)[YYFILL((5) - (12))].yystate.yysemantics.yysval.ast_node),
-            string((((yyGLRStackItem const *)yyvsp)[YYFILL((7) - (12))]
-                        .yystate.yysemantics.yysval.strval)),
-            string((((yyGLRStackItem const *)yyvsp)[YYFILL((9) - (12))]
-                        .yystate.yysemantics.yysval.strval)),
-            atof((((yyGLRStackItem const *)yyvsp)[YYFILL((12) - (12))]
-                      .yystate.yysemantics.yysval.strval)),
-            2);
-      }
-    } break;
->>>>>>> 246ac746
-
-    case 285:
-/* Line 868 of glr.c  */
-<<<<<<< HEAD
-#line 1036 "sql.ypp"
+
+  case 286:
+/* Line 868 of glr.c  */
+#line 1039 "sql.ypp"
     { ((*yyvalp).ast_node) = (((yyGLRStackItem const *)yyvsp)[YYFILL ((1) - (1))].yystate.yysemantics.yysval.ast_node); /*output($$, 1); puts("SQL parser： This is a drop_index statement");*/ }
     break;
-=======
-#line 1034 "sql.ypp"
-    {
-      ((*yyvalp).ast_node) = (((yyGLRStackItem const *)yyvsp)[YYFILL((1) - (1))]
-                                  .yystate.yysemantics.yysval
-                                  .ast_node); /*output($$, 1); puts("SQL
-                                                 parser： This is a drop_index
-                                                 statement");*/
-    } break;
->>>>>>> 246ac746
-
-    case 286:
-/* Line 868 of glr.c  */
-<<<<<<< HEAD
-#line 1039 "sql.ypp"
+
+  case 287:
+/* Line 868 of glr.c  */
+#line 1042 "sql.ypp"
     { ((*yyvalp).ast_node) = new AstDropIndex(AST_DROP_INDEX, string((((yyGLRStackItem const *)yyvsp)[YYFILL ((3) - (5))].yystate.yysemantics.yysval.strval)), string((((yyGLRStackItem const *)yyvsp)[YYFILL ((5) - (5))].yystate.yysemantics.yysval.strval))); }
     break;
-=======
-#line 1037 "sql.ypp"
-    {
-      ((*yyvalp).ast_node) = new AstDropIndex(
-          AST_DROP_INDEX,
-          string((((yyGLRStackItem const *)yyvsp)[YYFILL((3) - (5))]
-                      .yystate.yysemantics.yysval.strval)),
-          string((((yyGLRStackItem const *)yyvsp)[YYFILL((5) - (5))]
-                      .yystate.yysemantics.yysval.strval)));
-    } break;
->>>>>>> 246ac746
-
-    case 287:
-/* Line 868 of glr.c  */
-<<<<<<< HEAD
-#line 1043 "sql.ypp"
+
+  case 288:
+/* Line 868 of glr.c  */
+#line 1046 "sql.ypp"
     { ((*yyvalp).ast_node) = (((yyGLRStackItem const *)yyvsp)[YYFILL ((1) - (1))].yystate.yysemantics.yysval.ast_node);/* output($$, 1); puts("SQL parser： This is a drop_database statement");*/ }
     break;
-=======
-#line 1041 "sql.ypp"
-    {
-      ((*yyvalp).ast_node) = (((yyGLRStackItem const *)yyvsp)[YYFILL((1) - (1))]
-                                  .yystate.yysemantics.yysval
-                                  .ast_node); /* output($$, 1); puts("SQL
-                                                 parser： This is a
-                                                 drop_database statement");*/
-    } break;
->>>>>>> 246ac746
-
-    case 288:
-/* Line 868 of glr.c  */
-<<<<<<< HEAD
-#line 1047 "sql.ypp"
+
+  case 289:
+/* Line 868 of glr.c  */
+#line 1050 "sql.ypp"
     { ((*yyvalp).ast_node) = new AstDropDatabase(AST_DROP_DB, 1, (((yyGLRStackItem const *)yyvsp)[YYFILL ((3) - (4))].yystate.yysemantics.yysval.intval), string((((yyGLRStackItem const *)yyvsp)[YYFILL ((4) - (4))].yystate.yysemantics.yysval.strval))); }
     break;
-=======
-#line 1045 "sql.ypp"
-    {
-      ((*yyvalp).ast_node) = new AstDropDatabase(
-          AST_DROP_DB, 1, (((yyGLRStackItem const *)yyvsp)[YYFILL((3) - (4))]
-                               .yystate.yysemantics.yysval.intval),
-          string((((yyGLRStackItem const *)yyvsp)[YYFILL((4) - (4))]
-                      .yystate.yysemantics.yysval.strval)));
-    } break;
->>>>>>> 246ac746
-
-    case 289:
-/* Line 868 of glr.c  */
-<<<<<<< HEAD
-#line 1048 "sql.ypp"
+
+  case 290:
+/* Line 868 of glr.c  */
+#line 1051 "sql.ypp"
     { ((*yyvalp).ast_node) = new AstDropDatabase(AST_DROP_SCHEMA, 2, (((yyGLRStackItem const *)yyvsp)[YYFILL ((3) - (4))].yystate.yysemantics.yysval.intval), string((((yyGLRStackItem const *)yyvsp)[YYFILL ((4) - (4))].yystate.yysemantics.yysval.strval))); }
     break;
-=======
-#line 1046 "sql.ypp"
-    {
-      ((*yyvalp).ast_node) = new AstDropDatabase(
-          AST_DROP_SCHEMA, 2,
-          (((yyGLRStackItem const *)
-            yyvsp)[YYFILL((3) - (4))].yystate.yysemantics.yysval.intval),
-          string((((yyGLRStackItem const *)yyvsp)[YYFILL((4) - (4))]
-                      .yystate.yysemantics.yysval.strval)));
-    } break;
->>>>>>> 246ac746
-
-    case 290:
-/* Line 868 of glr.c  */
-<<<<<<< HEAD
-#line 1051 "sql.ypp"
+
+  case 291:
+/* Line 868 of glr.c  */
+#line 1054 "sql.ypp"
     { ((*yyvalp).intval) = 0; }
     break;
-=======
-#line 1049 "sql.ypp"
-    {
-      ((*yyvalp).intval) = 0;
-    } break;
->>>>>>> 246ac746
-
-    case 291:
-/* Line 868 of glr.c  */
-<<<<<<< HEAD
-#line 1052 "sql.ypp"
+
+  case 292:
+/* Line 868 of glr.c  */
+#line 1055 "sql.ypp"
     { ((*yyvalp).intval) = 1; }
     break;
-=======
-#line 1050 "sql.ypp"
-    {
-      ((*yyvalp).intval) = 1;
-    } break;
->>>>>>> 246ac746
-
-    case 292:
-/* Line 868 of glr.c  */
-<<<<<<< HEAD
-#line 1056 "sql.ypp"
+
+  case 293:
+/* Line 868 of glr.c  */
+#line 1059 "sql.ypp"
     { ((*yyvalp).ast_node) = (((yyGLRStackItem const *)yyvsp)[YYFILL ((1) - (1))].yystate.yysemantics.yysval.ast_node); /*output($$, 1); puts("SQL parser： This is a drop_table statement"); */}
     break;
-=======
-#line 1054 "sql.ypp"
-    {
-      ((*yyvalp).ast_node) = (((yyGLRStackItem const *)yyvsp)[YYFILL((1) - (1))]
-                                  .yystate.yysemantics.yysval
-                                  .ast_node); /*output($$, 1); puts("SQL
-                                                 parser： This is a drop_table
-                                                 statement"); */
-    } break;
->>>>>>> 246ac746
-
-    case 293:
-/* Line 868 of glr.c  */
-<<<<<<< HEAD
-#line 1060 "sql.ypp"
+
+  case 294:
+/* Line 868 of glr.c  */
+#line 1063 "sql.ypp"
     { ((*yyvalp).ast_node) = new AstDropTable(AST_DROP_TABLE, (((yyGLRStackItem const *)yyvsp)[YYFILL ((2) - (6))].yystate.yysemantics.yysval.intval), (((yyGLRStackItem const *)yyvsp)[YYFILL ((4) - (6))].yystate.yysemantics.yysval.intval), (((yyGLRStackItem const *)yyvsp)[YYFILL ((6) - (6))].yystate.yysemantics.yysval.intval), (((yyGLRStackItem const *)yyvsp)[YYFILL ((5) - (6))].yystate.yysemantics.yysval.ast_node)); }
     break;
 
-  case 293:
-/* Line 868 of glr.c  */
-#line 1063 "sql.ypp"
+  case 295:
+/* Line 868 of glr.c  */
+#line 1066 "sql.ypp"
     { ((*yyvalp).ast_node) = new AstDropTableList(AST_DROP_TABLE_LIST, "", string((((yyGLRStackItem const *)yyvsp)[YYFILL ((1) - (1))].yystate.yysemantics.yysval.strval)), NULL); }
     break;
 
-  case 294:
-/* Line 868 of glr.c  */
-#line 1064 "sql.ypp"
+  case 296:
+/* Line 868 of glr.c  */
+#line 1067 "sql.ypp"
     { ((*yyvalp).ast_node) = new AstDropTableList(AST_DROP_TABLE_LIST, string((((yyGLRStackItem const *)yyvsp)[YYFILL ((1) - (3))].yystate.yysemantics.yysval.strval)), string((((yyGLRStackItem const *)yyvsp)[YYFILL ((3) - (3))].yystate.yysemantics.yysval.strval)), NULL); }
     break;
-=======
-#line 1058 "sql.ypp"
-    {
-      ((*yyvalp).ast_node) = new AstDropTable(
-          AST_DROP_TABLE, (((yyGLRStackItem const *)yyvsp)[YYFILL((2) - (6))]
-                               .yystate.yysemantics.yysval.intval),
-          (((yyGLRStackItem const *)
-            yyvsp)[YYFILL((4) - (6))].yystate.yysemantics.yysval.intval),
-          (((yyGLRStackItem const *)
-            yyvsp)[YYFILL((6) - (6))].yystate.yysemantics.yysval.intval),
-          (((yyGLRStackItem const *)
-            yyvsp)[YYFILL((5) - (6))].yystate.yysemantics.yysval.ast_node));
-    } break;
-
-    case 294:
-/* Line 868 of glr.c  */
-#line 1061 "sql.ypp"
-    {
-      ((*yyvalp).ast_node) = new AstDropTableList(
-          AST_DROP_TABLE_LIST, "",
-          string((((yyGLRStackItem const *)yyvsp)[YYFILL((1) - (1))]
-                      .yystate.yysemantics.yysval.strval)),
-          NULL);
-    } break;
->>>>>>> 246ac746
-
-    case 295:
-/* Line 868 of glr.c  */
-<<<<<<< HEAD
-#line 1065 "sql.ypp"
+
+  case 297:
+/* Line 868 of glr.c  */
+#line 1068 "sql.ypp"
     { ((*yyvalp).ast_node) = new AstDropTableList(AST_DROP_TABLE_LIST, "", string((((yyGLRStackItem const *)yyvsp)[YYFILL ((3) - (3))].yystate.yysemantics.yysval.strval)), (((yyGLRStackItem const *)yyvsp)[YYFILL ((1) - (3))].yystate.yysemantics.yysval.ast_node)); }
     break;
-=======
-#line 1062 "sql.ypp"
-    {
-      ((*yyvalp).ast_node) = new AstDropTableList(
-          AST_DROP_TABLE_LIST,
-          string((((yyGLRStackItem const *)yyvsp)[YYFILL((1) - (3))]
-                      .yystate.yysemantics.yysval.strval)),
-          string((((yyGLRStackItem const *)yyvsp)[YYFILL((3) - (3))]
-                      .yystate.yysemantics.yysval.strval)),
-          NULL);
-    } break;
-
-    case 296:
-/* Line 868 of glr.c  */
-#line 1063 "sql.ypp"
-    {
-      ((*yyvalp).ast_node) = new AstDropTableList(
-          AST_DROP_TABLE_LIST, "",
-          string((((yyGLRStackItem const *)yyvsp)[YYFILL((3) - (3))]
-                      .yystate.yysemantics.yysval.strval)),
-          (((yyGLRStackItem const *)
-            yyvsp)[YYFILL((1) - (3))].yystate.yysemantics.yysval.ast_node));
-    } break;
->>>>>>> 246ac746
-
-    case 297:
-/* Line 868 of glr.c  */
-<<<<<<< HEAD
-#line 1066 "sql.ypp"
+
+  case 298:
+/* Line 868 of glr.c  */
+#line 1069 "sql.ypp"
     { ((*yyvalp).ast_node) = new AstDropTableList(AST_DROP_TABLE_LIST, string((((yyGLRStackItem const *)yyvsp)[YYFILL ((3) - (5))].yystate.yysemantics.yysval.strval)), string((((yyGLRStackItem const *)yyvsp)[YYFILL ((5) - (5))].yystate.yysemantics.yysval.strval)), (((yyGLRStackItem const *)yyvsp)[YYFILL ((1) - (5))].yystate.yysemantics.yysval.ast_node)); }
     break;
-=======
-#line 1064 "sql.ypp"
-    {
-      ((*yyvalp).ast_node) = new AstDropTableList(
-          AST_DROP_TABLE_LIST,
-          string((((yyGLRStackItem const *)yyvsp)[YYFILL((3) - (5))]
-                      .yystate.yysemantics.yysval.strval)),
-          string((((yyGLRStackItem const *)yyvsp)[YYFILL((5) - (5))]
-                      .yystate.yysemantics.yysval.strval)),
-          (((yyGLRStackItem const *)
-            yyvsp)[YYFILL((1) - (5))].yystate.yysemantics.yysval.ast_node));
-    } break;
-
-    case 298:
-/* Line 868 of glr.c  */
-#line 1067 "sql.ypp"
-    {
-      ((*yyvalp).intval) = 0;
-    } break;
->>>>>>> 246ac746
-
-    case 299:
-/* Line 868 of glr.c  */
-<<<<<<< HEAD
-#line 1069 "sql.ypp"
+
+  case 299:
+/* Line 868 of glr.c  */
+#line 1072 "sql.ypp"
     { ((*yyvalp).intval) = 0; }
     break;
-=======
-#line 1068 "sql.ypp"
-    {
-      ((*yyvalp).intval) = 1;
-    } break;
->>>>>>> 246ac746
-
-    case 300:
-/* Line 868 of glr.c  */
-<<<<<<< HEAD
-#line 1070 "sql.ypp"
+
+  case 300:
+/* Line 868 of glr.c  */
+#line 1073 "sql.ypp"
     { ((*yyvalp).intval) = 1; }
     break;
-=======
-#line 1069 "sql.ypp"
-    {
-      ((*yyvalp).intval) = 2;
-    } break;
->>>>>>> 246ac746
-
-    case 301:
-/* Line 868 of glr.c  */
-<<<<<<< HEAD
-#line 1071 "sql.ypp"
+
+  case 301:
+/* Line 868 of glr.c  */
+#line 1074 "sql.ypp"
     { ((*yyvalp).intval) = 2; }
     break;
 
-  case 300:
-/* Line 868 of glr.c  */
-#line 1077 "sql.ypp"
+  case 302:
+/* Line 868 of glr.c  */
+#line 1080 "sql.ypp"
     { ((*yyvalp).ast_node) = (((yyGLRStackItem const *)yyvsp)[YYFILL ((1) - (1))].yystate.yysemantics.yysval.ast_node);}
     break;
 
-  case 301:
-/* Line 868 of glr.c  */
-#line 1083 "sql.ypp"
+  case 303:
+/* Line 868 of glr.c  */
+#line 1086 "sql.ypp"
     { ((*yyvalp).ast_node) = new AstInsertStmt(AST_INSERT_STMT, (((yyGLRStackItem const *)yyvsp)[YYFILL ((2) - (8))].yystate.yysemantics.yysval.intval), string((((yyGLRStackItem const *)yyvsp)[YYFILL ((4) - (8))].yystate.yysemantics.yysval.strval)), (((yyGLRStackItem const *)yyvsp)[YYFILL ((5) - (8))].yystate.yysemantics.yysval.ast_node), (((yyGLRStackItem const *)yyvsp)[YYFILL ((7) - (8))].yystate.yysemantics.yysval.ast_node), (((yyGLRStackItem const *)yyvsp)[YYFILL ((8) - (8))].yystate.yysemantics.yysval.ast_node), NULL, NULL); }
     break;
 
-  case 302:
-/* Line 868 of glr.c  */
-#line 1086 "sql.ypp"
+  case 304:
+/* Line 868 of glr.c  */
+#line 1089 "sql.ypp"
     { ((*yyvalp).ast_node) = NULL; }
     break;
-=======
-#line 1075 "sql.ypp"
-    {
-      ((*yyvalp).ast_node) = (((yyGLRStackItem const *)yyvsp)[YYFILL((1) - (1))]
-                                  .yystate.yysemantics.yysval.ast_node);
-    } break;
-
-    case 302:
-/* Line 868 of glr.c  */
-#line 1081 "sql.ypp"
-    {
-      ((*yyvalp).ast_node) = new AstInsertStmt(
-          AST_INSERT_STMT, (((yyGLRStackItem const *)yyvsp)[YYFILL((2) - (8))]
-                                .yystate.yysemantics.yysval.intval),
-          string((((yyGLRStackItem const *)yyvsp)[YYFILL((4) - (8))]
-                      .yystate.yysemantics.yysval.strval)),
-          (((yyGLRStackItem const *)
-            yyvsp)[YYFILL((5) - (8))].yystate.yysemantics.yysval.ast_node),
-          (((yyGLRStackItem const *)
-            yyvsp)[YYFILL((7) - (8))].yystate.yysemantics.yysval.ast_node),
-          (((yyGLRStackItem const *)
-            yyvsp)[YYFILL((8) - (8))].yystate.yysemantics.yysval.ast_node),
-          NULL, NULL);
-    } break;
-
-    case 303:
-/* Line 868 of glr.c  */
-#line 1084 "sql.ypp"
-    {
-      ((*yyvalp).ast_node) = NULL;
-    } break;
->>>>>>> 246ac746
-
-    case 304:
-/* Line 868 of glr.c  */
-<<<<<<< HEAD
-#line 1087 "sql.ypp"
+
+  case 305:
+/* Line 868 of glr.c  */
+#line 1090 "sql.ypp"
     { ((*yyvalp).ast_node) = (((yyGLRStackItem const *)yyvsp)[YYFILL ((5) - (5))].yystate.yysemantics.yysval.ast_node); }
     break;
 
-  case 304:
-/* Line 868 of glr.c  */
-#line 1090 "sql.ypp"
+  case 306:
+/* Line 868 of glr.c  */
+#line 1093 "sql.ypp"
     { ((*yyvalp).intval) = 0; }
     break;
 
-  case 305:
-/* Line 868 of glr.c  */
-#line 1091 "sql.ypp"
+  case 307:
+/* Line 868 of glr.c  */
+#line 1094 "sql.ypp"
     { ((*yyvalp).intval) = (((yyGLRStackItem const *)yyvsp)[YYFILL ((1) - (2))].yystate.yysemantics.yysval.intval) | 01 ; }
     break;
-=======
-#line 1085 "sql.ypp"
-    {
-      ((*yyvalp).ast_node) = (((yyGLRStackItem const *)yyvsp)[YYFILL((5) - (5))]
-                                  .yystate.yysemantics.yysval.ast_node);
-    } break;
->>>>>>> 246ac746
-
-    case 305:
-/* Line 868 of glr.c  */
-<<<<<<< HEAD
-#line 1092 "sql.ypp"
+
+  case 308:
+/* Line 868 of glr.c  */
+#line 1095 "sql.ypp"
     { ((*yyvalp).intval) = (((yyGLRStackItem const *)yyvsp)[YYFILL ((1) - (2))].yystate.yysemantics.yysval.intval) | 02 ; }
     break;
-=======
-#line 1088 "sql.ypp"
-    {
-      ((*yyvalp).intval) = 0;
-    } break;
->>>>>>> 246ac746
-
-    case 306:
-/* Line 868 of glr.c  */
-<<<<<<< HEAD
-#line 1093 "sql.ypp"
+
+  case 309:
+/* Line 868 of glr.c  */
+#line 1096 "sql.ypp"
     { ((*yyvalp).intval) = (((yyGLRStackItem const *)yyvsp)[YYFILL ((1) - (2))].yystate.yysemantics.yysval.intval) | 04 ; }
     break;
 
-  case 308:
-/* Line 868 of glr.c  */
-#line 1094 "sql.ypp"
+  case 310:
+/* Line 868 of glr.c  */
+#line 1097 "sql.ypp"
     { ((*yyvalp).intval) = (((yyGLRStackItem const *)yyvsp)[YYFILL ((1) - (2))].yystate.yysemantics.yysval.intval) | 010 ; }
     break;
-=======
-#line 1089 "sql.ypp"
-    {
-      ((*yyvalp).intval) = (((yyGLRStackItem const *)yyvsp)[YYFILL((1) - (2))]
-                                .yystate.yysemantics.yysval.intval) |
-                           01;
-    } break;
-
-    case 307:
-/* Line 868 of glr.c  */
-#line 1090 "sql.ypp"
-    {
-      ((*yyvalp).intval) = (((yyGLRStackItem const *)yyvsp)[YYFILL((1) - (2))]
-                                .yystate.yysemantics.yysval.intval) |
-                           02;
-    } break;
->>>>>>> 246ac746
-
-    case 308:
-/* Line 868 of glr.c  */
-<<<<<<< HEAD
-#line 1100 "sql.ypp"
+
+  case 313:
+/* Line 868 of glr.c  */
+#line 1103 "sql.ypp"
     { ((*yyvalp).ast_node) = NULL; }
     break;
-=======
-#line 1091 "sql.ypp"
-    {
-      ((*yyvalp).intval) = (((yyGLRStackItem const *)yyvsp)[YYFILL((1) - (2))]
-                                .yystate.yysemantics.yysval.intval) |
-                           04;
-    } break;
->>>>>>> 246ac746
-
-    case 309:
-/* Line 868 of glr.c  */
-<<<<<<< HEAD
-#line 1101 "sql.ypp"
+
+  case 314:
+/* Line 868 of glr.c  */
+#line 1104 "sql.ypp"
     { ((*yyvalp).ast_node) = (((yyGLRStackItem const *)yyvsp)[YYFILL ((2) - (3))].yystate.yysemantics.yysval.ast_node); }
     break;
-=======
-#line 1092 "sql.ypp"
-    {
-      ((*yyvalp).intval) = (((yyGLRStackItem const *)yyvsp)[YYFILL((1) - (2))]
-                                .yystate.yysemantics.yysval.intval) |
-                           010;
-    } break;
->>>>>>> 246ac746
-
-    case 312:
-/* Line 868 of glr.c  */
-<<<<<<< HEAD
-#line 1104 "sql.ypp"
+
+  case 315:
+/* Line 868 of glr.c  */
+#line 1107 "sql.ypp"
     { ((*yyvalp).ast_node) = new AstInsertValList(AST_INSERT_VALUE_LIST, (((yyGLRStackItem const *)yyvsp)[YYFILL ((2) - (3))].yystate.yysemantics.yysval.ast_node), NULL); }
     break;
-=======
-#line 1098 "sql.ypp"
-    {
-      ((*yyvalp).ast_node) = NULL;
-    } break;
->>>>>>> 246ac746
-
-    case 313:
-/* Line 868 of glr.c  */
-<<<<<<< HEAD
-#line 1105 "sql.ypp"
+
+  case 316:
+/* Line 868 of glr.c  */
+#line 1108 "sql.ypp"
     { ((*yyvalp).ast_node) = new AstInsertValList(AST_INSERT_VALUE_LIST, (((yyGLRStackItem const *)yyvsp)[YYFILL ((2) - (5))].yystate.yysemantics.yysval.ast_node), (((yyGLRStackItem const *)yyvsp)[YYFILL ((5) - (5))].yystate.yysemantics.yysval.ast_node)); }
     break;
-=======
-#line 1099 "sql.ypp"
-    {
-      ((*yyvalp).ast_node) = (((yyGLRStackItem const *)yyvsp)[YYFILL((2) - (3))]
-                                  .yystate.yysemantics.yysval.ast_node);
-    } break;
->>>>>>> 246ac746
-
-    case 314:
-/* Line 868 of glr.c  */
-<<<<<<< HEAD
-#line 1109 "sql.ypp"
+
+  case 317:
+/* Line 868 of glr.c  */
+#line 1112 "sql.ypp"
     { ((*yyvalp).ast_node) = new AstInsertVals(AST_INSERT_VALUE,0, (((yyGLRStackItem const *)yyvsp)[YYFILL ((1) - (1))].yystate.yysemantics.yysval.ast_node), NULL); }
     break;
-=======
-#line 1102 "sql.ypp"
-    {
-      ((*yyvalp).ast_node) = new AstInsertValList(
-          AST_INSERT_VALUE_LIST,
-          (((yyGLRStackItem const *)
-            yyvsp)[YYFILL((2) - (3))].yystate.yysemantics.yysval.ast_node),
-          NULL);
-    } break;
->>>>>>> 246ac746
-
-    case 315:
-/* Line 868 of glr.c  */
-<<<<<<< HEAD
-#line 1110 "sql.ypp"
+
+  case 318:
+/* Line 868 of glr.c  */
+#line 1113 "sql.ypp"
     { ((*yyvalp).ast_node) = new AstInsertVals(AST_INSERT_VALUE,1, NULL, NULL); }
     break;
-=======
-#line 1103 "sql.ypp"
-    {
-      ((*yyvalp).ast_node) = new AstInsertValList(
-          AST_INSERT_VALUE_LIST,
-          (((yyGLRStackItem const *)
-            yyvsp)[YYFILL((2) - (5))].yystate.yysemantics.yysval.ast_node),
-          (((yyGLRStackItem const *)
-            yyvsp)[YYFILL((5) - (5))].yystate.yysemantics.yysval.ast_node));
-    } break;
->>>>>>> 246ac746
-
-    case 316:
-/* Line 868 of glr.c  */
-<<<<<<< HEAD
-#line 1111 "sql.ypp"
+
+  case 319:
+/* Line 868 of glr.c  */
+#line 1114 "sql.ypp"
     { ((*yyvalp).ast_node) = new AstInsertVals(AST_INSERT_VALUE,0, (((yyGLRStackItem const *)yyvsp)[YYFILL ((1) - (3))].yystate.yysemantics.yysval.ast_node), (((yyGLRStackItem const *)yyvsp)[YYFILL ((3) - (3))].yystate.yysemantics.yysval.ast_node)); }
     break;
-=======
-#line 1107 "sql.ypp"
-    {
-      ((*yyvalp).ast_node) = new AstInsertVals(
-          AST_INSERT_VALUE, 0,
-          (((yyGLRStackItem const *)
-            yyvsp)[YYFILL((1) - (1))].yystate.yysemantics.yysval.ast_node),
-          NULL);
-    } break;
->>>>>>> 246ac746
-
-    case 317:
-/* Line 868 of glr.c  */
-<<<<<<< HEAD
-#line 1112 "sql.ypp"
+
+  case 320:
+/* Line 868 of glr.c  */
+#line 1115 "sql.ypp"
     { ((*yyvalp).ast_node) = new AstInsertVals(AST_INSERT_VALUE,1, NULL, (((yyGLRStackItem const *)yyvsp)[YYFILL ((3) - (3))].yystate.yysemantics.yysval.ast_node)); }
     break;
-=======
-#line 1108 "sql.ypp"
-    {
-      ((*yyvalp).ast_node) = new AstInsertVals(AST_INSERT_VALUE, 1, NULL, NULL);
-    } break;
->>>>>>> 246ac746
-
-    case 318:
-/* Line 868 of glr.c  */
-<<<<<<< HEAD
-#line 1116 "sql.ypp"
+
+  case 321:
+/* Line 868 of glr.c  */
+#line 1119 "sql.ypp"
     { ((*yyvalp).ast_node) = new AstInsertStmt(AST_INSERT_STMT, (((yyGLRStackItem const *)yyvsp)[YYFILL ((2) - (7))].yystate.yysemantics.yysval.intval), string((((yyGLRStackItem const *)yyvsp)[YYFILL ((4) - (7))].yystate.yysemantics.yysval.strval)), NULL, NULL, (((yyGLRStackItem const *)yyvsp)[YYFILL ((7) - (7))].yystate.yysemantics.yysval.ast_node), (((yyGLRStackItem const *)yyvsp)[YYFILL ((6) - (7))].yystate.yysemantics.yysval.ast_node), NULL); }
     break;
-=======
-#line 1109 "sql.ypp"
-    {
-      ((*yyvalp).ast_node) = new AstInsertVals(
-          AST_INSERT_VALUE, 0,
-          (((yyGLRStackItem const *)
-            yyvsp)[YYFILL((1) - (3))].yystate.yysemantics.yysval.ast_node),
-          (((yyGLRStackItem const *)
-            yyvsp)[YYFILL((3) - (3))].yystate.yysemantics.yysval.ast_node));
-    } break;
->>>>>>> 246ac746
-
-    case 319:
-/* Line 868 of glr.c  */
-<<<<<<< HEAD
-#line 1120 "sql.ypp"
+
+  case 322:
+/* Line 868 of glr.c  */
+#line 1123 "sql.ypp"
     { ((*yyvalp).ast_node) = new AstInsertStmt(AST_INSERT_STMT, (((yyGLRStackItem const *)yyvsp)[YYFILL ((2) - (7))].yystate.yysemantics.yysval.intval), string((((yyGLRStackItem const *)yyvsp)[YYFILL ((4) - (7))].yystate.yysemantics.yysval.strval)), (((yyGLRStackItem const *)yyvsp)[YYFILL ((5) - (7))].yystate.yysemantics.yysval.ast_node), NULL, (((yyGLRStackItem const *)yyvsp)[YYFILL ((7) - (7))].yystate.yysemantics.yysval.ast_node), NULL, (((yyGLRStackItem const *)yyvsp)[YYFILL ((6) - (7))].yystate.yysemantics.yysval.ast_node)); }
     break;
-=======
-#line 1110 "sql.ypp"
-    {
-      ((*yyvalp).ast_node) = new AstInsertVals(
-          AST_INSERT_VALUE, 1, NULL,
-          (((yyGLRStackItem const *)
-            yyvsp)[YYFILL((3) - (3))].yystate.yysemantics.yysval.ast_node));
-    } break;
->>>>>>> 246ac746
-
-    case 320:
-/* Line 868 of glr.c  */
-#line 1114 "sql.ypp"
-    {
-      ((*yyvalp).ast_node) = new AstInsertStmt(
-          AST_INSERT_STMT, (((yyGLRStackItem const *)yyvsp)[YYFILL((2) - (7))]
-                                .yystate.yysemantics.yysval.intval),
-          string((((yyGLRStackItem const *)yyvsp)[YYFILL((4) - (7))]
-                      .yystate.yysemantics.yysval.strval)),
-          NULL, NULL, (((yyGLRStackItem const *)yyvsp)[YYFILL((7) - (7))]
-                           .yystate.yysemantics.yysval.ast_node),
-          (((yyGLRStackItem const *)
-            yyvsp)[YYFILL((6) - (7))].yystate.yysemantics.yysval.ast_node),
-          NULL);
-    } break;
-
-    case 321:
-/* Line 868 of glr.c  */
-#line 1118 "sql.ypp"
-    {
-      ((*yyvalp).ast_node) = new AstInsertStmt(
-          AST_INSERT_STMT, (((yyGLRStackItem const *)yyvsp)[YYFILL((2) - (7))]
-                                .yystate.yysemantics.yysval.intval),
-          string((((yyGLRStackItem const *)yyvsp)[YYFILL((4) - (7))]
-                      .yystate.yysemantics.yysval.strval)),
-          (((yyGLRStackItem const *)
-            yyvsp)[YYFILL((5) - (7))].yystate.yysemantics.yysval.ast_node),
-          NULL, (((yyGLRStackItem const *)yyvsp)[YYFILL((7) - (7))]
-                     .yystate.yysemantics.yysval.ast_node),
-          NULL, (((yyGLRStackItem const *)yyvsp)[YYFILL((6) - (7))]
-                     .yystate.yysemantics.yysval.ast_node));
-    } break;
-
-    case 322:
-/* Line 868 of glr.c  */
-<<<<<<< HEAD
-#line 1124 "sql.ypp"
+
+  case 323:
+/* Line 868 of glr.c  */
+#line 1127 "sql.ypp"
     { 
 		if((((yyGLRStackItem const *)yyvsp)[YYFILL ((2) - (3))].yystate.yysemantics.yysval.subtok) != 4) yyerror(result,"bad insert assignment to %s", (((yyGLRStackItem const *)yyvsp)[YYFILL ((1) - (3))].yystate.yysemantics.yysval.strval)); 
 		else ((*yyvalp).ast_node) = new AstInsertAssignList(AST_INSERT_ASSIGN_LIST, string((((yyGLRStackItem const *)yyvsp)[YYFILL ((1) - (3))].yystate.yysemantics.yysval.strval)), 0, (((yyGLRStackItem const *)yyvsp)[YYFILL ((3) - (3))].yystate.yysemantics.yysval.ast_node), NULL); }
     break;
-=======
-#line 1122 "sql.ypp"
-    {
-      if ((((yyGLRStackItem const *)
-            yyvsp)[YYFILL((2) - (3))].yystate.yysemantics.yysval.subtok) != 4)
-        yyerror(result, "bad insert assignment to %s",
-                (((yyGLRStackItem const *)
-                  yyvsp)[YYFILL((1) - (3))].yystate.yysemantics.yysval.strval));
-      else
-        ((*yyvalp).ast_node) = new AstInsertAssignList(
-            AST_INSERT_ASSIGN_LIST,
-            string((((yyGLRStackItem const *)yyvsp)[YYFILL((1) - (3))]
-                        .yystate.yysemantics.yysval.strval)),
-            0, (((yyGLRStackItem const *)
-                 yyvsp)[YYFILL((3) - (3))].yystate.yysemantics.yysval.ast_node),
-            NULL);
-    } break;
->>>>>>> 246ac746
-
-    case 323:
-/* Line 868 of glr.c  */
-<<<<<<< HEAD
-#line 1127 "sql.ypp"
+
+  case 324:
+/* Line 868 of glr.c  */
+#line 1130 "sql.ypp"
     { 
 		if ((((yyGLRStackItem const *)yyvsp)[YYFILL ((2) - (3))].yystate.yysemantics.yysval.subtok) != 4) yyerror(result,"bad insert assignment to %s", (((yyGLRStackItem const *)yyvsp)[YYFILL ((1) - (3))].yystate.yysemantics.yysval.strval));
  		else ((*yyvalp).ast_node) = new AstInsertAssignList(AST_INSERT_ASSIGN_LIST, string((((yyGLRStackItem const *)yyvsp)[YYFILL ((1) - (3))].yystate.yysemantics.yysval.strval)), 1, NULL, NULL); }
     break;
-=======
-#line 1125 "sql.ypp"
-    {
-      if ((((yyGLRStackItem const *)
-            yyvsp)[YYFILL((2) - (3))].yystate.yysemantics.yysval.subtok) != 4)
-        yyerror(result, "bad insert assignment to %s",
-                (((yyGLRStackItem const *)
-                  yyvsp)[YYFILL((1) - (3))].yystate.yysemantics.yysval.strval));
-      else
-        ((*yyvalp).ast_node) = new AstInsertAssignList(
-            AST_INSERT_ASSIGN_LIST,
-            string((((yyGLRStackItem const *)yyvsp)[YYFILL((1) - (3))]
-                        .yystate.yysemantics.yysval.strval)),
-            1, NULL, NULL);
-    } break;
->>>>>>> 246ac746
-
-    case 324:
-/* Line 868 of glr.c  */
-<<<<<<< HEAD
-#line 1130 "sql.ypp"
+
+  case 325:
+/* Line 868 of glr.c  */
+#line 1133 "sql.ypp"
     { 
 		if ((((yyGLRStackItem const *)yyvsp)[YYFILL ((4) - (5))].yystate.yysemantics.yysval.subtok) != 4) yyerror(result,"bad insert assignment to %s", (((yyGLRStackItem const *)yyvsp)[YYFILL ((1) - (5))].yystate.yysemantics.yysval.ast_node));		 
 		else ((*yyvalp).ast_node) = new AstInsertAssignList(AST_INSERT_ASSIGN_LIST, string((((yyGLRStackItem const *)yyvsp)[YYFILL ((3) - (5))].yystate.yysemantics.yysval.strval)), 0, (((yyGLRStackItem const *)yyvsp)[YYFILL ((5) - (5))].yystate.yysemantics.yysval.ast_node), (((yyGLRStackItem const *)yyvsp)[YYFILL ((1) - (5))].yystate.yysemantics.yysval.ast_node)); }
     break;
 
-  case 324:
-/* Line 868 of glr.c  */
-#line 1133 "sql.ypp"
+  case 326:
+/* Line 868 of glr.c  */
+#line 1136 "sql.ypp"
     { 
 		if ((((yyGLRStackItem const *)yyvsp)[YYFILL ((4) - (5))].yystate.yysemantics.yysval.subtok) != 4) yyerror(result,"bad insert assignment to %s", (((yyGLRStackItem const *)yyvsp)[YYFILL ((1) - (5))].yystate.yysemantics.yysval.ast_node));
 		else ((*yyvalp).ast_node) = new AstInsertAssignList(AST_INSERT_ASSIGN_LIST, string((((yyGLRStackItem const *)yyvsp)[YYFILL ((3) - (5))].yystate.yysemantics.yysval.strval)), 1, NULL, (((yyGLRStackItem const *)yyvsp)[YYFILL ((1) - (5))].yystate.yysemantics.yysval.ast_node)); }
     break;
-=======
-#line 1128 "sql.ypp"
-    {
-      if ((((yyGLRStackItem const *)
-            yyvsp)[YYFILL((4) - (5))].yystate.yysemantics.yysval.subtok) != 4)
-        yyerror(result, "bad insert assignment to %s",
-                (((yyGLRStackItem const *)yyvsp)[YYFILL((1) - (5))]
-                     .yystate.yysemantics.yysval.ast_node));
-      else
-        ((*yyvalp).ast_node) = new AstInsertAssignList(
-            AST_INSERT_ASSIGN_LIST,
-            string((((yyGLRStackItem const *)yyvsp)[YYFILL((3) - (5))]
-                        .yystate.yysemantics.yysval.strval)),
-            0, (((yyGLRStackItem const *)
-                 yyvsp)[YYFILL((5) - (5))].yystate.yysemantics.yysval.ast_node),
-            (((yyGLRStackItem const *)
-              yyvsp)[YYFILL((1) - (5))].yystate.yysemantics.yysval.ast_node));
-    } break;
-
-    case 325:
-/* Line 868 of glr.c  */
-#line 1131 "sql.ypp"
-    {
-      if ((((yyGLRStackItem const *)
-            yyvsp)[YYFILL((4) - (5))].yystate.yysemantics.yysval.subtok) != 4)
-        yyerror(result, "bad insert assignment to %s",
-                (((yyGLRStackItem const *)yyvsp)[YYFILL((1) - (5))]
-                     .yystate.yysemantics.yysval.ast_node));
-      else
-        ((*yyvalp).ast_node) = new AstInsertAssignList(
-            AST_INSERT_ASSIGN_LIST,
-            string((((yyGLRStackItem const *)yyvsp)[YYFILL((3) - (5))]
-                        .yystate.yysemantics.yysval.strval)),
-            1, NULL, (((yyGLRStackItem const *)yyvsp)[YYFILL((1) - (5))]
-                          .yystate.yysemantics.yysval.ast_node));
-    } break;
->>>>>>> 246ac746
-
-    case 326:
-/* Line 868 of glr.c  */
-<<<<<<< HEAD
-#line 1138 "sql.ypp"
+
+  case 327:
+/* Line 868 of glr.c  */
+#line 1141 "sql.ypp"
     { ((*yyvalp).ast_node) = (((yyGLRStackItem const *)yyvsp)[YYFILL ((1) - (1))].yystate.yysemantics.yysval.ast_node); /*output($$, 1); puts("SQL parser： This is a show statement");*/ }
     break;
 
-  case 326:
-/* Line 868 of glr.c  */
-#line 1141 "sql.ypp"
+  case 328:
+/* Line 868 of glr.c  */
+#line 1144 "sql.ypp"
     { ((*yyvalp).ast_node) = new AstShowStmt(AST_SHOW_STMT,1, (((yyGLRStackItem const *)yyvsp)[YYFILL ((2) - (5))].yystate.yysemantics.yysval.intval), ((((yyGLRStackItem const *)yyvsp)[YYFILL ((4) - (5))].yystate.yysemantics.yysval.intval)==NULL)?"":string((((yyGLRStackItem const *)yyvsp)[YYFILL ((4) - (5))].yystate.yysemantics.yysval.intval)), ((((yyGLRStackItem const *)yyvsp)[YYFILL ((5) - (5))].yystate.yysemantics.yysval.strval)==NULL)?"":string((((yyGLRStackItem const *)yyvsp)[YYFILL ((5) - (5))].yystate.yysemantics.yysval.strval))); }
     break;
 
-  case 327:
-/* Line 868 of glr.c  */
-#line 1142 "sql.ypp"
-    { ((*yyvalp).ast_node) = NULL; }
-    break;
-=======
-#line 1136 "sql.ypp"
-    {
-      ((*yyvalp).ast_node) = (((yyGLRStackItem const *)yyvsp)[YYFILL((1) - (1))]
-                                  .yystate.yysemantics.yysval
-                                  .ast_node); /*output($$, 1); puts("SQL
-                                                 parser： This is a show
-                                                 statement");*/
-    } break;
->>>>>>> 246ac746
-
-    case 327:
-/* Line 868 of glr.c  */
-<<<<<<< HEAD
-#line 1143 "sql.ypp"
-    { ((*yyvalp).ast_node) = NULL; }
-    break;
-
   case 329:
 /* Line 868 of glr.c  */
-#line 1144 "sql.ypp"
-    { ((*yyvalp).ast_node) = NULL; }
-    break;
-=======
-#line 1139 "sql.ypp"
-    {
-      ((*yyvalp).ast_node) = new AstShowStmt(
-          AST_SHOW_STMT, 1, (((yyGLRStackItem const *)yyvsp)[YYFILL((2) - (5))]
-                                 .yystate.yysemantics.yysval.intval),
-          ((((yyGLRStackItem const *)yyvsp)[YYFILL((4) - (5))]
-                .yystate.yysemantics.yysval.intval) == NULL)
-              ? ""
-              : string((((yyGLRStackItem const *)yyvsp)[YYFILL((4) - (5))]
-                            .yystate.yysemantics.yysval.intval)),
-          ((((yyGLRStackItem const *)yyvsp)[YYFILL((5) - (5))]
-                .yystate.yysemantics.yysval.strval) == NULL)
-              ? ""
-              : string((((yyGLRStackItem const *)yyvsp)[YYFILL((5) - (5))]
-                            .yystate.yysemantics.yysval.strval)));
-    } break;
-
-    case 328:
-/* Line 868 of glr.c  */
-#line 1140 "sql.ypp"
-    {
-      ((*yyvalp).ast_node) = NULL;
-    } break;
->>>>>>> 246ac746
-
-    case 329:
-/* Line 868 of glr.c  */
-<<<<<<< HEAD
 #line 1145 "sql.ypp"
     { ((*yyvalp).ast_node) = NULL; }
     break;
-=======
-#line 1141 "sql.ypp"
-    {
-      ((*yyvalp).ast_node) = NULL;
-    } break;
->>>>>>> 246ac746
-
-    case 330:
-/* Line 868 of glr.c  */
-<<<<<<< HEAD
+
+  case 330:
+/* Line 868 of glr.c  */
 #line 1146 "sql.ypp"
     { ((*yyvalp).ast_node) = NULL; }
     break;
-=======
-#line 1142 "sql.ypp"
-    {
-      ((*yyvalp).ast_node) = NULL;
-    } break;
->>>>>>> 246ac746
-
-    case 331:
-/* Line 868 of glr.c  */
-<<<<<<< HEAD
+
+  case 331:
+/* Line 868 of glr.c  */
 #line 1147 "sql.ypp"
     { ((*yyvalp).ast_node) = NULL; }
     break;
-=======
-#line 1143 "sql.ypp"
-    {
-      ((*yyvalp).ast_node) = NULL;
-    } break;
->>>>>>> 246ac746
-
-    case 332:
-/* Line 868 of glr.c  */
-<<<<<<< HEAD
+
+  case 332:
+/* Line 868 of glr.c  */
 #line 1148 "sql.ypp"
     { ((*yyvalp).ast_node) = NULL; }
     break;
-=======
-#line 1144 "sql.ypp"
-    {
-      ((*yyvalp).ast_node) = NULL;
-    } break;
->>>>>>> 246ac746
-
-    case 333:
-/* Line 868 of glr.c  */
-<<<<<<< HEAD
+
+  case 333:
+/* Line 868 of glr.c  */
 #line 1149 "sql.ypp"
     { ((*yyvalp).ast_node) = NULL; }
     break;
-=======
-#line 1145 "sql.ypp"
-    {
-      ((*yyvalp).ast_node) = NULL;
-    } break;
->>>>>>> 246ac746
-
-    case 334:
-/* Line 868 of glr.c  */
-<<<<<<< HEAD
+
+  case 334:
+/* Line 868 of glr.c  */
 #line 1150 "sql.ypp"
     { ((*yyvalp).ast_node) = NULL; }
     break;
-=======
-#line 1146 "sql.ypp"
-    {
-      ((*yyvalp).ast_node) = NULL;
-    } break;
->>>>>>> 246ac746
-
-    case 335:
-/* Line 868 of glr.c  */
-<<<<<<< HEAD
+
+  case 335:
+/* Line 868 of glr.c  */
 #line 1151 "sql.ypp"
     { ((*yyvalp).ast_node) = NULL; }
     break;
-=======
-#line 1147 "sql.ypp"
-    {
-      ((*yyvalp).ast_node) = NULL;
-    } break;
->>>>>>> 246ac746
-
-    case 336:
-/* Line 868 of glr.c  */
-<<<<<<< HEAD
+
+  case 336:
+/* Line 868 of glr.c  */
 #line 1152 "sql.ypp"
     { ((*yyvalp).ast_node) = NULL; }
     break;
-=======
-#line 1148 "sql.ypp"
-    {
-      ((*yyvalp).ast_node) = NULL;
-    } break;
->>>>>>> 246ac746
-
-    case 337:
-/* Line 868 of glr.c  */
-<<<<<<< HEAD
+
+  case 337:
+/* Line 868 of glr.c  */
 #line 1153 "sql.ypp"
     { ((*yyvalp).ast_node) = NULL; }
     break;
-=======
-#line 1149 "sql.ypp"
-    {
-      ((*yyvalp).ast_node) = NULL;
-    } break;
->>>>>>> 246ac746
-
-    case 338:
-/* Line 868 of glr.c  */
-<<<<<<< HEAD
+
+  case 338:
+/* Line 868 of glr.c  */
 #line 1154 "sql.ypp"
     { ((*yyvalp).ast_node) = NULL; }
     break;
-=======
-#line 1150 "sql.ypp"
-    {
-      ((*yyvalp).ast_node) = NULL;
-    } break;
->>>>>>> 246ac746
-
-    case 339:
-/* Line 868 of glr.c  */
-<<<<<<< HEAD
+
+  case 339:
+/* Line 868 of glr.c  */
 #line 1155 "sql.ypp"
     { ((*yyvalp).ast_node) = NULL; }
     break;
-=======
-#line 1151 "sql.ypp"
-    {
-      ((*yyvalp).ast_node) = NULL;
-    } break;
->>>>>>> 246ac746
-
-    case 340:
-/* Line 868 of glr.c  */
-<<<<<<< HEAD
+
+  case 340:
+/* Line 868 of glr.c  */
 #line 1156 "sql.ypp"
     { ((*yyvalp).ast_node) = NULL; }
     break;
-=======
-#line 1152 "sql.ypp"
-    {
-      ((*yyvalp).ast_node) = NULL;
-    } break;
->>>>>>> 246ac746
-
-    case 341:
-/* Line 868 of glr.c  */
-<<<<<<< HEAD
+
+  case 341:
+/* Line 868 of glr.c  */
 #line 1157 "sql.ypp"
     { ((*yyvalp).ast_node) = NULL; }
     break;
-=======
-#line 1153 "sql.ypp"
-    {
-      ((*yyvalp).ast_node) = NULL;
-    } break;
->>>>>>> 246ac746
-
-    case 342:
-/* Line 868 of glr.c  */
-<<<<<<< HEAD
+
+  case 342:
+/* Line 868 of glr.c  */
 #line 1158 "sql.ypp"
     { ((*yyvalp).ast_node) = NULL; }
     break;
-=======
-#line 1154 "sql.ypp"
-    {
-      ((*yyvalp).ast_node) = NULL;
-    } break;
->>>>>>> 246ac746
-
-    case 343:
-/* Line 868 of glr.c  */
-<<<<<<< HEAD
+
+  case 343:
+/* Line 868 of glr.c  */
 #line 1159 "sql.ypp"
     { ((*yyvalp).ast_node) = NULL; }
     break;
-=======
-#line 1155 "sql.ypp"
-    {
-      ((*yyvalp).ast_node) = NULL;
-    } break;
->>>>>>> 246ac746
-
-    case 344:
-/* Line 868 of glr.c  */
-<<<<<<< HEAD
+
+  case 344:
+/* Line 868 of glr.c  */
 #line 1160 "sql.ypp"
     { ((*yyvalp).ast_node) = NULL; }
     break;
-=======
-#line 1156 "sql.ypp"
-    {
-      ((*yyvalp).ast_node) = NULL;
-    } break;
->>>>>>> 246ac746
-
-    case 345:
-/* Line 868 of glr.c  */
-<<<<<<< HEAD
+
+  case 345:
+/* Line 868 of glr.c  */
 #line 1161 "sql.ypp"
     { ((*yyvalp).ast_node) = NULL; }
     break;
-=======
-#line 1157 "sql.ypp"
-    {
-      ((*yyvalp).ast_node) = NULL;
-    } break;
->>>>>>> 246ac746
-
-    case 346:
-/* Line 868 of glr.c  */
-<<<<<<< HEAD
+
+  case 346:
+/* Line 868 of glr.c  */
 #line 1162 "sql.ypp"
     { ((*yyvalp).ast_node) = NULL; }
     break;
-=======
-#line 1158 "sql.ypp"
-    {
-      ((*yyvalp).ast_node) = NULL;
-    } break;
->>>>>>> 246ac746
-
-    case 347:
-/* Line 868 of glr.c  */
-<<<<<<< HEAD
+
+  case 347:
+/* Line 868 of glr.c  */
 #line 1163 "sql.ypp"
     { ((*yyvalp).ast_node) = NULL; }
     break;
-=======
-#line 1159 "sql.ypp"
-    {
-      ((*yyvalp).ast_node) = NULL;
-    } break;
->>>>>>> 246ac746
-
-    case 348:
-/* Line 868 of glr.c  */
-<<<<<<< HEAD
+
+  case 348:
+/* Line 868 of glr.c  */
 #line 1164 "sql.ypp"
     { ((*yyvalp).ast_node) = NULL; }
     break;
-=======
-#line 1160 "sql.ypp"
-    {
-      ((*yyvalp).ast_node) = NULL;
-    } break;
->>>>>>> 246ac746
-
-    case 349:
-/* Line 868 of glr.c  */
-<<<<<<< HEAD
+
+  case 349:
+/* Line 868 of glr.c  */
 #line 1165 "sql.ypp"
     { ((*yyvalp).ast_node) = NULL; }
     break;
-=======
-#line 1161 "sql.ypp"
-    {
-      ((*yyvalp).ast_node) = NULL;
-    } break;
->>>>>>> 246ac746
-
-    case 350:
-/* Line 868 of glr.c  */
-<<<<<<< HEAD
+
+  case 350:
+/* Line 868 of glr.c  */
 #line 1166 "sql.ypp"
     { ((*yyvalp).ast_node) = NULL; }
     break;
-=======
-#line 1162 "sql.ypp"
-    {
-      ((*yyvalp).ast_node) = NULL;
-    } break;
->>>>>>> 246ac746
-
-    case 351:
-/* Line 868 of glr.c  */
-#line 1163 "sql.ypp"
-    {
-      ((*yyvalp).ast_node) = NULL;
-    } break;
-
-    case 352:
-/* Line 868 of glr.c  */
-<<<<<<< HEAD
+
+  case 351:
+/* Line 868 of glr.c  */
 #line 1167 "sql.ypp"
     { ((*yyvalp).ast_node) = NULL; }
     break;
-=======
-#line 1164 "sql.ypp"
-    {
-      ((*yyvalp).ast_node) = NULL;
-    } break;
->>>>>>> 246ac746
-
-    case 353:
-/* Line 868 of glr.c  */
-<<<<<<< HEAD
+
+  case 352:
+/* Line 868 of glr.c  */
+#line 1168 "sql.ypp"
+    { ((*yyvalp).ast_node) = NULL; }
+    break;
+
+  case 353:
+/* Line 868 of glr.c  */
 #line 1169 "sql.ypp"
+    { ((*yyvalp).ast_node) = NULL; }
+    break;
+
+  case 354:
+/* Line 868 of glr.c  */
+#line 1170 "sql.ypp"
+    { ((*yyvalp).ast_node) = NULL; }
+    break;
+
+  case 355:
+/* Line 868 of glr.c  */
+#line 1172 "sql.ypp"
     { ((*yyvalp).intval) = 0; }
     break;
-=======
-#line 1165 "sql.ypp"
-    {
-      ((*yyvalp).ast_node) = NULL;
-    } break;
->>>>>>> 246ac746
-
-    case 354:
-/* Line 868 of glr.c  */
-<<<<<<< HEAD
-#line 1173 "sql.ypp"
+
+  case 356:
+/* Line 868 of glr.c  */
+#line 1176 "sql.ypp"
     { ((*yyvalp).intval) = NULL; }
     break;
-=======
-#line 1167 "sql.ypp"
-    {
-      ((*yyvalp).intval) = 0;
-    } break;
->>>>>>> 246ac746
-
-    case 355:
-/* Line 868 of glr.c  */
-#line 1171 "sql.ypp"
-    {
-      ((*yyvalp).intval) = NULL;
-    } break;
-
-    case 356:
-/* Line 868 of glr.c  */
-<<<<<<< HEAD
-#line 1174 "sql.ypp"
+
+  case 357:
+/* Line 868 of glr.c  */
+#line 1177 "sql.ypp"
     { ((*yyvalp).intval) = (((yyGLRStackItem const *)yyvsp)[YYFILL ((2) - (2))].yystate.yysemantics.yysval.strval); }
     break;
-=======
-#line 1172 "sql.ypp"
-    {
-      ((*yyvalp).intval) = (((yyGLRStackItem const *)yyvsp)[YYFILL((2) - (2))]
-                                .yystate.yysemantics.yysval.strval);
-    } break;
->>>>>>> 246ac746
-
-    case 357:
-/* Line 868 of glr.c  */
-<<<<<<< HEAD
-#line 1177 "sql.ypp"
+
+  case 358:
+/* Line 868 of glr.c  */
+#line 1180 "sql.ypp"
     { ((*yyvalp).strval) = NULL; }
     break;
 
-  case 357:
-/* Line 868 of glr.c  */
-#line 1178 "sql.ypp"
+  case 359:
+/* Line 868 of glr.c  */
+#line 1181 "sql.ypp"
     { ((*yyvalp).strval) = (((yyGLRStackItem const *)yyvsp)[YYFILL ((2) - (2))].yystate.yysemantics.yysval.strval); }
     break;
-=======
-#line 1175 "sql.ypp"
-    {
-      ((*yyvalp).strval) = NULL;
-    } break;
-
-    case 358:
-/* Line 868 of glr.c  */
-#line 1176 "sql.ypp"
-    {
-      ((*yyvalp).strval) = (((yyGLRStackItem const *)yyvsp)[YYFILL((2) - (2))]
-                                .yystate.yysemantics.yysval.strval);
-    } break;
->>>>>>> 246ac746
-
-    case 363:
-/* Line 868 of glr.c  */
-<<<<<<< HEAD
-#line 1188 "sql.ypp"
+
+  case 364:
+/* Line 868 of glr.c  */
+#line 1191 "sql.ypp"
     { ((*yyvalp).intval) = 0; }
     break;
-=======
-#line 1186 "sql.ypp"
-    {
-      ((*yyvalp).intval) = 0;
-    } break;
->>>>>>> 246ac746
-
-    case 364:
-/* Line 868 of glr.c  */
-<<<<<<< HEAD
-#line 1189 "sql.ypp"
+
+  case 365:
+/* Line 868 of glr.c  */
+#line 1192 "sql.ypp"
     { ((*yyvalp).intval) = 1; }
     break;
-=======
-#line 1187 "sql.ypp"
-    {
-      ((*yyvalp).intval) = 1;
-    } break;
->>>>>>> 246ac746
-
-    case 365:
-/* Line 868 of glr.c  */
-<<<<<<< HEAD
-#line 1190 "sql.ypp"
+
+  case 366:
+/* Line 868 of glr.c  */
+#line 1193 "sql.ypp"
     { ((*yyvalp).intval) = 2; }
     break;
-=======
-#line 1188 "sql.ypp"
-    {
-      ((*yyvalp).intval) = 2;
-    } break;
->>>>>>> 246ac746
-
-    case 366:
-/* Line 868 of glr.c  */
-<<<<<<< HEAD
-#line 1193 "sql.ypp"
+
+  case 367:
+/* Line 868 of glr.c  */
+#line 1196 "sql.ypp"
     { ((*yyvalp).ast_node) = new AstDescStmt(AST_DESC_STMT, (((yyGLRStackItem const *)yyvsp)[YYFILL ((2) - (2))].yystate.yysemantics.yysval.strval)); }
     break;
 
-  case 366:
-/* Line 868 of glr.c  */
-#line 1196 "sql.ypp"
+  case 368:
+/* Line 868 of glr.c  */
+#line 1199 "sql.ypp"
     { ((*yyvalp).ast_node) = (((yyGLRStackItem const *)yyvsp)[YYFILL ((1) - (1))].yystate.yysemantics.yysval.ast_node); }
     break;
-=======
-#line 1191 "sql.ypp"
-    {
-      ((*yyvalp).ast_node) = new AstDescStmt(
-          AST_DESC_STMT, (((yyGLRStackItem const *)yyvsp)[YYFILL((2) - (2))]
-                              .yystate.yysemantics.yysval.strval));
-    } break;
->>>>>>> 246ac746
-
-    case 367:
-/* Line 868 of glr.c  */
-<<<<<<< HEAD
-#line 1200 "sql.ypp"
+
+  case 369:
+/* Line 868 of glr.c  */
+#line 1203 "sql.ypp"
     { ((*yyvalp).ast_node) = new AstDeleteStmt(AST_DELETE_STMT,(((yyGLRStackItem const *)yyvsp)[YYFILL ((4) - (7))].yystate.yysemantics.yysval.ast_node),(((yyGLRStackItem const *)yyvsp)[YYFILL ((5) - (7))].yystate.yysemantics.yysval.ast_node),(((yyGLRStackItem const *)yyvsp)[YYFILL ((2) - (7))].yystate.yysemantics.yysval.ast_node) );}
     break;
-=======
-#line 1194 "sql.ypp"
-    {
-      ((*yyvalp).ast_node) = (((yyGLRStackItem const *)yyvsp)[YYFILL((1) - (1))]
-                                  .yystate.yysemantics.yysval.ast_node);
-    } break;
->>>>>>> 246ac746
-
-    case 368:
-/* Line 868 of glr.c  */
-<<<<<<< HEAD
-#line 1204 "sql.ypp"
+
+  case 370:
+/* Line 868 of glr.c  */
+#line 1207 "sql.ypp"
     { emit("DELETEMULTI %d %d %d", (((yyGLRStackItem const *)yyvsp)[YYFILL ((2) - (7))].yystate.yysemantics.yysval.ast_node), (((yyGLRStackItem const *)yyvsp)[YYFILL ((4) - (7))].yystate.yysemantics.yysval.ast_node), (((yyGLRStackItem const *)yyvsp)[YYFILL ((6) - (7))].yystate.yysemantics.yysval.ast_node)); }
     break;
-=======
-#line 1198 "sql.ypp"
-    {
-      ((*yyvalp).ast_node) = new AstDeleteStmt(
-          AST_DELETE_STMT, (((yyGLRStackItem const *)yyvsp)[YYFILL((4) - (7))]
-                                .yystate.yysemantics.yysval.ast_node),
-          (((yyGLRStackItem const *)
-            yyvsp)[YYFILL((5) - (7))].yystate.yysemantics.yysval.ast_node),
-          (((yyGLRStackItem const *)
-            yyvsp)[YYFILL((2) - (7))].yystate.yysemantics.yysval.ast_node));
-    } break;
-
-    case 369:
-/* Line 868 of glr.c  */
-#line 1202 "sql.ypp"
-    {
-      emit("DELETEMULTI %d %d %d",
-           (((yyGLRStackItem const *)
-             yyvsp)[YYFILL((2) - (7))].yystate.yysemantics.yysval.ast_node),
-           (((yyGLRStackItem const *)
-             yyvsp)[YYFILL((4) - (7))].yystate.yysemantics.yysval.ast_node),
-           (((yyGLRStackItem const *)
-             yyvsp)[YYFILL((6) - (7))].yystate.yysemantics.yysval.ast_node));
-    } break;
->>>>>>> 246ac746
-
-    case 370:
-/* Line 868 of glr.c  */
-<<<<<<< HEAD
-#line 1209 "sql.ypp"
+
+  case 371:
+/* Line 868 of glr.c  */
+#line 1212 "sql.ypp"
     {}
     break;
-=======
-#line 1207 "sql.ypp"
-    {
-    } break;
->>>>>>> 246ac746
-
-    case 371:
-/* Line 868 of glr.c  */
-<<<<<<< HEAD
-#line 1212 "sql.ypp"
+
+  case 372:
+/* Line 868 of glr.c  */
+#line 1215 "sql.ypp"
     { ((*yyvalp).ast_node) = (((yyGLRStackItem const *)yyvsp)[YYFILL ((1) - (2))].yystate.yysemantics.yysval.ast_node) + 01; }
     break;
-=======
-#line 1210 "sql.ypp"
-    {
-      ((*yyvalp).ast_node) = (((yyGLRStackItem const *)yyvsp)[YYFILL((1) - (2))]
-                                  .yystate.yysemantics.yysval.ast_node) +
-                             01;
-    } break;
->>>>>>> 246ac746
-
-    case 372:
-/* Line 868 of glr.c  */
-<<<<<<< HEAD
-#line 1213 "sql.ypp"
+
+  case 373:
+/* Line 868 of glr.c  */
+#line 1216 "sql.ypp"
     { ((*yyvalp).ast_node) = (((yyGLRStackItem const *)yyvsp)[YYFILL ((1) - (2))].yystate.yysemantics.yysval.ast_node) + 02; }
     break;
-=======
-#line 1211 "sql.ypp"
-    {
-      ((*yyvalp).ast_node) = (((yyGLRStackItem const *)yyvsp)[YYFILL((1) - (2))]
-                                  .yystate.yysemantics.yysval.ast_node) +
-                             02;
-    } break;
->>>>>>> 246ac746
-
-    case 373:
-/* Line 868 of glr.c  */
-<<<<<<< HEAD
-#line 1214 "sql.ypp"
+
+  case 374:
+/* Line 868 of glr.c  */
+#line 1217 "sql.ypp"
     { ((*yyvalp).ast_node) = (((yyGLRStackItem const *)yyvsp)[YYFILL ((1) - (2))].yystate.yysemantics.yysval.ast_node) + 04; }
     break;
-=======
-#line 1212 "sql.ypp"
-    {
-      ((*yyvalp).ast_node) = (((yyGLRStackItem const *)yyvsp)[YYFILL((1) - (2))]
-                                  .yystate.yysemantics.yysval.ast_node) +
-                             04;
-    } break;
->>>>>>> 246ac746
-
-    case 374:
-/* Line 868 of glr.c  */
-<<<<<<< HEAD
-#line 1215 "sql.ypp"
+
+  case 375:
+/* Line 868 of glr.c  */
+#line 1218 "sql.ypp"
     { ((*yyvalp).ast_node) = 0; }
     break;
-=======
-#line 1213 "sql.ypp"
-    {
-      ((*yyvalp).ast_node) = 0;
-    } break;
->>>>>>> 246ac746
-
-    case 375:
-/* Line 868 of glr.c  */
-<<<<<<< HEAD
-#line 1219 "sql.ypp"
+
+  case 376:
+/* Line 868 of glr.c  */
+#line 1222 "sql.ypp"
     {  }
     break;
 
-  case 375:
-/* Line 868 of glr.c  */
-#line 1220 "sql.ypp"
+  case 377:
+/* Line 868 of glr.c  */
+#line 1223 "sql.ypp"
     {  }
     break;
-=======
-#line 1217 "sql.ypp"
-    {
-    } break;
-
-    case 376:
-/* Line 868 of glr.c  */
-#line 1218 "sql.ypp"
-    {
-    } break;
->>>>>>> 246ac746
-
-    case 379:
-/* Line 868 of glr.c  */
-<<<<<<< HEAD
-#line 1227 "sql.ypp"
+
+  case 380:
+/* Line 868 of glr.c  */
+#line 1230 "sql.ypp"
     { ((*yyvalp).ast_node) = (((yyGLRStackItem const *)yyvsp)[YYFILL ((1) - (1))].yystate.yysemantics.yysval.ast_node); }
     break;
-=======
-#line 1225 "sql.ypp"
-    {
-      ((*yyvalp).ast_node) = (((yyGLRStackItem const *)yyvsp)[YYFILL((1) - (1))]
-                                  .yystate.yysemantics.yysval.ast_node);
-    } break;
->>>>>>> 246ac746
-
-    case 380:
-/* Line 868 of glr.c  */
-<<<<<<< HEAD
-#line 1230 "sql.ypp"
+
+  case 381:
+/* Line 868 of glr.c  */
+#line 1233 "sql.ypp"
     { ((*yyvalp).ast_node) = new AstUpdateStmt(AST_UPDATE_STMT, (((yyGLRStackItem const *)yyvsp)[YYFILL ((4) - (5))].yystate.yysemantics.yysval.ast_node), (((yyGLRStackItem const *)yyvsp)[YYFILL ((2) - (5))].yystate.yysemantics.yysval.ast_node), (((yyGLRStackItem const *)yyvsp)[YYFILL ((5) - (5))].yystate.yysemantics.yysval.ast_node)); }
     break;
 
-  case 380:
-/* Line 868 of glr.c  */
-#line 1233 "sql.ypp"
+  case 382:
+/* Line 868 of glr.c  */
+#line 1236 "sql.ypp"
     { ((*yyvalp).ast_node) = new AstUpdateSetList(AST_UPDATE_SET_LIST, (((yyGLRStackItem const *)yyvsp)[YYFILL ((1) - (3))].yystate.yysemantics.yysval.ast_node), (((yyGLRStackItem const *)yyvsp)[YYFILL ((3) - (3))].yystate.yysemantics.yysval.ast_node), NULL); }
     break;
 
-  case 381:
-/* Line 868 of glr.c  */
-#line 1234 "sql.ypp"
+  case 383:
+/* Line 868 of glr.c  */
+#line 1237 "sql.ypp"
     { ((*yyvalp).ast_node) = new AstUpdateSetList(AST_UPDATE_SET_LIST, (((yyGLRStackItem const *)yyvsp)[YYFILL ((3) - (5))].yystate.yysemantics.yysval.ast_node), (((yyGLRStackItem const *)yyvsp)[YYFILL ((5) - (5))].yystate.yysemantics.yysval.ast_node), (((yyGLRStackItem const *)yyvsp)[YYFILL ((1) - (5))].yystate.yysemantics.yysval.ast_node)); }
     break;
 
-=======
-#line 1228 "sql.ypp"
-    {
-      ((*yyvalp).ast_node) = new AstUpdateStmt(
-          AST_UPDATE_STMT, (((yyGLRStackItem const *)yyvsp)[YYFILL((4) - (5))]
-                                .yystate.yysemantics.yysval.ast_node),
-          (((yyGLRStackItem const *)
-            yyvsp)[YYFILL((2) - (5))].yystate.yysemantics.yysval.ast_node),
-          (((yyGLRStackItem const *)
-            yyvsp)[YYFILL((5) - (5))].yystate.yysemantics.yysval.ast_node));
-    } break;
-
-    case 381:
-/* Line 868 of glr.c  */
-#line 1231 "sql.ypp"
-    {
-      ((*yyvalp).ast_node) = new AstUpdateSetList(
-          AST_UPDATE_SET_LIST,
-          (((yyGLRStackItem const *)
-            yyvsp)[YYFILL((1) - (3))].yystate.yysemantics.yysval.ast_node),
-          (((yyGLRStackItem const *)
-            yyvsp)[YYFILL((3) - (3))].yystate.yysemantics.yysval.ast_node),
-          NULL);
-    } break;
->>>>>>> 246ac746
-
-    case 382:
-/* Line 868 of glr.c  */
-<<<<<<< HEAD
-#line 4687 "sql.tab.cpp"
+
+/* Line 868 of glr.c  */
+#line 4697 "sql.tab.cpp"
       default: break;
     }
-=======
-#line 1232 "sql.ypp"
+
+  return yyok;
+# undef yyerrok
+# undef YYABORT
+# undef YYACCEPT
+# undef YYERROR
+# undef YYBACKUP
+# undef yyclearin
+# undef YYRECOVERING
+}
++
+
+/*ARGSUSED*/ static void
+yyuserMerge (int yyn, YYSTYPE* yy0, YYSTYPE* yy1)
+{
+  YYUSE (yy0);
+  YYUSE (yy1);
+
+  switch (yyn)
     {
-      ((*yyvalp).ast_node) = new AstUpdateSetList(
-          AST_UPDATE_SET_LIST,
-          (((yyGLRStackItem const *)
-            yyvsp)[YYFILL((3) - (5))].yystate.yysemantics.yysval.ast_node),
-          (((yyGLRStackItem const *)
-            yyvsp)[YYFILL((5) - (5))].yystate.yysemantics.yysval.ast_node),
-          (((yyGLRStackItem const *)
-            yyvsp)[YYFILL((1) - (5))].yystate.yysemantics.yysval.ast_node));
-    } break;
-
-/* Line 868 of glr.c  */
-#line 4701 "sql.tab.cpp"
-    default:
-      break;
-  }
->>>>>>> 246ac746
-
-  return yyok;
-#undef yyerrok
-#undef YYABORT
-#undef YYACCEPT
-#undef YYERROR
-#undef YYBACKUP
-#undef yyclearin
-#undef YYRECOVERING
+      
+      default: break;
+    }
 }
 
-/*ARGSUSED*/ static void yyuserMerge(int yyn, YYSTYPE *yy0, YYSTYPE *yy1) {
-  YYUSE(yy0);
-  YYUSE(yy1);
-
-  switch (yyn) {
-    default:
-      break;
-  }
-}
-
-/* Bison grammar-table manipulation.  */
+                              /* Bison grammar-table manipulation.  */
 
 /*-----------------------------------------------.
 | Release the memory associated to this symbol.  |
 `-----------------------------------------------*/
 
 /*ARGSUSED*/
-static void yydestruct(const char *yymsg, int yytype, YYSTYPE *yyvaluep,
-                       struct ParseResult *result) {
-  YYUSE(yyvaluep);
-  YYUSE(result);
-
-  if (!yymsg) yymsg = "Deleting";
-  YY_SYMBOL_PRINT(yymsg, yytype, yyvaluep, yylocationp);
-
-  switch (yytype) {
-    default:
-      break;
-  }
+static void
+yydestruct (const char *yymsg, int yytype, YYSTYPE *yyvaluep, struct ParseResult* result)
+{
+  YYUSE (yyvaluep);
+  YYUSE (result);
+
+  if (!yymsg)
+    yymsg = "Deleting";
+  YY_SYMBOL_PRINT (yymsg, yytype, yyvaluep, yylocationp);
+
+  switch (yytype)
+    {
+
+      default:
+        break;
+    }
 }
 
 /** Number of symbols composing the right hand side of rule #RULE.  */
-static inline int yyrhsLength(yyRuleNum yyrule) { return yyr2[yyrule]; }
-
-static void yydestroyGLRState(char const *yymsg, yyGLRState *yys,
-                              struct ParseResult *result) {
+static inline int
+yyrhsLength (yyRuleNum yyrule)
+{
+  return yyr2[yyrule];
+}
+
+static void
+yydestroyGLRState (char const *yymsg, yyGLRState *yys, struct ParseResult* result)
+{
   if (yys->yyresolved)
-    yydestruct(yymsg, yystos[yys->yylrState], &yys->yysemantics.yysval, result);
-  else {
+    yydestruct (yymsg, yystos[yys->yylrState],
+                &yys->yysemantics.yysval, result);
+  else
+    {
 #if YYDEBUG
-    if (yydebug) {
+      if (yydebug)
+        {
+          if (yys->yysemantics.yyfirstVal)
+            YYFPRINTF (stderr, "%s unresolved ", yymsg);
+          else
+            YYFPRINTF (stderr, "%s incomplete ", yymsg);
+          yy_symbol_print (stderr, yystos[yys->yylrState],
+                           YY_NULL, result);
+          YYFPRINTF (stderr, "\n");
+        }
+#endif
+
       if (yys->yysemantics.yyfirstVal)
-        YYFPRINTF(stderr, "%s unresolved ", yymsg);
-      else
-        YYFPRINTF(stderr, "%s incomplete ", yymsg);
-      yy_symbol_print(stderr, yystos[yys->yylrState], YY_NULL, result);
-      YYFPRINTF(stderr, "\n");
+        {
+          yySemanticOption *yyoption = yys->yysemantics.yyfirstVal;
+          yyGLRState *yyrh;
+          int yyn;
+          for (yyrh = yyoption->yystate, yyn = yyrhsLength (yyoption->yyrule);
+               yyn > 0;
+               yyrh = yyrh->yypred, yyn -= 1)
+            yydestroyGLRState (yymsg, yyrh, result);
+        }
     }
-#endif
-
-    if (yys->yysemantics.yyfirstVal) {
-      yySemanticOption *yyoption = yys->yysemantics.yyfirstVal;
-      yyGLRState *yyrh;
-      int yyn;
-      for (yyrh = yyoption->yystate, yyn = yyrhsLength(yyoption->yyrule);
-           yyn > 0; yyrh = yyrh->yypred, yyn -= 1)
-        yydestroyGLRState(yymsg, yyrh, result);
-    }
-  }
 }
 
 /** Left-hand-side symbol for rule #RULE.  */
-static inline yySymbol yylhsNonterm(yyRuleNum yyrule) { return yyr1[yyrule]; }
-
-<<<<<<< HEAD
+static inline yySymbol
+yylhsNonterm (yyRuleNum yyrule)
+{
+  return yyr1[yyrule];
+}
+
 #define yypact_value_is_default(Yystate) \
-  (!!((Yystate) == (-485)))
-=======
-#define yypact_value_is_default(Yystate) (!!((Yystate) == (-484)))
->>>>>>> 246ac746
+  (!!((Yystate) == (-548)))
 
 /** True iff LR state STATE has only a default reduction (regardless
  *  of token).  */
-static inline yybool yyisDefaultedState(yyStateNum yystate) {
-  return yypact_value_is_default(yypact[yystate]);
+static inline yybool
+yyisDefaultedState (yyStateNum yystate)
+{
+  return yypact_value_is_default (yypact[yystate]);
 }
 
 /** The default reduction for STATE, assuming it has one.  */
-static inline yyRuleNum yydefaultAction(yyStateNum yystate) {
+static inline yyRuleNum
+yydefaultAction (yyStateNum yystate)
+{
   return yydefact[yystate];
 }
 
-<<<<<<< HEAD
 #define yytable_value_is_error(Yytable_value) \
-  (!!((Yytable_value) == (-382)))
-=======
-#define yytable_value_is_error(Yytable_value) (!!((Yytable_value) == (-383)))
->>>>>>> 246ac746
+  (!!((Yytable_value) == (-384)))
 
 /** Set *YYACTION to the action to take in YYSTATE on seeing YYTOKEN.
  *  Result R means
@@ -9736,24 +4828,32 @@
  *  Set *CONFLICTS to a pointer into yyconfl to 0-terminated list of
  *  conflicting reductions.
  */
-static inline void yygetLRActions(yyStateNum yystate, int yytoken,
-                                  int *yyaction,
-                                  const short int **yyconflicts) {
+static inline void
+yygetLRActions (yyStateNum yystate, int yytoken,
+                int* yyaction, const short int** yyconflicts)
+{
   int yyindex = yypact[yystate] + yytoken;
-  if (yypact_value_is_default(yypact[yystate]) || yyindex < 0 ||
-      YYLAST < yyindex || yycheck[yyindex] != yytoken) {
-    *yyaction = -yydefact[yystate];
-    *yyconflicts = yyconfl;
-  } else if (!yytable_value_is_error(yytable[yyindex])) {
-    *yyaction = yytable[yyindex];
-    *yyconflicts = yyconfl + yyconflp[yyindex];
-  } else {
-    *yyaction = 0;
-    *yyconflicts = yyconfl + yyconflp[yyindex];
-  }
+  if (yypact_value_is_default (yypact[yystate])
+      || yyindex < 0 || YYLAST < yyindex || yycheck[yyindex] != yytoken)
+    {
+      *yyaction = -yydefact[yystate];
+      *yyconflicts = yyconfl;
+    }
+  else if (! yytable_value_is_error (yytable[yyindex]))
+    {
+      *yyaction = yytable[yyindex];
+      *yyconflicts = yyconfl + yyconflp[yyindex];
+    }
+  else
+    {
+      *yyaction = 0;
+      *yyconflicts = yyconfl + yyconflp[yyindex];
+    }
 }
 
-static inline yyStateNum yyLRgotoState(yyStateNum yystate, yySymbol yylhs) {
+static inline yyStateNum
+yyLRgotoState (yyStateNum yystate, yySymbol yylhs)
+{
   int yyr;
   yyr = yypgoto[yylhs - YYNTOKENS] + yystate;
   if (0 <= yyr && yyr <= YYLAST && yycheck[yyr] == yystate)
@@ -9762,19 +4862,28 @@
     return yydefgoto[yylhs - YYNTOKENS];
 }
 
-static inline yybool yyisShiftAction(int yyaction) { return 0 < yyaction; }
-
-static inline yybool yyisErrorAction(int yyaction) { return yyaction == 0; }
-
-/* GLRStates */
+static inline yybool
+yyisShiftAction (int yyaction)
+{
+  return 0 < yyaction;
+}
+
+static inline yybool
+yyisErrorAction (int yyaction)
+{
+  return yyaction == 0;
+}
+
+                                /* GLRStates */
 
 /** Return a fresh GLRStackItem.  Callers should call
  * YY_RESERVE_GLRSTACK afterwards to make sure there is sufficient
  * headroom.  */
 
-static inline yyGLRStackItem *yynewGLRStackItem(yyGLRStack *yystackp,
-                                                yybool yyisState) {
-  yyGLRStackItem *yynewItem = yystackp->yynextFree;
+static inline yyGLRStackItem*
+yynewGLRStackItem (yyGLRStack* yystackp, yybool yyisState)
+{
+  yyGLRStackItem* yynewItem = yystackp->yynextFree;
   yystackp->yyspaceLeft -= 1;
   yystackp->yynextFree += 1;
   yynewItem->yystate.yyisState = yyisState;
@@ -9785,133 +4894,162 @@
  *  RULENUM on the semantic values in RHS to the list of
  *  alternative actions for STATE.  Assumes that RHS comes from
  *  stack #K of *STACKP. */
-static void yyaddDeferredAction(yyGLRStack *yystackp, size_t yyk,
-                                yyGLRState *yystate, yyGLRState *rhs,
-                                yyRuleNum yyrule) {
-  yySemanticOption *yynewOption =
-      &yynewGLRStackItem(yystackp, yyfalse)->yyoption;
+static void
+yyaddDeferredAction (yyGLRStack* yystackp, size_t yyk, yyGLRState* yystate,
+                     yyGLRState* rhs, yyRuleNum yyrule)
+{
+  yySemanticOption* yynewOption =
+    &yynewGLRStackItem (yystackp, yyfalse)->yyoption;
   yynewOption->yystate = rhs;
   yynewOption->yyrule = yyrule;
-  if (yystackp->yytops.yylookaheadNeeds[yyk]) {
-    yynewOption->yyrawchar = yychar;
-    yynewOption->yyval = yylval;
-  } else
+  if (yystackp->yytops.yylookaheadNeeds[yyk])
+    {
+      yynewOption->yyrawchar = yychar;
+      yynewOption->yyval = yylval;
+    }
+  else
     yynewOption->yyrawchar = YYEMPTY;
   yynewOption->yynext = yystate->yysemantics.yyfirstVal;
   yystate->yysemantics.yyfirstVal = yynewOption;
 
-  YY_RESERVE_GLRSTACK(yystackp);
+  YY_RESERVE_GLRSTACK (yystackp);
 }
 
-/* GLRStacks */
+                                /* GLRStacks */
 
 /** Initialize SET to a singleton set containing an empty stack.  */
-static yybool yyinitStateSet(yyGLRStateSet *yyset) {
+static yybool
+yyinitStateSet (yyGLRStateSet* yyset)
+{
   yyset->yysize = 1;
   yyset->yycapacity = 16;
-  yyset->yystates = (yyGLRState **)YYMALLOC(16 * sizeof yyset->yystates[0]);
-  if (!yyset->yystates) return yyfalse;
+  yyset->yystates = (yyGLRState**) YYMALLOC (16 * sizeof yyset->yystates[0]);
+  if (! yyset->yystates)
+    return yyfalse;
   yyset->yystates[0] = YY_NULL;
   yyset->yylookaheadNeeds =
-      (yybool *)YYMALLOC(16 * sizeof yyset->yylookaheadNeeds[0]);
-  if (!yyset->yylookaheadNeeds) {
-    YYFREE(yyset->yystates);
-    return yyfalse;
-  }
+    (yybool*) YYMALLOC (16 * sizeof yyset->yylookaheadNeeds[0]);
+  if (! yyset->yylookaheadNeeds)
+    {
+      YYFREE (yyset->yystates);
+      return yyfalse;
+    }
   return yytrue;
 }
 
-static void yyfreeStateSet(yyGLRStateSet *yyset) {
-  YYFREE(yyset->yystates);
-  YYFREE(yyset->yylookaheadNeeds);
+static void yyfreeStateSet (yyGLRStateSet* yyset)
+{
+  YYFREE (yyset->yystates);
+  YYFREE (yyset->yylookaheadNeeds);
 }
 
 /** Initialize STACK to a single empty stack, with total maximum
  *  capacity for all stacks of SIZE.  */
-static yybool yyinitGLRStack(yyGLRStack *yystackp, size_t yysize) {
+static yybool
+yyinitGLRStack (yyGLRStack* yystackp, size_t yysize)
+{
   yystackp->yyerrState = 0;
   yynerrs = 0;
   yystackp->yyspaceLeft = yysize;
   yystackp->yyitems =
-      (yyGLRStackItem *)YYMALLOC(yysize * sizeof yystackp->yynextFree[0]);
-  if (!yystackp->yyitems) return yyfalse;
+    (yyGLRStackItem*) YYMALLOC (yysize * sizeof yystackp->yynextFree[0]);
+  if (!yystackp->yyitems)
+    return yyfalse;
   yystackp->yynextFree = yystackp->yyitems;
   yystackp->yysplitPoint = YY_NULL;
   yystackp->yylastDeleted = YY_NULL;
-  return yyinitStateSet(&yystackp->yytops);
+  return yyinitStateSet (&yystackp->yytops);
 }
 
+
 #if YYSTACKEXPANDABLE
-#define YYRELOC(YYFROMITEMS, YYTOITEMS, YYX, YYTYPE) \
-  &((YYTOITEMS) - ((YYFROMITEMS) - (yyGLRStackItem *)(YYX)))->YYTYPE
+# define YYRELOC(YYFROMITEMS,YYTOITEMS,YYX,YYTYPE) \
+  &((YYTOITEMS) - ((YYFROMITEMS) - (yyGLRStackItem*) (YYX)))->YYTYPE
 
 /** If STACK is expandable, extend it.  WARNING: Pointers into the
     stack from outside should be considered invalid after this call.
     We always expand when there are 1 or fewer items left AFTER an
     allocation, so that we can avoid having external pointers exist
     across an allocation.  */
-static void yyexpandGLRStack(yyGLRStack *yystackp) {
-  yyGLRStackItem *yynewItems;
-  yyGLRStackItem *yyp0, *yyp1;
+static void
+yyexpandGLRStack (yyGLRStack* yystackp)
+{
+  yyGLRStackItem* yynewItems;
+  yyGLRStackItem* yyp0, *yyp1;
   size_t yynewSize;
   size_t yyn;
   size_t yysize = yystackp->yynextFree - yystackp->yyitems;
-  if (YYMAXDEPTH - YYHEADROOM < yysize) yyMemoryExhausted(yystackp);
-  yynewSize = 2 * yysize;
-  if (YYMAXDEPTH < yynewSize) yynewSize = YYMAXDEPTH;
-  yynewItems = (yyGLRStackItem *)YYMALLOC(yynewSize * sizeof yynewItems[0]);
-  if (!yynewItems) yyMemoryExhausted(yystackp);
-  for (yyp0 = yystackp->yyitems, yyp1 = yynewItems, yyn = yysize; 0 < yyn;
-       yyn -= 1, yyp0 += 1, yyp1 += 1) {
-    *yyp1 = *yyp0;
-    if (*(yybool *)yyp0) {
-      yyGLRState *yys0 = &yyp0->yystate;
-      yyGLRState *yys1 = &yyp1->yystate;
-      if (yys0->yypred != YY_NULL)
-        yys1->yypred = YYRELOC(yyp0, yyp1, yys0->yypred, yystate);
-      if (!yys0->yyresolved && yys0->yysemantics.yyfirstVal != YY_NULL)
-        yys1->yysemantics.yyfirstVal =
-            YYRELOC(yyp0, yyp1, yys0->yysemantics.yyfirstVal, yyoption);
-    } else {
-      yySemanticOption *yyv0 = &yyp0->yyoption;
-      yySemanticOption *yyv1 = &yyp1->yyoption;
-      if (yyv0->yystate != YY_NULL)
-        yyv1->yystate = YYRELOC(yyp0, yyp1, yyv0->yystate, yystate);
-      if (yyv0->yynext != YY_NULL)
-        yyv1->yynext = YYRELOC(yyp0, yyp1, yyv0->yynext, yyoption);
+  if (YYMAXDEPTH - YYHEADROOM < yysize)
+    yyMemoryExhausted (yystackp);
+  yynewSize = 2*yysize;
+  if (YYMAXDEPTH < yynewSize)
+    yynewSize = YYMAXDEPTH;
+  yynewItems = (yyGLRStackItem*) YYMALLOC (yynewSize * sizeof yynewItems[0]);
+  if (! yynewItems)
+    yyMemoryExhausted (yystackp);
+  for (yyp0 = yystackp->yyitems, yyp1 = yynewItems, yyn = yysize;
+       0 < yyn;
+       yyn -= 1, yyp0 += 1, yyp1 += 1)
+    {
+      *yyp1 = *yyp0;
+      if (*(yybool *) yyp0)
+        {
+          yyGLRState* yys0 = &yyp0->yystate;
+          yyGLRState* yys1 = &yyp1->yystate;
+          if (yys0->yypred != YY_NULL)
+            yys1->yypred =
+              YYRELOC (yyp0, yyp1, yys0->yypred, yystate);
+          if (! yys0->yyresolved && yys0->yysemantics.yyfirstVal != YY_NULL)
+            yys1->yysemantics.yyfirstVal =
+              YYRELOC (yyp0, yyp1, yys0->yysemantics.yyfirstVal, yyoption);
+        }
+      else
+        {
+          yySemanticOption* yyv0 = &yyp0->yyoption;
+          yySemanticOption* yyv1 = &yyp1->yyoption;
+          if (yyv0->yystate != YY_NULL)
+            yyv1->yystate = YYRELOC (yyp0, yyp1, yyv0->yystate, yystate);
+          if (yyv0->yynext != YY_NULL)
+            yyv1->yynext = YYRELOC (yyp0, yyp1, yyv0->yynext, yyoption);
+        }
     }
-  }
   if (yystackp->yysplitPoint != YY_NULL)
-    yystackp->yysplitPoint =
-        YYRELOC(yystackp->yyitems, yynewItems, yystackp->yysplitPoint, yystate);
+    yystackp->yysplitPoint = YYRELOC (yystackp->yyitems, yynewItems,
+                                 yystackp->yysplitPoint, yystate);
 
   for (yyn = 0; yyn < yystackp->yytops.yysize; yyn += 1)
     if (yystackp->yytops.yystates[yyn] != YY_NULL)
       yystackp->yytops.yystates[yyn] =
-          YYRELOC(yystackp->yyitems, yynewItems, yystackp->yytops.yystates[yyn],
-                  yystate);
-  YYFREE(yystackp->yyitems);
+        YYRELOC (yystackp->yyitems, yynewItems,
+                 yystackp->yytops.yystates[yyn], yystate);
+  YYFREE (yystackp->yyitems);
   yystackp->yyitems = yynewItems;
   yystackp->yynextFree = yynewItems + yysize;
   yystackp->yyspaceLeft = yynewSize - yysize;
 }
 #endif
 
-static void yyfreeGLRStack(yyGLRStack *yystackp) {
-  YYFREE(yystackp->yyitems);
-  yyfreeStateSet(&yystackp->yytops);
+static void
+yyfreeGLRStack (yyGLRStack* yystackp)
+{
+  YYFREE (yystackp->yyitems);
+  yyfreeStateSet (&yystackp->yytops);
 }
 
 /** Assuming that S is a GLRState somewhere on STACK, update the
  *  splitpoint of STACK, if needed, so that it is at least as deep as
  *  S.  */
-static inline void yyupdateSplit(yyGLRStack *yystackp, yyGLRState *yys) {
+static inline void
+yyupdateSplit (yyGLRStack* yystackp, yyGLRState* yys)
+{
   if (yystackp->yysplitPoint != YY_NULL && yystackp->yysplitPoint > yys)
     yystackp->yysplitPoint = yys;
 }
 
 /** Invalidate stack #K in STACK.  */
-static inline void yymarkStackDeleted(yyGLRStack *yystackp, size_t yyk) {
+static inline void
+yymarkStackDeleted (yyGLRStack* yystackp, size_t yyk)
+{
   if (yystackp->yytops.yystates[yyk] != YY_NULL)
     yystackp->yylastDeleted = yystackp->yytops.yystates[yyk];
   yystackp->yytops.yystates[yyk] = YY_NULL;
@@ -9920,49 +5058,61 @@
 /** Undelete the last stack that was marked as deleted.  Can only be
     done once after a deletion, and only when all other stacks have
     been deleted.  */
-static void yyundeleteLastStack(yyGLRStack *yystackp) {
+static void
+yyundeleteLastStack (yyGLRStack* yystackp)
+{
   if (yystackp->yylastDeleted == YY_NULL || yystackp->yytops.yysize != 0)
     return;
   yystackp->yytops.yystates[0] = yystackp->yylastDeleted;
   yystackp->yytops.yysize = 1;
-  YYDPRINTF((stderr, "Restoring last deleted stack as stack #0.\n"));
+  YYDPRINTF ((stderr, "Restoring last deleted stack as stack #0.\n"));
   yystackp->yylastDeleted = YY_NULL;
 }
 
-static inline void yyremoveDeletes(yyGLRStack *yystackp) {
+static inline void
+yyremoveDeletes (yyGLRStack* yystackp)
+{
   size_t yyi, yyj;
   yyi = yyj = 0;
-  while (yyj < yystackp->yytops.yysize) {
-    if (yystackp->yytops.yystates[yyi] == YY_NULL) {
-      if (yyi == yyj) {
-        YYDPRINTF((stderr, "Removing dead stacks.\n"));
-      }
-      yystackp->yytops.yysize -= 1;
-    } else {
-      yystackp->yytops.yystates[yyj] = yystackp->yytops.yystates[yyi];
-      /* In the current implementation, it's unnecessary to copy
-         yystackp->yytops.yylookaheadNeeds[yyi] since, after
-         yyremoveDeletes returns, the parser immediately either enters
-         deterministic operation or shifts a token.  However, it doesn't
-         hurt, and the code might evolve to need it.  */
-      yystackp->yytops.yylookaheadNeeds[yyj] =
-          yystackp->yytops.yylookaheadNeeds[yyi];
-      if (yyj != yyi) {
-        YYDPRINTF((stderr, "Rename stack %lu -> %lu.\n", (unsigned long int)yyi,
-                   (unsigned long int)yyj));
-      }
-      yyj += 1;
+  while (yyj < yystackp->yytops.yysize)
+    {
+      if (yystackp->yytops.yystates[yyi] == YY_NULL)
+        {
+          if (yyi == yyj)
+            {
+              YYDPRINTF ((stderr, "Removing dead stacks.\n"));
+            }
+          yystackp->yytops.yysize -= 1;
+        }
+      else
+        {
+          yystackp->yytops.yystates[yyj] = yystackp->yytops.yystates[yyi];
+          /* In the current implementation, it's unnecessary to copy
+             yystackp->yytops.yylookaheadNeeds[yyi] since, after
+             yyremoveDeletes returns, the parser immediately either enters
+             deterministic operation or shifts a token.  However, it doesn't
+             hurt, and the code might evolve to need it.  */
+          yystackp->yytops.yylookaheadNeeds[yyj] =
+            yystackp->yytops.yylookaheadNeeds[yyi];
+          if (yyj != yyi)
+            {
+              YYDPRINTF ((stderr, "Rename stack %lu -> %lu.\n",
+                          (unsigned long int) yyi, (unsigned long int) yyj));
+            }
+          yyj += 1;
+        }
+      yyi += 1;
     }
-    yyi += 1;
-  }
 }
 
 /** Shift to a new state on stack #K of STACK, corresponding to LR state
  * LRSTATE, at input position POSN, with (resolved) semantic value SVAL.  */
-static inline void yyglrShift(yyGLRStack *yystackp, size_t yyk,
-                              yyStateNum yylrState, size_t yyposn,
-                              YYSTYPE *yyvalp) {
-  yyGLRState *yynewState = &yynewGLRStackItem(yystackp, yytrue)->yystate;
+static inline void
+yyglrShift (yyGLRStack* yystackp, size_t yyk, yyStateNum yylrState,
+            size_t yyposn,
+            YYSTYPE* yyvalp)
+{
+  yyGLRState* yynewState = &yynewGLRStackItem (yystackp, yytrue)->yystate;
 
   yynewState->yylrState = yylrState;
   yynewState->yyposn = yyposn;
@@ -9971,16 +5121,17 @@
   yynewState->yysemantics.yysval = *yyvalp;
   yystackp->yytops.yystates[yyk] = yynewState;
 
-  YY_RESERVE_GLRSTACK(yystackp);
+  YY_RESERVE_GLRSTACK (yystackp);
 }
 
 /** Shift stack #K of YYSTACK, to a new state corresponding to LR
  *  state YYLRSTATE, at input position YYPOSN, with the (unresolved)
  *  semantic value of YYRHS under the action for YYRULE.  */
-static inline void yyglrShiftDefer(yyGLRStack *yystackp, size_t yyk,
-                                   yyStateNum yylrState, size_t yyposn,
-                                   yyGLRState *rhs, yyRuleNum yyrule) {
-  yyGLRState *yynewState = &yynewGLRStackItem(yystackp, yytrue)->yystate;
+static inline void
+yyglrShiftDefer (yyGLRStack* yystackp, size_t yyk, yyStateNum yylrState,
+                 size_t yyposn, yyGLRState* rhs, yyRuleNum yyrule)
+{
+  yyGLRState* yynewState = &yynewGLRStackItem (yystackp, yytrue)->yystate;
 
   yynewState->yylrState = yylrState;
   yynewState->yyposn = yyposn;
@@ -9990,7 +5141,7 @@
   yystackp->yytops.yystates[yyk] = yynewState;
 
   /* Invokes YY_RESERVE_GLRSTACK.  */
-  yyaddDeferredAction(yystackp, yyk, yynewState, rhs, yyrule);
+  yyaddDeferredAction (yystackp, yyk, yynewState, rhs, yyrule);
 }
 
 /** Pop the symbols consumed by reduction #RULE from the top of stack
@@ -9999,77 +5150,83 @@
  *  have been previously resolved.  Set *VALP to the resulting value,
  *  and *LOCP to the computed location (if any).  Return value is as
  *  for userAction.  */
-static inline YYRESULTTAG yydoAction(yyGLRStack *yystackp, size_t yyk,
-                                     yyRuleNum yyrule, YYSTYPE *yyvalp,
-                                     struct ParseResult *result) {
-  int yynrhs = yyrhsLength(yyrule);
-
-  if (yystackp->yysplitPoint == YY_NULL) {
-    /* Standard special case: single stack.  */
-    yyGLRStackItem *rhs = (yyGLRStackItem *)yystackp->yytops.yystates[yyk];
-    YYASSERT(yyk == 0);
-    yystackp->yynextFree -= yynrhs;
-    yystackp->yyspaceLeft += yynrhs;
-    yystackp->yytops.yystates[0] = &yystackp->yynextFree[-1].yystate;
-    return yyuserAction(yyrule, yynrhs, rhs, yystackp, yyvalp, result);
-  } else {
-    /* At present, doAction is never called in nondeterministic
-     * mode, so this branch is never taken.  It is here in
-     * anticipation of a future feature that will allow immediate
-     * evaluation of selected actions in nondeterministic mode.  */
-    int yyi;
-    yyGLRState *yys;
-    yyGLRStackItem yyrhsVals[YYMAXRHS + YYMAXLEFT + 1];
-    yys = yyrhsVals[YYMAXRHS + YYMAXLEFT].yystate.yypred =
-        yystackp->yytops.yystates[yyk];
-    for (yyi = 0; yyi < yynrhs; yyi += 1) {
-      yys = yys->yypred;
-      YYASSERT(yys);
+static inline YYRESULTTAG
+yydoAction (yyGLRStack* yystackp, size_t yyk, yyRuleNum yyrule,
+            YYSTYPE* yyvalp, struct ParseResult* result)
+{
+  int yynrhs = yyrhsLength (yyrule);
+
+  if (yystackp->yysplitPoint == YY_NULL)
+    {
+      /* Standard special case: single stack.  */
+      yyGLRStackItem* rhs = (yyGLRStackItem*) yystackp->yytops.yystates[yyk];
+      YYASSERT (yyk == 0);
+      yystackp->yynextFree -= yynrhs;
+      yystackp->yyspaceLeft += yynrhs;
+      yystackp->yytops.yystates[0] = & yystackp->yynextFree[-1].yystate;
+      return yyuserAction (yyrule, yynrhs, rhs, yystackp,
+                           yyvalp, result);
     }
-    yyupdateSplit(yystackp, yys);
-    yystackp->yytops.yystates[yyk] = yys;
-    return yyuserAction(yyrule, yynrhs, yyrhsVals + YYMAXRHS + YYMAXLEFT - 1,
-                        yystackp, yyvalp, result);
-  }
+  else
+    {
+      /* At present, doAction is never called in nondeterministic
+       * mode, so this branch is never taken.  It is here in
+       * anticipation of a future feature that will allow immediate
+       * evaluation of selected actions in nondeterministic mode.  */
+      int yyi;
+      yyGLRState* yys;
+      yyGLRStackItem yyrhsVals[YYMAXRHS + YYMAXLEFT + 1];
+      yys = yyrhsVals[YYMAXRHS + YYMAXLEFT].yystate.yypred
+        = yystackp->yytops.yystates[yyk];
+      for (yyi = 0; yyi < yynrhs; yyi += 1)
+        {
+          yys = yys->yypred;
+          YYASSERT (yys);
+        }
+      yyupdateSplit (yystackp, yys);
+      yystackp->yytops.yystates[yyk] = yys;
+      return yyuserAction (yyrule, yynrhs, yyrhsVals + YYMAXRHS + YYMAXLEFT - 1,
+                           yystackp, yyvalp, result);
+    }
 }
 
 #if !YYDEBUG
-#define YY_REDUCE_PRINT(Args)
+# define YY_REDUCE_PRINT(Args)
 #else
-#define YY_REDUCE_PRINT(Args)          \
-  do {                                 \
-    if (yydebug) yy_reduce_print Args; \
-  } while (YYID(0))
+# define YY_REDUCE_PRINT(Args)          \
+do {                                    \
+  if (yydebug)                          \
+    yy_reduce_print Args;               \
+} while (YYID (0))
 
 /*----------------------------------------------------------.
 | Report that the RULE is going to be reduced on stack #K.  |
 `----------------------------------------------------------*/
 
-/*ARGSUSED*/ static inline void yy_reduce_print(yyGLRStack *yystackp,
-                                                size_t yyk, yyRuleNum yyrule,
-                                                YYSTYPE *yyvalp,
-                                                struct ParseResult *result) {
-  int yynrhs = yyrhsLength(yyrule);
-  yybool yynormal __attribute__((__unused__)) =
-      (yystackp->yysplitPoint == YY_NULL);
-  yyGLRStackItem *yyvsp = (yyGLRStackItem *)yystackp->yytops.yystates[yyk];
+/*ARGSUSED*/ static inline void
+yy_reduce_print (yyGLRStack* yystackp, size_t yyk, yyRuleNum yyrule,
+                 YYSTYPE* yyvalp, struct ParseResult* result)
+{
+  int yynrhs = yyrhsLength (yyrule);
+  yybool yynormal __attribute__ ((__unused__)) =
+    (yystackp->yysplitPoint == YY_NULL);
+  yyGLRStackItem* yyvsp = (yyGLRStackItem*) yystackp->yytops.yystates[yyk];
   int yylow = 1;
   int yyi;
-  YYUSE(yyvalp);
-  YYUSE(result);
-  YYFPRINTF(stderr, "Reducing stack %lu by rule %d (line %lu):\n",
-            (unsigned long int)yyk, yyrule - 1,
-            (unsigned long int)yyrline[yyrule]);
+  YYUSE (yyvalp);
+  YYUSE (result);
+  YYFPRINTF (stderr, "Reducing stack %lu by rule %d (line %lu):\n",
+             (unsigned long int) yyk, yyrule - 1,
+             (unsigned long int) yyrline[yyrule]);
   /* The symbols being reduced.  */
-  for (yyi = 0; yyi < yynrhs; yyi++) {
-    YYFPRINTF(stderr, "   $%d = ", yyi + 1);
-    yy_symbol_print(
-        stderr, yyrhs[yyprhs[yyrule] + yyi],
-        &(((yyGLRStackItem const *)
-           yyvsp)[YYFILL((yyi + 1) - (yynrhs))].yystate.yysemantics.yysval),
-        result);
-    YYFPRINTF(stderr, "\n");
-  }
+  for (yyi = 0; yyi < yynrhs; yyi++)
+    {
+      YYFPRINTF (stderr, "   $%d = ", yyi + 1);
+      yy_symbol_print (stderr, yyrhs[yyprhs[yyrule] + yyi],
+                       &(((yyGLRStackItem const *)yyvsp)[YYFILL ((yyi + 1) - (yynrhs))].yystate.yysemantics.yysval)
+                                              , result);
+      YYFPRINTF (stderr, "\n");
+    }
 }
 #endif
 
@@ -10084,184 +5241,229 @@
  *  the STACK.  In this case, the (necessarily deferred) semantic value is
  *  added to the options for the existing state's semantic value.
  */
-static inline YYRESULTTAG yyglrReduce(yyGLRStack *yystackp, size_t yyk,
-                                      yyRuleNum yyrule, yybool yyforceEval,
-                                      struct ParseResult *result) {
+static inline YYRESULTTAG
+yyglrReduce (yyGLRStack* yystackp, size_t yyk, yyRuleNum yyrule,
+             yybool yyforceEval, struct ParseResult* result)
+{
   size_t yyposn = yystackp->yytops.yystates[yyk]->yyposn;
 
-  if (yyforceEval || yystackp->yysplitPoint == YY_NULL) {
-    YYSTYPE yysval;
-
-    YY_REDUCE_PRINT((yystackp, yyk, yyrule, &yysval, result));
-    YYCHK(yydoAction(yystackp, yyk, yyrule, &yysval, result));
-    YY_SYMBOL_PRINT("-> $$ =", yyr1[yyrule], &yysval, &yyloc);
-    yyglrShift(yystackp, yyk,
-               yyLRgotoState(yystackp->yytops.yystates[yyk]->yylrState,
-                             yylhsNonterm(yyrule)),
-               yyposn, &yysval);
-  } else {
-    size_t yyi;
-    int yyn;
-    yyGLRState *yys, *yys0 = yystackp->yytops.yystates[yyk];
-    yyStateNum yynewLRState;
-
-    for (yys = yystackp->yytops.yystates[yyk], yyn = yyrhsLength(yyrule);
-         0 < yyn; yyn -= 1) {
-      yys = yys->yypred;
-      YYASSERT(yys);
+  if (yyforceEval || yystackp->yysplitPoint == YY_NULL)
+    {
+      YYSTYPE yysval;
+
+      YY_REDUCE_PRINT ((yystackp, yyk, yyrule, &yysval, result));
+      YYCHK (yydoAction (yystackp, yyk, yyrule, &yysval, result));
+      YY_SYMBOL_PRINT ("-> $$ =", yyr1[yyrule], &yysval, &yyloc);
+      yyglrShift (yystackp, yyk,
+                  yyLRgotoState (yystackp->yytops.yystates[yyk]->yylrState,
+                                 yylhsNonterm (yyrule)),
+                  yyposn, &yysval);
     }
-    yyupdateSplit(yystackp, yys);
-    yynewLRState = yyLRgotoState(yys->yylrState, yylhsNonterm(yyrule));
-    YYDPRINTF(
-        (stderr,
-         "Reduced stack %lu by rule #%d; action deferred.  Now in state %d.\n",
-         (unsigned long int)yyk, yyrule - 1, yynewLRState));
-    for (yyi = 0; yyi < yystackp->yytops.yysize; yyi += 1)
-      if (yyi != yyk && yystackp->yytops.yystates[yyi] != YY_NULL) {
-        yyGLRState *yysplit = yystackp->yysplitPoint;
-        yyGLRState *yyp = yystackp->yytops.yystates[yyi];
-        while (yyp != yys && yyp != yysplit && yyp->yyposn >= yyposn) {
-          if (yyp->yylrState == yynewLRState && yyp->yypred == yys) {
-            yyaddDeferredAction(yystackp, yyk, yyp, yys0, yyrule);
-            yymarkStackDeleted(yystackp, yyk);
-            YYDPRINTF((stderr, "Merging stack %lu into stack %lu.\n",
-                       (unsigned long int)yyk, (unsigned long int)yyi));
-            return yyok;
+  else
+    {
+      size_t yyi;
+      int yyn;
+      yyGLRState* yys, *yys0 = yystackp->yytops.yystates[yyk];
+      yyStateNum yynewLRState;
+
+      for (yys = yystackp->yytops.yystates[yyk], yyn = yyrhsLength (yyrule);
+           0 < yyn; yyn -= 1)
+        {
+          yys = yys->yypred;
+          YYASSERT (yys);
+        }
+      yyupdateSplit (yystackp, yys);
+      yynewLRState = yyLRgotoState (yys->yylrState, yylhsNonterm (yyrule));
+      YYDPRINTF ((stderr,
+                  "Reduced stack %lu by rule #%d; action deferred.  Now in state %d.\n",
+                  (unsigned long int) yyk, yyrule - 1, yynewLRState));
+      for (yyi = 0; yyi < yystackp->yytops.yysize; yyi += 1)
+        if (yyi != yyk && yystackp->yytops.yystates[yyi] != YY_NULL)
+          {
+            yyGLRState *yysplit = yystackp->yysplitPoint;
+            yyGLRState *yyp = yystackp->yytops.yystates[yyi];
+            while (yyp != yys && yyp != yysplit && yyp->yyposn >= yyposn)
+              {
+                if (yyp->yylrState == yynewLRState && yyp->yypred == yys)
+                  {
+                    yyaddDeferredAction (yystackp, yyk, yyp, yys0, yyrule);
+                    yymarkStackDeleted (yystackp, yyk);
+                    YYDPRINTF ((stderr, "Merging stack %lu into stack %lu.\n",
+                                (unsigned long int) yyk,
+                                (unsigned long int) yyi));
+                    return yyok;
+                  }
+                yyp = yyp->yypred;
+              }
           }
-          yyp = yyp->yypred;
-        }
-      }
-    yystackp->yytops.yystates[yyk] = yys;
-    yyglrShiftDefer(yystackp, yyk, yynewLRState, yyposn, yys0, yyrule);
-  }
+      yystackp->yytops.yystates[yyk] = yys;
+      yyglrShiftDefer (yystackp, yyk, yynewLRState, yyposn, yys0, yyrule);
+    }
   return yyok;
 }
 
-static size_t yysplitStack(yyGLRStack *yystackp, size_t yyk) {
-  if (yystackp->yysplitPoint == YY_NULL) {
-    YYASSERT(yyk == 0);
-    yystackp->yysplitPoint = yystackp->yytops.yystates[yyk];
-  }
-  if (yystackp->yytops.yysize >= yystackp->yytops.yycapacity) {
-    yyGLRState **yynewStates;
-    yybool *yynewLookaheadNeeds;
-
-    yynewStates = YY_NULL;
-
-    if (yystackp->yytops.yycapacity > (YYSIZEMAX / (2 * sizeof yynewStates[0])))
-      yyMemoryExhausted(yystackp);
-    yystackp->yytops.yycapacity *= 2;
-
-    yynewStates = (yyGLRState **)YYREALLOC(
-        yystackp->yytops.yystates,
-        (yystackp->yytops.yycapacity * sizeof yynewStates[0]));
-    if (yynewStates == YY_NULL) yyMemoryExhausted(yystackp);
-    yystackp->yytops.yystates = yynewStates;
-
-    yynewLookaheadNeeds = (yybool *)YYREALLOC(
-        yystackp->yytops.yylookaheadNeeds,
-        (yystackp->yytops.yycapacity * sizeof yynewLookaheadNeeds[0]));
-    if (yynewLookaheadNeeds == YY_NULL) yyMemoryExhausted(yystackp);
-    yystackp->yytops.yylookaheadNeeds = yynewLookaheadNeeds;
-  }
-  yystackp->yytops.yystates[yystackp->yytops.yysize] =
-      yystackp->yytops.yystates[yyk];
-  yystackp->yytops.yylookaheadNeeds[yystackp->yytops.yysize] =
-      yystackp->yytops.yylookaheadNeeds[yyk];
+static size_t
+yysplitStack (yyGLRStack* yystackp, size_t yyk)
+{
+  if (yystackp->yysplitPoint == YY_NULL)
+    {
+      YYASSERT (yyk == 0);
+      yystackp->yysplitPoint = yystackp->yytops.yystates[yyk];
+    }
+  if (yystackp->yytops.yysize >= yystackp->yytops.yycapacity)
+    {
+      yyGLRState** yynewStates;
+      yybool* yynewLookaheadNeeds;
+
+      yynewStates = YY_NULL;
+
+      if (yystackp->yytops.yycapacity
+          > (YYSIZEMAX / (2 * sizeof yynewStates[0])))
+        yyMemoryExhausted (yystackp);
+      yystackp->yytops.yycapacity *= 2;
+
+      yynewStates =
+        (yyGLRState**) YYREALLOC (yystackp->yytops.yystates,
+                                  (yystackp->yytops.yycapacity
+                                   * sizeof yynewStates[0]));
+      if (yynewStates == YY_NULL)
+        yyMemoryExhausted (yystackp);
+      yystackp->yytops.yystates = yynewStates;
+
+      yynewLookaheadNeeds =
+        (yybool*) YYREALLOC (yystackp->yytops.yylookaheadNeeds,
+                             (yystackp->yytops.yycapacity
+                              * sizeof yynewLookaheadNeeds[0]));
+      if (yynewLookaheadNeeds == YY_NULL)
+        yyMemoryExhausted (yystackp);
+      yystackp->yytops.yylookaheadNeeds = yynewLookaheadNeeds;
+    }
+  yystackp->yytops.yystates[yystackp->yytops.yysize]
+    = yystackp->yytops.yystates[yyk];
+  yystackp->yytops.yylookaheadNeeds[yystackp->yytops.yysize]
+    = yystackp->yytops.yylookaheadNeeds[yyk];
   yystackp->yytops.yysize += 1;
-  return yystackp->yytops.yysize - 1;
+  return yystackp->yytops.yysize-1;
 }
 
 /** True iff Y0 and Y1 represent identical options at the top level.
  *  That is, they represent the same rule applied to RHS symbols
  *  that produce the same terminal symbols.  */
-static yybool yyidenticalOptions(yySemanticOption *yyy0,
-                                 yySemanticOption *yyy1) {
-  if (yyy0->yyrule == yyy1->yyrule) {
-    yyGLRState *yys0, *yys1;
-    int yyn;
-    for (yys0 = yyy0->yystate, yys1 = yyy1->yystate,
-        yyn = yyrhsLength(yyy0->yyrule);
-         yyn > 0; yys0 = yys0->yypred, yys1 = yys1->yypred, yyn -= 1)
-      if (yys0->yyposn != yys1->yyposn) return yyfalse;
-    return yytrue;
-  } else
+static yybool
+yyidenticalOptions (yySemanticOption* yyy0, yySemanticOption* yyy1)
+{
+  if (yyy0->yyrule == yyy1->yyrule)
+    {
+      yyGLRState *yys0, *yys1;
+      int yyn;
+      for (yys0 = yyy0->yystate, yys1 = yyy1->yystate,
+           yyn = yyrhsLength (yyy0->yyrule);
+           yyn > 0;
+           yys0 = yys0->yypred, yys1 = yys1->yypred, yyn -= 1)
+        if (yys0->yyposn != yys1->yyposn)
+          return yyfalse;
+      return yytrue;
+    }
+  else
     return yyfalse;
 }
 
 /** Assuming identicalOptions (Y0,Y1), destructively merge the
  *  alternative semantic values for the RHS-symbols of Y1 and Y0.  */
-static void yymergeOptionSets(yySemanticOption *yyy0, yySemanticOption *yyy1) {
+static void
+yymergeOptionSets (yySemanticOption* yyy0, yySemanticOption* yyy1)
+{
   yyGLRState *yys0, *yys1;
   int yyn;
   for (yys0 = yyy0->yystate, yys1 = yyy1->yystate,
-      yyn = yyrhsLength(yyy0->yyrule);
-       yyn > 0; yys0 = yys0->yypred, yys1 = yys1->yypred, yyn -= 1) {
-    if (yys0 == yys1)
-      break;
-    else if (yys0->yyresolved) {
-      yys1->yyresolved = yytrue;
-      yys1->yysemantics.yysval = yys0->yysemantics.yysval;
-    } else if (yys1->yyresolved) {
-      yys0->yyresolved = yytrue;
-      yys0->yysemantics.yysval = yys1->yysemantics.yysval;
-    } else {
-      yySemanticOption **yyz0p = &yys0->yysemantics.yyfirstVal;
-      yySemanticOption *yyz1 = yys1->yysemantics.yyfirstVal;
-      while (YYID(yytrue)) {
-        if (yyz1 == *yyz0p || yyz1 == YY_NULL)
-          break;
-        else if (*yyz0p == YY_NULL) {
-          *yyz0p = yyz1;
-          break;
-        } else if (*yyz0p < yyz1) {
-          yySemanticOption *yyz = *yyz0p;
-          *yyz0p = yyz1;
-          yyz1 = yyz1->yynext;
-          (*yyz0p)->yynext = yyz;
+       yyn = yyrhsLength (yyy0->yyrule);
+       yyn > 0;
+       yys0 = yys0->yypred, yys1 = yys1->yypred, yyn -= 1)
+    {
+      if (yys0 == yys1)
+        break;
+      else if (yys0->yyresolved)
+        {
+          yys1->yyresolved = yytrue;
+          yys1->yysemantics.yysval = yys0->yysemantics.yysval;
         }
-        yyz0p = &(*yyz0p)->yynext;
-      }
-      yys1->yysemantics.yyfirstVal = yys0->yysemantics.yyfirstVal;
+      else if (yys1->yyresolved)
+        {
+          yys0->yyresolved = yytrue;
+          yys0->yysemantics.yysval = yys1->yysemantics.yysval;
+        }
+      else
+        {
+          yySemanticOption** yyz0p = &yys0->yysemantics.yyfirstVal;
+          yySemanticOption* yyz1 = yys1->yysemantics.yyfirstVal;
+          while (YYID (yytrue))
+            {
+              if (yyz1 == *yyz0p || yyz1 == YY_NULL)
+                break;
+              else if (*yyz0p == YY_NULL)
+                {
+                  *yyz0p = yyz1;
+                  break;
+                }
+              else if (*yyz0p < yyz1)
+                {
+                  yySemanticOption* yyz = *yyz0p;
+                  *yyz0p = yyz1;
+                  yyz1 = yyz1->yynext;
+                  (*yyz0p)->yynext = yyz;
+                }
+              yyz0p = &(*yyz0p)->yynext;
+            }
+          yys1->yysemantics.yyfirstVal = yys0->yysemantics.yyfirstVal;
+        }
     }
-  }
 }
 
 /** Y0 and Y1 represent two possible actions to take in a given
  *  parsing state; return 0 if no combination is possible,
  *  1 if user-mergeable, 2 if Y0 is preferred, 3 if Y1 is preferred.  */
-static int yypreference(yySemanticOption *y0, yySemanticOption *y1) {
+static int
+yypreference (yySemanticOption* y0, yySemanticOption* y1)
+{
   yyRuleNum r0 = y0->yyrule, r1 = y1->yyrule;
   int p0 = yydprec[r0], p1 = yydprec[r1];
 
-  if (p0 == p1) {
-    if (yymerger[r0] == 0 || yymerger[r0] != yymerger[r1])
-      return 0;
-    else
-      return 1;
-  }
-  if (p0 == 0 || p1 == 0) return 0;
-  if (p0 < p1) return 3;
-  if (p1 < p0) return 2;
+  if (p0 == p1)
+    {
+      if (yymerger[r0] == 0 || yymerger[r0] != yymerger[r1])
+        return 0;
+      else
+        return 1;
+    }
+  if (p0 == 0 || p1 == 0)
+    return 0;
+  if (p0 < p1)
+    return 3;
+  if (p1 < p0)
+    return 2;
   return 0;
 }
 
-static YYRESULTTAG yyresolveValue(yyGLRState *yys, yyGLRStack *yystackp,
-                                  struct ParseResult *result);
+static YYRESULTTAG yyresolveValue (yyGLRState* yys,
+                                   yyGLRStack* yystackp, struct ParseResult* result);
+
 
 /** Resolve the previous N states starting at and including state S.  If result
  *  != yyok, some states may have been left unresolved possibly with empty
  *  semantic option chains.  Regardless of whether result = yyok, each state
  *  has been left with consistent data so that yydestroyGLRState can be invoked
  *  if necessary.  */
-static YYRESULTTAG yyresolveStates(yyGLRState *yys, int yyn,
-                                   yyGLRStack *yystackp,
-                                   struct ParseResult *result) {
-  if (0 < yyn) {
-    YYASSERT(yys->yypred);
-    YYCHK(yyresolveStates(yys->yypred, yyn - 1, yystackp, result));
-    if (!yys->yyresolved) YYCHK(yyresolveValue(yys, yystackp, result));
-  }
+static YYRESULTTAG
+yyresolveStates (yyGLRState* yys, int yyn,
+                 yyGLRStack* yystackp, struct ParseResult* result)
+{
+  if (0 < yyn)
+    {
+      YYASSERT (yys->yypred);
+      YYCHK (yyresolveStates (yys->yypred, yyn-1, yystackp, result));
+      if (! yys->yyresolved)
+        YYCHK (yyresolveValue (yys, yystackp, result));
+    }
   return yyok;
 }
 
@@ -10269,19 +5471,21 @@
  *  the semantic value and location.  Regardless of whether result = yyok, all
  *  RHS states have been destroyed (assuming the user action destroys all RHS
  *  semantic values if invoked).  */
-static YYRESULTTAG yyresolveAction(yySemanticOption *yyopt,
-                                   yyGLRStack *yystackp, YYSTYPE *yyvalp,
-                                   struct ParseResult *result) {
+static YYRESULTTAG
+yyresolveAction (yySemanticOption* yyopt, yyGLRStack* yystackp,
+                 YYSTYPE* yyvalp, struct ParseResult* result)
+{
   yyGLRStackItem yyrhsVals[YYMAXRHS + YYMAXLEFT + 1];
-  int yynrhs = yyrhsLength(yyopt->yyrule);
+  int yynrhs = yyrhsLength (yyopt->yyrule);
   YYRESULTTAG yyflag =
-      yyresolveStates(yyopt->yystate, yynrhs, yystackp, result);
-  if (yyflag != yyok) {
-    yyGLRState *yys;
-    for (yys = yyopt->yystate; yynrhs > 0; yys = yys->yypred, yynrhs -= 1)
-      yydestroyGLRState("Cleanup: popping", yys, result);
-    return yyflag;
-  }
+    yyresolveStates (yyopt->yystate, yynrhs, yystackp, result);
+  if (yyflag != yyok)
+    {
+      yyGLRState *yys;
+      for (yys = yyopt->yystate; yynrhs > 0; yys = yys->yypred, yynrhs -= 1)
+        yydestroyGLRState ("Cleanup: popping", yys, result);
+      return yyflag;
+    }
 
   yyrhsVals[YYMAXRHS + YYMAXLEFT].yystate.yypred = yyopt->yystate;
   {
@@ -10289,9 +5493,9 @@
     YYSTYPE yylval_current = yylval;
     yychar = yyopt->yyrawchar;
     yylval = yyopt->yyval;
-    yyflag = yyuserAction(yyopt->yyrule, yynrhs,
-                          yyrhsVals + YYMAXRHS + YYMAXLEFT - 1, yystackp,
-                          yyvalp, result);
+    yyflag = yyuserAction (yyopt->yyrule, yynrhs,
+                           yyrhsVals + YYMAXRHS + YYMAXLEFT - 1,
+                           yystackp, yyvalp, result);
     yychar = yychar_current;
     yylval = yylval_current;
   }
@@ -10299,61 +5503,70 @@
 }
 
 #if YYDEBUG
-static void yyreportTree(yySemanticOption *yyx, int yyindent) {
-  int yynrhs = yyrhsLength(yyx->yyrule);
+static void
+yyreportTree (yySemanticOption* yyx, int yyindent)
+{
+  int yynrhs = yyrhsLength (yyx->yyrule);
   int yyi;
-  yyGLRState *yys;
-  yyGLRState *yystates[1 + YYMAXRHS];
+  yyGLRState* yys;
+  yyGLRState* yystates[1 + YYMAXRHS];
   yyGLRState yyleftmost_state;
 
   for (yyi = yynrhs, yys = yyx->yystate; 0 < yyi; yyi -= 1, yys = yys->yypred)
     yystates[yyi] = yys;
-  if (yys == YY_NULL) {
-    yyleftmost_state.yyposn = 0;
-    yystates[0] = &yyleftmost_state;
-  } else
+  if (yys == YY_NULL)
+    {
+      yyleftmost_state.yyposn = 0;
+      yystates[0] = &yyleftmost_state;
+    }
+  else
     yystates[0] = yys;
 
   if (yyx->yystate->yyposn < yys->yyposn + 1)
-    YYFPRINTF(stderr, "%*s%s -> <Rule %d, empty>\n", yyindent, "",
-              yytokenName(yylhsNonterm(yyx->yyrule)), yyx->yyrule - 1);
+    YYFPRINTF (stderr, "%*s%s -> <Rule %d, empty>\n",
+               yyindent, "", yytokenName (yylhsNonterm (yyx->yyrule)),
+               yyx->yyrule - 1);
   else
-    YYFPRINTF(stderr, "%*s%s -> <Rule %d, tokens %lu .. %lu>\n", yyindent, "",
-              yytokenName(yylhsNonterm(yyx->yyrule)), yyx->yyrule - 1,
-              (unsigned long int)(yys->yyposn + 1),
-              (unsigned long int)yyx->yystate->yyposn);
-  for (yyi = 1; yyi <= yynrhs; yyi += 1) {
-    if (yystates[yyi]->yyresolved) {
-      if (yystates[yyi - 1]->yyposn + 1 > yystates[yyi]->yyposn)
-        YYFPRINTF(stderr, "%*s%s <empty>\n", yyindent + 2, "",
-                  yytokenName(yyrhs[yyprhs[yyx->yyrule] + yyi - 1]));
+    YYFPRINTF (stderr, "%*s%s -> <Rule %d, tokens %lu .. %lu>\n",
+               yyindent, "", yytokenName (yylhsNonterm (yyx->yyrule)),
+               yyx->yyrule - 1, (unsigned long int) (yys->yyposn + 1),
+               (unsigned long int) yyx->yystate->yyposn);
+  for (yyi = 1; yyi <= yynrhs; yyi += 1)
+    {
+      if (yystates[yyi]->yyresolved)
+        {
+          if (yystates[yyi-1]->yyposn+1 > yystates[yyi]->yyposn)
+            YYFPRINTF (stderr, "%*s%s <empty>\n", yyindent+2, "",
+                       yytokenName (yyrhs[yyprhs[yyx->yyrule]+yyi-1]));
+          else
+            YYFPRINTF (stderr, "%*s%s <tokens %lu .. %lu>\n", yyindent+2, "",
+                       yytokenName (yyrhs[yyprhs[yyx->yyrule]+yyi-1]),
+                       (unsigned long int) (yystates[yyi - 1]->yyposn + 1),
+                       (unsigned long int) yystates[yyi]->yyposn);
+        }
       else
-        YYFPRINTF(stderr, "%*s%s <tokens %lu .. %lu>\n", yyindent + 2, "",
-                  yytokenName(yyrhs[yyprhs[yyx->yyrule] + yyi - 1]),
-                  (unsigned long int)(yystates[yyi - 1]->yyposn + 1),
-                  (unsigned long int)yystates[yyi]->yyposn);
-    } else
-      yyreportTree(yystates[yyi]->yysemantics.yyfirstVal, yyindent + 2);
-  }
+        yyreportTree (yystates[yyi]->yysemantics.yyfirstVal, yyindent+2);
+    }
 }
 #endif
 
-/*ARGSUSED*/ static YYRESULTTAG yyreportAmbiguity(yySemanticOption *yyx0,
-                                                  yySemanticOption *yyx1,
-                                                  struct ParseResult *result) {
-  YYUSE(yyx0);
-  YYUSE(yyx1);
+/*ARGSUSED*/ static YYRESULTTAG
+yyreportAmbiguity (yySemanticOption* yyx0,
+                   yySemanticOption* yyx1, struct ParseResult* result)
+{
+  YYUSE (yyx0);
+  YYUSE (yyx1);
 
 #if YYDEBUG
-  YYFPRINTF(stderr, "Ambiguity detected.\n");
-  YYFPRINTF(stderr, "Option 1,\n");
-  yyreportTree(yyx0, 2);
-  YYFPRINTF(stderr, "\nOption 2,\n");
-  yyreportTree(yyx1, 2);
-  YYFPRINTF(stderr, "\n");
+  YYFPRINTF (stderr, "Ambiguity detected.\n");
+  YYFPRINTF (stderr, "Option 1,\n");
+  yyreportTree (yyx0, 2);
+  YYFPRINTF (stderr, "\nOption 2,\n");
+  yyreportTree (yyx1, 2);
+  YYFPRINTF (stderr, "\n");
 #endif
 
-  yyerror(result, YY_("syntax is ambiguous"));
+  yyerror (result, YY_("syntax is ambiguous"));
   return yyabort;
 }
 
@@ -10363,289 +5576,344 @@
  *  unmodified except that redundant options may have been removed.  Regardless
  *  of whether result = yyok, S has been left with consistent data so that
  *  yydestroyGLRState can be invoked if necessary.  */
-static YYRESULTTAG yyresolveValue(yyGLRState *yys, yyGLRStack *yystackp,
-                                  struct ParseResult *result) {
-  yySemanticOption *yyoptionList = yys->yysemantics.yyfirstVal;
-  yySemanticOption *yybest = yyoptionList;
-  yySemanticOption **yypp;
+static YYRESULTTAG
+yyresolveValue (yyGLRState* yys, yyGLRStack* yystackp, struct ParseResult* result)
+{
+  yySemanticOption* yyoptionList = yys->yysemantics.yyfirstVal;
+  yySemanticOption* yybest = yyoptionList;
+  yySemanticOption** yypp;
   yybool yymerge = yyfalse;
   YYSTYPE yysval;
   YYRESULTTAG yyflag;
 
-  for (yypp = &yyoptionList->yynext; *yypp != YY_NULL;) {
-    yySemanticOption *yyp = *yypp;
-
-    if (yyidenticalOptions(yybest, yyp)) {
-      yymergeOptionSets(yybest, yyp);
-      *yypp = yyp->yynext;
-    } else {
-      switch (yypreference(yybest, yyp)) {
-        case 0:
-          return yyreportAmbiguity(yybest, yyp, result);
-          break;
-        case 1:
-          yymerge = yytrue;
-          break;
-        case 2:
-          break;
-        case 3:
-          yybest = yyp;
-          yymerge = yyfalse;
-          break;
-        default:
-          /* This cannot happen so it is not worth a YYASSERT (yyfalse),
-             but some compilers complain if the default case is
-             omitted.  */
-          break;
-      }
-      yypp = &yyp->yynext;
+  for (yypp = &yyoptionList->yynext; *yypp != YY_NULL; )
+    {
+      yySemanticOption* yyp = *yypp;
+
+      if (yyidenticalOptions (yybest, yyp))
+        {
+          yymergeOptionSets (yybest, yyp);
+          *yypp = yyp->yynext;
+        }
+      else
+        {
+          switch (yypreference (yybest, yyp))
+            {
+            case 0:
+              return yyreportAmbiguity (yybest, yyp, result);
+              break;
+            case 1:
+              yymerge = yytrue;
+              break;
+            case 2:
+              break;
+            case 3:
+              yybest = yyp;
+              yymerge = yyfalse;
+              break;
+            default:
+              /* This cannot happen so it is not worth a YYASSERT (yyfalse),
+                 but some compilers complain if the default case is
+                 omitted.  */
+              break;
+            }
+          yypp = &yyp->yynext;
+        }
     }
-  }
-
-  if (yymerge) {
-    yySemanticOption *yyp;
-    int yyprec = yydprec[yybest->yyrule];
-    yyflag = yyresolveAction(yybest, yystackp, &yysval, result);
-    if (yyflag == yyok)
-      for (yyp = yybest->yynext; yyp != YY_NULL; yyp = yyp->yynext) {
-        if (yyprec == yydprec[yyp->yyrule]) {
-          YYSTYPE yysval_other;
-          yyflag = yyresolveAction(yyp, yystackp, &yysval_other, result);
-          if (yyflag != yyok) {
-            yydestruct("Cleanup: discarding incompletely merged value for",
-                       yystos[yys->yylrState], &yysval, result);
-            break;
+
+  if (yymerge)
+    {
+      yySemanticOption* yyp;
+      int yyprec = yydprec[yybest->yyrule];
+      yyflag = yyresolveAction (yybest, yystackp, &yysval, result);
+      if (yyflag == yyok)
+        for (yyp = yybest->yynext; yyp != YY_NULL; yyp = yyp->yynext)
+          {
+            if (yyprec == yydprec[yyp->yyrule])
+              {
+                YYSTYPE yysval_other;
+                yyflag = yyresolveAction (yyp, yystackp, &yysval_other, result);
+                if (yyflag != yyok)
+                  {
+                    yydestruct ("Cleanup: discarding incompletely merged value for",
+                                yystos[yys->yylrState],
+                                &yysval, result);
+                    break;
+                  }
+                yyuserMerge (yymerger[yyp->yyrule], &yysval, &yysval_other);
+              }
           }
-          yyuserMerge(yymerger[yyp->yyrule], &yysval, &yysval_other);
-        }
-      }
-  } else
-    yyflag = yyresolveAction(yybest, yystackp, &yysval, result);
-
-  if (yyflag == yyok) {
-    yys->yyresolved = yytrue;
-    yys->yysemantics.yysval = yysval;
-  } else
+    }
+  else
+    yyflag = yyresolveAction (yybest, yystackp, &yysval, result);
+
+  if (yyflag == yyok)
+    {
+      yys->yyresolved = yytrue;
+      yys->yysemantics.yysval = yysval;
+    }
+  else
     yys->yysemantics.yyfirstVal = YY_NULL;
   return yyflag;
 }
 
-static YYRESULTTAG yyresolveStack(yyGLRStack *yystackp,
-                                  struct ParseResult *result) {
-  if (yystackp->yysplitPoint != YY_NULL) {
-    yyGLRState *yys;
-    int yyn;
-
-    for (yyn = 0, yys = yystackp->yytops.yystates[0];
-         yys != yystackp->yysplitPoint; yys = yys->yypred, yyn += 1)
-      continue;
-    YYCHK(yyresolveStates(yystackp->yytops.yystates[0], yyn, yystackp, result));
-  }
+static YYRESULTTAG
+yyresolveStack (yyGLRStack* yystackp, struct ParseResult* result)
+{
+  if (yystackp->yysplitPoint != YY_NULL)
+    {
+      yyGLRState* yys;
+      int yyn;
+
+      for (yyn = 0, yys = yystackp->yytops.yystates[0];
+           yys != yystackp->yysplitPoint;
+           yys = yys->yypred, yyn += 1)
+        continue;
+      YYCHK (yyresolveStates (yystackp->yytops.yystates[0], yyn, yystackp
+                             , result));
+    }
   return yyok;
 }
 
-static void yycompressStack(yyGLRStack *yystackp) {
-  yyGLRState *yyp, *yyq, *yyr;
-
-  if (yystackp->yytops.yysize != 1 || yystackp->yysplitPoint == YY_NULL) return;
+static void
+yycompressStack (yyGLRStack* yystackp)
+{
+  yyGLRState* yyp, *yyq, *yyr;
+
+  if (yystackp->yytops.yysize != 1 || yystackp->yysplitPoint == YY_NULL)
+    return;
 
   for (yyp = yystackp->yytops.yystates[0], yyq = yyp->yypred, yyr = YY_NULL;
-       yyp != yystackp->yysplitPoint; yyr = yyp, yyp = yyq, yyq = yyp->yypred)
+       yyp != yystackp->yysplitPoint;
+       yyr = yyp, yyp = yyq, yyq = yyp->yypred)
     yyp->yypred = yyr;
 
   yystackp->yyspaceLeft += yystackp->yynextFree - yystackp->yyitems;
-  yystackp->yynextFree = ((yyGLRStackItem *)yystackp->yysplitPoint) + 1;
+  yystackp->yynextFree = ((yyGLRStackItem*) yystackp->yysplitPoint) + 1;
   yystackp->yyspaceLeft -= yystackp->yynextFree - yystackp->yyitems;
   yystackp->yysplitPoint = YY_NULL;
   yystackp->yylastDeleted = YY_NULL;
 
-  while (yyr != YY_NULL) {
-    yystackp->yynextFree->yystate = *yyr;
-    yyr = yyr->yypred;
-    yystackp->yynextFree->yystate.yypred = &yystackp->yynextFree[-1].yystate;
-    yystackp->yytops.yystates[0] = &yystackp->yynextFree->yystate;
-    yystackp->yynextFree += 1;
-    yystackp->yyspaceLeft -= 1;
-  }
+  while (yyr != YY_NULL)
+    {
+      yystackp->yynextFree->yystate = *yyr;
+      yyr = yyr->yypred;
+      yystackp->yynextFree->yystate.yypred = &yystackp->yynextFree[-1].yystate;
+      yystackp->yytops.yystates[0] = &yystackp->yynextFree->yystate;
+      yystackp->yynextFree += 1;
+      yystackp->yyspaceLeft -= 1;
+    }
 }
 
-static YYRESULTTAG yyprocessOneStack(yyGLRStack *yystackp, size_t yyk,
-                                     size_t yyposn,
-                                     struct ParseResult *result) {
+static YYRESULTTAG
+yyprocessOneStack (yyGLRStack* yystackp, size_t yyk,
+                   size_t yyposn, struct ParseResult* result)
+{
   int yyaction;
-  const short int *yyconflicts;
+  const short int* yyconflicts;
   yyRuleNum yyrule;
 
-  while (yystackp->yytops.yystates[yyk] != YY_NULL) {
-    yyStateNum yystate = yystackp->yytops.yystates[yyk]->yylrState;
-    YYDPRINTF((stderr, "Stack %lu Entering state %d\n", (unsigned long int)yyk,
-               yystate));
-
-    YYASSERT(yystate != YYFINAL);
-
-    if (yyisDefaultedState(yystate)) {
-      yyrule = yydefaultAction(yystate);
-      if (yyrule == 0) {
-        YYDPRINTF((stderr, "Stack %lu dies.\n", (unsigned long int)yyk));
-        yymarkStackDeleted(yystackp, yyk);
-        return yyok;
-      }
-      YYCHK(yyglrReduce(yystackp, yyk, yyrule, yyfalse, result));
-    } else {
-      yySymbol yytoken;
-      yystackp->yytops.yylookaheadNeeds[yyk] = yytrue;
-      if (yychar == YYEMPTY) {
-        YYDPRINTF((stderr, "Reading a token: "));
-        yychar = YYLEX;
-      }
-
-      if (yychar <= YYEOF) {
-        yychar = yytoken = YYEOF;
-        YYDPRINTF((stderr, "Now at end of input.\n"));
-      } else {
-        yytoken = YYTRANSLATE(yychar);
-        YY_SYMBOL_PRINT("Next token is", yytoken, &yylval, &yylloc);
-      }
-
-      yygetLRActions(yystate, yytoken, &yyaction, &yyconflicts);
-
-      while (*yyconflicts != 0) {
-        size_t yynewStack = yysplitStack(yystackp, yyk);
-        YYDPRINTF((stderr, "Splitting off stack %lu from %lu.\n",
-                   (unsigned long int)yynewStack, (unsigned long int)yyk));
-        YYCHK(yyglrReduce(yystackp, yynewStack, *yyconflicts, yyfalse, result));
-        YYCHK(yyprocessOneStack(yystackp, yynewStack, yyposn, result));
-        yyconflicts += 1;
-      }
-
-      if (yyisShiftAction(yyaction))
-        break;
-      else if (yyisErrorAction(yyaction)) {
-        YYDPRINTF((stderr, "Stack %lu dies.\n", (unsigned long int)yyk));
-        yymarkStackDeleted(yystackp, yyk);
-        break;
-      } else
-        YYCHK(yyglrReduce(yystackp, yyk, -yyaction, yyfalse, result));
+  while (yystackp->yytops.yystates[yyk] != YY_NULL)
+    {
+      yyStateNum yystate = yystackp->yytops.yystates[yyk]->yylrState;
+      YYDPRINTF ((stderr, "Stack %lu Entering state %d\n",
+                  (unsigned long int) yyk, yystate));
+
+      YYASSERT (yystate != YYFINAL);
+
+      if (yyisDefaultedState (yystate))
+        {
+          yyrule = yydefaultAction (yystate);
+          if (yyrule == 0)
+            {
+              YYDPRINTF ((stderr, "Stack %lu dies.\n",
+                          (unsigned long int) yyk));
+              yymarkStackDeleted (yystackp, yyk);
+              return yyok;
+            }
+          YYCHK (yyglrReduce (yystackp, yyk, yyrule, yyfalse, result));
+        }
+      else
+        {
+          yySymbol yytoken;
+          yystackp->yytops.yylookaheadNeeds[yyk] = yytrue;
+          if (yychar == YYEMPTY)
+            {
+              YYDPRINTF ((stderr, "Reading a token: "));
+              yychar = YYLEX;
+            }
+
+          if (yychar <= YYEOF)
+            {
+              yychar = yytoken = YYEOF;
+              YYDPRINTF ((stderr, "Now at end of input.\n"));
+            }
+          else
+            {
+              yytoken = YYTRANSLATE (yychar);
+              YY_SYMBOL_PRINT ("Next token is", yytoken, &yylval, &yylloc);
+            }
+
+          yygetLRActions (yystate, yytoken, &yyaction, &yyconflicts);
+
+          while (*yyconflicts != 0)
+            {
+              size_t yynewStack = yysplitStack (yystackp, yyk);
+              YYDPRINTF ((stderr, "Splitting off stack %lu from %lu.\n",
+                          (unsigned long int) yynewStack,
+                          (unsigned long int) yyk));
+              YYCHK (yyglrReduce (yystackp, yynewStack,
+                                  *yyconflicts, yyfalse, result));
+              YYCHK (yyprocessOneStack (yystackp, yynewStack,
+                                        yyposn, result));
+              yyconflicts += 1;
+            }
+
+          if (yyisShiftAction (yyaction))
+            break;
+          else if (yyisErrorAction (yyaction))
+            {
+              YYDPRINTF ((stderr, "Stack %lu dies.\n",
+                          (unsigned long int) yyk));
+              yymarkStackDeleted (yystackp, yyk);
+              break;
+            }
+          else
+            YYCHK (yyglrReduce (yystackp, yyk, -yyaction,
+                                yyfalse, result));
+        }
     }
-  }
   return yyok;
 }
 
-/*ARGSUSED*/ static void yyreportSyntaxError(yyGLRStack *yystackp,
-                                             struct ParseResult *result) {
-  if (yystackp->yyerrState != 0) return;
-#if !YYERROR_VERBOSE
-  yyerror(result, YY_("syntax error"));
+/*ARGSUSED*/ static void
+yyreportSyntaxError (yyGLRStack* yystackp, struct ParseResult* result)
+{
+  if (yystackp->yyerrState != 0)
+    return;
+#if ! YYERROR_VERBOSE
+  yyerror (result, YY_("syntax error"));
 #else
   {
-    yySymbol yytoken = yychar == YYEMPTY ? YYEMPTY : YYTRANSLATE(yychar);
-    size_t yysize0 = yytnamerr(YY_NULL, yytokenName(yytoken));
-    size_t yysize = yysize0;
-    yybool yysize_overflow = yyfalse;
-    char *yymsg = YY_NULL;
-    enum { YYERROR_VERBOSE_ARGS_MAXIMUM = 5 };
-    /* Internationalized format string. */
-    const char *yyformat = YY_NULL;
-    /* Arguments of yyformat. */
-    char const *yyarg[YYERROR_VERBOSE_ARGS_MAXIMUM];
-    /* Number of reported tokens (one for the "unexpected", one per
-       "expected").  */
-    int yycount = 0;
-
-    /* There are many possibilities here to consider:
-       - If this state is a consistent state with a default action, then
-         the only way this function was invoked is if the default action
-         is an error action.  In that case, don't check for expected
-         tokens because there are none.
-       - The only way there can be no lookahead present (in yychar) is if
-         this state is a consistent state with a default action.  Thus,
-         detecting the absence of a lookahead is sufficient to determine
-         that there is no unexpected or expected token to report.  In that
-         case, just report a simple "syntax error".
-       - Don't assume there isn't a lookahead just because this state is a
-         consistent state with a default action.  There might have been a
-         previous inconsistent state, consistent state with a non-default
-         action, or user semantic action that manipulated yychar.
-       - Of course, the expected token list depends on states to have
-         correct lookahead information, and it depends on the parser not
-         to perform extra reductions after fetching a lookahead from the
-         scanner and before detecting a syntax error.  Thus, state merging
-         (from LALR or IELR) and default reductions corrupt the expected
-         token list.  However, the list is correct for canonical LR with
-         one exception: it will still contain any token that will not be
-         accepted due to an error action in a later state.
-    */
-    if (yytoken != YYEMPTY) {
+  yySymbol yytoken = yychar == YYEMPTY ? YYEMPTY : YYTRANSLATE (yychar);
+  size_t yysize0 = yytnamerr (YY_NULL, yytokenName (yytoken));
+  size_t yysize = yysize0;
+  yybool yysize_overflow = yyfalse;
+  char* yymsg = YY_NULL;
+  enum { YYERROR_VERBOSE_ARGS_MAXIMUM = 5 };
+  /* Internationalized format string. */
+  const char *yyformat = YY_NULL;
+  /* Arguments of yyformat. */
+  char const *yyarg[YYERROR_VERBOSE_ARGS_MAXIMUM];
+  /* Number of reported tokens (one for the "unexpected", one per
+     "expected").  */
+  int yycount = 0;
+
+  /* There are many possibilities here to consider:
+     - If this state is a consistent state with a default action, then
+       the only way this function was invoked is if the default action
+       is an error action.  In that case, don't check for expected
+       tokens because there are none.
+     - The only way there can be no lookahead present (in yychar) is if
+       this state is a consistent state with a default action.  Thus,
+       detecting the absence of a lookahead is sufficient to determine
+       that there is no unexpected or expected token to report.  In that
+       case, just report a simple "syntax error".
+     - Don't assume there isn't a lookahead just because this state is a
+       consistent state with a default action.  There might have been a
+       previous inconsistent state, consistent state with a non-default
+       action, or user semantic action that manipulated yychar.
+     - Of course, the expected token list depends on states to have
+       correct lookahead information, and it depends on the parser not
+       to perform extra reductions after fetching a lookahead from the
+       scanner and before detecting a syntax error.  Thus, state merging
+       (from LALR or IELR) and default reductions corrupt the expected
+       token list.  However, the list is correct for canonical LR with
+       one exception: it will still contain any token that will not be
+       accepted due to an error action in a later state.
+  */
+  if (yytoken != YYEMPTY)
+    {
       int yyn = yypact[yystackp->yytops.yystates[0]->yylrState];
-      yyarg[yycount++] = yytokenName(yytoken);
-      if (!yypact_value_is_default(yyn)) {
-        /* Start YYX at -YYN if negative to avoid negative indexes in
-           YYCHECK.  In other words, skip the first -YYN actions for this
-           state because they are default actions.  */
-        int yyxbegin = yyn < 0 ? -yyn : 0;
-        /* Stay within bounds of both yycheck and yytname.  */
-        int yychecklim = YYLAST - yyn + 1;
-        int yyxend = yychecklim < YYNTOKENS ? yychecklim : YYNTOKENS;
-        int yyx;
-        for (yyx = yyxbegin; yyx < yyxend; ++yyx)
-          if (yycheck[yyx + yyn] == yyx && yyx != YYTERROR &&
-              !yytable_value_is_error(yytable[yyx + yyn])) {
-            if (yycount == YYERROR_VERBOSE_ARGS_MAXIMUM) {
-              yycount = 1;
-              yysize = yysize0;
-              break;
-            }
-            yyarg[yycount++] = yytokenName(yyx);
-            {
-              size_t yysz = yysize + yytnamerr(YY_NULL, yytokenName(yyx));
-              yysize_overflow |= yysz < yysize;
-              yysize = yysz;
-            }
-          }
-      }
+      yyarg[yycount++] = yytokenName (yytoken);
+      if (!yypact_value_is_default (yyn))
+        {
+          /* Start YYX at -YYN if negative to avoid negative indexes in
+             YYCHECK.  In other words, skip the first -YYN actions for this
+             state because they are default actions.  */
+          int yyxbegin = yyn < 0 ? -yyn : 0;
+          /* Stay within bounds of both yycheck and yytname.  */
+          int yychecklim = YYLAST - yyn + 1;
+          int yyxend = yychecklim < YYNTOKENS ? yychecklim : YYNTOKENS;
+          int yyx;
+          for (yyx = yyxbegin; yyx < yyxend; ++yyx)
+            if (yycheck[yyx + yyn] == yyx && yyx != YYTERROR
+                && !yytable_value_is_error (yytable[yyx + yyn]))
+              {
+                if (yycount == YYERROR_VERBOSE_ARGS_MAXIMUM)
+                  {
+                    yycount = 1;
+                    yysize = yysize0;
+                    break;
+                  }
+                yyarg[yycount++] = yytokenName (yyx);
+                {
+                  size_t yysz = yysize + yytnamerr (YY_NULL, yytokenName (yyx));
+                  yysize_overflow |= yysz < yysize;
+                  yysize = yysz;
+                }
+              }
+        }
     }
 
-    switch (yycount) {
-#define YYCASE_(N, S) \
-  case N:             \
-    yyformat = S;     \
-    break
+  switch (yycount)
+    {
+#define YYCASE_(N, S)                   \
+      case N:                           \
+        yyformat = S;                   \
+      break
       YYCASE_(0, YY_("syntax error"));
       YYCASE_(1, YY_("syntax error, unexpected %s"));
       YYCASE_(2, YY_("syntax error, unexpected %s, expecting %s"));
       YYCASE_(3, YY_("syntax error, unexpected %s, expecting %s or %s"));
       YYCASE_(4, YY_("syntax error, unexpected %s, expecting %s or %s or %s"));
-      YYCASE_(
-          5,
-          YY_("syntax error, unexpected %s, expecting %s or %s or %s or %s"));
+      YYCASE_(5, YY_("syntax error, unexpected %s, expecting %s or %s or %s or %s"));
 #undef YYCASE_
     }
 
+  {
+    size_t yysz = yysize + strlen (yyformat);
+    yysize_overflow |= yysz < yysize;
+    yysize = yysz;
+  }
+
+  if (!yysize_overflow)
+    yymsg = (char *) YYMALLOC (yysize);
+
+  if (yymsg)
     {
-      size_t yysz = yysize + strlen(yyformat);
-      yysize_overflow |= yysz < yysize;
-      yysize = yysz;
-    }
-
-    if (!yysize_overflow) yymsg = (char *)YYMALLOC(yysize);
-
-    if (yymsg) {
       char *yyp = yymsg;
       int yyi = 0;
-      while ((*yyp = *yyformat)) {
-        if (*yyp == '%' && yyformat[1] == 's' && yyi < yycount) {
-          yyp += yytnamerr(yyp, yyarg[yyi++]);
-          yyformat += 2;
-        } else {
-          yyp++;
-          yyformat++;
+      while ((*yyp = *yyformat))
+        {
+          if (*yyp == '%' && yyformat[1] == 's' && yyi < yycount)
+            {
+              yyp += yytnamerr (yyp, yyarg[yyi++]);
+              yyformat += 2;
+            }
+          else
+            {
+              yyp++;
+              yyformat++;
+            }
         }
-      }
-      yyerror(result, yymsg);
-      YYFREE(yymsg);
-    } else {
-      yyerror(result, YY_("syntax error"));
-      yyMemoryExhausted(yystackp);
+      yyerror (result, yymsg);
+      YYFREE (yymsg);
+    }
+  else
+    {
+      yyerror (result, YY_("syntax error"));
+      yyMemoryExhausted (yystackp);
     }
   }
 #endif /* YYERROR_VERBOSE */
@@ -10655,355 +5923,420 @@
 /* Recover from a syntax error on *YYSTACKP, assuming that *YYSTACKP->YYTOKENP,
    yylval, and yylloc are the syntactic category, semantic value, and location
    of the lookahead.  */
-/*ARGSUSED*/ static void yyrecoverSyntaxError(yyGLRStack *yystackp,
-                                              struct ParseResult *result) {
+/*ARGSUSED*/ static void
+yyrecoverSyntaxError (yyGLRStack* yystackp, struct ParseResult* result)
+{
   size_t yyk;
   int yyj;
 
   if (yystackp->yyerrState == 3)
     /* We just shifted the error token and (perhaps) took some
        reductions.  Skip tokens until we can proceed.  */
-    while (YYID(yytrue)) {
-      yySymbol yytoken;
-      if (yychar == YYEOF) yyFail(yystackp, result, YY_NULL);
-      if (yychar != YYEMPTY) {
-        yytoken = YYTRANSLATE(yychar);
-        yydestruct("Error: discarding", yytoken, &yylval, result);
+    while (YYID (yytrue))
+      {
+        yySymbol yytoken;
+        if (yychar == YYEOF)
+          yyFail (yystackp, result, YY_NULL);
+        if (yychar != YYEMPTY)
+          {
+            yytoken = YYTRANSLATE (yychar);
+            yydestruct ("Error: discarding",
+                        yytoken, &yylval, result);
+          }
+        YYDPRINTF ((stderr, "Reading a token: "));
+        yychar = YYLEX;
+        if (yychar <= YYEOF)
+          {
+            yychar = yytoken = YYEOF;
+            YYDPRINTF ((stderr, "Now at end of input.\n"));
+          }
+        else
+          {
+            yytoken = YYTRANSLATE (yychar);
+            YY_SYMBOL_PRINT ("Next token is", yytoken, &yylval, &yylloc);
+          }
+        yyj = yypact[yystackp->yytops.yystates[0]->yylrState];
+        if (yypact_value_is_default (yyj))
+          return;
+        yyj += yytoken;
+        if (yyj < 0 || YYLAST < yyj || yycheck[yyj] != yytoken)
+          {
+            if (yydefact[yystackp->yytops.yystates[0]->yylrState] != 0)
+              return;
+          }
+        else if (! yytable_value_is_error (yytable[yyj]))
+          return;
       }
-      YYDPRINTF((stderr, "Reading a token: "));
-      yychar = YYLEX;
-      if (yychar <= YYEOF) {
-        yychar = yytoken = YYEOF;
-        YYDPRINTF((stderr, "Now at end of input.\n"));
-      } else {
-        yytoken = YYTRANSLATE(yychar);
-        YY_SYMBOL_PRINT("Next token is", yytoken, &yylval, &yylloc);
-      }
-      yyj = yypact[yystackp->yytops.yystates[0]->yylrState];
-      if (yypact_value_is_default(yyj)) return;
-      yyj += yytoken;
-      if (yyj < 0 || YYLAST < yyj || yycheck[yyj] != yytoken) {
-        if (yydefact[yystackp->yytops.yystates[0]->yylrState] != 0) return;
-      } else if (!yytable_value_is_error(yytable[yyj]))
-        return;
-    }
 
   /* Reduce to one stack.  */
   for (yyk = 0; yyk < yystackp->yytops.yysize; yyk += 1)
-    if (yystackp->yytops.yystates[yyk] != YY_NULL) break;
-  if (yyk >= yystackp->yytops.yysize) yyFail(yystackp, result, YY_NULL);
+    if (yystackp->yytops.yystates[yyk] != YY_NULL)
+      break;
+  if (yyk >= yystackp->yytops.yysize)
+    yyFail (yystackp, result, YY_NULL);
   for (yyk += 1; yyk < yystackp->yytops.yysize; yyk += 1)
-    yymarkStackDeleted(yystackp, yyk);
-  yyremoveDeletes(yystackp);
-  yycompressStack(yystackp);
+    yymarkStackDeleted (yystackp, yyk);
+  yyremoveDeletes (yystackp);
+  yycompressStack (yystackp);
 
   /* Now pop stack until we find a state that shifts the error token.  */
   yystackp->yyerrState = 3;
-  while (yystackp->yytops.yystates[0] != YY_NULL) {
-    yyGLRState *yys = yystackp->yytops.yystates[0];
-    yyj = yypact[yys->yylrState];
-    if (!yypact_value_is_default(yyj)) {
-      yyj += YYTERROR;
-      if (0 <= yyj && yyj <= YYLAST && yycheck[yyj] == YYTERROR &&
-          yyisShiftAction(yytable[yyj])) {
-        /* Shift the error token.  */
-        YY_SYMBOL_PRINT("Shifting", yystos[yytable[yyj]], &yylval, &yyerrloc);
-        yyglrShift(yystackp, 0, yytable[yyj], yys->yyposn, &yylval);
-        yys = yystackp->yytops.yystates[0];
-        break;
-      }
+  while (yystackp->yytops.yystates[0] != YY_NULL)
+    {
+      yyGLRState *yys = yystackp->yytops.yystates[0];
+      yyj = yypact[yys->yylrState];
+      if (! yypact_value_is_default (yyj))
+        {
+          yyj += YYTERROR;
+          if (0 <= yyj && yyj <= YYLAST && yycheck[yyj] == YYTERROR
+              && yyisShiftAction (yytable[yyj]))
+            {
+              /* Shift the error token.  */
+              YY_SYMBOL_PRINT ("Shifting", yystos[yytable[yyj]],
+                               &yylval, &yyerrloc);
+              yyglrShift (yystackp, 0, yytable[yyj],
+                          yys->yyposn, &yylval);
+              yys = yystackp->yytops.yystates[0];
+              break;
+            }
+        }
+      if (yys->yypred != YY_NULL)
+        yydestroyGLRState ("Error: popping", yys, result);
+      yystackp->yytops.yystates[0] = yys->yypred;
+      yystackp->yynextFree -= 1;
+      yystackp->yyspaceLeft += 1;
     }
-    if (yys->yypred != YY_NULL)
-      yydestroyGLRState("Error: popping", yys, result);
-    yystackp->yytops.yystates[0] = yys->yypred;
-    yystackp->yynextFree -= 1;
-    yystackp->yyspaceLeft += 1;
-  }
   if (yystackp->yytops.yystates[0] == YY_NULL)
-    yyFail(yystackp, result, YY_NULL);
+    yyFail (yystackp, result, YY_NULL);
 }
 
-#define YYCHK1(YYE)        \
-  do {                     \
-    switch (YYE) {         \
-      case yyok:           \
-        break;             \
-      case yyabort:        \
-        goto yyabortlab;   \
-      case yyaccept:       \
-        goto yyacceptlab;  \
-      case yyerr:          \
-        goto yyuser_error; \
-      default:             \
-        goto yybuglab;     \
-    }                      \
-  } while (YYID(0))
+#define YYCHK1(YYE)                                                          \
+  do {                                                                       \
+    switch (YYE) {                                                           \
+    case yyok:                                                               \
+      break;                                                                 \
+    case yyabort:                                                            \
+      goto yyabortlab;                                                       \
+    case yyaccept:                                                           \
+      goto yyacceptlab;                                                      \
+    case yyerr:                                                              \
+      goto yyuser_error;                                                     \
+    default:                                                                 \
+      goto yybuglab;                                                         \
+    }                                                                        \
+  } while (YYID (0))
+
 
 /*----------.
 | yyparse.  |
 `----------*/
 
-int yyparse(struct ParseResult *result) {
+int
+yyparse (struct ParseResult* result)
+{
   int yyresult;
   yyGLRStack yystack;
-  yyGLRStack *const yystackp = &yystack;
+  yyGLRStack* const yystackp = &yystack;
   size_t yyposn;
 
-  YYDPRINTF((stderr, "Starting parse\n"));
+  YYDPRINTF ((stderr, "Starting parse\n"));
 
   yychar = YYEMPTY;
   yylval = yyval_default;
 
-  if (!yyinitGLRStack(yystackp, YYINITDEPTH)) goto yyexhaustedlab;
-  switch (YYSETJMP(yystack.yyexception_buffer)) {
-    case 0:
-      break;
-    case 1:
-      goto yyabortlab;
-    case 2:
-      goto yyexhaustedlab;
-    default:
-      goto yybuglab;
-  }
-  yyglrShift(&yystack, 0, 0, 0, &yylval);
+  if (! yyinitGLRStack (yystackp, YYINITDEPTH))
+    goto yyexhaustedlab;
+  switch (YYSETJMP (yystack.yyexception_buffer))
+    {
+    case 0: break;
+    case 1: goto yyabortlab;
+    case 2: goto yyexhaustedlab;
+    default: goto yybuglab;
+    }
+  yyglrShift (&yystack, 0, 0, 0, &yylval);
   yyposn = 0;
 
-  while (YYID(yytrue)) {
-    /* For efficiency, we have two loops, the first of which is
-       specialized to deterministic operation (single stack, no
-       potential ambiguity).  */
-    /* Standard mode */
-    while (YYID(yytrue)) {
-      yyRuleNum yyrule;
-      int yyaction;
-      const short int *yyconflicts;
-
-      yyStateNum yystate = yystack.yytops.yystates[0]->yylrState;
-      YYDPRINTF((stderr, "Entering state %d\n", yystate));
-      if (yystate == YYFINAL) goto yyacceptlab;
-      if (yyisDefaultedState(yystate)) {
-        yyrule = yydefaultAction(yystate);
-        if (yyrule == 0) {
-          yyreportSyntaxError(&yystack, result);
-          goto yyuser_error;
+  while (YYID (yytrue))
+    {
+      /* For efficiency, we have two loops, the first of which is
+         specialized to deterministic operation (single stack, no
+         potential ambiguity).  */
+      /* Standard mode */
+      while (YYID (yytrue))
+        {
+          yyRuleNum yyrule;
+          int yyaction;
+          const short int* yyconflicts;
+
+          yyStateNum yystate = yystack.yytops.yystates[0]->yylrState;
+          YYDPRINTF ((stderr, "Entering state %d\n", yystate));
+          if (yystate == YYFINAL)
+            goto yyacceptlab;
+          if (yyisDefaultedState (yystate))
+            {
+              yyrule = yydefaultAction (yystate);
+              if (yyrule == 0)
+                {
+
+                  yyreportSyntaxError (&yystack, result);
+                  goto yyuser_error;
+                }
+              YYCHK1 (yyglrReduce (&yystack, 0, yyrule, yytrue, result));
+            }
+          else
+            {
+              yySymbol yytoken;
+              if (yychar == YYEMPTY)
+                {
+                  YYDPRINTF ((stderr, "Reading a token: "));
+                  yychar = YYLEX;
+                }
+
+              if (yychar <= YYEOF)
+                {
+                  yychar = yytoken = YYEOF;
+                  YYDPRINTF ((stderr, "Now at end of input.\n"));
+                }
+              else
+                {
+                  yytoken = YYTRANSLATE (yychar);
+                  YY_SYMBOL_PRINT ("Next token is", yytoken, &yylval, &yylloc);
+                }
+
+              yygetLRActions (yystate, yytoken, &yyaction, &yyconflicts);
+              if (*yyconflicts != 0)
+                break;
+              if (yyisShiftAction (yyaction))
+                {
+                  YY_SYMBOL_PRINT ("Shifting", yytoken, &yylval, &yylloc);
+                  yychar = YYEMPTY;
+                  yyposn += 1;
+                  yyglrShift (&yystack, 0, yyaction, yyposn, &yylval);
+                  if (0 < yystack.yyerrState)
+                    yystack.yyerrState -= 1;
+                }
+              else if (yyisErrorAction (yyaction))
+                {
+
+                  yyreportSyntaxError (&yystack, result);
+                  goto yyuser_error;
+                }
+              else
+                YYCHK1 (yyglrReduce (&yystack, 0, -yyaction, yytrue, result));
+            }
         }
-        YYCHK1(yyglrReduce(&yystack, 0, yyrule, yytrue, result));
-      } else {
-        yySymbol yytoken;
-        if (yychar == YYEMPTY) {
-          YYDPRINTF((stderr, "Reading a token: "));
-          yychar = YYLEX;
-        }
-
-        if (yychar <= YYEOF) {
-          yychar = yytoken = YYEOF;
-          YYDPRINTF((stderr, "Now at end of input.\n"));
-        } else {
-          yytoken = YYTRANSLATE(yychar);
-          YY_SYMBOL_PRINT("Next token is", yytoken, &yylval, &yylloc);
-        }
-
-        yygetLRActions(yystate, yytoken, &yyaction, &yyconflicts);
-        if (*yyconflicts != 0) break;
-        if (yyisShiftAction(yyaction)) {
-          YY_SYMBOL_PRINT("Shifting", yytoken, &yylval, &yylloc);
+
+      while (YYID (yytrue))
+        {
+          yySymbol yytoken_to_shift;
+          size_t yys;
+
+          for (yys = 0; yys < yystack.yytops.yysize; yys += 1)
+            yystackp->yytops.yylookaheadNeeds[yys] = yychar != YYEMPTY;
+
+          /* yyprocessOneStack returns one of three things:
+
+              - An error flag.  If the caller is yyprocessOneStack, it
+                immediately returns as well.  When the caller is finally
+                yyparse, it jumps to an error label via YYCHK1.
+
+              - yyok, but yyprocessOneStack has invoked yymarkStackDeleted
+                (&yystack, yys), which sets the top state of yys to NULL.  Thus,
+                yyparse's following invocation of yyremoveDeletes will remove
+                the stack.
+
+              - yyok, when ready to shift a token.
+
+             Except in the first case, yyparse will invoke yyremoveDeletes and
+             then shift the next token onto all remaining stacks.  This
+             synchronization of the shift (that is, after all preceding
+             reductions on all stacks) helps prevent double destructor calls
+             on yylval in the event of memory exhaustion.  */
+
+          for (yys = 0; yys < yystack.yytops.yysize; yys += 1)
+            YYCHK1 (yyprocessOneStack (&yystack, yys, yyposn, result));
+          yyremoveDeletes (&yystack);
+          if (yystack.yytops.yysize == 0)
+            {
+              yyundeleteLastStack (&yystack);
+              if (yystack.yytops.yysize == 0)
+                yyFail (&yystack, result, YY_("syntax error"));
+              YYCHK1 (yyresolveStack (&yystack, result));
+              YYDPRINTF ((stderr, "Returning to deterministic operation.\n"));
+
+              yyreportSyntaxError (&yystack, result);
+              goto yyuser_error;
+            }
+
+          /* If any yyglrShift call fails, it will fail after shifting.  Thus,
+             a copy of yylval will already be on stack 0 in the event of a
+             failure in the following loop.  Thus, yychar is set to YYEMPTY
+             before the loop to make sure the user destructor for yylval isn't
+             called twice.  */
+          yytoken_to_shift = YYTRANSLATE (yychar);
           yychar = YYEMPTY;
           yyposn += 1;
-          yyglrShift(&yystack, 0, yyaction, yyposn, &yylval);
-          if (0 < yystack.yyerrState) yystack.yyerrState -= 1;
-        } else if (yyisErrorAction(yyaction)) {
-          yyreportSyntaxError(&yystack, result);
-          goto yyuser_error;
-        } else
-          YYCHK1(yyglrReduce(&yystack, 0, -yyaction, yytrue, result));
-      }
+          for (yys = 0; yys < yystack.yytops.yysize; yys += 1)
+            {
+              int yyaction;
+              const short int* yyconflicts;
+              yyStateNum yystate = yystack.yytops.yystates[yys]->yylrState;
+              yygetLRActions (yystate, yytoken_to_shift, &yyaction,
+                              &yyconflicts);
+              /* Note that yyconflicts were handled by yyprocessOneStack.  */
+              YYDPRINTF ((stderr, "On stack %lu, ", (unsigned long int) yys));
+              YY_SYMBOL_PRINT ("shifting", yytoken_to_shift, &yylval, &yylloc);
+              yyglrShift (&yystack, yys, yyaction, yyposn,
+                          &yylval);
+              YYDPRINTF ((stderr, "Stack %lu now in state #%d\n",
+                          (unsigned long int) yys,
+                          yystack.yytops.yystates[yys]->yylrState));
+            }
+
+          if (yystack.yytops.yysize == 1)
+            {
+              YYCHK1 (yyresolveStack (&yystack, result));
+              YYDPRINTF ((stderr, "Returning to deterministic operation.\n"));
+              yycompressStack (&yystack);
+              break;
+            }
+        }
+      continue;
+    yyuser_error:
+      yyrecoverSyntaxError (&yystack, result);
+      yyposn = yystack.yytops.yystates[0]->yyposn;
     }
 
-    while (YYID(yytrue)) {
-      yySymbol yytoken_to_shift;
-      size_t yys;
-
-      for (yys = 0; yys < yystack.yytops.yysize; yys += 1)
-        yystackp->yytops.yylookaheadNeeds[yys] = yychar != YYEMPTY;
-
-      /* yyprocessOneStack returns one of three things:
-
-          - An error flag.  If the caller is yyprocessOneStack, it
-            immediately returns as well.  When the caller is finally
-            yyparse, it jumps to an error label via YYCHK1.
-
-          - yyok, but yyprocessOneStack has invoked yymarkStackDeleted
-            (&yystack, yys), which sets the top state of yys to NULL.  Thus,
-            yyparse's following invocation of yyremoveDeletes will remove
-            the stack.
-
-          - yyok, when ready to shift a token.
-
-         Except in the first case, yyparse will invoke yyremoveDeletes and
-         then shift the next token onto all remaining stacks.  This
-         synchronization of the shift (that is, after all preceding
-         reductions on all stacks) helps prevent double destructor calls
-         on yylval in the event of memory exhaustion.  */
-
-      for (yys = 0; yys < yystack.yytops.yysize; yys += 1)
-        YYCHK1(yyprocessOneStack(&yystack, yys, yyposn, result));
-      yyremoveDeletes(&yystack);
-      if (yystack.yytops.yysize == 0) {
-        yyundeleteLastStack(&yystack);
-        if (yystack.yytops.yysize == 0)
-          yyFail(&yystack, result, YY_("syntax error"));
-        YYCHK1(yyresolveStack(&yystack, result));
-        YYDPRINTF((stderr, "Returning to deterministic operation.\n"));
-
-        yyreportSyntaxError(&yystack, result);
-        goto yyuser_error;
-      }
-
-      /* If any yyglrShift call fails, it will fail after shifting.  Thus,
-         a copy of yylval will already be on stack 0 in the event of a
-         failure in the following loop.  Thus, yychar is set to YYEMPTY
-         before the loop to make sure the user destructor for yylval isn't
-         called twice.  */
-      yytoken_to_shift = YYTRANSLATE(yychar);
-      yychar = YYEMPTY;
-      yyposn += 1;
-      for (yys = 0; yys < yystack.yytops.yysize; yys += 1) {
-        int yyaction;
-        const short int *yyconflicts;
-        yyStateNum yystate = yystack.yytops.yystates[yys]->yylrState;
-        yygetLRActions(yystate, yytoken_to_shift, &yyaction, &yyconflicts);
-        /* Note that yyconflicts were handled by yyprocessOneStack.  */
-        YYDPRINTF((stderr, "On stack %lu, ", (unsigned long int)yys));
-        YY_SYMBOL_PRINT("shifting", yytoken_to_shift, &yylval, &yylloc);
-        yyglrShift(&yystack, yys, yyaction, yyposn, &yylval);
-        YYDPRINTF((stderr, "Stack %lu now in state #%d\n",
-                   (unsigned long int)yys,
-                   yystack.yytops.yystates[yys]->yylrState));
-      }
-
-      if (yystack.yytops.yysize == 1) {
-        YYCHK1(yyresolveStack(&yystack, result));
-        YYDPRINTF((stderr, "Returning to deterministic operation.\n"));
-        yycompressStack(&yystack);
-        break;
-      }
-    }
-    continue;
-  yyuser_error:
-    yyrecoverSyntaxError(&yystack, result);
-    yyposn = yystack.yytops.yystates[0]->yyposn;
-  }
-
-yyacceptlab:
+ yyacceptlab:
   yyresult = 0;
   goto yyreturn;
 
-yybuglab:
-  YYASSERT(yyfalse);
+ yybuglab:
+  YYASSERT (yyfalse);
   goto yyabortlab;
 
-yyabortlab:
+ yyabortlab:
   yyresult = 1;
   goto yyreturn;
 
-yyexhaustedlab:
-  yyerror(result, YY_("memory exhausted"));
+ yyexhaustedlab:
+  yyerror (result, YY_("memory exhausted"));
   yyresult = 2;
   goto yyreturn;
 
-yyreturn:
+ yyreturn:
   if (yychar != YYEMPTY)
-    yydestruct("Cleanup: discarding lookahead", YYTRANSLATE(yychar), &yylval,
-               result);
+    yydestruct ("Cleanup: discarding lookahead",
+                YYTRANSLATE (yychar), &yylval, result);
 
   /* If the stack is well-formed, pop the stack until it is empty,
      destroying its entries as we go.  But free the stack regardless
      of whether it is well-formed.  */
-  if (yystack.yyitems) {
-    yyGLRState **yystates = yystack.yytops.yystates;
-    if (yystates) {
-      size_t yysize = yystack.yytops.yysize;
-      size_t yyk;
-      for (yyk = 0; yyk < yysize; yyk += 1)
-        if (yystates[yyk]) {
-          while (yystates[yyk]) {
-            yyGLRState *yys = yystates[yyk];
-            if (yys->yypred != YY_NULL)
-              yydestroyGLRState("Cleanup: popping", yys, result);
-            yystates[yyk] = yys->yypred;
-            yystack.yynextFree -= 1;
-            yystack.yyspaceLeft += 1;
-          }
-          break;
+  if (yystack.yyitems)
+    {
+      yyGLRState** yystates = yystack.yytops.yystates;
+      if (yystates)
+        {
+          size_t yysize = yystack.yytops.yysize;
+          size_t yyk;
+          for (yyk = 0; yyk < yysize; yyk += 1)
+            if (yystates[yyk])
+              {
+                while (yystates[yyk])
+                  {
+                    yyGLRState *yys = yystates[yyk];
+                  if (yys->yypred != YY_NULL)
+                      yydestroyGLRState ("Cleanup: popping", yys, result);
+                    yystates[yyk] = yys->yypred;
+                    yystack.yynextFree -= 1;
+                    yystack.yyspaceLeft += 1;
+                  }
+                break;
+              }
         }
+      yyfreeGLRStack (&yystack);
     }
-    yyfreeGLRStack(&yystack);
-  }
 
   /* Make sure YYID is used.  */
-  return YYID(yyresult);
+  return YYID (yyresult);
 }
 
 /* DEBUGGING ONLY */
 #if YYDEBUG
-static void yypstack(yyGLRStack *yystackp, size_t yyk)
-    __attribute__((__unused__));
-static void yypdumpstack(yyGLRStack *yystackp) __attribute__((__unused__));
-
-static void yy_yypstack(yyGLRState *yys) {
-  if (yys->yypred) {
-    yy_yypstack(yys->yypred);
-    YYFPRINTF(stderr, " -> ");
-  }
-  YYFPRINTF(stderr, "%d@%lu", yys->yylrState, (unsigned long int)yys->yyposn);
+static void yypstack (yyGLRStack* yystackp, size_t yyk)
+  __attribute__ ((__unused__));
+static void yypdumpstack (yyGLRStack* yystackp) __attribute__ ((__unused__));
+
+static void
+yy_yypstack (yyGLRState* yys)
+{
+  if (yys->yypred)
+    {
+      yy_yypstack (yys->yypred);
+      YYFPRINTF (stderr, " -> ");
+    }
+  YYFPRINTF (stderr, "%d@%lu", yys->yylrState,
+             (unsigned long int) yys->yyposn);
 }
 
-static void yypstates(yyGLRState *yyst) {
+static void
+yypstates (yyGLRState* yyst)
+{
   if (yyst == YY_NULL)
-    YYFPRINTF(stderr, "<null>");
+    YYFPRINTF (stderr, "<null>");
   else
-    yy_yypstack(yyst);
-  YYFPRINTF(stderr, "\n");
+    yy_yypstack (yyst);
+  YYFPRINTF (stderr, "\n");
 }
 
-static void yypstack(yyGLRStack *yystackp, size_t yyk) {
-  yypstates(yystackp->yytops.yystates[yyk]);
+static void
+yypstack (yyGLRStack* yystackp, size_t yyk)
+{
+  yypstates (yystackp->yytops.yystates[yyk]);
 }
 
-#define YYINDEX(YYX) \
-  ((YYX) == YY_NULL ? -1 : (yyGLRStackItem *)(YYX) - yystackp->yyitems)
-
-static void yypdumpstack(yyGLRStack *yystackp) {
-  yyGLRStackItem *yyp;
+#define YYINDEX(YYX)                                                         \
+    ((YYX) == YY_NULL ? -1 : (yyGLRStackItem*) (YYX) - yystackp->yyitems)
+
+
+static void
+yypdumpstack (yyGLRStack* yystackp)
+{
+  yyGLRStackItem* yyp;
   size_t yyi;
-  for (yyp = yystackp->yyitems; yyp < yystackp->yynextFree; yyp += 1) {
-    YYFPRINTF(stderr, "%3lu. ", (unsigned long int)(yyp - yystackp->yyitems));
-    if (*(yybool *)yyp) {
-      YYFPRINTF(stderr, "Res: %d, LR State: %d, posn: %lu, pred: %ld",
-                yyp->yystate.yyresolved, yyp->yystate.yylrState,
-                (unsigned long int)yyp->yystate.yyposn,
-                (long int)YYINDEX(yyp->yystate.yypred));
-      if (!yyp->yystate.yyresolved)
-        YYFPRINTF(stderr, ", firstVal: %ld",
-                  (long int)YYINDEX(yyp->yystate.yysemantics.yyfirstVal));
-    } else {
-      YYFPRINTF(stderr, "Option. rule: %d, state: %ld, next: %ld",
-                yyp->yyoption.yyrule - 1,
-                (long int)YYINDEX(yyp->yyoption.yystate),
-                (long int)YYINDEX(yyp->yyoption.yynext));
+  for (yyp = yystackp->yyitems; yyp < yystackp->yynextFree; yyp += 1)
+    {
+      YYFPRINTF (stderr, "%3lu. ",
+                 (unsigned long int) (yyp - yystackp->yyitems));
+      if (*(yybool *) yyp)
+        {
+          YYFPRINTF (stderr, "Res: %d, LR State: %d, posn: %lu, pred: %ld",
+                     yyp->yystate.yyresolved, yyp->yystate.yylrState,
+                     (unsigned long int) yyp->yystate.yyposn,
+                     (long int) YYINDEX (yyp->yystate.yypred));
+          if (! yyp->yystate.yyresolved)
+            YYFPRINTF (stderr, ", firstVal: %ld",
+                       (long int) YYINDEX (yyp->yystate
+                                             .yysemantics.yyfirstVal));
+        }
+      else
+        {
+          YYFPRINTF (stderr, "Option. rule: %d, state: %ld, next: %ld",
+                     yyp->yyoption.yyrule - 1,
+                     (long int) YYINDEX (yyp->yyoption.yystate),
+                     (long int) YYINDEX (yyp->yyoption.yynext));
+        }
+      YYFPRINTF (stderr, "\n");
     }
-    YYFPRINTF(stderr, "\n");
-  }
-  YYFPRINTF(stderr, "Tops:");
+  YYFPRINTF (stderr, "Tops:");
   for (yyi = 0; yyi < yystackp->yytops.yysize; yyi += 1)
-    YYFPRINTF(stderr, "%lu: %ld; ", (unsigned long int)yyi,
-              (long int)YYINDEX(yystackp->yytops.yystates[yyi]));
-  YYFPRINTF(stderr, "\n");
+    YYFPRINTF (stderr, "%lu: %ld; ", (unsigned long int) yyi,
+               (long int) YYINDEX (yystackp->yytops.yystates[yyi]));
+  YYFPRINTF (stderr, "\n");
 }
 #endif
 /* Line 2575 of glr.c  */
-<<<<<<< HEAD
-#line 1237 "sql.ypp"
+#line 1240 "sql.ypp"
 
 
 void emit(char *s, ...)
@@ -11016,22 +6349,9 @@
   	vfprintf(stdout, s, ap);
   	printf("\n");
   	*/
-=======
-#line 1235 "sql.ypp"
-
-void emit(char *s, ...) {
-  /*
-  extern int yylineno;
-  va_list ap;
-  va_start(ap, s);
-  printf("rpn: ");
-  vfprintf(stdout, s, ap);
-  printf("\n");
-  */
->>>>>>> 246ac746
 }
 
-void yyerror(struct ParseResult *pp, const char *s, ...) {
+void yyerror(struct ParseResult *pp,const char *  s, ...) {
   va_list ap;
   va_start(ap, s);
   string sql_clause = pp->sql_clause;
