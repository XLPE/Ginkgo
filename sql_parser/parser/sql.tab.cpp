--- conflicted
+++ resolved
@@ -1,19 +1,19 @@
 /* A Bison parser, made by GNU Bison 2.7.  */
 
 /* Skeleton implementation for Bison GLR parsers in C
-
+   
       Copyright (C) 2002-2012 Free Software Foundation, Inc.
-
+   
    This program is free software: you can redistribute it and/or modify
    it under the terms of the GNU General Public License as published by
    the Free Software Foundation, either version 3 of the License, or
    (at your option) any later version.
-
+   
    This program is distributed in the hope that it will be useful,
    but WITHOUT ANY WARRANTY; without even the implied warranty of
    MERCHANTABILITY or FITNESS FOR A PARTICULAR PURPOSE.  See the
    GNU General Public License for more details.
-
+   
    You should have received a copy of the GNU General Public License
    along with this program.  If not, see <http://www.gnu.org/licenses/>.  */
 
@@ -26,7 +26,7 @@
    special exception, which will cause the skeleton and the resulting
    Bison output files to be licensed under the GNU General Public
    License without this special exception.
-
+   
    This special exception was added by the Free Software Foundation in
    version 2.2 of Bison.  */
 
@@ -43,6 +43,11 @@
 
 /* Pure parsers.  */
 #define YYPURE 1
+
+
+
+
+
 
 /* Copy the first part of user declarations.  */
 /* Line 207 of glr.c  */
@@ -74,28 +79,28 @@
 #include "../ast_node/ast_truncate_stmt.h"
 #include "../ast_node/ast_export_stmt.h"
 
-void yyerror(struct ParseResult *pp, const char *s, ...);
+void yyerror(struct ParseResult *pp,const char *s, ...);
 void emit(char *s, ...);
 
 /* Line 207 of glr.c  */
 #line 87 "sql.tab.cpp"
 
-#ifndef YY_NULL
-#if defined __cplusplus && 201103L <= __cplusplus
-#define YY_NULL nullptr
-#else
-#define YY_NULL 0
-#endif
-#endif
+# ifndef YY_NULL
+#  if defined __cplusplus && 201103L <= __cplusplus
+#   define YY_NULL nullptr
+#  else
+#   define YY_NULL 0
+#  endif
+# endif
 
 #include "sql.tab.hpp"
 
 /* Enabling verbose error messages.  */
 #ifdef YYERROR_VERBOSE
-#undef YYERROR_VERBOSE
-#define YYERROR_VERBOSE 1
+# undef YYERROR_VERBOSE
+# define YYERROR_VERBOSE 1
 #else
-#define YYERROR_VERBOSE 0
+# define YYERROR_VERBOSE 0
 #endif
 
 /* Default (constant) value used for initialization for null
@@ -113,8 +118,7 @@
 #define YYLEX_PARAM result->yyscan_info_
 
 /*
-should replace YYLEX with the following clause in sql.tab.cpp, why so? I don't
-know
+should replace YYLEX with the following clause in sql.tab.cpp, why so? I don't know
 
 #ifdef YYLEX_PARAM
 # define YYLEX yylex (&yylval, YYLEX_PARAM)
@@ -123,6 +127,7 @@
 #endif
 */
 
+
 /* Line 230 of glr.c  */
 #line 133 "sql.tab.cpp"
 
@@ -131,33 +136,36 @@
 #include <string.h>
 
 #ifndef YY_
-#if defined YYENABLE_NLS && YYENABLE_NLS
-#if ENABLE_NLS
-#include <libintl.h> /* INFRINGES ON USER NAME SPACE */
-#define YY_(Msgid) dgettext("bison-runtime", Msgid)
+# if defined YYENABLE_NLS && YYENABLE_NLS
+#  if ENABLE_NLS
+#   include <libintl.h> /* INFRINGES ON USER NAME SPACE */
+#   define YY_(Msgid) dgettext ("bison-runtime", Msgid)
+#  endif
+# endif
+# ifndef YY_
+#  define YY_(Msgid) Msgid
+# endif
 #endif
-#endif
-#ifndef YY_
-#define YY_(Msgid) Msgid
-#endif
-#endif
 
 /* Suppress unused-variable warnings by "using" E.  */
-#if !defined lint || defined __GNUC__
-#define YYUSE(E) ((void)(E))
+#if ! defined lint || defined __GNUC__
+# define YYUSE(E) ((void) (E))
 #else
-#define YYUSE(E) /* empty */
+# define YYUSE(E) /* empty */
 #endif
 
 /* Identity function, used to suppress warnings about constant conditions.  */
 #ifndef lint
-#define YYID(N) (N)
+# define YYID(N) (N)
 #else
-#if (defined __STDC__ || defined __C99__FUNC__ || defined __cplusplus || \
-     defined _MSC_VER)
-static int YYID(int i)
+#if (defined __STDC__ || defined __C99__FUNC__ \
+     || defined __cplusplus || defined _MSC_VER)
+static int
+YYID (int i)
 #else
-static int YYID(i) int i;
+static int
+YYID (i)
+    int i;
 #endif
 {
   return i;
@@ -165,31 +173,31 @@
 #endif
 
 #ifndef YYFREE
-#define YYFREE free
+# define YYFREE free
 #endif
 #ifndef YYMALLOC
-#define YYMALLOC malloc
+# define YYMALLOC malloc
 #endif
 #ifndef YYREALLOC
-#define YYREALLOC realloc
+# define YYREALLOC realloc
 #endif
 
-#define YYSIZEMAX ((size_t)-1)
+#define YYSIZEMAX ((size_t) -1)
 
 #ifdef __cplusplus
-typedef bool yybool;
+   typedef bool yybool;
 #else
-typedef unsigned char yybool;
+   typedef unsigned char yybool;
 #endif
 #define yytrue 1
 #define yyfalse 0
 
 #ifndef YYSETJMP
-#include <setjmp.h>
-#define YYJMP_BUF jmp_buf
-#define YYSETJMP(Env) setjmp(Env)
+# include <setjmp.h>
+# define YYJMP_BUF jmp_buf
+# define YYSETJMP(Env) setjmp (Env)
 /* Pacify clang.  */
-#define YYLONGJMP(Env, Val) (longjmp(Env, Val), YYASSERT(0))
+# define YYLONGJMP(Env, Val) (longjmp (Env, Val), YYASSERT (0))
 #endif
 
 /*-----------------.
@@ -198,43 +206,29 @@
 
 #ifndef __attribute__
 /* This feature is available in gcc versions 2.5 and later.  */
-#if (!defined __GNUC__ || __GNUC__ < 2 || (__GNUC__ == 2 && __GNUC_MINOR__ < 5))
-#define __attribute__(Spec) /* empty */
+# if (! defined __GNUC__ || __GNUC__ < 2 \
+      || (__GNUC__ == 2 && __GNUC_MINOR__ < 5))
+#  define __attribute__(Spec) /* empty */
+# endif
 #endif
+
+#ifndef YYASSERT
+# define YYASSERT(Condition) ((void) ((Condition) || (abort (), 0)))
 #endif
 
-#ifndef YYASSERT
-#define YYASSERT(Condition) ((void)((Condition) || (abort(), 0)))
-#endif
-
 /* YYFINAL -- State number of the termination state.  */
-<<<<<<< HEAD
 #define YYFINAL  111
 /* YYLAST -- Last index in YYTABLE.  */
-#define YYLAST   2847
+#define YYLAST   2791
 
 /* YYNTOKENS -- Number of terminals.  */
 #define YYNTOKENS  344
 /* YYNNTS -- Number of nonterminals.  */
 #define YYNNTS  91
 /* YYNRULES -- Number of rules.  */
-#define YYNRULES  391
+#define YYNRULES  390
 /* YYNRULES -- Number of states.  */
-#define YYNSTATES  851
-=======
-#define YYFINAL 108
-/* YYLAST -- Last index in YYTABLE.  */
-#define YYLAST 2805
-
-/* YYNTOKENS -- Number of terminals.  */
-#define YYNTOKENS 343
-/* YYNNTS -- Number of nonterminals.  */
-#define YYNNTS 90
-/* YYNRULES -- Number of rules.  */
-#define YYNRULES 388
-/* YYNRULES -- Number of states.  */
-#define YYNSTATES 840
->>>>>>> fb0c4aaa
+#define YYNSTATES  850
 /* YYMAXRHS -- Maximum number of symbols on right-hand side of rule.  */
 #define YYMAXRHS 13
 /* YYMAXLEFT -- Maximum number of symbols to the left of a handle
@@ -242,19 +236,13 @@
 #define YYMAXLEFT 0
 
 /* YYTRANSLATE(X) -- Bison symbol number corresponding to X.  */
-<<<<<<< HEAD
 #define YYUNDEFTOK  2
 #define YYMAXUTOK   584
-=======
-#define YYUNDEFTOK 2
-#define YYMAXUTOK 583
->>>>>>> fb0c4aaa
-
-#define YYTRANSLATE(YYX) \
-  ((unsigned int)(YYX) <= YYMAXUTOK ? yytranslate[YYX] : YYUNDEFTOK)
+
+#define YYTRANSLATE(YYX)                                                \
+  ((unsigned int) (YYX) <= YYMAXUTOK ? yytranslate[YYX] : YYUNDEFTOK)
 
 /* YYTRANSLATE[YYLEX] -- Bison symbol number corresponding to YYLEX.  */
-<<<<<<< HEAD
 static const unsigned short int yytranslate[] =
 {
        0,     2,     2,     2,     2,     2,     2,     2,     2,     2,
@@ -317,486 +305,264 @@
      324,   325,   326,   327,   328,   329,   330,   331,   332,   333,
      334,   335,   336,   337,   338
 };
-=======
-static const unsigned short int yytranslate[] = {
-    0,   2,   2,   2,   2,   2,   2,   2,   2,   2,   2,   2,   2,   2,   2,
-    2,   2,   2,   2,   2,   2,   2,   2,   2,   2,   2,   2,   2,   2,   2,
-    2,   2,   2,   17,  2,   2,   2,   28,  22,  2,   340, 341, 26,  24,  339,
-    25,  342, 27,  2,   2,   2,   2,   2,   2,   2,   2,   2,   2,   2,   338,
-    2,   2,   2,   2,   2,   2,   2,   2,   2,   2,   2,   2,   2,   2,   2,
-    2,   2,   2,   2,   2,   2,   2,   2,   2,   2,   2,   2,   2,   2,   2,
-    2,   2,   2,   2,   30,  2,   2,   2,   2,   2,   2,   2,   2,   2,   2,
-    2,   2,   2,   2,   2,   2,   2,   2,   2,   2,   2,   2,   2,   2,   2,
-    2,   2,   2,   2,   21,  2,   2,   2,   2,   2,   2,   2,   2,   2,   2,
-    2,   2,   2,   2,   2,   2,   2,   2,   2,   2,   2,   2,   2,   2,   2,
-    2,   2,   2,   2,   2,   2,   2,   2,   2,   2,   2,   2,   2,   2,   2,
-    2,   2,   2,   2,   2,   2,   2,   2,   2,   2,   2,   2,   2,   2,   2,
-    2,   2,   2,   2,   2,   2,   2,   2,   2,   2,   2,   2,   2,   2,   2,
-    2,   2,   2,   2,   2,   2,   2,   2,   2,   2,   2,   2,   2,   2,   2,
-    2,   2,   2,   2,   2,   2,   2,   2,   2,   2,   2,   2,   2,   2,   2,
-    2,   2,   2,   2,   2,   2,   2,   2,   2,   2,   2,   2,   2,   2,   2,
-    2,   2,   2,   2,   2,   2,   2,   2,   2,   2,   2,   2,   2,   2,   2,
-    2,   1,   2,   3,   4,   5,   6,   7,   8,   9,   10,  11,  12,  13,  14,
-    15,  16,  18,  19,  20,  23,  29,  31,  32,  33,  34,  35,  36,  37,  38,
-    39,  40,  41,  42,  43,  44,  45,  46,  47,  48,  49,  50,  51,  52,  53,
-    54,  55,  56,  57,  58,  59,  60,  61,  62,  63,  64,  65,  66,  67,  68,
-    69,  70,  71,  72,  73,  74,  75,  76,  77,  78,  79,  80,  81,  82,  83,
-    84,  85,  86,  87,  88,  89,  90,  91,  92,  93,  94,  95,  96,  97,  98,
-    99,  100, 101, 102, 103, 104, 105, 106, 107, 108, 109, 110, 111, 112, 113,
-    114, 115, 116, 117, 118, 119, 120, 121, 122, 123, 124, 125, 126, 127, 128,
-    129, 130, 131, 132, 133, 134, 135, 136, 137, 138, 139, 140, 141, 142, 143,
-    144, 145, 146, 147, 148, 149, 150, 151, 152, 153, 154, 155, 156, 157, 158,
-    159, 160, 161, 162, 163, 164, 165, 166, 167, 168, 169, 170, 171, 172, 173,
-    174, 175, 176, 177, 178, 179, 180, 181, 182, 183, 184, 185, 186, 187, 188,
-    189, 190, 191, 192, 193, 194, 195, 196, 197, 198, 199, 200, 201, 202, 203,
-    204, 205, 206, 207, 208, 209, 210, 211, 212, 213, 214, 215, 216, 217, 218,
-    219, 220, 221, 222, 223, 224, 225, 226, 227, 228, 229, 230, 231, 232, 233,
-    234, 235, 236, 237, 238, 239, 240, 241, 242, 243, 244, 245, 246, 247, 248,
-    249, 250, 251, 252, 253, 254, 255, 256, 257, 258, 259, 260, 261, 262, 263,
-    264, 265, 266, 267, 268, 269, 270, 271, 272, 273, 274, 275, 276, 277, 278,
-    279, 280, 281, 282, 283, 284, 285, 286, 287, 288, 289, 290, 291, 292, 293,
-    294, 295, 296, 297, 298, 299, 300, 301, 302, 303, 304, 305, 306, 307, 308,
-    309, 310, 311, 312, 313, 314, 315, 316, 317, 318, 319, 320, 321, 322, 323,
-    324, 325, 326, 327, 328, 329, 330, 331, 332, 333, 334, 335, 336, 337};
->>>>>>> fb0c4aaa
 
 #if YYDEBUG
 /* YYPRHS[YYN] -- Index of the first RHS symbol of rule number YYN in
    YYRHS.  */
-<<<<<<< HEAD
 static const unsigned short int yyprhs[] =
 {
-       0,     0,     3,     6,    10,    13,    17,    19,    23,    35,
-      36,    39,    40,    45,    47,    51,    52,    54,    56,    57,
-      60,    61,    64,    65,    69,    72,    77,    78,    81,    86,
-      87,    93,   102,   104,   108,   109,   111,   117,   119,   122,
-     124,   128,   130,   134,   136,   139,   141,   145,   147,   149,
-     152,   157,   161,   165,   166,   168,   171,   173,   174,   180,
-     184,   190,   197,   203,   204,   206,   208,   209,   211,   213,
-     215,   217,   220,   223,   226,   227,   228,   230,   233,   238,
-     242,   244,   246,   250,   254,   256,   258,   260,   262,   266,
-     270,   274,   278,   282,   286,   289,   292,   296,   300,   304,
-     308,   314,   321,   328,   335,   339,   343,   347,   351,   354,
-     357,   361,   365,   369,   374,   378,   383,   389,   391,   395,
-     399,   401,   405,   411,   419,   426,   435,   441,   449,   456,
-     465,   470,   476,   481,   486,   491,   496,   501,   506,   511,
-     516,   521,   526,   531,   536,   541,   548,   555,   564,   573,
-     578,   586,   591,   598,   603,   605,   607,   609,   610,   612,
-     614,   616,   618,   620,   627,   634,   638,   642,   646,   650,
-     654,   658,   662,   666,   670,   675,   682,   686,   692,   697,
-     703,   707,   712,   716,   721,   723,   728,   733,   734,   738,
-     740,   749,   760,   770,   777,   789,   798,   802,   803,   805,
-     807,   808,   810,   812,   816,   820,   826,   831,   836,   842,
-     848,   849,   853,   856,   860,   864,   868,   872,   875,   879,
-     883,   886,   890,   896,   899,   903,   907,   911,   915,   919,
-     923,   927,   931,   935,   939,   941,   943,   945,   947,   949,
-     953,   957,   960,   965,   967,   969,   971,   973,   977,   981,
-     985,   989,   995,  1001,  1003,  1007,  1008,  1012,  1018,  1019,
-    1021,  1022,  1025,  1028,  1029,  1034,  1038,  1040,  1051,  1065,
-    1067,  1078,  1079,  1081,  1083,  1085,  1086,  1089,  1091,  1093,
-    1097,  1103,  1105,  1118,  1128,  1138,  1151,  1153,  1163,  1165,
-    1171,  1173,  1178,  1183,  1184,  1187,  1189,  1196,  1198,  1202,
-    1206,  1212,  1213,  1215,  1217,  1219,  1224,  1230,  1232,  1236,
-    1242,  1244,  1253,  1254,  1260,  1261,  1264,  1267,  1270,  1273,
-    1275,  1276,  1277,  1281,  1285,  1291,  1293,  1295,  1299,  1303,
-    1311,  1319,  1323,  1327,  1333,  1339,  1341,  1347,  1351,  1359,
-    1364,  1369,  1374,  1378,  1382,  1387,  1392,  1396,  1400,  1404,
-    1409,  1415,  1419,  1423,  1429,  1432,  1436,  1441,  1447,  1452,
-    1457,  1462,  1466,  1470,  1471,  1472,  1475,  1476,  1479,  1480,
-    1483,  1484,  1486,  1487,  1489,  1491,  1494,  1496,  1504,  1512,
-    1519,  1522,  1525,  1528,  1529,  1532,  1537,  1538,  1541,  1543,
-    1549,  1553
+       0,     0,     3,     6,    10,    13,    17,    19,    31,    32,
+      35,    36,    41,    43,    47,    48,    50,    52,    53,    56,
+      57,    60,    61,    65,    68,    73,    74,    77,    82,    83,
+      89,    98,   100,   104,   105,   107,   113,   115,   118,   120,
+     124,   126,   130,   132,   135,   137,   141,   143,   145,   148,
+     153,   157,   161,   162,   164,   167,   169,   170,   176,   180,
+     186,   193,   199,   200,   202,   204,   205,   207,   209,   211,
+     213,   216,   219,   222,   223,   224,   226,   229,   234,   238,
+     240,   242,   246,   250,   252,   254,   256,   258,   262,   266,
+     270,   274,   278,   282,   285,   288,   292,   296,   300,   304,
+     310,   317,   324,   331,   335,   339,   343,   347,   350,   353,
+     357,   361,   365,   370,   374,   379,   385,   387,   391,   395,
+     397,   401,   407,   415,   422,   431,   437,   445,   452,   461,
+     466,   472,   477,   482,   487,   492,   497,   502,   507,   512,
+     517,   522,   527,   532,   537,   544,   551,   560,   569,   574,
+     582,   587,   594,   599,   601,   603,   605,   606,   608,   610,
+     612,   614,   616,   623,   630,   634,   638,   642,   646,   650,
+     654,   658,   662,   666,   671,   678,   682,   688,   693,   699,
+     703,   708,   712,   717,   719,   724,   729,   730,   734,   736,
+     745,   756,   766,   773,   785,   794,   798,   799,   801,   803,
+     804,   806,   808,   812,   816,   822,   827,   832,   838,   844,
+     845,   849,   852,   856,   860,   864,   868,   871,   875,   879,
+     882,   886,   892,   895,   899,   903,   907,   911,   915,   919,
+     923,   927,   931,   935,   937,   939,   941,   943,   945,   949,
+     953,   956,   961,   963,   965,   967,   969,   973,   977,   981,
+     985,   991,   997,   999,  1003,  1004,  1008,  1014,  1015,  1017,
+    1018,  1021,  1024,  1025,  1030,  1034,  1036,  1047,  1061,  1063,
+    1074,  1075,  1077,  1079,  1081,  1082,  1085,  1087,  1089,  1093,
+    1099,  1101,  1114,  1124,  1134,  1147,  1149,  1159,  1161,  1167,
+    1169,  1174,  1179,  1180,  1183,  1185,  1192,  1194,  1198,  1202,
+    1208,  1209,  1211,  1213,  1215,  1220,  1226,  1228,  1232,  1238,
+    1240,  1249,  1250,  1256,  1257,  1260,  1263,  1266,  1269,  1271,
+    1272,  1273,  1277,  1281,  1287,  1289,  1291,  1295,  1299,  1307,
+    1315,  1319,  1323,  1329,  1335,  1337,  1343,  1347,  1355,  1360,
+    1365,  1370,  1374,  1378,  1383,  1388,  1392,  1396,  1400,  1405,
+    1411,  1415,  1419,  1425,  1428,  1432,  1437,  1443,  1448,  1453,
+    1458,  1462,  1466,  1467,  1468,  1471,  1472,  1475,  1476,  1479,
+    1480,  1482,  1483,  1485,  1487,  1490,  1492,  1500,  1508,  1515,
+    1518,  1521,  1524,  1525,  1528,  1533,  1534,  1537,  1539,  1545,
+    1549
 };
 
 /* YYRHS -- A `-1'-separated list of the rules' RHS.  */
 static const short int yyrhs[] =
 {
-     345,     0,    -1,   346,   339,    -1,   345,   346,   339,    -1,
+     345,     0,    -1,   346,   339,    -1,   346,   339,   345,    -1,
        1,   339,    -1,   345,     1,   339,    -1,   347,    -1,   195,
-     359,   361,    -1,   195,   359,   361,   357,   108,   363,   348,
-     349,   353,   354,   356,    -1,    -1,   245,   376,    -1,    -1,
-     112,    48,   350,   352,    -1,   376,    -1,   376,   340,   350,
-      -1,    -1,    40,    -1,    83,    -1,    -1,   247,   190,    -1,
-      -1,   113,   376,    -1,    -1,   165,    48,   355,    -1,   376,
-     351,    -1,   376,   351,   340,   355,    -1,    -1,   138,   376,
-      -1,   138,   376,   340,   376,    -1,    -1,   129,   365,   169,
-     160,     3,    -1,   129,   365,   159,    20,     5,   169,   160,
-       3,    -1,     3,    -1,     3,   340,   358,    -1,    -1,    86,
-      -1,    86,   160,   341,   360,   342,    -1,    33,    -1,    86,
-     360,    -1,   376,    -1,   376,   340,   360,    -1,   362,    -1,
-     362,   340,   361,    -1,    26,    -1,   376,   367,    -1,   364,
-      -1,   364,   340,   363,    -1,   365,    -1,   368,    -1,     3,
-     367,    -1,     3,   343,     3,   367,    -1,   375,   366,     3,
-      -1,   341,   363,   342,    -1,    -1,    39,    -1,    39,     3,
-      -1,     3,    -1,    -1,   364,   369,   131,   365,   373,    -1,
-     364,   214,   365,    -1,   364,   214,   365,   160,   376,    -1,
-     364,   371,   370,   131,   365,   374,    -1,   364,   156,   372,
-     131,   365,    -1,    -1,   122,    -1,    63,    -1,    -1,   167,
-      -1,   137,    -1,   189,    -1,   109,    -1,   137,   370,    -1,
-     189,   370,    -1,   109,   370,    -1,    -1,    -1,   374,    -1,
-     160,   376,    -1,   236,   341,   358,   342,    -1,   341,   347,
-     342,    -1,     3,    -1,     8,    -1,     3,   343,     3,    -1,
-       3,   343,    26,    -1,     4,    -1,     5,    -1,     7,    -1,
-       6,    -1,   376,    24,   376,    -1,   376,    25,   376,    -1,
-     376,    26,   376,    -1,   376,    27,   376,    -1,   376,    29,
-     376,    -1,   376,    28,   376,    -1,    25,   376,    -1,    24,
-     376,    -1,   376,    12,   376,    -1,   376,    10,   376,    -1,
-     376,    11,   376,    -1,   376,    20,   376,    -1,   376,    20,
-     341,   347,   342,    -1,   376,    20,    37,   341,   347,   342,
-      -1,   376,    20,   201,   341,   347,   342,    -1,   376,    20,
-      33,   341,   347,   342,    -1,   376,    21,   376,    -1,   376,
-      22,   376,    -1,   376,    30,   376,    -1,   376,    23,   376,
-      -1,    17,   376,    -1,    18,   376,    -1,     8,     9,   376,
-      -1,   341,   376,   342,    -1,   376,    15,   158,    -1,   376,
-      15,    18,   158,    -1,   376,    15,     6,    -1,   376,    15,
-      18,     6,    -1,   376,    19,   376,    36,   376,    -1,   376,
-      -1,   376,   340,   377,    -1,   341,   377,   342,    -1,   377,
-      -1,   377,   340,   378,    -1,   376,    16,   341,   377,   342,
-      -1,   341,   377,   342,    16,   341,   378,   342,    -1,   376,
-      18,    16,   341,   377,   342,    -1,   341,   377,   342,    18,
-      16,   341,   377,   342,    -1,   376,    16,   341,   347,   342,
-      -1,   341,   377,   342,    16,   341,   347,   342,    -1,   376,
-      18,    16,   341,   347,   342,    -1,   341,   377,   342,    18,
-      16,   341,   347,   342,    -1,    99,   341,   347,   342,    -1,
-      18,    99,   341,   347,   342,    -1,   329,   341,    26,   342,
-      -1,   329,   341,   376,   342,    -1,   334,   341,   376,   342,
-      -1,   335,   341,   376,   342,    -1,   336,   341,   376,   342,
-      -1,   337,   341,   376,   342,    -1,   338,   341,   376,   342,
-      -1,   338,   341,   359,   342,    -1,   329,   341,   359,   342,
-      -1,   334,   341,   359,   342,    -1,   335,   341,   359,   342,
-      -1,   336,   341,   359,   342,    -1,   337,   341,   359,   342,
-      -1,   325,   341,   376,   340,   376,   342,    -1,   325,   341,
-     376,   108,   376,   342,    -1,   325,   341,   376,   340,   376,
-     340,   376,   342,    -1,   325,   341,   376,   108,   376,   105,
-     376,   342,    -1,   326,   341,   376,   342,    -1,   326,   341,
-     379,   376,   108,   376,   342,    -1,   330,   341,   376,   342,
-      -1,   331,   341,   376,    39,   380,   342,    -1,   332,   341,
-     377,   342,    -1,   135,    -1,   226,    -1,    47,    -1,    -1,
-     127,    -1,     4,    -1,    89,    -1,   104,    -1,    53,    -1,
-     327,   341,   376,   340,   381,   342,    -1,   328,   341,   376,
-     340,   381,   342,    -1,   128,   376,    73,    -1,   128,   376,
-      75,    -1,   128,   376,    76,    -1,   128,   376,    77,    -1,
-     128,   376,    74,    -1,   128,   376,   250,    -1,   128,   376,
-     249,    -1,   128,   376,   252,    -1,   128,   376,   176,    -1,
-      51,   376,   382,    96,    -1,    51,   376,   382,    93,   376,
-      96,    -1,    51,   382,    96,    -1,    51,   382,    93,   376,
-      96,    -1,   244,   376,   219,   376,    -1,   382,   244,   376,
-     219,   376,    -1,   376,    14,   376,    -1,   376,    18,    14,
-     376,    -1,   376,    13,   376,    -1,   376,    18,    13,   376,
-      -1,   383,    -1,    62,    69,   384,     3,    -1,    62,   192,
-     384,     3,    -1,    -1,   118,    18,    99,    -1,   385,    -1,
-      62,   388,   215,   384,     3,   341,   389,   342,    -1,    62,
-     388,   215,   384,     3,   343,     3,   341,   389,   342,    -1,
-      62,   388,   215,   384,     3,   341,   389,   342,   386,    -1,
-      62,   388,   215,   384,     3,   386,    -1,    62,   388,   215,
-     384,     3,   343,     3,   341,   389,   342,   386,    -1,    62,
-     388,   215,   384,     3,   343,     3,   386,    -1,   387,   366,
-     347,    -1,    -1,   119,    -1,   184,    -1,    -1,   216,    -1,
-     390,    -1,   390,   340,   389,    -1,     3,   392,   391,    -1,
-     171,   132,   341,   358,   342,    -1,   132,   341,   358,   342,
-      -1,   120,   341,   358,   342,    -1,   110,   120,   341,   358,
-     342,    -1,   110,   132,   341,   358,   342,    -1,    -1,   391,
-      18,   158,    -1,   391,   158,    -1,   391,    80,     4,    -1,
-     391,    80,     5,    -1,   391,    80,     7,    -1,   391,    80,
-       6,    -1,   391,    41,    -1,   391,   230,   132,    -1,   391,
-     171,   132,    -1,   391,   132,    -1,   391,    57,     4,    -1,
-     391,   230,   341,   358,   342,    -1,    45,   394,    -1,   223,
-     394,   396,    -1,   200,   394,   396,    -1,   151,   394,   396,
-      -1,   126,   394,   396,    -1,   127,   394,   396,    -1,    43,
-     394,   396,    -1,   179,   394,   396,    -1,    89,   394,   396,
-      -1,   104,   394,   396,    -1,    78,   394,   396,    -1,    71,
-      -1,   220,    -1,   221,    -1,    72,    -1,   249,    -1,    53,
-     394,   397,    -1,   242,   394,   397,    -1,    44,   394,    -1,
-     241,   341,     5,   342,    -1,   222,    -1,    46,    -1,   150,
-      -1,   145,    -1,   224,   395,   397,    -1,   217,   395,   397,
-      -1,   152,   395,   397,    -1,   146,   395,   397,    -1,    97,
-     341,   393,   342,   397,    -1,   198,   341,   393,   342,   397,
-      -1,     4,    -1,   393,   340,     4,    -1,    -1,   341,     5,
-     342,    -1,   341,     5,   340,     5,   342,    -1,    -1,    44,
-      -1,    -1,   396,   232,    -1,   396,   251,    -1,    -1,   397,
-      53,   198,     3,    -1,   397,    55,     3,    -1,   398,    -1,
-      62,   173,   160,     3,   341,   358,   342,   169,   160,     3,
-      -1,    62,   173,   160,     3,   341,   358,   342,   159,    20,
-       5,   169,   160,     3,    -1,   399,    -1,    62,   400,   120,
-       3,   401,   160,     3,   341,   403,   342,    -1,    -1,   230,
-      -1,   110,    -1,   203,    -1,    -1,   236,   402,    -1,   321,
-      -1,   322,    -1,     3,   394,   351,    -1,     3,   394,   351,
-     340,   403,    -1,   404,    -1,   140,   215,     3,   108,   377,
-     247,     4,   340,     4,   191,    20,     7,    -1,   140,   215,
-       3,   108,   377,   247,     4,   340,     4,    -1,    38,   215,
-       3,   108,   377,   247,     4,   340,     4,    -1,    38,   215,
-       3,   108,   377,   247,     4,   340,     4,   191,    20,     7,
-      -1,   405,    -1,   102,   215,     3,   129,   377,   247,     4,
-     340,     4,    -1,   406,    -1,    90,   120,     3,   160,     3,
-      -1,   407,    -1,    90,    69,   408,     3,    -1,    90,   192,
-     408,     3,    -1,    -1,   118,    99,    -1,   409,    -1,    90,
-     388,   215,   408,   410,   411,    -1,     3,    -1,     3,   343,
-       3,    -1,     3,   340,   410,    -1,     3,   343,     3,   340,
-     410,    -1,    -1,   186,    -1,    50,    -1,   412,    -1,    90,
-     173,   108,     3,    -1,    90,   173,     5,   108,     3,    -1,
-     413,    -1,   259,   215,   410,    -1,   259,   173,     5,   108,
-       3,    -1,   414,    -1,   125,   416,   417,     3,   418,   240,
-     419,   415,    -1,    -1,   160,   161,   132,   233,   421,    -1,
-      -1,   416,   148,    -1,   416,    81,    -1,   416,   114,    -1,
-     416,   119,    -1,   129,    -1,    -1,    -1,   341,   358,   342,
-      -1,   341,   420,   342,    -1,   341,   420,   342,   340,   419,
-      -1,   376,    -1,    80,    -1,   376,   340,   420,    -1,    80,
-     340,   420,    -1,   125,   416,   417,     3,   198,   421,   415,
-      -1,   125,   416,   417,     3,   418,   347,   415,    -1,     3,
-      20,   376,    -1,     3,    20,    80,    -1,   421,   340,     3,
-      20,   376,    -1,   421,   340,     3,    20,    80,    -1,   422,
-      -1,   199,   423,   279,   424,   425,    -1,   199,   297,   425,
-      -1,   199,   423,   298,   108,     3,   424,   425,    -1,   199,
-      62,    69,     3,    -1,   199,    62,   192,     3,    -1,   199,
-      62,   215,     3,    -1,   199,    69,     3,    -1,   199,   192,
-       3,    -1,   199,   299,     3,   300,    -1,   199,   299,     3,
-     301,    -1,   199,   302,   303,    -1,   199,   304,   356,    -1,
-     199,   376,   304,    -1,   199,   305,   105,     8,    -1,   199,
-     120,   108,     3,   424,    -1,   199,   306,   301,    -1,   199,
-     427,   300,    -1,   199,   324,   279,   424,   425,    -1,   199,
-     290,    -1,   199,   423,   307,    -1,   199,   428,   301,   425,
-      -1,   199,   215,   301,   424,   425,    -1,   199,   296,   198,
-     425,    -1,   199,   308,   424,   426,    -1,   199,   428,   309,
-     425,    -1,   199,   310,   356,    -1,   199,   376,   310,    -1,
-      -1,    -1,   108,     3,    -1,    -1,    14,     4,    -1,    -1,
-      14,   376,    -1,    -1,   323,    -1,    -1,   282,    -1,   283,
-      -1,    83,     3,    -1,   429,    -1,    82,   430,   108,   363,
-     348,   354,   356,    -1,    82,   430,   108,   431,   236,   363,
-     348,    -1,    82,   430,   431,   108,   363,   348,    -1,   430,
-     148,    -1,   430,   175,    -1,   430,   119,    -1,    -1,     3,
-     432,    -1,   431,   340,     3,   432,    -1,    -1,   343,    26,
-      -1,   433,    -1,   233,   365,   198,   434,   348,    -1,   376,
-      20,   376,    -1,   434,   340,   376,    20,   376,    -1
+     359,   361,   357,   108,   363,   348,   349,   353,   354,   356,
+      -1,    -1,   245,   376,    -1,    -1,   112,    48,   350,   352,
+      -1,   376,    -1,   376,   340,   350,    -1,    -1,    40,    -1,
+      83,    -1,    -1,   247,   190,    -1,    -1,   113,   376,    -1,
+      -1,   165,    48,   355,    -1,   376,   351,    -1,   376,   351,
+     340,   355,    -1,    -1,   138,   376,    -1,   138,   376,   340,
+     376,    -1,    -1,   129,   365,   169,   160,     3,    -1,   129,
+     365,   159,    20,     5,   169,   160,     3,    -1,     3,    -1,
+       3,   340,   358,    -1,    -1,    86,    -1,    86,   160,   341,
+     360,   342,    -1,    33,    -1,    86,   360,    -1,   376,    -1,
+     376,   340,   360,    -1,   362,    -1,   362,   340,   361,    -1,
+      26,    -1,   376,   367,    -1,   364,    -1,   364,   340,   363,
+      -1,   365,    -1,   368,    -1,     3,   367,    -1,     3,   343,
+       3,   367,    -1,   375,   366,     3,    -1,   341,   363,   342,
+      -1,    -1,    39,    -1,    39,     3,    -1,     3,    -1,    -1,
+     364,   369,   131,   365,   373,    -1,   364,   214,   365,    -1,
+     364,   214,   365,   160,   376,    -1,   364,   371,   370,   131,
+     365,   374,    -1,   364,   156,   372,   131,   365,    -1,    -1,
+     122,    -1,    63,    -1,    -1,   167,    -1,   137,    -1,   189,
+      -1,   109,    -1,   137,   370,    -1,   189,   370,    -1,   109,
+     370,    -1,    -1,    -1,   374,    -1,   160,   376,    -1,   236,
+     341,   358,   342,    -1,   341,   347,   342,    -1,     3,    -1,
+       8,    -1,     3,   343,     3,    -1,     3,   343,    26,    -1,
+       4,    -1,     5,    -1,     7,    -1,     6,    -1,   376,    24,
+     376,    -1,   376,    25,   376,    -1,   376,    26,   376,    -1,
+     376,    27,   376,    -1,   376,    29,   376,    -1,   376,    28,
+     376,    -1,    25,   376,    -1,    24,   376,    -1,   376,    12,
+     376,    -1,   376,    10,   376,    -1,   376,    11,   376,    -1,
+     376,    20,   376,    -1,   376,    20,   341,   347,   342,    -1,
+     376,    20,    37,   341,   347,   342,    -1,   376,    20,   201,
+     341,   347,   342,    -1,   376,    20,    33,   341,   347,   342,
+      -1,   376,    21,   376,    -1,   376,    22,   376,    -1,   376,
+      30,   376,    -1,   376,    23,   376,    -1,    17,   376,    -1,
+      18,   376,    -1,     8,     9,   376,    -1,   341,   376,   342,
+      -1,   376,    15,   158,    -1,   376,    15,    18,   158,    -1,
+     376,    15,     6,    -1,   376,    15,    18,     6,    -1,   376,
+      19,   376,    36,   376,    -1,   376,    -1,   376,   340,   377,
+      -1,   341,   377,   342,    -1,   377,    -1,   377,   340,   378,
+      -1,   376,    16,   341,   377,   342,    -1,   341,   377,   342,
+      16,   341,   378,   342,    -1,   376,    18,    16,   341,   377,
+     342,    -1,   341,   377,   342,    18,    16,   341,   377,   342,
+      -1,   376,    16,   341,   347,   342,    -1,   341,   377,   342,
+      16,   341,   347,   342,    -1,   376,    18,    16,   341,   347,
+     342,    -1,   341,   377,   342,    18,    16,   341,   347,   342,
+      -1,    99,   341,   347,   342,    -1,    18,    99,   341,   347,
+     342,    -1,   329,   341,    26,   342,    -1,   329,   341,   376,
+     342,    -1,   334,   341,   376,   342,    -1,   335,   341,   376,
+     342,    -1,   336,   341,   376,   342,    -1,   337,   341,   376,
+     342,    -1,   338,   341,   376,   342,    -1,   338,   341,   359,
+     342,    -1,   329,   341,   359,   342,    -1,   334,   341,   359,
+     342,    -1,   335,   341,   359,   342,    -1,   336,   341,   359,
+     342,    -1,   337,   341,   359,   342,    -1,   325,   341,   376,
+     340,   376,   342,    -1,   325,   341,   376,   108,   376,   342,
+      -1,   325,   341,   376,   340,   376,   340,   376,   342,    -1,
+     325,   341,   376,   108,   376,   105,   376,   342,    -1,   326,
+     341,   376,   342,    -1,   326,   341,   379,   376,   108,   376,
+     342,    -1,   330,   341,   376,   342,    -1,   331,   341,   376,
+      39,   380,   342,    -1,   332,   341,   377,   342,    -1,   135,
+      -1,   226,    -1,    47,    -1,    -1,   127,    -1,     4,    -1,
+      89,    -1,   104,    -1,    53,    -1,   327,   341,   376,   340,
+     381,   342,    -1,   328,   341,   376,   340,   381,   342,    -1,
+     128,   376,    73,    -1,   128,   376,    75,    -1,   128,   376,
+      76,    -1,   128,   376,    77,    -1,   128,   376,    74,    -1,
+     128,   376,   250,    -1,   128,   376,   249,    -1,   128,   376,
+     252,    -1,   128,   376,   176,    -1,    51,   376,   382,    96,
+      -1,    51,   376,   382,    93,   376,    96,    -1,    51,   382,
+      96,    -1,    51,   382,    93,   376,    96,    -1,   244,   376,
+     219,   376,    -1,   382,   244,   376,   219,   376,    -1,   376,
+      14,   376,    -1,   376,    18,    14,   376,    -1,   376,    13,
+     376,    -1,   376,    18,    13,   376,    -1,   383,    -1,    62,
+      69,   384,     3,    -1,    62,   192,   384,     3,    -1,    -1,
+     118,    18,    99,    -1,   385,    -1,    62,   388,   215,   384,
+       3,   341,   389,   342,    -1,    62,   388,   215,   384,     3,
+     343,     3,   341,   389,   342,    -1,    62,   388,   215,   384,
+       3,   341,   389,   342,   386,    -1,    62,   388,   215,   384,
+       3,   386,    -1,    62,   388,   215,   384,     3,   343,     3,
+     341,   389,   342,   386,    -1,    62,   388,   215,   384,     3,
+     343,     3,   386,    -1,   387,   366,   347,    -1,    -1,   119,
+      -1,   184,    -1,    -1,   216,    -1,   390,    -1,   390,   340,
+     389,    -1,     3,   392,   391,    -1,   171,   132,   341,   358,
+     342,    -1,   132,   341,   358,   342,    -1,   120,   341,   358,
+     342,    -1,   110,   120,   341,   358,   342,    -1,   110,   132,
+     341,   358,   342,    -1,    -1,   391,    18,   158,    -1,   391,
+     158,    -1,   391,    80,     4,    -1,   391,    80,     5,    -1,
+     391,    80,     7,    -1,   391,    80,     6,    -1,   391,    41,
+      -1,   391,   230,   132,    -1,   391,   171,   132,    -1,   391,
+     132,    -1,   391,    57,     4,    -1,   391,   230,   341,   358,
+     342,    -1,    45,   394,    -1,   223,   394,   396,    -1,   200,
+     394,   396,    -1,   151,   394,   396,    -1,   126,   394,   396,
+      -1,   127,   394,   396,    -1,    43,   394,   396,    -1,   179,
+     394,   396,    -1,    89,   394,   396,    -1,   104,   394,   396,
+      -1,    78,   394,   396,    -1,    71,    -1,   220,    -1,   221,
+      -1,    72,    -1,   249,    -1,    53,   394,   397,    -1,   242,
+     394,   397,    -1,    44,   394,    -1,   241,   341,     5,   342,
+      -1,   222,    -1,    46,    -1,   150,    -1,   145,    -1,   224,
+     395,   397,    -1,   217,   395,   397,    -1,   152,   395,   397,
+      -1,   146,   395,   397,    -1,    97,   341,   393,   342,   397,
+      -1,   198,   341,   393,   342,   397,    -1,     4,    -1,   393,
+     340,     4,    -1,    -1,   341,     5,   342,    -1,   341,     5,
+     340,     5,   342,    -1,    -1,    44,    -1,    -1,   396,   232,
+      -1,   396,   251,    -1,    -1,   397,    53,   198,     3,    -1,
+     397,    55,     3,    -1,   398,    -1,    62,   173,   160,     3,
+     341,   358,   342,   169,   160,     3,    -1,    62,   173,   160,
+       3,   341,   358,   342,   159,    20,     5,   169,   160,     3,
+      -1,   399,    -1,    62,   400,   120,     3,   401,   160,     3,
+     341,   403,   342,    -1,    -1,   230,    -1,   110,    -1,   203,
+      -1,    -1,   236,   402,    -1,   321,    -1,   322,    -1,     3,
+     394,   351,    -1,     3,   394,   351,   340,   403,    -1,   404,
+      -1,   140,   215,     3,   108,   377,   247,     4,   340,     4,
+     191,    20,     7,    -1,   140,   215,     3,   108,   377,   247,
+       4,   340,     4,    -1,    38,   215,     3,   108,   377,   247,
+       4,   340,     4,    -1,    38,   215,     3,   108,   377,   247,
+       4,   340,     4,   191,    20,     7,    -1,   405,    -1,   102,
+     215,     3,   129,   377,   247,     4,   340,     4,    -1,   406,
+      -1,    90,   120,     3,   160,     3,    -1,   407,    -1,    90,
+      69,   408,     3,    -1,    90,   192,   408,     3,    -1,    -1,
+     118,    99,    -1,   409,    -1,    90,   388,   215,   408,   410,
+     411,    -1,     3,    -1,     3,   343,     3,    -1,     3,   340,
+     410,    -1,     3,   343,     3,   340,   410,    -1,    -1,   186,
+      -1,    50,    -1,   412,    -1,    90,   173,   108,     3,    -1,
+      90,   173,     5,   108,     3,    -1,   413,    -1,   259,   215,
+     410,    -1,   259,   173,     5,   108,     3,    -1,   414,    -1,
+     125,   416,   417,     3,   418,   240,   419,   415,    -1,    -1,
+     160,   161,   132,   233,   421,    -1,    -1,   416,   148,    -1,
+     416,    81,    -1,   416,   114,    -1,   416,   119,    -1,   129,
+      -1,    -1,    -1,   341,   358,   342,    -1,   341,   420,   342,
+      -1,   341,   420,   342,   340,   419,    -1,   376,    -1,    80,
+      -1,   376,   340,   420,    -1,    80,   340,   420,    -1,   125,
+     416,   417,     3,   198,   421,   415,    -1,   125,   416,   417,
+       3,   418,   347,   415,    -1,     3,    20,   376,    -1,     3,
+      20,    80,    -1,   421,   340,     3,    20,   376,    -1,   421,
+     340,     3,    20,    80,    -1,   422,    -1,   199,   423,   279,
+     424,   425,    -1,   199,   297,   425,    -1,   199,   423,   298,
+     108,     3,   424,   425,    -1,   199,    62,    69,     3,    -1,
+     199,    62,   192,     3,    -1,   199,    62,   215,     3,    -1,
+     199,    69,     3,    -1,   199,   192,     3,    -1,   199,   299,
+       3,   300,    -1,   199,   299,     3,   301,    -1,   199,   302,
+     303,    -1,   199,   304,   356,    -1,   199,   376,   304,    -1,
+     199,   305,   105,     8,    -1,   199,   120,   108,     3,   424,
+      -1,   199,   306,   301,    -1,   199,   427,   300,    -1,   199,
+     324,   279,   424,   425,    -1,   199,   290,    -1,   199,   423,
+     307,    -1,   199,   428,   301,   425,    -1,   199,   215,   301,
+     424,   425,    -1,   199,   296,   198,   425,    -1,   199,   308,
+     424,   426,    -1,   199,   428,   309,   425,    -1,   199,   310,
+     356,    -1,   199,   376,   310,    -1,    -1,    -1,   108,     3,
+      -1,    -1,    14,     4,    -1,    -1,    14,   376,    -1,    -1,
+     323,    -1,    -1,   282,    -1,   283,    -1,    83,     3,    -1,
+     429,    -1,    82,   430,   108,   363,   348,   354,   356,    -1,
+      82,   430,   108,   431,   236,   363,   348,    -1,    82,   430,
+     431,   108,   363,   348,    -1,   430,   148,    -1,   430,   175,
+      -1,   430,   119,    -1,    -1,     3,   432,    -1,   431,   340,
+       3,   432,    -1,    -1,   343,    26,    -1,   433,    -1,   233,
+     365,   198,   434,   348,    -1,   376,    20,   376,    -1,   434,
+     340,   376,    20,   376,    -1
 };
 
 /* YYRLINE[YYN] -- source line where rule number YYN was defined.  */
 static const unsigned short int yyrline[] =
 {
-       0,   449,   449,   463,   476,   485,   497,   501,   505,   512,
-     513,   516,   517,   522,   523,   525,   526,   527,   530,   531,
-     534,   535,   538,   539,   542,   543,   545,   546,   547,   550,
-     551,   552,   560,   561,   576,   577,   578,   579,   580,   584,
-     585,   589,   590,   591,   595,   598,   599,   603,   604,   608,
-     610,   612,   613,   616,   617,   620,   621,   622,   637,   638,
-     639,   640,   641,   644,   645,   646,   649,   650,   654,   655,
-     656,   660,   661,   662,   663,   666,   667,   675,   676,   681,
-     688,   689,   690,   691,   692,   693,   694,   695,   697,   698,
-     699,   700,   701,   702,   704,   705,   707,   708,   709,   711,
-     712,   713,   714,   715,   717,   718,   719,   720,   722,   723,
-     724,   725,   728,   729,   730,   731,   734,   737,   738,   739,
-     742,   743,   746,   747,   748,   750,   752,   753,   754,   755,
-     757,   758,   768,   769,   770,   771,   772,   773,   774,   775,
-     776,   777,   778,   779,   780,   783,   784,   785,   786,   787,
-     788,   789,   790,   791,   794,   795,   796,   799,   800,   801,
-     802,   803,   804,   807,   808,   812,   813,   814,   815,   816,
-     817,   818,   819,   820,   824,   825,   826,   827,   830,   831,
-     834,   835,   838,   839,   845,   849,   850,   853,   854,   859,
-     862,   866,   870,   875,   879,   884,   888,   892,   893,   894,
-     897,   898,   901,   902,   907,   908,   909,   910,   911,   912,
-     914,   915,   916,   917,   918,   919,   920,   921,   922,   923,
-     924,   925,   926,   930,   931,   932,   933,   934,   935,   936,
-     937,   938,   939,   940,   941,   942,   943,   944,   945,   946,
-     947,   948,   949,   951,   952,   953,   954,   955,   956,   957,
-     958,   959,   960,   962,   963,   966,   967,   968,   971,   972,
-     975,   976,   977,   980,   981,   983,   988,   991,   993,  1001,
-    1005,  1009,  1010,  1011,  1012,  1015,  1016,  1019,  1020,  1023,
-    1024,  1028,  1031,  1036,  1037,  1038,  1045,  1048,  1056,  1059,
-    1063,  1067,  1068,  1071,  1072,  1076,  1079,  1083,  1084,  1085,
-    1086,  1089,  1090,  1091,  1095,  1098,  1099,  1106,  1109,  1110,
-    1115,  1118,  1124,  1125,  1128,  1129,  1130,  1131,  1132,  1135,
-    1135,  1138,  1139,  1142,  1143,  1147,  1148,  1149,  1150,  1153,
-    1157,  1162,  1165,  1168,  1171,  1176,  1179,  1180,  1181,  1182,
-    1183,  1184,  1185,  1186,  1187,  1188,  1189,  1190,  1191,  1192,
-    1193,  1194,  1195,  1196,  1197,  1198,  1199,  1200,  1201,  1202,
-    1203,  1204,  1205,  1207,  1211,  1212,  1215,  1216,  1219,  1220,
-    1222,  1223,  1226,  1227,  1228,  1231,  1234,  1236,  1241,  1245,
-    1250,  1251,  1252,  1253,  1257,  1258,  1261,  1262,  1265,  1268,
-    1271,  1272
+       0,   449,   449,   463,   476,   485,   497,   506,   513,   514,
+     517,   518,   523,   524,   526,   527,   528,   531,   532,   535,
+     536,   539,   540,   543,   544,   546,   547,   548,   551,   552,
+     553,   561,   562,   577,   578,   579,   580,   581,   585,   586,
+     590,   591,   592,   596,   599,   600,   604,   605,   609,   611,
+     613,   614,   617,   618,   621,   622,   623,   638,   639,   640,
+     641,   642,   645,   646,   647,   650,   651,   655,   656,   657,
+     661,   662,   663,   664,   667,   668,   676,   677,   682,   689,
+     690,   691,   692,   693,   694,   695,   696,   698,   699,   700,
+     701,   702,   703,   705,   706,   708,   709,   710,   712,   713,
+     714,   715,   716,   718,   719,   720,   721,   723,   724,   725,
+     726,   729,   730,   731,   732,   735,   738,   739,   740,   743,
+     744,   747,   748,   749,   751,   753,   754,   755,   756,   758,
+     759,   769,   770,   771,   772,   773,   774,   775,   776,   777,
+     778,   779,   780,   781,   784,   785,   786,   787,   788,   789,
+     790,   791,   792,   795,   796,   797,   800,   801,   802,   803,
+     804,   805,   808,   809,   813,   814,   815,   816,   817,   818,
+     819,   820,   821,   825,   826,   827,   828,   831,   832,   835,
+     836,   839,   840,   846,   850,   851,   854,   855,   860,   863,
+     867,   871,   876,   880,   885,   889,   893,   894,   895,   898,
+     899,   902,   903,   908,   909,   910,   911,   912,   913,   915,
+     916,   917,   918,   919,   920,   921,   922,   923,   924,   925,
+     926,   927,   931,   932,   933,   934,   935,   936,   937,   938,
+     939,   940,   941,   942,   943,   944,   945,   946,   947,   948,
+     949,   950,   952,   953,   954,   955,   956,   957,   958,   959,
+     960,   961,   963,   964,   967,   968,   969,   972,   973,   976,
+     977,   978,   981,   982,   984,   989,   992,   994,  1002,  1006,
+    1010,  1011,  1012,  1013,  1016,  1017,  1020,  1021,  1024,  1025,
+    1029,  1032,  1037,  1038,  1039,  1046,  1049,  1057,  1060,  1064,
+    1068,  1069,  1072,  1073,  1077,  1080,  1084,  1085,  1086,  1087,
+    1090,  1091,  1092,  1096,  1099,  1100,  1107,  1110,  1111,  1116,
+    1119,  1125,  1126,  1129,  1130,  1131,  1132,  1133,  1136,  1136,
+    1139,  1140,  1143,  1144,  1148,  1149,  1150,  1151,  1154,  1158,
+    1163,  1166,  1169,  1172,  1177,  1180,  1181,  1182,  1183,  1184,
+    1185,  1186,  1187,  1188,  1189,  1190,  1191,  1192,  1193,  1194,
+    1195,  1196,  1197,  1198,  1199,  1200,  1201,  1202,  1203,  1204,
+    1205,  1206,  1208,  1212,  1213,  1216,  1217,  1220,  1221,  1223,
+    1224,  1227,  1228,  1229,  1232,  1235,  1237,  1242,  1246,  1251,
+    1252,  1253,  1254,  1258,  1259,  1262,  1263,  1266,  1269,  1272,
+    1273
 };
-=======
-static const unsigned short int yyprhs[] = {
-    0,    0,    3,    6,    10,   13,   17,   19,   31,   32,   35,   36,
-    41,   43,   47,   48,   50,   52,   53,   56,   57,   60,   61,   65,
-    68,   73,   74,   77,   82,   83,   89,   98,   100,  104,  105,  107,
-    113,  115,  118,  120,  124,  126,  130,  132,  135,  137,  141,  143,
-    145,  148,  153,  157,  161,  162,  164,  167,  169,  170,  176,  180,
-    186,  193,  199,  200,  202,  204,  205,  207,  209,  211,  213,  216,
-    219,  222,  223,  224,  226,  229,  234,  238,  240,  242,  246,  250,
-    252,  254,  256,  258,  262,  266,  270,  274,  278,  282,  285,  288,
-    292,  296,  300,  304,  310,  317,  324,  331,  335,  339,  343,  347,
-    350,  353,  357,  361,  365,  370,  374,  379,  385,  387,  391,  395,
-    397,  401,  407,  415,  422,  431,  437,  445,  452,  461,  466,  472,
-    477,  482,  487,  492,  497,  502,  507,  512,  517,  522,  527,  532,
-    537,  544,  551,  560,  569,  574,  582,  587,  594,  599,  601,  603,
-    605,  606,  608,  610,  612,  614,  616,  623,  630,  634,  638,  642,
-    646,  650,  654,  658,  662,  666,  671,  678,  682,  688,  693,  699,
-    703,  708,  712,  717,  719,  724,  729,  730,  734,  736,  745,  756,
-    766,  773,  785,  794,  798,  799,  801,  803,  804,  806,  808,  812,
-    816,  822,  827,  832,  838,  844,  845,  849,  852,  856,  860,  864,
-    868,  871,  875,  879,  882,  886,  892,  895,  899,  903,  907,  911,
-    915,  919,  923,  927,  931,  935,  937,  939,  941,  943,  945,  949,
-    953,  956,  961,  963,  965,  967,  969,  973,  977,  981,  985,  991,
-    997,  999,  1003, 1004, 1008, 1014, 1015, 1017, 1018, 1021, 1024, 1025,
-    1030, 1034, 1036, 1047, 1061, 1063, 1074, 1075, 1077, 1079, 1081, 1082,
-    1085, 1087, 1089, 1093, 1099, 1101, 1114, 1124, 1134, 1147, 1149, 1155,
-    1157, 1162, 1167, 1168, 1171, 1173, 1180, 1182, 1186, 1190, 1196, 1197,
-    1199, 1201, 1203, 1208, 1214, 1216, 1220, 1226, 1228, 1237, 1238, 1244,
-    1245, 1248, 1251, 1254, 1257, 1259, 1260, 1261, 1265, 1269, 1275, 1277,
-    1279, 1283, 1287, 1295, 1303, 1307, 1311, 1317, 1323, 1325, 1331, 1335,
-    1343, 1348, 1353, 1358, 1362, 1366, 1371, 1376, 1380, 1384, 1388, 1393,
-    1399, 1403, 1407, 1413, 1416, 1420, 1425, 1431, 1436, 1441, 1446, 1450,
-    1454, 1455, 1456, 1459, 1460, 1463, 1464, 1467, 1468, 1470, 1471, 1473,
-    1475, 1478, 1480, 1488, 1496, 1503, 1506, 1509, 1512, 1513, 1516, 1521,
-    1522, 1525, 1527, 1533, 1537};
-
-/* YYRHS -- A `-1'-separated list of the rules' RHS.  */
-static const short int yyrhs[] = {
-    344, 0,   -1,  345, 338, -1,  345, 338, 344, -1,  1,   338, -1,  344, 1,
-    338, -1,  346, -1,  194, 358, 360, 356, 107, 362, 347, 348, 352, 353, 355,
-    -1,  -1,  244, 375, -1,  -1,  111, 48,  349, 351, -1,  375, -1,  375, 339,
-    349, -1,  -1,  40,  -1,  83,  -1,  -1,  246, 189, -1,  -1,  112, 375, -1,
-    -1,  164, 48,  354, -1,  375, 350, -1,  375, 350, 339, 354, -1,  -1,  137,
-    375, -1,  137, 375, 339, 375, -1,  -1,  128, 364, 168, 159, 3,   -1,  128,
-    364, 158, 20,  5,   168, 159, 3,   -1,  3,   -1,  3,   339, 357, -1,  -1,
-    86,  -1,  86,  159, 340, 359, 341, -1,  33,  -1,  86,  359, -1,  375, -1,
-    375, 339, 359, -1,  361, -1,  361, 339, 360, -1,  26,  -1,  375, 366, -1,
-    363, -1,  363, 339, 362, -1,  364, -1,  367, -1,  3,   366, -1,  3,   342,
-    3,   366, -1,  374, 365, 3,   -1,  340, 362, 341, -1,  -1,  39,  -1,  39,
-    3,   -1,  3,   -1,  -1,  363, 368, 130, 364, 372, -1,  363, 213, 364, -1,
-    363, 213, 364, 159, 375, -1,  363, 370, 369, 130, 364, 373, -1,  363, 155,
-    371, 130, 364, -1,  -1,  121, -1,  63,  -1,  -1,  166, -1,  136, -1,  188,
-    -1,  108, -1,  136, 369, -1,  188, 369, -1,  108, 369, -1,  -1,  -1,  373,
-    -1,  159, 375, -1,  235, 340, 357, 341, -1,  340, 346, 341, -1,  3,   -1,
-    8,   -1,  3,   342, 3,   -1,  3,   342, 26,  -1,  4,   -1,  5,   -1,  7,
-    -1,  6,   -1,  375, 24,  375, -1,  375, 25,  375, -1,  375, 26,  375, -1,
-    375, 27,  375, -1,  375, 29,  375, -1,  375, 28,  375, -1,  25,  375, -1,
-    24,  375, -1,  375, 12,  375, -1,  375, 10,  375, -1,  375, 11,  375, -1,
-    375, 20,  375, -1,  375, 20,  340, 346, 341, -1,  375, 20,  37,  340, 346,
-    341, -1,  375, 20,  200, 340, 346, 341, -1,  375, 20,  33,  340, 346, 341,
-    -1,  375, 21,  375, -1,  375, 22,  375, -1,  375, 30,  375, -1,  375, 23,
-    375, -1,  17,  375, -1,  18,  375, -1,  8,   9,   375, -1,  340, 375, 341,
-    -1,  375, 15,  157, -1,  375, 15,  18,  157, -1,  375, 15,  6,   -1,  375,
-    15,  18,  6,   -1,  375, 19,  375, 36,  375, -1,  375, -1,  375, 339, 376,
-    -1,  340, 376, 341, -1,  376, -1,  376, 339, 377, -1,  375, 16,  340, 376,
-    341, -1,  340, 376, 341, 16,  340, 377, 341, -1,  375, 18,  16,  340, 376,
-    341, -1,  340, 376, 341, 18,  16,  340, 376, 341, -1,  375, 16,  340, 346,
-    341, -1,  340, 376, 341, 16,  340, 346, 341, -1,  375, 18,  16,  340, 346,
-    341, -1,  340, 376, 341, 18,  16,  340, 346, 341, -1,  99,  340, 346, 341,
-    -1,  18,  99,  340, 346, 341, -1,  328, 340, 26,  341, -1,  328, 340, 375,
-    341, -1,  333, 340, 375, 341, -1,  334, 340, 375, 341, -1,  335, 340, 375,
-    341, -1,  336, 340, 375, 341, -1,  337, 340, 375, 341, -1,  337, 340, 358,
-    341, -1,  328, 340, 358, 341, -1,  333, 340, 358, 341, -1,  334, 340, 358,
-    341, -1,  335, 340, 358, 341, -1,  336, 340, 358, 341, -1,  324, 340, 375,
-    339, 375, 341, -1,  324, 340, 375, 107, 375, 341, -1,  324, 340, 375, 339,
-    375, 339, 375, 341, -1,  324, 340, 375, 107, 375, 104, 375, 341, -1,  325,
-    340, 375, 341, -1,  325, 340, 378, 375, 107, 375, 341, -1,  329, 340, 375,
-    341, -1,  330, 340, 375, 39,  379, 341, -1,  331, 340, 376, 341, -1,  134,
-    -1,  225, -1,  47,  -1,  -1,  126, -1,  4,   -1,  89,  -1,  103, -1,  53,
-    -1,  326, 340, 375, 339, 380, 341, -1,  327, 340, 375, 339, 380, 341, -1,
-    127, 375, 73,  -1,  127, 375, 75,  -1,  127, 375, 76,  -1,  127, 375, 77,
-    -1,  127, 375, 74,  -1,  127, 375, 249, -1,  127, 375, 248, -1,  127, 375,
-    251, -1,  127, 375, 175, -1,  51,  375, 381, 96,  -1,  51,  375, 381, 93,
-    375, 96,  -1,  51,  381, 96,  -1,  51,  381, 93,  375, 96,  -1,  243, 375,
-    218, 375, -1,  381, 243, 375, 218, 375, -1,  375, 14,  375, -1,  375, 18,
-    14,  375, -1,  375, 13,  375, -1,  375, 18,  13,  375, -1,  382, -1,  62,
-    69,  383, 3,   -1,  62,  191, 383, 3,   -1,  -1,  117, 18,  99,  -1,  384,
-    -1,  62,  387, 214, 383, 3,   340, 388, 341, -1,  62,  387, 214, 383, 3,
-    342, 3,   340, 388, 341, -1,  62,  387, 214, 383, 3,   340, 388, 341, 385,
-    -1,  62,  387, 214, 383, 3,   385, -1,  62,  387, 214, 383, 3,   342, 3,
-    340, 388, 341, 385, -1,  62,  387, 214, 383, 3,   342, 3,   385, -1,  386,
-    365, 346, -1,  -1,  118, -1,  183, -1,  -1,  215, -1,  389, -1,  389, 339,
-    388, -1,  3,   391, 390, -1,  170, 131, 340, 357, 341, -1,  131, 340, 357,
-    341, -1,  119, 340, 357, 341, -1,  109, 119, 340, 357, 341, -1,  109, 131,
-    340, 357, 341, -1,  -1,  390, 18,  157, -1,  390, 157, -1,  390, 80,  4,
-    -1,  390, 80,  5,   -1,  390, 80,  7,   -1,  390, 80,  6,   -1,  390, 41,
-    -1,  390, 229, 131, -1,  390, 170, 131, -1,  390, 131, -1,  390, 57,  4,
-    -1,  390, 229, 340, 357, 341, -1,  45,  393, -1,  222, 393, 395, -1,  199,
-    393, 395, -1,  150, 393, 395, -1,  125, 393, 395, -1,  126, 393, 395, -1,
-    43,  393, 395, -1,  178, 393, 395, -1,  89,  393, 395, -1,  103, 393, 395,
-    -1,  78,  393, 395, -1,  71,  -1,  219, -1,  220, -1,  72,  -1,  248, -1,
-    53,  393, 396, -1,  241, 393, 396, -1,  44,  393, -1,  240, 340, 5,   341,
-    -1,  221, -1,  46,  -1,  149, -1,  144, -1,  223, 394, 396, -1,  216, 394,
-    396, -1,  151, 394, 396, -1,  145, 394, 396, -1,  97,  340, 392, 341, 396,
-    -1,  197, 340, 392, 341, 396, -1,  4,   -1,  392, 339, 4,   -1,  -1,  340,
-    5,   341, -1,  340, 5,   339, 5,   341, -1,  -1,  44,  -1,  -1,  395, 231,
-    -1,  395, 250, -1,  -1,  396, 53,  197, 3,   -1,  396, 55,  3,   -1,  397,
-    -1,  62,  172, 159, 3,   340, 357, 341, 168, 159, 3,   -1,  62,  172, 159,
-    3,   340, 357, 341, 158, 20,  5,   168, 159, 3,   -1,  398, -1,  62,  399,
-    119, 3,   400, 159, 3,   340, 402, 341, -1,  -1,  229, -1,  109, -1,  202,
-    -1,  -1,  235, 401, -1,  320, -1,  321, -1,  3,   393, 350, -1,  3,   393,
-    350, 339, 402, -1,  403, -1,  139, 214, 3,   107, 376, 246, 4,   339, 4,
-    190, 20,  7,   -1,  139, 214, 3,   107, 376, 246, 4,   339, 4,   -1,  38,
-    214, 3,   107, 376, 246, 4,   339, 4,   -1,  38,  214, 3,   107, 376, 246,
-    4,   339, 4,   190, 20,  7,   -1,  404, -1,  90,  119, 3,   159, 3,   -1,
-    405, -1,  90,  69,  406, 3,   -1,  90,  191, 406, 3,   -1,  -1,  117, 99,
-    -1,  407, -1,  90,  387, 214, 406, 408, 409, -1,  3,   -1,  3,   342, 3,
-    -1,  3,   339, 408, -1,  3,   342, 3,   339, 408, -1,  -1,  185, -1,  50,
-    -1,  410, -1,  90,  172, 107, 3,   -1,  90,  172, 5,   107, 3,   -1,  411,
-    -1,  258, 214, 408, -1,  258, 172, 5,   107, 3,   -1,  412, -1,  124, 414,
-    415, 3,   416, 239, 417, 413, -1,  -1,  159, 160, 131, 232, 419, -1,  -1,
-    414, 147, -1,  414, 81,  -1,  414, 113, -1,  414, 118, -1,  128, -1,  -1,
-    -1,  340, 357, 341, -1,  340, 418, 341, -1,  340, 418, 341, 339, 417, -1,
-    375, -1,  80,  -1,  375, 339, 418, -1,  80,  339, 418, -1,  124, 414, 415,
-    3,   197, 419, 413, -1,  124, 414, 415, 3,   416, 346, 413, -1,  3,   20,
-    375, -1,  3,   20,  80,  -1,  419, 339, 3,   20,  375, -1,  419, 339, 3,
-    20,  80,  -1,  420, -1,  198, 421, 278, 422, 423, -1,  198, 296, 423, -1,
-    198, 421, 297, 107, 3,   422, 423, -1,  198, 62,  69,  3,   -1,  198, 62,
-    191, 3,   -1,  198, 62,  214, 3,   -1,  198, 69,  3,   -1,  198, 191, 3,
-    -1,  198, 298, 3,   299, -1,  198, 298, 3,   300, -1,  198, 301, 302, -1,
-    198, 303, 355, -1,  198, 375, 303, -1,  198, 304, 104, 8,   -1,  198, 119,
-    107, 3,   422, -1,  198, 305, 300, -1,  198, 425, 299, -1,  198, 323, 278,
-    422, 423, -1,  198, 289, -1,  198, 421, 306, -1,  198, 426, 300, 423, -1,
-    198, 214, 300, 422, 423, -1,  198, 295, 197, 423, -1,  198, 307, 422, 424,
-    -1,  198, 426, 308, 423, -1,  198, 309, 355, -1,  198, 375, 309, -1,  -1,
-    -1,  107, 3,   -1,  -1,  14,  4,   -1,  -1,  14,  375, -1,  -1,  322, -1,
-    -1,  281, -1,  282, -1,  83,  3,   -1,  427, -1,  82,  428, 107, 362, 347,
-    353, 355, -1,  82,  428, 107, 429, 235, 362, 347, -1,  82,  428, 429, 107,
-    362, 347, -1,  428, 147, -1,  428, 174, -1,  428, 118, -1,  -1,  3,   430,
-    -1,  429, 339, 3,   430, -1,  -1,  342, 26,  -1,  431, -1,  232, 364, 197,
-    432, 347, -1,  375, 20,  375, -1,  432, 339, 375, 20,  375, -1};
-
-/* YYRLINE[YYN] -- source line where rule number YYN was defined.  */
-static const unsigned short int yyrline[] = {
-    0,    446,  446,  460,  473,  482,  494,  503,  510,  511,  514,  515,
-    520,  521,  523,  524,  525,  528,  529,  532,  533,  536,  537,  540,
-    541,  543,  544,  545,  548,  549,  550,  558,  559,  574,  575,  576,
-    577,  578,  582,  583,  587,  588,  589,  593,  596,  597,  601,  602,
-    606,  608,  610,  611,  614,  615,  618,  619,  620,  635,  636,  637,
-    638,  639,  642,  643,  644,  647,  648,  652,  653,  654,  658,  659,
-    660,  661,  664,  665,  673,  674,  679,  686,  687,  688,  689,  690,
-    691,  692,  693,  695,  696,  697,  698,  699,  700,  702,  703,  705,
-    706,  707,  709,  710,  711,  712,  713,  715,  716,  717,  718,  720,
-    721,  722,  723,  726,  727,  728,  729,  732,  735,  736,  737,  740,
-    741,  744,  745,  746,  748,  750,  751,  752,  753,  755,  756,  766,
-    767,  768,  769,  770,  771,  772,  773,  774,  775,  776,  777,  778,
-    781,  782,  783,  784,  785,  786,  787,  788,  789,  792,  793,  794,
-    797,  798,  799,  800,  801,  802,  805,  806,  810,  811,  812,  813,
-    814,  815,  816,  817,  818,  822,  823,  824,  825,  828,  829,  832,
-    833,  836,  837,  843,  847,  848,  851,  852,  857,  860,  864,  868,
-    873,  877,  882,  886,  890,  891,  892,  895,  896,  899,  900,  905,
-    906,  907,  908,  909,  910,  912,  913,  914,  915,  916,  917,  918,
-    919,  920,  921,  922,  923,  924,  928,  929,  930,  931,  932,  933,
-    934,  935,  936,  937,  938,  939,  940,  941,  942,  943,  944,  945,
-    946,  947,  949,  950,  951,  952,  953,  954,  955,  956,  957,  958,
-    960,  961,  964,  965,  966,  969,  970,  973,  974,  975,  978,  979,
-    981,  986,  989,  991,  999,  1003, 1007, 1008, 1009, 1010, 1013, 1014,
-    1017, 1018, 1021, 1022, 1026, 1029, 1034, 1035, 1036, 1043, 1046, 1050,
-    1054, 1055, 1058, 1059, 1063, 1066, 1070, 1071, 1072, 1073, 1076, 1077,
-    1078, 1082, 1085, 1086, 1093, 1096, 1097, 1102, 1105, 1111, 1112, 1115,
-    1116, 1117, 1118, 1119, 1122, 1122, 1125, 1126, 1129, 1130, 1134, 1135,
-    1136, 1137, 1140, 1144, 1149, 1152, 1155, 1158, 1163, 1166, 1167, 1168,
-    1169, 1170, 1171, 1172, 1173, 1174, 1175, 1176, 1177, 1178, 1179, 1180,
-    1181, 1182, 1183, 1184, 1185, 1186, 1187, 1188, 1189, 1190, 1191, 1192,
-    1194, 1198, 1199, 1202, 1203, 1206, 1207, 1209, 1210, 1213, 1214, 1215,
-    1218, 1221, 1223, 1228, 1232, 1237, 1238, 1239, 1240, 1244, 1245, 1248,
-    1249, 1252, 1255, 1258, 1259};
->>>>>>> fb0c4aaa
 #endif
 
 #if YYDEBUG || YYERROR_VERBOSE || 0
 /* YYTNAME[SYMBOL-NUM] -- String name of the symbol SYMBOL-NUM.
    First, the terminals, then, starting at YYNTOKENS, nonterminals.  */
-<<<<<<< HEAD
 static const char *const yytname[] =
 {
   "$end", "error", "$undefined", "NAME", "STRING", "INTNUM", "BOOL",
@@ -883,91 +649,91 @@
 /* YYR1[YYN] -- Symbol number of symbol that rule YYN derives.  */
 static const unsigned short int yyr1[] =
 {
-       0,   344,   345,   345,   345,   345,   346,   347,   347,   348,
-     348,   349,   349,   350,   350,   351,   351,   351,   352,   352,
-     353,   353,   354,   354,   355,   355,   356,   356,   356,   357,
-     357,   357,   358,   358,   359,   359,   359,   359,   359,   360,
-     360,   361,   361,   361,   362,   363,   363,   364,   364,   365,
-     365,   365,   365,   366,   366,   367,   367,   367,   368,   368,
-     368,   368,   368,   369,   369,   369,   370,   370,   371,   371,
-     371,   372,   372,   372,   372,   373,   373,   374,   374,   375,
+       0,   344,   345,   345,   345,   345,   346,   347,   348,   348,
+     349,   349,   350,   350,   351,   351,   351,   352,   352,   353,
+     353,   354,   354,   355,   355,   356,   356,   356,   357,   357,
+     357,   358,   358,   359,   359,   359,   359,   359,   360,   360,
+     361,   361,   361,   362,   363,   363,   364,   364,   365,   365,
+     365,   365,   366,   366,   367,   367,   367,   368,   368,   368,
+     368,   368,   369,   369,   369,   370,   370,   371,   371,   371,
+     372,   372,   372,   372,   373,   373,   374,   374,   375,   376,
      376,   376,   376,   376,   376,   376,   376,   376,   376,   376,
      376,   376,   376,   376,   376,   376,   376,   376,   376,   376,
      376,   376,   376,   376,   376,   376,   376,   376,   376,   376,
-     376,   376,   376,   376,   376,   376,   376,   377,   377,   377,
-     378,   378,   376,   376,   376,   376,   376,   376,   376,   376,
+     376,   376,   376,   376,   376,   376,   377,   377,   377,   378,
+     378,   376,   376,   376,   376,   376,   376,   376,   376,   376,
      376,   376,   376,   376,   376,   376,   376,   376,   376,   376,
      376,   376,   376,   376,   376,   376,   376,   376,   376,   376,
-     376,   376,   376,   376,   379,   379,   379,   380,   380,   380,
-     380,   380,   380,   376,   376,   381,   381,   381,   381,   381,
-     381,   381,   381,   381,   376,   376,   376,   376,   382,   382,
-     376,   376,   376,   376,   346,   383,   383,   384,   384,   346,
-     385,   385,   385,   385,   385,   385,   386,   387,   387,   387,
-     388,   388,   389,   389,   390,   390,   390,   390,   390,   390,
+     376,   376,   376,   379,   379,   379,   380,   380,   380,   380,
+     380,   380,   376,   376,   381,   381,   381,   381,   381,   381,
+     381,   381,   381,   376,   376,   376,   376,   382,   382,   376,
+     376,   376,   376,   346,   383,   383,   384,   384,   346,   385,
+     385,   385,   385,   385,   385,   386,   387,   387,   387,   388,
+     388,   389,   389,   390,   390,   390,   390,   390,   390,   391,
      391,   391,   391,   391,   391,   391,   391,   391,   391,   391,
-     391,   391,   391,   392,   392,   392,   392,   392,   392,   392,
+     391,   391,   392,   392,   392,   392,   392,   392,   392,   392,
      392,   392,   392,   392,   392,   392,   392,   392,   392,   392,
      392,   392,   392,   392,   392,   392,   392,   392,   392,   392,
-     392,   392,   392,   393,   393,   394,   394,   394,   395,   395,
-     396,   396,   396,   397,   397,   397,   346,   398,   398,   346,
-     399,   400,   400,   400,   400,   401,   401,   402,   402,   403,
-     403,   346,   404,   404,   404,   404,   346,   405,   346,   406,
-     346,   407,   407,   408,   408,   346,   409,   410,   410,   410,
-     410,   411,   411,   411,   346,   412,   412,   346,   413,   413,
-     346,   414,   415,   415,   416,   416,   416,   416,   416,   417,
-     417,   418,   418,   419,   419,   420,   420,   420,   420,   414,
-     414,   421,   421,   421,   421,   346,   422,   422,   422,   422,
+     392,   392,   393,   393,   394,   394,   394,   395,   395,   396,
+     396,   396,   397,   397,   397,   346,   398,   398,   346,   399,
+     400,   400,   400,   400,   401,   401,   402,   402,   403,   403,
+     346,   404,   404,   404,   404,   346,   405,   346,   406,   346,
+     407,   407,   408,   408,   346,   409,   410,   410,   410,   410,
+     411,   411,   411,   346,   412,   412,   346,   413,   413,   346,
+     414,   415,   415,   416,   416,   416,   416,   416,   417,   417,
+     418,   418,   419,   419,   420,   420,   420,   420,   414,   414,
+     421,   421,   421,   421,   346,   422,   422,   422,   422,   422,
      422,   422,   422,   422,   422,   422,   422,   422,   422,   422,
      422,   422,   422,   422,   422,   422,   422,   422,   422,   422,
-     422,   422,   422,   423,   424,   424,   425,   425,   426,   426,
-     427,   427,   428,   428,   428,   346,   346,   429,   429,   429,
-     430,   430,   430,   430,   431,   431,   432,   432,   346,   433,
-     434,   434
+     422,   422,   423,   424,   424,   425,   425,   426,   426,   427,
+     427,   428,   428,   428,   346,   346,   429,   429,   429,   430,
+     430,   430,   430,   431,   431,   432,   432,   346,   433,   434,
+     434
 };
 
 /* YYR2[YYN] -- Number of symbols composing right hand side of rule YYN.  */
 static const unsigned char yyr2[] =
 {
-       0,     2,     2,     3,     2,     3,     1,     3,    11,     0,
-       2,     0,     4,     1,     3,     0,     1,     1,     0,     2,
-       0,     2,     0,     3,     2,     4,     0,     2,     4,     0,
-       5,     8,     1,     3,     0,     1,     5,     1,     2,     1,
-       3,     1,     3,     1,     2,     1,     3,     1,     1,     2,
-       4,     3,     3,     0,     1,     2,     1,     0,     5,     3,
-       5,     6,     5,     0,     1,     1,     0,     1,     1,     1,
-       1,     2,     2,     2,     0,     0,     1,     2,     4,     3,
-       1,     1,     3,     3,     1,     1,     1,     1,     3,     3,
-       3,     3,     3,     3,     2,     2,     3,     3,     3,     3,
-       5,     6,     6,     6,     3,     3,     3,     3,     2,     2,
-       3,     3,     3,     4,     3,     4,     5,     1,     3,     3,
-       1,     3,     5,     7,     6,     8,     5,     7,     6,     8,
-       4,     5,     4,     4,     4,     4,     4,     4,     4,     4,
-       4,     4,     4,     4,     4,     6,     6,     8,     8,     4,
-       7,     4,     6,     4,     1,     1,     1,     0,     1,     1,
-       1,     1,     1,     6,     6,     3,     3,     3,     3,     3,
-       3,     3,     3,     3,     4,     6,     3,     5,     4,     5,
-       3,     4,     3,     4,     1,     4,     4,     0,     3,     1,
-       8,    10,     9,     6,    11,     8,     3,     0,     1,     1,
-       0,     1,     1,     3,     3,     5,     4,     4,     5,     5,
-       0,     3,     2,     3,     3,     3,     3,     2,     3,     3,
-       2,     3,     5,     2,     3,     3,     3,     3,     3,     3,
-       3,     3,     3,     3,     1,     1,     1,     1,     1,     3,
-       3,     2,     4,     1,     1,     1,     1,     3,     3,     3,
-       3,     5,     5,     1,     3,     0,     3,     5,     0,     1,
-       0,     2,     2,     0,     4,     3,     1,    10,    13,     1,
-      10,     0,     1,     1,     1,     0,     2,     1,     1,     3,
-       5,     1,    12,     9,     9,    12,     1,     9,     1,     5,
-       1,     4,     4,     0,     2,     1,     6,     1,     3,     3,
-       5,     0,     1,     1,     1,     4,     5,     1,     3,     5,
-       1,     8,     0,     5,     0,     2,     2,     2,     2,     1,
-       0,     0,     3,     3,     5,     1,     1,     3,     3,     7,
-       7,     3,     3,     5,     5,     1,     5,     3,     7,     4,
-       4,     4,     3,     3,     4,     4,     3,     3,     3,     4,
-       5,     3,     3,     5,     2,     3,     4,     5,     4,     4,
-       4,     3,     3,     0,     0,     2,     0,     2,     0,     2,
-       0,     1,     0,     1,     1,     2,     1,     7,     7,     6,
-       2,     2,     2,     0,     2,     4,     0,     2,     1,     5,
-       3,     5
+       0,     2,     2,     3,     2,     3,     1,    11,     0,     2,
+       0,     4,     1,     3,     0,     1,     1,     0,     2,     0,
+       2,     0,     3,     2,     4,     0,     2,     4,     0,     5,
+       8,     1,     3,     0,     1,     5,     1,     2,     1,     3,
+       1,     3,     1,     2,     1,     3,     1,     1,     2,     4,
+       3,     3,     0,     1,     2,     1,     0,     5,     3,     5,
+       6,     5,     0,     1,     1,     0,     1,     1,     1,     1,
+       2,     2,     2,     0,     0,     1,     2,     4,     3,     1,
+       1,     3,     3,     1,     1,     1,     1,     3,     3,     3,
+       3,     3,     3,     2,     2,     3,     3,     3,     3,     5,
+       6,     6,     6,     3,     3,     3,     3,     2,     2,     3,
+       3,     3,     4,     3,     4,     5,     1,     3,     3,     1,
+       3,     5,     7,     6,     8,     5,     7,     6,     8,     4,
+       5,     4,     4,     4,     4,     4,     4,     4,     4,     4,
+       4,     4,     4,     4,     6,     6,     8,     8,     4,     7,
+       4,     6,     4,     1,     1,     1,     0,     1,     1,     1,
+       1,     1,     6,     6,     3,     3,     3,     3,     3,     3,
+       3,     3,     3,     4,     6,     3,     5,     4,     5,     3,
+       4,     3,     4,     1,     4,     4,     0,     3,     1,     8,
+      10,     9,     6,    11,     8,     3,     0,     1,     1,     0,
+       1,     1,     3,     3,     5,     4,     4,     5,     5,     0,
+       3,     2,     3,     3,     3,     3,     2,     3,     3,     2,
+       3,     5,     2,     3,     3,     3,     3,     3,     3,     3,
+       3,     3,     3,     1,     1,     1,     1,     1,     3,     3,
+       2,     4,     1,     1,     1,     1,     3,     3,     3,     3,
+       5,     5,     1,     3,     0,     3,     5,     0,     1,     0,
+       2,     2,     0,     4,     3,     1,    10,    13,     1,    10,
+       0,     1,     1,     1,     0,     2,     1,     1,     3,     5,
+       1,    12,     9,     9,    12,     1,     9,     1,     5,     1,
+       4,     4,     0,     2,     1,     6,     1,     3,     3,     5,
+       0,     1,     1,     1,     4,     5,     1,     3,     5,     1,
+       8,     0,     5,     0,     2,     2,     2,     2,     1,     0,
+       0,     3,     3,     5,     1,     1,     3,     3,     7,     7,
+       3,     3,     5,     5,     1,     5,     3,     7,     4,     4,
+       4,     3,     3,     4,     4,     3,     3,     3,     4,     5,
+       3,     3,     5,     2,     3,     4,     5,     4,     4,     4,
+       3,     3,     0,     0,     2,     0,     2,     0,     2,     0,
+       1,     0,     1,     1,     2,     1,     7,     7,     6,     2,
+       2,     2,     0,     2,     4,     0,     2,     1,     5,     3,
+       5
 };
 
 /* YYDPREC[RULE-NUM] -- Dynamic precedence of rule #RULE-NUM (0 if none).  */
@@ -983,36 +749,36 @@
        0,     0,     0,     0,     0,     0,     0,     0,     0,     0,
        0,     0,     0,     0,     0,     0,     0,     0,     0,     0,
        0,     0,     0,     0,     0,     0,     0,     0,     0,     0,
-       0,     0,     0,     0,     0,     0,     0,     0,     0,     1,
-       0,     0,     0,     0,     0,     0,     0,     0,     0,     0,
-       0,     0,     0,     0,     0,     0,     0,     0,     0,     0,
-       0,     2,     0,     0,     0,     0,     0,     0,     0,     0,
-       0,     0,     0,     0,     0,     0,     0,     0,     0,     0,
-       0,     0,     0,     0,     0,     0,     0,     0,     0,     0,
-       0,     0,     0,     0,     0,     0,     0,     0,     0,     0,
-       0,     0,     0,     0,     0,     0,     0,     0,     0,     0,
-       0,     0,     0,     0,     0,     0,     0,     0,     0,     0,
-       0,     0,     0,     0,     0,     0,     0,     0,     0,     0,
-       0,     0,     0,     0,     0,     0,     0,     0,     0,     0,
-       0,     0,     0,     0,     0,     0,     0,     0,     0,     0,
-       0,     0,     0,     0,     0,     0,     0,     0,     0,     0,
-       0,     0,     0,     0,     0,     0,     0,     0,     0,     0,
-       0,     0,     0,     0,     0,     0,     0,     0,     0,     0,
-       0,     0,     0,     0,     0,     0,     0,     0,     0,     0,
-       0,     0,     0,     0,     0,     0,     0,     0,     0,     0,
-       0,     0,     0,     0,     0,     0,     0,     0,     0,     0,
-       0,     0,     0,     0,     0,     0,     0,     0,     0,     0,
-       0,     0,     0,     0,     0,     0,     0,     0,     0,     0,
-       0,     0,     0,     0,     0,     0,     0,     0,     0,     0,
-       0,     0,     0,     0,     0,     0,     0,     0,     0,     0,
-       0,     0,     0,     0,     0,     0,     0,     0,     0,     0,
-       0,     0,     0,     0,     0,     0,     0,     0,     0,     0,
-       0,     0,     0,     0,     0,     0,     0,     0,     0,     0,
-       0,     0,     0,     0,     0,     0,     0,     0,     0,     0,
-       0,     0,     0,     0,     0,     0,     0,     0,     0,     0,
-       0,     0,     0,     0,     0,     0,     0,     0,     0,     0,
-       0,     0,     0,     0,     0,     0,     0,     0,     0,     0,
-       0,     0
+       0,     0,     0,     0,     0,     0,     0,     0,     1,     0,
+       0,     0,     0,     0,     0,     0,     0,     0,     0,     0,
+       0,     0,     0,     0,     0,     0,     0,     0,     0,     0,
+       2,     0,     0,     0,     0,     0,     0,     0,     0,     0,
+       0,     0,     0,     0,     0,     0,     0,     0,     0,     0,
+       0,     0,     0,     0,     0,     0,     0,     0,     0,     0,
+       0,     0,     0,     0,     0,     0,     0,     0,     0,     0,
+       0,     0,     0,     0,     0,     0,     0,     0,     0,     0,
+       0,     0,     0,     0,     0,     0,     0,     0,     0,     0,
+       0,     0,     0,     0,     0,     0,     0,     0,     0,     0,
+       0,     0,     0,     0,     0,     0,     0,     0,     0,     0,
+       0,     0,     0,     0,     0,     0,     0,     0,     0,     0,
+       0,     0,     0,     0,     0,     0,     0,     0,     0,     0,
+       0,     0,     0,     0,     0,     0,     0,     0,     0,     0,
+       0,     0,     0,     0,     0,     0,     0,     0,     0,     0,
+       0,     0,     0,     0,     0,     0,     0,     0,     0,     0,
+       0,     0,     0,     0,     0,     0,     0,     0,     0,     0,
+       0,     0,     0,     0,     0,     0,     0,     0,     0,     0,
+       0,     0,     0,     0,     0,     0,     0,     0,     0,     0,
+       0,     0,     0,     0,     0,     0,     0,     0,     0,     0,
+       0,     0,     0,     0,     0,     0,     0,     0,     0,     0,
+       0,     0,     0,     0,     0,     0,     0,     0,     0,     0,
+       0,     0,     0,     0,     0,     0,     0,     0,     0,     0,
+       0,     0,     0,     0,     0,     0,     0,     0,     0,     0,
+       0,     0,     0,     0,     0,     0,     0,     0,     0,     0,
+       0,     0,     0,     0,     0,     0,     0,     0,     0,     0,
+       0,     0,     0,     0,     0,     0,     0,     0,     0,     0,
+       0,     0,     0,     0,     0,     0,     0,     0,     0,     0,
+       0,     0,     0,     0,     0,     0,     0,     0,     0,     0,
+       0
 };
 
 /* YYMERGER[RULE-NUM] -- Index of merging function for rule #RULE-NUM.  */
@@ -1057,1438 +823,521 @@
        0,     0,     0,     0,     0,     0,     0,     0,     0,     0,
        0,     0,     0,     0,     0,     0,     0,     0,     0,     0,
        0,     0,     0,     0,     0,     0,     0,     0,     0,     0,
-       0,     0
+       0
 };
-=======
-static const char *const yytname[] = {
-    "$end",                 "error",
-    "$undefined",           "NAME",
-    "STRING",               "INTNUM",
-    "BOOL",                 "APPROXNUM",
-    "USERVAR",              "ASSIGN",
-    "OR",                   "XOR",
-    "ANDOP",                "REGEXP",
-    "LIKE",                 "IS",
-    "IN",                   "'!'",
-    "NOT",                  "BETWEEN",
-    "COMPARISON",           "'|'",
-    "'&'",                  "SHIFT",
-    "'+'",                  "'-'",
-    "'*'",                  "'/'",
-    "'%'",                  "MOD",
-    "'^'",                  "UMINUS",
-    "ADD",                  "ALL",
-    "ALTER",                "ANALYZE",
-    "AND",                  "ANY",
-    "APPEND",               "AS",
-    "ASC",                  "AUTO_INCREMENT",
-    "BEFORE",               "BIGINT",
-    "BINARY",               "BIT",
-    "BLOB",                 "BOTH",
-    "BY",                   "CALL",
-    "CASCADE",              "CASE",
-    "CHANGE",               "CHAR",
-    "CHECK",                "COLLATE",
-    "COLUMN",               "COMMENT",
-    "CONDITION",            "CONSTRAINT",
-    "CONTINUE",             "CONVERT",
-    "CREATE",               "CROSS",
-    "CURRENT_DATE",         "CURRENT_TIME",
-    "CURRENT_TIMESTAMP",    "CURRENT_USER",
-    "CURSOR",               "DATABASE",
-    "DATABASES",            "DATE",
-    "DATETIME",             "DAY_HOUR",
-    "DAY",                  "DAY_MICROSECOND",
-    "DAY_MINUTE",           "DAY_SECOND",
-    "DECIMAL",              "DECLARE",
-    "DEFAULT",              "DELAYED",
-    "DELETE",               "DESC",
-    "DESCRIBE",             "DETERMINISTIC",
-    "DISTINCT",             "DISTINCTROW",
-    "DIV",                  "DOUBLE",
-    "DROP",                 "DUAL",
-    "EACH",                 "ELSE",
-    "ELSEIF",               "ENCLOSED",
-    "END",                  "ENUM",
-    "ESCAPED",              "EXISTS",
-    "EXIT",                 "EXPLAIN",
-    "FETCH",                "FLOAT",
-    "FOR",                  "FORCE",
-    "FOREIGN",              "FROM",
-    "FULL",                 "FULLTEXT",
-    "GRANT",                "GROUP",
-    "HAVING",               "HIGH_PRIORITY",
-    "HOUR_MICROSECOND",     "HOUR_MINUTE",
-    "HOUR_SECOND",          "IF",
-    "IGNORE",               "INDEX",
-    "INFILE",               "INNER",
-    "INOUT",                "INSENSITIVE",
-    "INSERT",               "INT",
-    "INTEGER",              "INTERVAL",
-    "INTO",                 "ITERATE",
-    "JOIN",                 "KEY",
-    "KEYS",                 "KILL",
-    "LEADING",              "LEAVE",
-    "LEFT",                 "LIMIT",
-    "LINES",                "LOAD",
-    "LOCALTIME",            "LOCALTIMESTAMP",
-    "LOCK",                 "LONG",
-    "LONGBLOB",             "LONGTEXT",
-    "LOOP",                 "LOW_PRIORITY",
-    "MATCH",                "MEDIUMBLOB",
-    "MEDIUMINT",            "MEDIUMTEXT",
-    "MINUTE_MICROSECOND",   "MINUTE_SECOND",
-    "MODIFIES",             "NATURAL",
-    "NO_WRITE_TO_BINLOG",   "NULLX",
-    "NUMBER",               "ON",
-    "DUPLICATE",            "OPTIMIZE",
-    "OPTION",               "OPTIONALLY",
-    "ORDER",                "OUT",
-    "OUTER",                "OUTFILE",
-    "PARTITIONED",          "PRECISION",
-    "PRIMARY",              "PROCEDURE",
-    "PROJECTION",           "PURGE",
-    "QUICK",                "QUARTER",
-    "READ",                 "READS",
-    "REAL",                 "REFERENCES",
-    "RELEASE",              "RENAME",
-    "REPEAT",               "REPLACE",
-    "REQUIRE",              "RESTRICT",
-    "RETURN",               "REVOKE",
-    "RIGHT",                "ROLLUP",
-    "SAMPLE",               "SCHEMA",
-    "SCHEMAS",              "SECOND_MICROSECOND",
-    "SELECT",               "SENSITIVE",
-    "SEPARATOR",            "SET",
-    "SHOW",                 "SMALLINT",
-    "SOME",                 "SONAME",
-    "SPATIAL",              "SPECIFIC",
-    "SQL",                  "SQLEXCEPTION",
-    "SQLSTATE",             "SQLWARNING",
-    "SQL_BIG_RESULT",       "SQL_CALC_FOUND_ROWS",
-    "SQL_SMALL_RESULT",     "SSL",
-    "STARTING",             "STRAIGHT_JOIN",
-    "TABLE",                "TEMPORARY",
-    "TEXT",                 "TERMINATED",
-    "THEN",                 "TIME",
-    "TIMESTAMP",            "TINYBLOB",
-    "TINYINT",              "TINYTEXT",
-    "TO",                   "TRAILING",
-    "TRIGGER",              "UNDO",
-    "UNION",                "UNIQUE",
-    "UNLOCK",               "UNSIGNED",
-    "UPDATE",               "USAGE",
-    "USE",                  "USING",
-    "UTC_DATE",             "UTC_TIME",
-    "UTC_TIMESTAMP",        "VALUES",
-    "VARBINARY",            "VARCHAR",
-    "VARYING",              "WHEN",
-    "WHERE",                "WHILE",
-    "WITH",                 "WRITE",
-    "YEAR",                 "YEAR_MONTH",
-    "ZEROFILL",             "WEEK",
-    "DO",                   "MAX_QUERIES_PER_HOUR",
-    "MAX_UPDATES_PER_HOUR", "MAX_CONNECTIONS_PER_HOUR",
-    "MAX_USER_CONNECTIONS", "USER",
-    "TRUNCATE",             "FAST",
-    "MEDIUM",               "EXTENDED",
-    "CHANGED",              "LEAVES",
-    "MASTER",               "QUERY",
-    "CACHE",                "SLAVE",
-    "BEGINT",               "COMMIT",
-    "START",                "TRANSACTION",
-    "NO",                   "CHAIN",
-    "AUTOCOMMIT",           "SAVEPOINT",
-    "ROLLBACK",             "LOCAL",
-    "TABLES",               "ISOLATION",
-    "LEVEL",                "GLOBAL",
-    "SESSION",              "UNCOMMITTED",
-    "COMMITTED",            "REPEATABLE",
-    "SERIALIZABLE",         "IDENTIFIED",
-    "PASSWORD",             "PRIVILEGES",
-    "BACKUP",               "CHECKSUM",
-    "REPAIR",               "USE_FRM",
-    "RESTORE",              "CHARACTER",
-    "COLLATION",            "COLUMNS",
-    "ENGINE",               "LOGS",
-    "STATUS",               "STORAGE",
-    "ENGINES",              "ERRORS",
-    "GRANTS",               "INNODB",
-    "PROCESSLIST",          "TRIGGERS",
-    "VARIABLES",            "WARNINGS",
-    "FLUSH",                "HOSTS",
-    "DES_KEY_FILE",         "USER_RESOURCES",
-    "CONNECTION",           "RESET",
-    "PREPARE",              "DEALLOCATE",
-    "EXECUTE",              "WORK",
-    "BTREE",                "HASH",
-    "BDB",                  "OPEN",
-    "FSUBSTRING",           "FTRIM",
-    "FDATE_ADD",            "FDATE_SUB",
-    "FCOUNT",               "FUPPER",
-    "FCAST",                "FCOALESCE",
-    "FCONVERT",             "FSUM",
-    "FAVG",                 "FMIN",
-    "FMAX",                 "TO_CHAR",
-    "';'",                  "','",
-    "'('",                  "')'",
-    "'.'",                  "$accept",
-    "stmt_list",            "stmt",
-    "select_stmt",          "opt_where",
-    "opt_groupby",          "groupby_list",
-    "opt_asc_desc",         "opt_with_rollup",
-    "opt_having",           "opt_orderby",
-    "orderby_list",         "opt_limit",
-    "opt_into_list",        "column_list",
-    "select_opts",          "distinct_list",
-    "select_expr_list",     "select_expr",
-    "table_references",     "table_reference",
-    "table_factor",         "opt_as",
-    "opt_as_alias",         "join_table",
-    "opt_inner_cross",      "opt_outer",
-    "left_right_full",      "opt_left_or_right_outer",
-    "opt_join_condition",   "join_condition",
-    "table_subquery",       "expr",
-    "expr_list",            "opt_expr_list",
-    "trim_ltb",             "cast_data_type",
-    "interval_exp",         "case_list",
-    "create_database_stmt", "opt_if_not_exists",
-    "create_table_stmt",    "create_select_statement",
-    "opt_ignore_replace",   "opt_temporary",
-    "create_col_list",      "create_definition",
-    "column_atts",          "data_type",
-    "enum_list",            "opt_length",
-    "opt_binary",           "opt_uz",
-    "opt_csc",              "create_projection_stmt",
-    "create_index_stmt",    "index_att",
-    "opt_using_type",       "index_type",
-    "index_col_list",       "load_table_stmt",
-    "drop_index_stmt",      "drop_database_stmt",
-    "opt_if_exists",        "drop_table_stmt",
-    "table_list",           "opt_rc",
-    "drop_projection_stmt", "truncate_table_stmt",
-    "insert_stmt",          "opt_ondupupdate",
-    "insert_opts",          "opt_into",
-    "opt_col_names",        "insert_vals_list",
-    "insert_vals",          "insert_asgn_list",
-    "show_stmt",            "opt_full",
-    "opt_from",             "opt_like_string",
-    "opt_like_expr",        "opt_bdb",
-    "opt_trans_level",      "delete_stmt",
-    "delete_opts",          "delete_list",
-    "opt_dot_star",         "update_stmt",
-    "update_set_list",      YY_NULL};
-#endif
-
-/* YYR1[YYN] -- Symbol number of symbol that rule YYN derives.  */
-static const unsigned short int yyr1[] = {
-    0,   343, 344, 344, 344, 344, 345, 346, 347, 347, 348, 348, 349, 349, 350,
-    350, 350, 351, 351, 352, 352, 353, 353, 354, 354, 355, 355, 355, 356, 356,
-    356, 357, 357, 358, 358, 358, 358, 358, 359, 359, 360, 360, 360, 361, 362,
-    362, 363, 363, 364, 364, 364, 364, 365, 365, 366, 366, 366, 367, 367, 367,
-    367, 367, 368, 368, 368, 369, 369, 370, 370, 370, 371, 371, 371, 371, 372,
-    372, 373, 373, 374, 375, 375, 375, 375, 375, 375, 375, 375, 375, 375, 375,
-    375, 375, 375, 375, 375, 375, 375, 375, 375, 375, 375, 375, 375, 375, 375,
-    375, 375, 375, 375, 375, 375, 375, 375, 375, 375, 375, 376, 376, 376, 377,
-    377, 375, 375, 375, 375, 375, 375, 375, 375, 375, 375, 375, 375, 375, 375,
-    375, 375, 375, 375, 375, 375, 375, 375, 375, 375, 375, 375, 375, 375, 375,
-    375, 375, 375, 378, 378, 378, 379, 379, 379, 379, 379, 379, 375, 375, 380,
-    380, 380, 380, 380, 380, 380, 380, 380, 375, 375, 375, 375, 381, 381, 375,
-    375, 375, 375, 345, 382, 382, 383, 383, 345, 384, 384, 384, 384, 384, 384,
-    385, 386, 386, 386, 387, 387, 388, 388, 389, 389, 389, 389, 389, 389, 390,
-    390, 390, 390, 390, 390, 390, 390, 390, 390, 390, 390, 390, 391, 391, 391,
-    391, 391, 391, 391, 391, 391, 391, 391, 391, 391, 391, 391, 391, 391, 391,
-    391, 391, 391, 391, 391, 391, 391, 391, 391, 391, 391, 391, 392, 392, 393,
-    393, 393, 394, 394, 395, 395, 395, 396, 396, 396, 345, 397, 397, 345, 398,
-    399, 399, 399, 399, 400, 400, 401, 401, 402, 402, 345, 403, 403, 403, 403,
-    345, 404, 345, 405, 405, 406, 406, 345, 407, 408, 408, 408, 408, 409, 409,
-    409, 345, 410, 410, 345, 411, 411, 345, 412, 413, 413, 414, 414, 414, 414,
-    414, 415, 415, 416, 416, 417, 417, 418, 418, 418, 418, 412, 412, 419, 419,
-    419, 419, 345, 420, 420, 420, 420, 420, 420, 420, 420, 420, 420, 420, 420,
-    420, 420, 420, 420, 420, 420, 420, 420, 420, 420, 420, 420, 420, 420, 420,
-    421, 422, 422, 423, 423, 424, 424, 425, 425, 426, 426, 426, 345, 345, 427,
-    427, 427, 428, 428, 428, 428, 429, 429, 430, 430, 345, 431, 432, 432};
-
-/* YYR2[YYN] -- Number of symbols composing right hand side of rule YYN.  */
-static const unsigned char yyr2[] = {
-    0, 2, 2, 3, 2, 3,  1,  11, 0,  2,  0, 4, 1, 3,  0,  1, 1,  0, 2, 0, 2, 0, 3,
-    2, 4, 0, 2, 4, 0,  5,  8,  1,  3,  0, 1, 5, 1,  2,  1, 3,  1, 3, 1, 2, 1, 3,
-    1, 1, 2, 4, 3, 3,  0,  1,  2,  1,  0, 5, 3, 5,  6,  5, 0,  1, 1, 0, 1, 1, 1,
-    1, 2, 2, 2, 0, 0,  1,  2,  4,  3,  1, 1, 3, 3,  1,  1, 1,  1, 3, 3, 3, 3, 3,
-    3, 2, 2, 3, 3, 3,  3,  5,  6,  6,  6, 3, 3, 3,  3,  2, 2,  3, 3, 3, 4, 3, 4,
-    5, 1, 3, 3, 1, 3,  5,  7,  6,  8,  5, 7, 6, 8,  4,  5, 4,  4, 4, 4, 4, 4, 4,
-    4, 4, 4, 4, 4, 4,  6,  6,  8,  8,  4, 7, 4, 6,  4,  1, 1,  1, 0, 1, 1, 1, 1,
-    1, 6, 6, 3, 3, 3,  3,  3,  3,  3,  3, 3, 4, 6,  3,  5, 4,  5, 3, 4, 3, 4, 1,
-    4, 4, 0, 3, 1, 8,  10, 9,  6,  11, 8, 3, 0, 1,  1,  0, 1,  1, 3, 3, 5, 4, 4,
-    5, 5, 0, 3, 2, 3,  3,  3,  3,  2,  3, 3, 2, 3,  5,  2, 3,  3, 3, 3, 3, 3, 3,
-    3, 3, 3, 1, 1, 1,  1,  1,  3,  3,  2, 4, 1, 1,  1,  1, 3,  3, 3, 3, 5, 5, 1,
-    3, 0, 3, 5, 0, 1,  0,  2,  2,  0,  4, 3, 1, 10, 13, 1, 10, 0, 1, 1, 1, 0, 2,
-    1, 1, 3, 5, 1, 12, 9,  9,  12, 1,  5, 1, 4, 4,  0,  2, 1,  6, 1, 3, 3, 5, 0,
-    1, 1, 1, 4, 5, 1,  3,  5,  1,  8,  0, 5, 0, 2,  2,  2, 2,  1, 0, 0, 3, 3, 5,
-    1, 1, 3, 3, 7, 7,  3,  3,  5,  5,  1, 5, 3, 7,  4,  4, 4,  3, 3, 4, 4, 3, 3,
-    3, 4, 5, 3, 3, 5,  2,  3,  4,  5,  4, 4, 4, 3,  3,  0, 0,  2, 0, 2, 0, 2, 0,
-    1, 0, 1, 1, 2, 1,  7,  7,  6,  2,  2, 2, 0, 2,  4,  0, 2,  1, 5, 3, 5};
-
-/* YYDPREC[RULE-NUM] -- Dynamic precedence of rule #RULE-NUM (0 if none).  */
-static const unsigned char yydprec[] = {
-    0, 0, 0, 0, 0, 0, 0, 0, 0, 0, 0, 0, 0, 0, 0, 0, 0, 0, 0, 0, 0, 0, 0, 0, 0,
-    0, 0, 0, 0, 0, 0, 0, 0, 0, 0, 0, 0, 0, 0, 0, 0, 0, 0, 0, 0, 0, 0, 0, 0, 0,
-    0, 0, 0, 0, 0, 0, 0, 0, 0, 0, 0, 0, 0, 0, 0, 0, 0, 0, 0, 0, 0, 0, 0, 0, 0,
-    0, 0, 0, 0, 0, 0, 0, 0, 0, 0, 0, 0, 0, 0, 0, 0, 0, 0, 0, 0, 0, 0, 0, 0, 0,
-    0, 0, 0, 0, 0, 0, 0, 0, 1, 0, 0, 0, 0, 0, 0, 0, 0, 0, 0, 0, 0, 0, 0, 0, 0,
-    0, 0, 0, 0, 0, 2, 0, 0, 0, 0, 0, 0, 0, 0, 0, 0, 0, 0, 0, 0, 0, 0, 0, 0, 0,
-    0, 0, 0, 0, 0, 0, 0, 0, 0, 0, 0, 0, 0, 0, 0, 0, 0, 0, 0, 0, 0, 0, 0, 0, 0,
-    0, 0, 0, 0, 0, 0, 0, 0, 0, 0, 0, 0, 0, 0, 0, 0, 0, 0, 0, 0, 0, 0, 0, 0, 0,
-    0, 0, 0, 0, 0, 0, 0, 0, 0, 0, 0, 0, 0, 0, 0, 0, 0, 0, 0, 0, 0, 0, 0, 0, 0,
-    0, 0, 0, 0, 0, 0, 0, 0, 0, 0, 0, 0, 0, 0, 0, 0, 0, 0, 0, 0, 0, 0, 0, 0, 0,
-    0, 0, 0, 0, 0, 0, 0, 0, 0, 0, 0, 0, 0, 0, 0, 0, 0, 0, 0, 0, 0, 0, 0, 0, 0,
-    0, 0, 0, 0, 0, 0, 0, 0, 0, 0, 0, 0, 0, 0, 0, 0, 0, 0, 0, 0, 0, 0, 0, 0, 0,
-    0, 0, 0, 0, 0, 0, 0, 0, 0, 0, 0, 0, 0, 0, 0, 0, 0, 0, 0, 0, 0, 0, 0, 0, 0,
-    0, 0, 0, 0, 0, 0, 0, 0, 0, 0, 0, 0, 0, 0, 0, 0, 0, 0, 0, 0, 0, 0, 0, 0, 0,
-    0, 0, 0, 0, 0, 0, 0, 0, 0, 0, 0, 0, 0, 0, 0, 0, 0, 0, 0, 0, 0, 0, 0, 0, 0,
-    0, 0, 0, 0, 0, 0, 0, 0, 0, 0, 0, 0, 0, 0};
-
-/* YYMERGER[RULE-NUM] -- Index of merging function for rule #RULE-NUM.  */
-static const unsigned char yymerger[] = {
-    0, 0, 0, 0, 0, 0, 0, 0, 0, 0, 0, 0, 0, 0, 0, 0, 0, 0, 0, 0, 0, 0, 0, 0, 0,
-    0, 0, 0, 0, 0, 0, 0, 0, 0, 0, 0, 0, 0, 0, 0, 0, 0, 0, 0, 0, 0, 0, 0, 0, 0,
-    0, 0, 0, 0, 0, 0, 0, 0, 0, 0, 0, 0, 0, 0, 0, 0, 0, 0, 0, 0, 0, 0, 0, 0, 0,
-    0, 0, 0, 0, 0, 0, 0, 0, 0, 0, 0, 0, 0, 0, 0, 0, 0, 0, 0, 0, 0, 0, 0, 0, 0,
-    0, 0, 0, 0, 0, 0, 0, 0, 0, 0, 0, 0, 0, 0, 0, 0, 0, 0, 0, 0, 0, 0, 0, 0, 0,
-    0, 0, 0, 0, 0, 0, 0, 0, 0, 0, 0, 0, 0, 0, 0, 0, 0, 0, 0, 0, 0, 0, 0, 0, 0,
-    0, 0, 0, 0, 0, 0, 0, 0, 0, 0, 0, 0, 0, 0, 0, 0, 0, 0, 0, 0, 0, 0, 0, 0, 0,
-    0, 0, 0, 0, 0, 0, 0, 0, 0, 0, 0, 0, 0, 0, 0, 0, 0, 0, 0, 0, 0, 0, 0, 0, 0,
-    0, 0, 0, 0, 0, 0, 0, 0, 0, 0, 0, 0, 0, 0, 0, 0, 0, 0, 0, 0, 0, 0, 0, 0, 0,
-    0, 0, 0, 0, 0, 0, 0, 0, 0, 0, 0, 0, 0, 0, 0, 0, 0, 0, 0, 0, 0, 0, 0, 0, 0,
-    0, 0, 0, 0, 0, 0, 0, 0, 0, 0, 0, 0, 0, 0, 0, 0, 0, 0, 0, 0, 0, 0, 0, 0, 0,
-    0, 0, 0, 0, 0, 0, 0, 0, 0, 0, 0, 0, 0, 0, 0, 0, 0, 0, 0, 0, 0, 0, 0, 0, 0,
-    0, 0, 0, 0, 0, 0, 0, 0, 0, 0, 0, 0, 0, 0, 0, 0, 0, 0, 0, 0, 0, 0, 0, 0, 0,
-    0, 0, 0, 0, 0, 0, 0, 0, 0, 0, 0, 0, 0, 0, 0, 0, 0, 0, 0, 0, 0, 0, 0, 0, 0,
-    0, 0, 0, 0, 0, 0, 0, 0, 0, 0, 0, 0, 0, 0, 0, 0, 0, 0, 0, 0, 0, 0, 0, 0, 0,
-    0, 0, 0, 0, 0, 0, 0, 0, 0, 0, 0, 0, 0, 0};
->>>>>>> fb0c4aaa
 
 /* YYDEFACT[S] -- default reduction number in state S.  Performed when
    YYTABLE doesn't specify something else to do.  Zero means the default
    is an error.  */
-<<<<<<< HEAD
 static const unsigned short int yydefact[] =
 {
-       0,     0,     0,   200,   383,     0,   200,     0,   314,     0,
-      34,   363,     0,     0,     0,     0,     6,   184,   189,   266,
-     269,   281,   286,   288,   290,   295,   304,   307,   310,   335,
-     376,   388,     4,     0,   187,   273,     0,   187,   274,   201,
-     272,     0,     0,     0,   375,   293,     0,     0,   293,     0,
-       0,   320,     0,    37,    35,     0,    80,    84,    85,    87,
-      86,    81,     0,     0,     0,     0,     0,     0,     0,     0,
-       0,     0,     0,   373,   374,   354,     0,   366,     0,     0,
-      26,     0,     0,   364,    26,   371,     0,     0,     0,     0,
-       0,     0,     0,     0,     0,     0,     0,     0,     0,     0,
-       0,     0,     0,     0,     0,    57,     0,     0,    53,     0,
-       0,     1,     0,     0,     2,     0,     0,     0,     0,     0,
-     187,     0,   386,     0,   382,   380,   381,     0,     0,     0,
-       0,     0,     0,     0,   293,     0,   316,   317,   318,   319,
-     315,     0,     0,     0,    38,    39,    43,     7,    41,    57,
-       0,     0,   108,     0,   109,    95,    94,     0,     0,     0,
-       0,     0,     0,   342,     0,     0,   343,   364,   366,     0,
-     337,     0,   346,     0,   347,     0,   351,     0,   368,   361,
-     364,     0,     0,     0,     0,    34,     0,     0,     0,    34,
-      34,    34,    34,    34,     0,     0,     0,     0,     0,     0,
-       0,     0,     0,     0,     0,     0,     0,     0,     0,     0,
-       0,     0,     0,     0,     0,     0,     0,   348,   362,   364,
-       0,   355,   352,   366,   366,    56,     0,     0,    49,     0,
-       0,    45,    47,    48,     0,    54,     0,     0,   297,   308,
-       5,     3,     0,     0,   185,     0,   186,     0,   275,     0,
-     384,    57,     9,     0,     0,     0,   294,   291,     0,     0,
-     305,   292,     0,     0,   321,     0,     0,     0,     0,     0,
-       0,    44,    82,    83,   110,     0,     0,     0,     0,   176,
-       0,   339,   340,   341,     0,   364,   366,   358,   367,   344,
-     345,    27,   349,   365,     0,   359,   366,     0,   156,   154,
-     155,     0,     0,     0,     0,     0,     0,     0,     0,     0,
-     117,     0,     0,     0,     0,     0,     0,     0,     0,     0,
-       0,     0,     0,     0,   111,     0,    97,    98,    96,   182,
-     180,   114,     0,   112,     0,     0,     0,     0,     0,     0,
-       0,     0,     0,    99,   104,   105,   107,    88,    89,    90,
-      91,    93,    92,   106,   366,     0,   356,   360,    55,    57,
-      79,    52,    65,    70,    64,    68,    74,    69,     0,     0,
-       0,    66,     0,     9,    51,     0,     0,     0,     0,   188,
-       0,   197,     0,     0,   387,     0,     0,    22,     0,     9,
-     386,   289,   306,   301,     0,     0,     0,     0,     0,     0,
-      40,     0,     0,    42,     0,     0,     0,   174,     0,     0,
-     130,   350,   357,     0,   369,   353,     0,     0,   149,     0,
-       0,     0,   132,   140,   133,   151,   157,   153,   141,   134,
-     142,   135,   143,   136,   144,   137,   139,   138,   119,   118,
-       0,     0,   115,   113,     0,     0,   183,   181,     0,     0,
-       0,     0,     0,     0,   336,   364,    50,    66,    66,    66,
-       0,    59,    46,     0,    67,     0,     0,     0,   389,   309,
-     299,   298,     0,    32,     0,   198,   199,     0,     0,   193,
-      53,   277,   278,   276,     0,    10,     0,    26,     9,   379,
-     385,   303,   302,   296,     0,     0,   312,     0,     0,   312,
-       0,    36,     0,     0,     9,   130,   178,     0,   177,     0,
-      28,     0,     0,     0,     0,     0,     0,   159,   162,   160,
-     161,   158,     0,     0,     0,   126,   122,     0,     0,   116,
-       0,     0,     0,   100,   366,    73,    71,    72,     0,     0,
-      75,     0,    99,     0,     0,     0,     0,     0,     0,     0,
-       0,     0,     0,     0,   202,   197,     0,     0,     0,   377,
-     378,     0,     0,     0,     0,   329,   322,     0,   312,   330,
-       0,     0,     0,    11,   175,   179,     0,   146,     0,   145,
-       0,     0,   163,   164,   152,     0,   120,     0,     0,   128,
-     124,   103,   101,   102,   338,    62,    60,     0,     0,    58,
-      76,     0,     0,   300,     0,    33,     0,     0,   255,   255,
-     255,   244,   255,   234,   237,   255,   255,     0,   255,   255,
-     255,   246,   258,   245,   255,   258,   255,     0,   255,   258,
-     235,   236,   243,   255,   258,     0,   255,   238,   210,     0,
-       0,     0,     0,     0,   197,     0,     0,   195,   196,     0,
-      23,    15,     0,   332,   331,     0,     0,   326,   325,     0,
-     311,     0,     0,    30,     0,    20,     0,     0,   150,   165,
-     169,   166,   167,   168,   173,   171,   170,   172,   127,     0,
-     123,     0,     0,    77,     0,    61,    99,   284,     0,     0,
-       0,   260,   241,   223,   263,   260,   260,     0,   260,   260,
-     260,   259,   263,   260,   263,   260,     0,   260,   263,   260,
-     263,     0,   263,   204,     0,     0,     0,     0,     0,   192,
-     203,     0,   255,     0,    16,    17,    24,   287,     0,     0,
-       0,     0,   323,   283,     0,     0,     0,    22,   148,   147,
-     121,   129,   125,     0,     0,     0,   267,     0,   229,   239,
-     233,   231,   253,     0,   232,   227,   228,   250,   226,   249,
-     230,     0,   225,   248,   224,   247,     0,   240,     0,   217,
-       0,     0,   220,   212,     0,     0,     0,     0,   207,   206,
-       0,   197,    15,   270,     0,     0,   334,   333,   328,   327,
-       0,     0,     0,    18,    13,    21,    26,    78,     0,     0,
-       0,   256,   261,   262,     0,     0,     0,   263,   263,   242,
-     211,   221,   213,   214,   216,   215,   219,   218,     0,   208,
-     209,   205,   194,   279,    25,   313,   324,     0,    31,     0,
-      12,     0,     8,   285,     0,     0,     0,   265,   254,   251,
-     252,     0,     0,   282,    19,    14,   268,   257,   264,   222,
-     280
+       0,     0,     0,   199,   382,     0,   199,     0,   313,     0,
+      33,   362,     0,     0,     0,     0,     6,   183,   188,   265,
+     268,   280,   285,   287,   289,   294,   303,   306,   309,   334,
+     375,   387,     4,     0,   186,   272,     0,   186,   273,   200,
+     271,     0,     0,     0,   374,   292,     0,     0,   292,     0,
+       0,   319,     0,    36,    34,     0,    79,    83,    84,    86,
+      85,    80,     0,     0,     0,     0,     0,     0,     0,     0,
+       0,     0,     0,   372,   373,   353,     0,   365,     0,     0,
+      25,     0,     0,   363,    25,   370,     0,     0,     0,     0,
+       0,     0,     0,     0,     0,     0,     0,     0,     0,     0,
+       0,     0,     0,     0,     0,    56,     0,     0,    52,     0,
+       0,     1,     0,     0,     0,     0,     0,     0,     0,   186,
+       0,   385,     0,   381,   379,   380,     0,     0,     0,     0,
+       0,     0,     0,   292,     0,   315,   316,   317,   318,   314,
+       0,     0,     0,    37,    38,    42,    28,    40,    56,     0,
+       0,   107,     0,   108,    94,    93,     0,     0,     0,     0,
+       0,     0,   341,     0,     0,   342,   363,   365,     0,   336,
+       0,   345,     0,   346,     0,   350,     0,   367,   360,   363,
+       0,     0,     0,     0,    33,     0,     0,     0,    33,    33,
+      33,    33,    33,     0,     0,     0,     0,     0,     0,     0,
+       0,     0,     0,     0,     0,     0,     0,     0,     0,     0,
+       0,     0,     0,     0,     0,     0,   347,   361,   363,     0,
+     354,   351,   365,   365,    55,     0,     0,    48,     0,     0,
+      44,    46,    47,     0,    53,     0,     0,   296,   307,     5,
+       0,     0,     0,   184,     0,   185,     0,   274,     0,   383,
+      56,     8,     0,     0,     0,   293,   290,     0,     0,   304,
+     291,     0,     0,   320,     0,     0,     0,     0,     0,     0,
+      43,    81,    82,   109,     0,     0,     0,     0,   175,     0,
+     338,   339,   340,     0,   363,   365,   357,   366,   343,   344,
+      26,   348,   364,     0,   358,   365,     0,   155,   153,   154,
+       0,     0,     0,     0,     0,     0,     0,     0,     0,   116,
+       0,     0,     0,     0,     0,     0,     0,     0,     0,     0,
+       0,     0,     0,   110,     0,    96,    97,    95,   181,   179,
+     113,     0,   111,     0,     0,     0,     0,     0,     0,     0,
+       0,     0,    98,   103,   104,   106,    87,    88,    89,    90,
+      92,    91,   105,   365,     0,   355,   359,    54,    56,    78,
+      51,    64,    69,    63,    67,    73,    68,     0,     0,     0,
+      65,     0,     8,    50,     0,     0,     0,     0,   187,     0,
+     196,     0,     0,   386,     0,     0,    21,     0,     8,   385,
+     288,   305,   300,     0,     0,     0,     0,     0,     0,    39,
+       0,     0,    41,     0,     0,     0,   173,     0,     0,   129,
+     349,   356,     0,   368,   352,     0,     0,   148,     0,     0,
+       0,   131,   139,   132,   150,   156,   152,   140,   133,   141,
+     134,   142,   135,   143,   136,   138,   137,   118,   117,     0,
+       0,   114,   112,     0,     0,   182,   180,     0,     0,     0,
+       0,     0,     0,   335,   363,    49,    65,    65,    65,     0,
+      58,    45,     0,    66,     0,     0,     0,   388,   308,   298,
+     297,     0,    31,     0,   197,   198,     0,     0,   192,    52,
+     276,   277,   275,     0,     9,     0,    25,     8,   378,   384,
+     302,   301,   295,     0,     0,   311,     0,     0,   311,     0,
+      35,     0,     0,     8,   129,   177,     0,   176,     0,    27,
+       0,     0,     0,     0,     0,     0,   158,   161,   159,   160,
+     157,     0,     0,     0,   125,   121,     0,     0,   115,     0,
+       0,     0,    99,   365,    72,    70,    71,     0,     0,    74,
+       0,    98,     0,     0,     0,     0,     0,     0,     0,     0,
+       0,     0,     0,   201,   196,     0,     0,     0,   376,   377,
+       0,     0,     0,     0,   328,   321,     0,   311,   329,     0,
+       0,     0,    10,   174,   178,     0,   145,     0,   144,     0,
+       0,   162,   163,   151,     0,   119,     0,     0,   127,   123,
+     102,   100,   101,   337,    61,    59,     0,     0,    57,    75,
+       0,     0,   299,     0,    32,     0,     0,   254,   254,   254,
+     243,   254,   233,   236,   254,   254,     0,   254,   254,   254,
+     245,   257,   244,   254,   257,   254,     0,   254,   257,   234,
+     235,   242,   254,   257,     0,   254,   237,   209,     0,     0,
+       0,     0,     0,   196,     0,     0,   194,   195,     0,    22,
+      14,     0,   331,   330,     0,     0,   325,   324,     0,   310,
+       0,     0,    29,     0,    19,     0,     0,   149,   164,   168,
+     165,   166,   167,   172,   170,   169,   171,   126,     0,   122,
+       0,     0,    76,     0,    60,    98,   283,     0,     0,     0,
+     259,   240,   222,   262,   259,   259,     0,   259,   259,   259,
+     258,   262,   259,   262,   259,     0,   259,   262,   259,   262,
+       0,   262,   203,     0,     0,     0,     0,     0,   191,   202,
+       0,   254,     0,    15,    16,    23,   286,     0,     0,     0,
+       0,   322,   282,     0,     0,     0,    21,   147,   146,   120,
+     128,   124,     0,     0,     0,   266,     0,   228,   238,   232,
+     230,   252,     0,   231,   226,   227,   249,   225,   248,   229,
+       0,   224,   247,   223,   246,     0,   239,     0,   216,     0,
+       0,   219,   211,     0,     0,     0,     0,   206,   205,     0,
+     196,    14,   269,     0,     0,   333,   332,   327,   326,     0,
+       0,     0,    17,    12,    20,    25,    77,     0,     0,     0,
+     255,   260,   261,     0,     0,     0,   262,   262,   241,   210,
+     220,   212,   213,   215,   214,   218,   217,     0,   207,   208,
+     204,   193,   278,    24,   312,   323,     0,    30,     0,    11,
+       0,     7,   284,     0,     0,     0,   264,   253,   250,   251,
+       0,     0,   281,    18,    13,   267,   256,   263,   221,   279
 };
 
 /* YYPDEFGOTO[NTERM-NUM].  */
 static const short int yydefgoto[] =
 {
-      -1,    14,    15,    16,   387,   665,   793,   726,   830,   737,
-     487,   650,   174,   269,   474,    55,   144,   147,   148,   230,
-     231,   232,   236,   228,   233,   370,   465,   371,   460,   599,
-     600,   108,   310,   196,   587,   302,   522,   515,   159,    17,
-     117,    18,   479,   480,    41,   553,   554,   713,   638,   753,
-     691,   702,   748,   749,    19,    20,    42,   383,   483,   723,
-      21,    22,    23,    24,   129,    25,   239,   493,    26,    27,
-      28,   565,    51,   141,   397,   568,   659,   496,    29,   102,
-     178,   170,   295,   103,   104,    30,    43,   127,   250,    31,
-     373
+      -1,    14,    15,    16,   386,   664,   792,   725,   829,   736,
+     486,   649,   173,   268,   473,    55,   143,   146,   147,   229,
+     230,   231,   235,   227,   232,   369,   464,   370,   459,   598,
+     599,   108,   309,   195,   586,   301,   521,   514,   158,    17,
+     116,    18,   478,   479,    41,   552,   553,   712,   637,   752,
+     690,   701,   747,   748,    19,    20,    42,   382,   482,   722,
+      21,    22,    23,    24,   128,    25,   238,   492,    26,    27,
+      28,   564,    51,   140,   396,   567,   658,   495,    29,   102,
+     177,   169,   294,   103,   104,    30,    43,   126,   249,    31,
+     372
 };
 
 /* YYPACT[STATE-NUM] -- Index in YYTABLE of the portion describing
    STATE-NUM.  */
-#define YYPACT_NINF -541
+#define YYPACT_NINF -529
 static const short int yypact[] =
 {
-    2097,  -302,  -174,   185,  -541,   141,    48,   -49,  -541,    -5,
-      44,   759,     4,    -8,  2095,   -87,  -541,  -541,  -541,  -541,
-    -541,  -541,  -541,  -541,  -541,  -541,  -541,  -541,  -541,  -541,
-    -541,  -541,  -541,   211,   147,  -541,   108,   147,  -541,  -541,
-    -541,    70,   182,    45,  -541,   188,   306,    29,   188,   104,
-     309,   132,   318,  -541,   953,  1002,   -13,  -541,  -541,  -541,
-    -541,   337,  1242,  1295,  1242,  1242,  1026,     0,   344,    19,
-     241,   366,    80,  -541,  -541,  -541,   175,   371,   383,    87,
-     258,   292,    98,   300,   258,  -541,   121,    69,    86,    88,
-      95,    99,   100,   101,   102,   103,   118,   119,   120,   128,
-    1365,  2064,   -50,   113,  -166,     8,    14,   230,   400,   457,
-     468,  -541,   136,   137,  -541,   364,   461,   477,   478,   479,
-     147,   480,   144,     7,  -541,  -541,  -541,   -95,   389,   486,
-     331,   384,   492,   493,   188,   368,  -541,  -541,  -541,  -541,
-    -541,   496,   393,   159,  -541,   494,  -541,    34,   186,  2726,
-      46,  1242,   712,   184,   712,  -541,  -541,  1242,  2250,   -26,
-     524,   526,   527,  -541,   336,   530,  -541,   300,   371,   541,
-    -541,   -75,  -541,  1242,  -541,   540,  -541,   531,   535,  -541,
-     300,  1242,   310,  1242,  1242,   460,  1242,  1242,  1365,   856,
-     856,   856,   856,   856,  1365,    72,   208,  1242,  1242,  1242,
-    1242,  1242,    27,   212,   287,  1242,   656,  1242,  1242,  1242,
-    1242,  1242,  1242,  1242,  1242,  1242,  1242,  -541,  -541,   300,
-     444,  -541,  -541,   371,   371,  -541,   551,   552,  -541,   215,
-     216,    97,  -541,  -541,  1242,  -541,   557,   453,  -182,  -541,
-    -541,  -541,  1365,   463,  -541,   227,  -541,   568,   339,   550,
-    -541,    -1,   332,  -201,     4,   576,  -541,  -541,   578,   580,
-    -541,  -541,   468,  1365,  -125,  1365,  1242,  1242,     4,   476,
-    1002,  -541,  -541,  -541,  2775,   336,  2366,   -22,  1242,  -541,
-    1242,  -541,  -541,  -541,   243,   300,   371,  -541,  -541,  -541,
-    -541,  1906,  -541,  -541,  1242,  -541,   371,  1873,  -541,  -541,
-    -541,  1506,  1242,  1927,  1973,   246,   247,  1581,  1627,  2683,
-    1994,   250,   251,  1648,   252,  1718,   259,  1739,   281,  1760,
-     282,  1781,   284,  1365,  -541,    47,  2092,  2296,  1694,  2322,
-    2322,  -541,    26,  -541,  1102,  1242,  1242,   286,  2748,   288,
-     289,   293,  1102,  1396,   424,   514,   392,   405,   405,   595,
-     595,   595,   595,  -541,   371,   630,  -541,  -541,  -541,   117,
-    -541,  -541,  -541,  -541,  -541,  -541,   -34,  -541,     4,     4,
-     518,   483,  2796,  -209,  -541,   649,   468,   650,   407,  -541,
-     653,   -69,   -45,   497,  -541,   133,  1242,   505,     4,   332,
-     144,  -541,  -541,    31,   411,   668,   653,  -116,   425,   335,
-    -541,    68,     4,  -541,   340,  1242,  1242,  -541,  2618,  2388,
-    -541,  -541,  -541,  1242,  2775,  -541,  1242,  1242,  -541,  2519,
-     555,   555,  -541,  -541,  -541,  -541,   303,  -541,  -541,  -541,
-    -541,  -541,  -541,  -541,  -541,  -541,  -541,  -541,    47,  -541,
-     338,   662,  -541,  -541,   342,   345,  2322,  2322,  1102,  1242,
-     336,   336,   336,   348,  -541,   300,  -541,   483,   483,   483,
-     561,   534,  -541,     4,  -541,   564,   656,  1242,  -541,  -541,
-    -541,   346,   692,   358,   357,  -541,  -541,    37,   699,  -541,
-     400,  -541,  -541,  -541,   700,  2775,   658,   258,   332,  -541,
-    -541,  -541,  -541,  -541,   704,   689,  -129,   369,   374,   556,
-     706,  -541,   697,   562,   332,   592,  2775,  2639,  -541,  1242,
-    2775,  1485,  1385,  1242,  1242,   370,   385,  -541,  -541,  -541,
-    -541,  -541,   386,  1102,   402,  -541,  -541,   403,   404,   825,
-     408,   409,   412,  -541,   371,  -541,  -541,  -541,     4,  1242,
-    -118,     4,    -3,  2817,   468,   413,   653,    74,  2376,    92,
-     406,   415,   594,   416,   419,   -63,   336,   420,  1242,  -541,
-    -541,   429,  1125,   583,   746,  -541,  -541,  1153,   556,  -541,
-     430,   755,   768,   660,  -541,  2775,  1242,  -541,  1242,  -541,
-    1810,  2229,  -541,  -541,  -541,   432,   435,   436,  1102,  -541,
-    -541,  -541,  -541,  -541,  -541,  -541,  2775,  1242,   438,  -541,
-    -541,  -114,   656,  -541,   776,  -541,   762,   633,   458,   458,
-     458,  -541,   458,  -541,  -541,   458,   458,   459,   458,   458,
-     458,  -541,   758,  -541,   458,   758,   458,   462,   458,   758,
-    -541,  -541,  -541,   458,   758,   464,   458,  -541,  -541,   466,
-     467,   653,   653,   471,   -57,    37,    37,  -541,  -541,   801,
-    -541,  2660,   805,  -541,  2775,   681,   794,   475,  2015,   474,
-    -541,   813,   654,  -541,   770,   709,  1831,  1852,  -541,  -541,
-    -541,  -541,  -541,  -541,  -541,  -541,  -541,  -541,  -541,  1365,
-    -541,   482,   484,  2775,   653,  -541,    84,   628,   820,   824,
-     826,  -541,  -541,  -541,  -541,  -541,  -541,   828,  -541,  -541,
-    -541,  -541,  -541,  -541,  -541,  -541,   828,  -541,  -541,  -541,
-    -541,   830,  -541,   240,   653,   653,   487,   488,   653,  -541,
-    -541,   491,   458,   498,  -541,  -541,   503,  -541,   605,  1212,
-    1153,  1153,   516,   674,   707,  1242,  1242,   505,  -541,  -541,
-    -541,  -541,  -541,   528,   846,   702,  -541,  -110,   -84,   218,
-     -84,   -84,  -541,   -44,   -84,   -84,   -84,   218,   -84,   218,
-     -84,   -32,   -84,   218,   -84,   218,   533,   218,   710,  -541,
-     865,   283,  -541,  -541,   740,  -102,   536,   542,  -541,  -541,
-     543,   -55,    36,  -541,  1242,   668,  -541,  2775,  -541,  -541,
-     374,   857,   873,   635,  2043,  2775,   258,  -541,   876,   726,
-     882,  -541,  -541,  -541,   690,   887,   888,  -541,  -541,  -541,
-    -541,  -541,  -541,  -541,  -541,  -541,  -541,  -541,   653,  -541,
-    -541,  -541,  -541,   553,  -541,   554,  -541,   884,  -541,   705,
-    -541,  1242,  -541,  -541,   894,   558,   895,  -541,  -541,   218,
-     218,   559,   801,  -541,  -541,  -541,  -541,  -541,  -541,  -541,
-    -541
+    2041,  -258,  -127,   626,  -529,   100,   200,  -104,  -529,   -96,
+      42,   758,     7,  -102,   150,  -198,  -529,  -529,  -529,  -529,
+    -529,  -529,  -529,  -529,  -529,  -529,  -529,  -529,  -529,  -529,
+    -529,  -529,  -529,   156,    44,  -529,    50,    44,  -529,  -529,
+    -529,    24,    47,    36,  -529,   127,   277,    30,   127,    68,
+     285,   328,   316,  -529,   808,   936,   -14,  -529,  -529,  -529,
+    -529,   327,  1200,  1280,  1200,  1200,   998,    55,   340,     3,
+     246,   344,    56,  -529,  -529,  -529,   170,   367,   394,    95,
+     262,   294,   105,   299,   262,  -529,   129,    69,    71,    72,
+      73,    74,    91,    94,    97,    98,    99,   102,   103,   104,
+    1360,  2008,  -144,   136,  -219,     6,    10,   243,   407,   443,
+     446,  -529,   111,  2039,   343,   434,   450,   455,   456,    44,
+     457,   118,     9,  -529,  -529,  -529,   -97,   363,   460,   305,
+     358,   464,   465,   127,   346,  -529,  -529,  -529,  -529,  -529,
+     474,   370,   138,  -529,  1857,  -529,   351,   145,  2670,    75,
+    1200,   551,   146,   551,  -529,  -529,  1200,  2201,    27,   485,
+     486,   491,  -529,   300,   495,  -529,   299,   367,   496,  -529,
+     -44,  -529,  1200,  -529,   497,  -529,   500,   490,  -529,   299,
+    1200,   654,  1200,  1200,   466,  1200,  1200,  1360,   536,   536,
+     536,   536,   536,  1360,   205,   166,  1200,  1200,  1200,  1200,
+    1200,    86,   172,   193,  1200,    92,  1200,  1200,  1200,  1200,
+    1200,  1200,  1200,  1200,  1200,  1200,  -529,  -529,   299,   411,
+    -529,  -529,   367,   367,  -529,   512,   518,  -529,   180,   181,
+     560,  -529,  -529,  1200,  -529,   521,   418,  -257,  -529,  -529,
+     263,  1360,   429,  -529,   188,  -529,   527,   296,   507,  -529,
+       2,   290,  -206,     7,   533,  -529,  -529,   534,   535,  -529,
+    -529,   446,  1360,  -165,  1360,  1200,  1200,     7,   440,   936,
+    -529,  -529,  -529,  2719,   300,  2310,    34,  1200,  -529,  1200,
+    -529,  -529,  -529,   207,   299,   367,  -529,  -529,  -529,  -529,
+    1878,  -529,  -529,  1200,  -529,   367,   288,  -529,  -529,  -529,
+    1553,  1200,  1899,  1920,   209,   214,  1574,  1620,  2627,  1945,
+     215,   216,  1641,   217,  1709,   220,  1730,   221,  1751,   225,
+    1772,   226,  1360,  -529,   261,  1428,  2229,  2356,  2407,  2407,
+    -529,     8,  -529,  1021,  1200,  1200,   241,  2692,   245,   247,
+     248,  1021,   823,   715,   984,  1049,   337,   337,   553,   553,
+     553,   553,  -529,   367,   588,  -529,  -529,  -529,    46,  -529,
+    -529,  -529,  -529,  -529,  -529,   -29,  -529,     7,     7,   461,
+     426,  2740,  -209,  -529,   597,   446,   621,   378,  -529,   629,
+     -90,   -48,   469,  -529,    81,  1200,   468,     7,   290,   118,
+    -529,  -529,   -18,   379,   631,   629,  -149,   389,   295,  -529,
+     -13,     7,  -529,   297,  1200,  1200,  -529,  2562,  2331,  -529,
+    -529,  -529,  1200,  2719,  -529,  1200,  1200,  -529,  2463,   510,
+     510,  -529,  -529,  -529,  -529,   242,  -529,  -529,  -529,  -529,
+    -529,  -529,  -529,  -529,  -529,  -529,  -529,   261,  -529,   314,
+     624,  -529,  -529,   321,   331,  2407,  2407,  1021,  1200,   300,
+     300,   300,   333,  -529,   299,  -529,   426,   426,   426,   525,
+     481,  -529,     7,  -529,   539,    92,  1200,  -529,  -529,  -529,
+     336,   673,   341,   338,  -529,  -529,   155,   680,  -529,   407,
+    -529,  -529,  -529,   682,  2719,   638,   262,   290,  -529,  -529,
+    -529,  -529,  -529,   684,   669,  -132,   350,   352,   538,   690,
+    -529,   686,   542,   290,   591,  2719,  2583,  -529,  1200,  2719,
+    1532,  1376,  1200,  1200,   365,   366,  -529,  -529,  -529,  -529,
+    -529,   368,  1021,   373,  -529,  -529,   369,   383,   623,   384,
+     385,   388,  -529,   367,  -529,  -529,  -529,     7,  1200,  -122,
+       7,    -5,  2761,   446,   375,   629,   -12,  2320,    32,   380,
+     390,   577,   391,   392,   -82,   300,   393,  1200,  -529,  -529,
+     395,  1097,   587,   747,  -529,  -529,  1147,   538,  -529,   412,
+     749,   752,   645,  -529,  2719,  1200,  -529,  1200,  -529,  1793,
+    2034,  -529,  -529,  -529,   416,   419,   427,  1021,  -529,  -529,
+    -529,  -529,  -529,  -529,  -529,  2719,  1200,   430,  -529,  -529,
+    -118,    92,  -529,   756,  -529,   748,   610,   432,   432,   432,
+    -529,   432,  -529,  -529,   432,   432,   436,   432,   432,   432,
+    -529,   734,  -529,   432,   734,   432,   438,   432,   734,  -529,
+    -529,  -529,   432,   734,   444,   432,  -529,  -529,   445,   447,
+     629,   629,   449,   -79,   155,   155,  -529,  -529,   778,  -529,
+    2604,   780,  -529,  2719,   655,   786,   477,  1966,   479,  -529,
+     804,   653,  -529,   775,   711,  1814,  1835,  -529,  -529,  -529,
+    -529,  -529,  -529,  -529,  -529,  -529,  -529,  -529,  1360,  -529,
+     488,   489,  2719,   629,  -529,    40,   637,   829,   834,   849,
+    -529,  -529,  -529,  -529,  -529,  -529,   835,  -529,  -529,  -529,
+    -529,  -529,  -529,  -529,  -529,   835,  -529,  -529,  -529,  -529,
+     850,  -529,   354,   629,   629,   516,   537,   629,  -529,  -529,
+     540,   432,   541,  -529,  -529,   520,  -529,   636,  1177,  1147,
+    1147,   544,   685,   721,  1200,  1200,   468,  -529,  -529,  -529,
+    -529,  -529,   543,   855,   717,  -529,   -56,  -175,   239,  -175,
+    -175,  -529,    13,  -175,  -175,  -175,   239,  -175,   239,  -175,
+      35,  -175,   239,  -175,   239,   547,   239,   733,  -529,   888,
+     334,  -529,  -529,   767,  -105,   561,   563,  -529,  -529,   566,
+     -72,    53,  -529,  1200,   631,  -529,  2719,  -529,  -529,   352,
+     889,   907,   665,  1987,  2719,   262,  -529,   906,   755,   919,
+    -529,  -529,  -529,   736,   932,   933,  -529,  -529,  -529,  -529,
+    -529,  -529,  -529,  -529,  -529,  -529,  -529,   629,  -529,  -529,
+    -529,  -529,   596,  -529,   598,  -529,   938,  -529,   757,  -529,
+    1200,  -529,  -529,   943,   606,   946,  -529,  -529,   239,   239,
+     609,   778,  -529,  -529,  -529,  -529,  -529,  -529,  -529,  -529
 };
 
 /* YYPGOTO[NTERM-NUM].  */
 static const short int yypgoto[] =
 {
-    -541,  -541,   885,   -98,  -257,  -541,    73,   123,  -541,  -541,
-     166,   122,   -83,  -541,  -392,   174,    66,   638,  -541,  -109,
-    -541,    -6,   431,  -121,  -541,  -541,  -307,  -541,  -541,  -541,
-     308,  -541,   -11,  -185,   231,  -541,  -541,   495,   754,  -541,
-      21,  -541,  -540,  -541,   907,  -305,  -541,  -541,  -541,   209,
-     -46,  -359,  -316,  -334,  -541,  -541,  -541,  -541,  -541,    83,
-    -541,  -541,  -541,  -541,    -9,  -541,  -250,  -541,  -541,  -541,
-    -541,  -440,  -541,  -541,  -541,   124,  -387,   150,  -541,  -541,
-    -151,  -163,  -541,  -541,  -541,  -541,  -541,   814,   546,  -541,
-    -541
+    -529,   839,  -529,   -91,  -338,  -529,   125,   175,  -529,  -529,
+     222,   174,   -83,  -529,  -392,   199,    31,   694,  -529,   -16,
+    -529,    -6,   480,  -117,  -529,  -529,  -244,  -529,  -529,  -529,
+     364,  -529,   -11,  -185,   287,  -529,  -529,   546,   810,  -529,
+      21,  -529,  -528,  -529,   963,  -317,  -529,  -529,  -529,   265,
+     279,  -352,  -188,  -325,  -529,  -529,  -529,  -529,  -529,   130,
+    -529,  -529,  -529,  -529,     0,  -529,  -254,  -529,  -529,  -529,
+    -529,  -425,  -529,  -529,  -529,   183,  -397,   190,  -529,  -529,
+     -92,  -163,  -529,  -529,  -529,  -529,  -529,   853,   589,  -529,
+    -529
 };
-=======
-static const unsigned short int yydefact[] = {
-    0,   0,   0,   199, 380, 0,   199, 311, 0,   33,  360, 0,   0,   0,   0,
-    6,   183, 188, 265, 268, 280, 285, 287, 292, 301, 304, 307, 332, 373, 385,
-    4,   0,   186, 272, 0,   186, 273, 200, 271, 0,   0,   0,   372, 290, 0,
-    0,   290, 0,   317, 0,   36,  34,  0,   79,  83,  84,  86,  85,  80,  0,
-    0,   0,   0,   0,   0,   0,   0,   0,   0,   0,   370, 371, 351, 0,   363,
-    0,   0,   25,  0,   0,   361, 25,  368, 0,   0,   0,   0,   0,   0,   0,
-    0,   0,   0,   0,   0,   0,   0,   0,   0,   0,   0,   0,   56,  0,   0,
-    52,  0,   0,   1,   0,   0,   0,   0,   0,   0,   0,   186, 0,   383, 0,
-    379, 377, 378, 0,   0,   0,   0,   0,   0,   0,   290, 313, 314, 315, 316,
-    312, 0,   0,   0,   37,  38,  42,  28,  40,  56,  0,   0,   107, 0,   108,
-    94,  93,  0,   0,   0,   0,   0,   0,   339, 0,   0,   340, 361, 363, 0,
-    334, 0,   343, 0,   344, 0,   348, 0,   365, 358, 361, 0,   0,   0,   0,
-    33,  0,   0,   0,   33,  33,  33,  33,  33,  0,   0,   0,   0,   0,   0,
-    0,   0,   0,   0,   0,   0,   0,   0,   0,   0,   0,   0,   0,   0,   0,
-    0,   0,   345, 359, 361, 0,   352, 349, 363, 363, 55,  0,   0,   48,  0,
-    0,   44,  46,  47,  0,   53,  0,   0,   294, 305, 5,   0,   0,   0,   184,
-    0,   185, 0,   274, 0,   381, 56,  8,   0,   0,   0,   291, 288, 0,   0,
-    302, 289, 0,   318, 0,   0,   0,   0,   0,   0,   43,  81,  82,  109, 0,
-    0,   0,   0,   175, 0,   336, 337, 338, 0,   361, 363, 355, 364, 341, 342,
-    26,  346, 362, 0,   356, 363, 0,   155, 153, 154, 0,   0,   0,   0,   0,
-    0,   0,   0,   0,   116, 0,   0,   0,   0,   0,   0,   0,   0,   0,   0,
-    0,   0,   0,   110, 0,   96,  97,  95,  181, 179, 113, 0,   111, 0,   0,
-    0,   0,   0,   0,   0,   0,   0,   98,  103, 104, 106, 87,  88,  89,  90,
-    92,  91,  105, 363, 0,   353, 357, 54,  56,  78,  51,  64,  69,  63,  67,
-    73,  68,  0,   0,   0,   65,  0,   8,   50,  0,   0,   0,   0,   187, 0,
-    196, 0,   0,   384, 0,   0,   21,  0,   8,   383, 286, 303, 298, 0,   0,
-    0,   0,   0,   39,  0,   0,   41,  0,   0,   0,   173, 0,   0,   129, 347,
-    354, 0,   366, 350, 0,   0,   148, 0,   0,   0,   131, 139, 132, 150, 156,
-    152, 140, 133, 141, 134, 142, 135, 143, 136, 138, 137, 118, 117, 0,   0,
-    114, 112, 0,   0,   182, 180, 0,   0,   0,   0,   0,   0,   333, 361, 49,
-    65,  65,  65,  0,   58,  45,  0,   66,  0,   0,   0,   386, 306, 296, 295,
-    0,   31,  0,   197, 198, 0,   0,   192, 52,  276, 277, 275, 0,   9,   0,
-    25,  8,   376, 382, 300, 299, 293, 0,   309, 0,   0,   309, 0,   35,  0,
-    0,   8,   129, 177, 0,   176, 0,   27,  0,   0,   0,   0,   0,   0,   158,
-    161, 159, 160, 157, 0,   0,   0,   125, 121, 0,   0,   115, 0,   0,   0,
-    99,  363, 72,  70,  71,  0,   0,   74,  0,   98,  0,   0,   0,   0,   0,
-    0,   0,   0,   0,   0,   0,   201, 196, 0,   0,   0,   374, 375, 0,   0,
-    0,   326, 319, 0,   309, 327, 0,   0,   0,   10,  174, 178, 0,   145, 0,
-    144, 0,   0,   162, 163, 151, 0,   119, 0,   0,   127, 123, 102, 100, 101,
-    335, 61,  59,  0,   0,   57,  75,  0,   0,   297, 0,   32,  0,   0,   254,
-    254, 254, 243, 254, 233, 236, 254, 254, 0,   254, 254, 254, 245, 257, 244,
-    254, 257, 254, 0,   254, 257, 234, 235, 242, 254, 257, 0,   254, 237, 209,
-    0,   0,   0,   0,   0,   196, 0,   0,   194, 195, 0,   22,  14,  329, 328,
-    0,   0,   323, 322, 0,   308, 0,   0,   29,  0,   19,  0,   0,   149, 164,
-    168, 165, 166, 167, 172, 170, 169, 171, 126, 0,   122, 0,   0,   76,  0,
-    60,  98,  283, 0,   0,   0,   259, 240, 222, 262, 259, 259, 0,   259, 259,
-    259, 258, 262, 259, 262, 259, 0,   259, 262, 259, 262, 0,   262, 203, 0,
-    0,   0,   0,   0,   191, 202, 0,   254, 0,   15,  16,  23,  0,   0,   0,
-    0,   320, 282, 0,   0,   0,   21,  147, 146, 120, 128, 124, 0,   0,   0,
-    266, 0,   228, 238, 232, 230, 252, 0,   231, 226, 227, 249, 225, 248, 229,
-    0,   224, 247, 223, 246, 0,   239, 0,   216, 0,   0,   219, 211, 0,   0,
-    0,   0,   206, 205, 0,   196, 14,  269, 0,   0,   331, 330, 325, 324, 0,
-    0,   0,   17,  12,  20,  25,  77,  0,   0,   0,   255, 260, 261, 0,   0,
-    0,   262, 262, 241, 210, 220, 212, 213, 215, 214, 218, 217, 0,   207, 208,
-    204, 193, 278, 24,  310, 321, 0,   30,  0,   11,  0,   7,   284, 0,   0,
-    0,   264, 253, 250, 251, 0,   0,   281, 18,  13,  267, 256, 263, 221, 279};
-
-/* YYPDEFGOTO[NTERM-NUM].  */
-static const short int yydefgoto[] = {
-    -1,  13,  14,  15,  381, 655, 782, 716, 819, 726, 480, 641, 169, 263, 467,
-    52,  139, 142, 143, 225, 226, 227, 231, 223, 228, 364, 458, 365, 453, 590,
-    591, 105, 304, 191, 578, 296, 514, 507, 154, 16,  113, 17,  472, 473, 39,
-    545, 546, 703, 629, 742, 681, 692, 737, 738, 18,  19,  40,  377, 476, 713,
-    20,  21,  22,  125, 23,  234, 486, 24,  25,  26,  556, 48,  136, 390, 559,
-    649, 488, 27,  99,  173, 165, 289, 100, 101, 28,  41,  123, 245, 29,  367};
-
-/* YYPACT[STATE-NUM] -- Index in YYTABLE of the portion describing
-   STATE-NUM.  */
-#define YYPACT_NINF -533
-static const short int yypact[] = {
-    2080, -194, -63,  473,  -533, 162,  255,  -533, -33,  46,   749,  2,
-    -88,  100,  -134, -533, -533, -533, -533, -533, -533, -533, -533, -533,
-    -533, -533, -533, -533, -533, -533, -533, 240,  132,  -533, 101,  132,
-    -533, -533, -533, 56,   153,  126,  -533, 158,  293,  43,   158,  92,
-    217,  315,  -533, 457,  799,  -17,  -533, -533, -533, -533, 323,  1285,
-    1327, 1285, 1285, 989,  20,   341,  11,   242,  360,  65,   -533, -533,
-    -533, 179,  370,  383,  109,  283,  325,  131,  328,  283,  -533, 164,
-    104,  112,  113,  114,  115,  116,  118,  127,  128,  129,  133,  136,
-    137,  1350, 2047, -133, 149,  -37,  5,    8,    269,  432,  467,  475,
-    -533, 141,  2078, 373,  465,  481,  482,  483,  132,  485,  147,  6,
-    -533, -533, -533, -94,  393,  490,  335,  402,  507,  508,  158,  -533,
-    -533, -533, -533, -533, 509,  407,  175,  -533, 1885, -533, 388,  178,
-    2684, 96,   1285, 852,  180,  852,  -533, -533, 1285, 2167, 38,   515,
-    516,  519,  -533, 329,  521,  -533, 328,  370,  522,  -533, -8,   -533,
-    1285, -533, 523,  -533, 524,  525,  -533, 328,  1285, 645,  1285, 1285,
-    529,  1285, 1285, 1350, 926,  926,  926,  926,  926,  1350, 1418, 188,
-    1285, 1285, 1285, 1285, 1285, 84,   190,  263,  1285, 88,   1285, 1285,
-    1285, 1285, 1285, 1285, 1285, 1285, 1285, 1285, -533, -533, 328,  431,
-    -533, -533, 370,  370,  -533, 541,  542,  -533, 208,  209,  174,  -533,
-    -533, 1285, -533, 548,  445,  -179, -533, -533, 302,  1350, 459,  -533,
-    220,  -533, 558,  330,  537,  -533, 1,    320,  -190, 2,    573,  -533,
-    -533, 574,  576,  -533, -533, 475,  -181, 1350, 1285, 1285, 2,    474,
-    799,  -533, -533, -533, 2733, 329,  2240, 44,   1285, -533, 1285, -533,
-    -533, -533, 243,  328,  370,  -533, -533, -533, -533, 1906, -533, -533,
-    1285, -533, 370,  202,  -533, -533, -533, 9,    1285, 1940, 1961, 244,
-    273,  1561, 1616, 2641, 1982, 276,  277,  1681, 279,  1702, 280,  1723,
-    284,  1750, 285,  1771, 286,  1350, -533, 187,  2214, 1367, 2267, 2372,
-    2372, -533, 50,   -533, 1087, 1285, 1285, 289,  2706, 290,  291,  292,
-    1087, 614,  815,  876,  378,  365,  365,  594,  594,  594,  594,  -533,
-    370,  630,  -533, -533, -533, 75,   -533, -533, -533, -533, -533, -533,
-    -32,  -533, 2,    2,    517,  488,  2754, -187, -533, 652,  475,  658,
-    419,  -533, 664,  -100, 40,   512,  -533, 107,  1285, 504,  2,    320,
-    147,  -533, -533, 24,   669,  664,  -112, 427,  333,  -533, -15,  2,
-    -533, 336,  1285, 1285, -533, 2576, 2348, -533, -533, -533, 1285, 2733,
-    -533, 1285, 1285, -533, 2478, 551,  551,  -533, -533, -533, -533, 264,
-    -533, -533, -533, -533, -533, -533, -533, -533, -533, -533, -533, 187,
-    -533, 340,  665,  -533, -533, 342,  343,  2372, 2372, 1087, 1285, 329,
-    329,  329,  344,  -533, 328,  -533, 488,  488,  488,  556,  530,  -533,
-    2,    -533, 563,  88,   1285, -533, -533, -533, 358,  694,  361,  362,
-    -533, -533, 203,  696,  -533, 432,  -533, -533, -533, 698,  2733, 657,
-    283,  320,  -533, -533, -533, -533, -533, 687,  -86,  371,  376,  559,
-    713,  -533, 701,  564,  320,  583,  2733, 2597, -533, 1285, 2733, 1519,
-    1540, 1285, 1285, 381,  385,  -533, -533, -533, -533, -533, 387,  1087,
-    389,  -533, -533, 391,  395,  477,  396,  399,  404,  -533, 370,  -533,
-    -533, -533, 2,    1285, -78,  2,    39,   2775, 475,  410,  664,  90,
-    2336, -22,  406,  420,  619,  418,  422,  -75,  329,  424,  1285, -533,
-    -533, 1137, 602,  762,  -533, -533, 1165, 559,  -533, 429,  764,  767,
-    661,  -533, 2733, 1285, -533, 1285, -533, 1792, 2074, -533, -533, -533,
-    434,  437,  436,  1087, -533, -533, -533, -533, -533, -533, -533, 2733,
-    1285, 438,  -533, -533, -73,  88,   -533, 776,  -533, 775,  639,  468,
-    468,  468,  -533, 468,  -533, -533, 468,  468,  469,  468,  468,  468,
-    -533, 755,  -533, 468,  755,  468,  472,  468,  755,  -533, -533, -533,
-    468,  755,  479,  468,  -533, -533, 480,  493,  664,  664,  495,  -72,
-    203,  203,  -533, -533, 810,  -533, 2618, -533, 2733, 683,  795,  489,
-    2005, 505,  -533, 817,  654,  -533, 782,  735,  1813, 1843, -533, -533,
-    -533, -533, -533, -533, -533, -533, -533, -533, -533, 1350, -533, 510,
-    511,  2733, 664,  -533, 545,  659,  856,  864,  880,  -533, -533, -533,
-    -533, -533, -533, 883,  -533, -533, -533, -533, -533, -533, -533, -533,
-    883,  -533, -533, -533, -533, 884,  -533, 228,  664,  664,  547,  549,
-    664,  -533, -533, 550,  468,  552,  -533, -533, 555,  663,  1188, 1165,
-    1165, 557,  707,  756,  1285, 1285, 504,  -533, -533, -533, -533, -533,
-    584,  906,  759,  -533, -131, -143, 261,  -143, -143, -533, -18,  -143,
-    -143, -143, 261,  -143, 261,  -143, 0,    -143, 261,  -143, 261,  587,
-    261,  778,  -533, 932,  111,  -533, -533, 806,  -105, 597,  598,  -533,
-    -533, 600,  -64,  58,   -533, 1285, 669,  -533, 2733, -533, -533, 376,
-    922,  942,  700,  2026, 2733, 283,  -533, 940,  789,  944,  -533, -533,
-    -533, 757,  949,  951,  -533, -533, -533, -533, -533, -533, -533, -533,
-    -533, -533, -533, 664,  -533, -533, -533, -533, 617,  -533, 618,  -533,
-    946,  -533, 769,  -533, 1285, -533, -533, 957,  620,  959,  -533, -533,
-    261,  261,  623,  810,  -533, -533, -533, -533, -533, -533, -533, -533};
-
-/* YYPGOTO[NTERM-NUM].  */
-static const short int yypgoto[] = {
-    -533, 855,  -533, -89,  -229, -533, 146,  196,  -533, -533, 257,  211,
-    -79,  -533, -377, 195,  108,  704,  -533, -102, -533, -5,   513,  -69,
-    -533, -533, -114, -533, -533, -533, 397,  -533, -10,  -182, 318,  -533,
-    -533, 577,  835,  -533, 12,   -533, -532, -533, 984,  -265, -533, -533,
-    -533, 303,  124,  -326, -252, -387, -533, -533, -533, -533, -533, 167,
-    -533, -533, -533, 25,   -533, -247, -533, -533, -533, -533, -411, -533,
-    -533, -533, 221,  -280, 227,  -533, -533, -90,  -160, -533, -533, -533,
-    -533, -533, 885,  621,  -533, -533};
->>>>>>> fb0c4aaa
 
 /* YYTABLE[YYPACT[STATE-NUM]].  What to do in state STATE-NUM.  If
    positive, shift that token.  If negative, reduce the rule which
    number is the opposite.  If YYTABLE_NINF, syntax error.  */
-<<<<<<< HEAD
-#define YYTABLE_NINF -392
+#define YYTABLE_NINF -391
 static const short int yytable[] =
 {
-     101,   179,   225,   311,   497,   287,   107,   105,   229,   322,
-     251,   225,   393,   254,   252,   647,   286,   105,   207,   208,
-     209,   210,   211,   212,   213,   214,   215,   216,   271,   296,
-     817,   563,   442,   331,   131,   388,   386,    32,   226,   133,
-     548,    33,   597,   145,   149,   332,   597,   226,   122,   272,
-     475,   152,   154,   155,   156,   158,   475,   378,   119,   569,
-     356,   357,   475,   440,   475,   441,   284,   278,   354,   160,
-     279,   406,   273,   395,   407,   457,   724,    53,   394,    10,
-     398,   491,   197,   198,   199,   200,   201,   202,   203,   195,
+     101,   178,   310,   496,   286,   224,   107,   392,   321,   224,
+     105,   253,   250,   105,   441,   228,   206,   207,   208,   209,
+     210,   211,   212,   213,   214,   215,   646,   816,   562,   474,
+     387,   270,   490,   394,   467,   130,   385,   474,   596,   121,
+     474,   225,   596,   144,   148,   225,    10,   474,   132,   224,
+     488,   151,   153,   154,   155,   157,   377,   801,   118,   355,
+     356,   206,   207,   208,   209,   210,   211,   212,   213,   214,
+     215,   109,   283,   568,   285,    53,   802,   393,   271,   397,
+     456,    32,   222,   375,   358,   225,   376,   295,    33,   194,
+     223,   497,   330,   723,   475,    56,    57,    58,    59,    60,
+      61,   272,   475,    44,   331,   475,   251,   383,   457,    62,
+      63,    50,   475,   110,   597,   718,    64,    65,   597,    52,
+     277,   469,   411,   278,   159,   338,   353,   405,    54,   339,
+     406,   466,   414,   261,   254,   218,   724,   438,   131,   273,
+     246,   113,   659,    66,   122,   275,   501,   605,   444,   559,
+     111,   112,   638,   604,   219,   123,   502,   606,   547,   114,
+     458,   290,   115,   220,   639,   572,   442,   120,   491,   296,
+     300,   302,   303,   306,   307,   308,   395,   312,   314,   316,
+     318,   320,   194,   403,   124,   325,   326,   327,   328,   329,
+     453,    69,   410,   337,   342,   343,   344,   345,   346,   347,
+     348,   349,   350,   351,   352,    10,   334,   335,   563,   336,
+     117,   125,   534,   535,   536,   196,   197,   198,   199,   200,
+     201,   202,   371,   203,   204,   205,   206,   207,   208,   209,
+     210,   211,   212,   213,   214,   215,   817,   388,  -385,   119,
+    -389,   455,   443,   254,   332,   127,   516,   160,   715,   716,
+     452,   476,   821,   477,   144,   144,   288,   289,   148,   645,
+    -189,   400,   527,    -3,   112,   548,   407,  -190,   408,    45,
+     161,   279,   703,   480,   481,   549,   707,   439,   279,   440,
+     129,   709,   413,   133,   799,  -390,   800,   550,   134,   602,
+     418,   742,   803,   340,   804,   517,   398,   399,   196,   197,
+     198,   199,   200,   201,   202,   498,   203,   204,   205,   206,
+     207,   208,   209,   210,   211,   212,   213,   214,   215,   141,
+      46,   775,   776,   445,   446,   779,   551,   719,   720,   149,
+     194,   518,   787,   788,  -389,  -389,   150,   585,   811,   812,
+     813,   814,   -56,   162,   163,   384,   519,   165,   106,   226,
+     106,   106,   461,   805,   164,   806,   526,   166,   529,   530,
+     531,   460,   533,   211,   212,   213,   214,   215,   167,   520,
+     593,   487,   767,    47,   484,   805,   756,   807,   758,  -390,
+    -390,   168,   762,   305,   764,   503,   766,   311,   313,   315,
+     317,   319,    48,   505,   506,   768,   415,   170,   171,   174,
+     172,   509,   681,   558,   510,   511,   175,   176,   179,   135,
+     180,   769,   181,   182,   183,   184,    39,    87,    88,    89,
+      90,    91,    92,    93,    94,   840,    95,    96,    97,    98,
+      99,   584,   185,   341,   770,   186,   221,   528,   187,   188,
+     189,   233,   136,   190,   191,   192,   234,   137,   236,   237,
+     239,   241,   242,   243,   541,   542,   539,   138,   244,   245,
+     247,   248,   255,   256,   647,   257,   258,   259,   260,    56,
+      57,    58,    59,    60,    61,   262,   139,   263,   264,   265,
+     267,   838,   839,    62,    63,   269,   771,   274,   280,   281,
+      64,    65,   304,   585,   282,    10,   680,   574,   284,    53,
+     287,   579,   580,   292,   293,   291,   749,   750,   324,   753,
+     754,   755,   772,   333,   757,   357,   759,    66,   761,   354,
+     763,   358,   359,   360,   373,   773,   374,   595,   378,   379,
+     380,   594,   381,   383,   600,   385,   389,   390,   391,    56,
+      57,    58,    59,    60,    61,   322,   650,   323,   401,   409,
+     653,   421,    54,    62,    63,   657,   422,   426,   427,   429,
+      64,    65,   431,   433,   665,    69,   666,   435,   437,    53,
      204,   205,   206,   207,   208,   209,   210,   211,   212,   213,
-     214,   215,   216,   458,   719,   207,   208,   209,   210,   211,
-     212,   213,   214,   215,   216,   476,   468,    45,   598,   725,
-     225,   476,   598,   412,   498,   262,   470,   476,   660,   476,
-      54,   467,   489,   415,   411,   223,   359,   132,   439,   255,
-     274,   247,   -29,   224,    44,   389,   276,   549,   802,   445,
-     535,   536,   537,   123,   605,   459,   226,   550,   376,   384,
-     362,   377,   291,   268,   124,   109,    50,   803,    46,   551,
-     297,   301,   303,   304,   307,   308,   309,   404,   313,   315,
-     317,   319,   321,   195,   443,   333,   326,   327,   328,   329,
-     330,   454,   161,   125,   338,   343,   344,   345,   346,   347,
-     348,   349,   350,   351,   352,   353,   363,   110,   552,    10,
-      52,   564,   639,   136,   115,   162,   396,   492,   280,   364,
-     126,    47,   280,   372,   640,   289,   290,   502,   -63,   219,
-     800,   560,   801,   606,   365,  -386,   444,   503,   456,   818,
-      48,   822,  -390,   607,   453,   255,   137,   573,   220,   716,
-     717,   138,   114,   366,    34,   145,   145,   221,   768,   149,
-     462,   139,   401,   528,    39,   116,   704,   408,   118,   409,
-     708,   804,   477,   805,   478,   710,   481,   482,   646,   488,
-     140,   769,  -190,   414,  -191,   120,   367,   812,   813,   814,
-     815,   419,   743,   504,   603,    35,   806,   770,   807,   499,
-     335,   336,   121,   337,   534,  -271,   128,   517,   806,   130,
-     808,   368,   135,    56,    57,    58,    59,    60,    61,   134,
-     771,   142,   776,   777,   446,   447,   780,    62,    63,  -391,
-     150,   195,   399,   400,    64,    65,  -390,  -390,   586,   -57,
-     720,   721,   385,   788,   789,   106,   151,   163,   106,   165,
-     527,   227,   530,   531,   532,   106,   518,   298,    36,   306,
-     164,    66,   461,   312,   314,   316,   318,   320,   757,   166,
-     759,   594,   772,   168,   763,   485,   765,    37,   767,   750,
-     751,   167,   754,   755,   756,   169,   171,   758,    38,   760,
-     172,   762,   519,   764,   506,   507,   173,   175,   773,   176,
-     180,    39,   510,   682,   559,   511,   512,   520,   177,    69,
-     181,   774,   323,   222,   324,    40,   210,   211,   212,   213,
-     214,   215,   216,  -391,  -391,   585,   841,   182,   234,   183,
-     521,   212,   213,   214,   215,   216,   184,   369,   529,   235,
-     185,   186,   187,   188,   189,   299,   208,   209,   210,   211,
-     212,   213,   214,   215,   216,   542,   543,   540,   648,   190,
-     191,   192,   237,    56,    57,    58,    59,    60,    61,   193,
-     775,   238,   242,   839,   840,   240,   241,    62,    63,   243,
-     244,   245,   246,   248,    64,    65,   305,   249,   256,   257,
-     681,   258,   259,    53,   586,   260,   261,   263,   575,   264,
-     266,   265,   580,   581,   197,   198,   199,   200,   201,   202,
-     203,    66,   204,   205,   206,   207,   208,   209,   210,   211,
-     212,   213,   214,   215,   216,   275,   270,   281,   596,   282,
-     283,    10,   595,   285,   293,   601,   300,   209,   210,   211,
-     212,   213,   214,   215,   216,   288,    54,   651,   292,   294,
-     325,   654,   355,   334,   358,   359,   658,   360,   361,    69,
-     374,   375,   379,   692,   693,   666,   694,   667,   380,   695,
-     696,   381,   698,   699,   700,   382,   384,   386,   703,   390,
-     705,   391,   707,   392,   402,   410,   683,   709,   422,   423,
-     712,   686,   427,   428,   430,  -130,  -130,  -130,  -130,  -130,
-    -130,   432,  -130,  -130,  -130,  -130,  -130,  -130,  -130,  -130,
-    -130,  -130,  -130,  -130,  -130,  -130,  -130,  -130,  -130,  -130,
-    -130,  -130,  -130,   434,   436,   216,   438,   448,  -130,   450,
-     451,  -130,  -130,   455,   452,    87,    88,    89,    90,    91,
-      92,    93,    94,  -130,    95,    96,    97,    98,    99,   463,
-     464,   100,   469,   471,   472,  -130,   473,   484,   494,    56,
-      57,    58,    59,    60,    61,  -130,  -130,  -130,  -130,  -130,
-     486,   495,   500,    62,    63,  -130,   782,   501,   524,   523,
-      64,    65,   505,   514,   525,  -130,   544,   526,  -130,   339,
-     533,  -130,   538,   340,   539,   541,   545,  -130,   546,   547,
-    -130,  -130,   555,   557,  -130,  -130,   558,    66,   561,   562,
-     570,   566,   582,   832,  -130,   567,   563,   571,   787,   658,
-     658,  -130,   572,  -130,   794,   795,   643,   583,   584,  -130,
-    -130,   205,   206,   207,   208,   209,   210,   211,   212,   213,
-     214,   215,   216,   588,   655,   589,   590,   641,  -130,   656,
-     591,   592,  -130,   604,   593,    69,   642,  -130,   644,   645,
-     662,   649,    56,    57,    58,    59,    60,    61,  -130,   652,
-     661,   663,   664,   651,   678,   679,    62,    63,   680,   684,
-     687,  -130,   688,    64,    65,    87,    88,    89,    90,    91,
-      92,    93,    94,   689,    95,    96,    97,    98,    99,   690,
-     697,   100,   701,   706,   722,   711,  -130,   714,   715,   727,
-      66,  -130,   718,   728,   729,   730,   732,   733,   735,   744,
-     794,    67,   736,   734,   741,   745,   742,   746,    68,   778,
-     779,   747,   752,   781,   267,   766,  -130,  -130,   785,  -130,
-     783,  -130,  -130,   784,  -130,   206,   207,   208,   209,   210,
-     211,   212,   213,   214,   215,   216,   790,   341,    69,    56,
-      57,    58,    59,    60,    61,   791,   798,   792,   810,   811,
-     797,   799,   816,    62,    63,   809,   828,   827,   819,    70,
-      64,    65,   829,   833,   820,   821,   834,   835,   836,    53,
-     837,   843,   838,   842,   564,   844,  -130,   846,   848,   113,
-     847,   849,  -130,   796,   845,   823,   824,    66,   403,   685,
-     740,   556,   277,    49,   826,   761,   516,  -130,  -130,  -130,
-    -130,  -130,  -130,  -130,  -130,   850,  -130,  -130,  -130,  -130,
-    -130,  -130,  -130,  -130,  -130,   825,   490,   253,     0,     0,
-       0,     0,    54,     0,     0,     0,     0,     0,     0,     0,
-       0,    71,     0,     0,     0,    69,    56,    57,    58,    59,
-      60,    61,     0,     0,     0,     0,     0,     0,     0,     0,
-      62,    63,     0,     0,    72,     0,     0,    64,    65,     0,
+     214,   215,   447,   215,   774,   682,   449,    66,   450,   451,
+     685,   454,   462,   463,  -129,  -129,  -129,  -129,  -129,  -129,
+     468,  -129,  -129,  -129,  -129,  -129,  -129,  -129,  -129,  -129,
+    -129,  -129,  -129,  -129,  -129,  -129,  -129,  -129,  -129,  -129,
+    -129,  -129,    54,   361,   470,   471,   493,  -129,   416,   483,
+    -129,  -129,   472,   485,   494,    69,   499,   500,   513,   504,
+     523,   538,  -129,   205,   206,   207,   208,   209,   210,   211,
+     212,   213,   214,   215,  -129,   522,   537,    56,    57,    58,
+      59,    60,    61,   524,  -129,  -129,  -129,  -129,  -129,   362,
+     540,    62,    63,   525,  -129,   532,   543,   544,    64,    65,
+     546,   545,   363,   554,  -129,   556,   557,  -129,   560,   561,
+    -129,   -62,   565,   566,   569,    34,  -129,   364,   562,  -129,
+    -129,   297,   571,  -129,  -129,    66,   570,   581,   582,   642,
+     583,   588,   831,  -129,   587,   603,   365,   786,   657,   657,
+    -129,   640,  -129,   793,   794,   589,   590,   591,  -129,  -129,
+     592,   641,   644,   643,   648,   651,    35,   207,   208,   209,
+     210,   211,   212,   213,   214,   215,  -270,  -129,   654,   366,
+     655,  -129,   660,    69,   661,   662,  -129,   663,   677,   678,
+     686,    56,    57,    58,    59,    60,    61,  -129,   687,   679,
+     688,   683,   650,   689,   367,    62,    63,   696,   700,   705,
+    -129,   721,    64,    65,   726,   710,   713,   727,   714,   298,
+     717,    87,    88,    89,    90,    91,    92,    93,    94,    36,
+      95,    96,    97,    98,    99,  -129,   728,   100,   732,    66,
+    -129,    56,    57,    58,    59,    60,    61,   729,    37,   793,
+      67,   731,   733,   734,   735,    62,    63,    68,   743,    38,
+     740,   741,    64,    65,   744,  -129,  -129,   745,  -129,   751,
+    -129,  -129,    39,  -129,   206,   207,   208,   209,   210,   211,
+     212,   213,   214,   215,   746,   765,    40,    69,   777,    66,
+     783,    87,    88,    89,    90,    91,    92,    93,    94,   784,
+      95,    96,    97,    98,    99,   797,   790,   100,    70,   778,
+     299,   791,   780,   782,   789,   796,   798,   691,   692,   808,
+     693,   809,   810,   694,   695,  -129,   697,   698,   699,   815,
+     368,  -129,   702,   818,   704,   819,   706,    69,   820,   826,
+     827,   708,   828,   832,   711,   833,  -129,  -129,  -129,  -129,
+    -129,  -129,  -129,  -129,   834,  -129,  -129,  -129,  -129,  -129,
+    -129,  -129,  -129,  -129,   835,   836,   841,   837,   563,    56,
+      57,    58,    59,    60,    61,   842,   845,   843,   846,   847,
+      71,   848,   240,    62,    63,   844,   822,   823,   795,   555,
+      64,    65,   145,   402,   684,   739,   515,   276,   142,    49,
+     760,   849,   825,    72,   824,   252,     0,     0,   489,    87,
+      88,    89,    90,    91,    92,    93,    94,    66,    95,    96,
+      97,    98,    99,     0,     0,   100,     0,     0,     0,     0,
+     781,    56,    57,    58,    59,    60,    61,   208,   209,   210,
+     211,   212,   213,   214,   215,    62,    63,     0,     0,     0,
+       0,     0,    64,    65,    56,    57,    58,    59,    60,    61,
+       0,     0,     0,     0,     0,    69,     0,     0,    62,    63,
+      73,    74,     0,     0,     0,    64,    65,     0,    75,    66,
+       0,     0,     0,     0,    76,    77,     0,    78,  -369,  -371,
+      79,     0,    80,    81,    82,     0,    83,  -371,    84,     0,
+       0,     0,    66,   209,   210,   211,   212,   213,   214,   215,
+       0,    85,    86,    87,    88,    89,    90,    91,    92,    93,
+      94,     0,    95,    96,    97,    98,    99,    69,     0,   100,
+      56,    57,    58,    59,    60,    61,     0,     0,     0,     0,
+       0,     0,     0,     0,    62,    63,     0,     0,     0,     0,
+      69,    64,    65,     0,     0,     0,     0,     0,     0,     0,
+       0,     0,     0,    87,    88,    89,    90,    91,    92,    93,
+      94,     0,    95,    96,    97,    98,    99,     0,    66,   100,
+      56,    57,    58,    59,    60,    61,     0,     0,     0,     0,
+       0,     0,     0,     0,    62,    63,     0,     0,     0,     0,
+       0,    64,    65,     0,     0,     0,     0,   652,     0,     0,
+      56,    57,    58,    59,    60,    61,     0,     0,     0,     0,
+       0,     0,     0,     0,    62,    63,    69,     0,    66,     0,
+       0,    64,    65,    56,    57,    58,    59,    60,    61,     0,
+       0,     0,     0,     0,     0,     0,    10,    62,    63,     0,
+       0,     0,     0,     0,    64,    65,     0,   656,    66,     0,
+       0,     0,     0,     0,     0,     0,     0,     0,     0,     0,
+       0,     0,   156,     0,     0,     0,    69,     0,     0,     0,
+       0,    66,     0,     0,     0,     0,     0,   785,     0,     0,
        0,    87,    88,    89,    90,    91,    92,    93,    94,     0,
-      95,    96,    97,    98,    99,     0,     0,   342,     0,     0,
-       0,     0,     0,     0,    66,    56,    57,    58,    59,    60,
-      61,     0,     0,     0,     0,     0,     0,     0,     0,    62,
-      63,     0,     0,     0,     0,     0,    64,    65,   146,    56,
-      57,    58,    59,    60,    61,     0,     0,     0,     0,     0,
-       0,    73,    74,    62,    63,     0,     0,     0,     0,    75,
-      64,    65,    69,    66,     0,    76,    77,     0,    78,  -370,
-    -372,    79,     0,    80,    81,    82,     0,    83,  -372,    84,
-       0,     0,     0,     0,     0,     0,     0,    66,     0,     0,
-       0,     0,    85,    86,    87,    88,    89,    90,    91,    92,
-      93,    94,     0,    95,    96,    97,    98,    99,     0,     0,
-     100,    69,     0,     0,     0,    56,    57,    58,    59,    60,
-      61,     0,     0,   143,     0,     0,     0,     0,     0,    62,
-      63,     0,     0,     0,     0,    69,    64,    65,    56,    57,
-      58,    59,    60,    61,     0,     0,     0,     0,     0,     0,
-       0,     0,    62,    63,     0,     0,     0,     0,     0,    64,
-      65,     0,     0,    66,     0,     0,    56,    57,    58,    59,
-      60,    61,     0,     0,     0,     0,     0,     0,     0,     0,
-      62,    63,     0,     0,     0,     0,    66,    64,    65,     0,
-       0,    87,    88,    89,    90,    91,    92,    93,    94,     0,
-      95,    96,    97,    98,    99,     0,     0,   100,     0,     0,
-       0,    69,     0,     0,    66,   653,     0,     0,     0,     0,
-       0,     0,     0,     0,     0,    56,    57,    58,    59,    60,
-      61,     0,     0,     0,    69,     0,     0,     0,     0,    62,
-      63,     0,     0,   657,     0,     0,    64,    65,     0,     0,
-       0,     0,     0,     0,     0,    56,    57,    58,    59,    60,
-      61,     0,    69,     0,     0,     0,     0,     0,     0,    62,
-      63,     0,     0,    66,     0,     0,    64,    65,     0,     0,
-     157,     0,     0,     0,     0,     0,     0,     0,    87,    88,
-      89,    90,    91,    92,    93,    94,     0,    95,    96,    97,
-      98,    99,   786,    66,   100,     0,     0,    10,    56,    57,
-      58,    59,    60,    61,     0,     0,     0,     0,     0,     0,
-       0,    69,    62,    63,     0,     0,     0,     0,     0,    64,
-      65,     0,     0,     0,     0,     0,     0,    87,    88,    89,
-      90,    91,    92,    93,    94,     0,    95,    96,    97,    98,
-      99,    69,     0,   100,     0,     0,    66,     0,     0,     0,
-       0,    87,    88,    89,    90,    91,    92,    93,    94,     0,
-      95,    96,    97,    98,    99,     0,     0,   100,    56,    57,
-      58,    59,    60,    61,     0,     0,     0,     0,     0,     0,
-       0,     0,    62,    63,     0,     0,     0,     0,     0,    64,
-      65,     0,     0,     0,   153,   197,   198,   199,   200,   201,
-     202,   203,     0,   204,   205,   206,   207,   208,   209,   210,
-     211,   212,   213,   214,   215,   216,    66,   207,   208,   209,
-     210,   211,   212,   213,   214,   215,   216,    87,    88,    89,
-      90,    91,    92,    93,    94,     0,    95,    96,    97,    98,
-      99,     0,     0,   194,     0,     0,     0,     0,     0,     0,
-      87,    88,    89,    90,    91,    92,    93,    94,     0,    95,
-      96,    97,    98,    99,    69,     0,   100,     0,     0,     0,
-       0,     0,     0,     0,     0,     0,     0,     0,    87,    88,
-      89,    90,    91,    92,    93,    94,     0,    95,    96,    97,
-      98,    99,     0,     0,   100,   197,   198,   199,   200,   201,
-     202,   203,     0,   204,   205,   206,   207,   208,   209,   210,
-     211,   212,   213,   214,   215,   216,   197,   198,   199,   200,
-     201,   202,   203,     0,   204,   205,   206,   207,   208,   209,
-     210,   211,   212,   213,   214,   215,   216,    87,    88,    89,
-      90,    91,    92,    93,    94,     0,    95,    96,    97,    98,
-      99,     0,     0,   100,     0,     0,     0,     0,     0,     0,
-       0,     0,     0,     0,     0,     0,     0,    87,    88,    89,
-      90,    91,    92,    93,    94,     0,    95,    96,    97,    98,
-      99,     0,     0,   100,     0,     0,     0,     0,     0,     0,
-     576,   197,   198,   199,   200,   201,   202,   203,     0,   204,
+      95,    96,    97,    98,    99,     0,    69,   100,     0,     0,
+       0,     0,     0,    56,    57,    58,    59,    60,    61,     0,
+       0,     0,     0,     0,     0,     0,     0,    62,    63,    69,
+       0,     0,     0,     0,    64,    65,     0,     0,     0,     0,
+       0,     0,     0,     0,     0,     0,     0,     0,     0,     0,
+       0,     0,     0,    87,    88,    89,    90,    91,    92,    93,
+      94,    66,    95,    96,    97,    98,    99,     0,     0,   100,
+       0,     0,     0,     0,     0,     0,    87,    88,    89,    90,
+      91,    92,    93,    94,     0,    95,    96,    97,    98,    99,
+       0,     0,   193,    56,    57,    58,    59,    60,    61,     0,
+       0,     0,     0,     0,     0,     0,     0,    62,    63,   152,
+       0,     0,     0,     0,    64,    65,   196,   197,   198,   199,
+     200,   201,   202,     0,   203,   204,   205,   206,   207,   208,
+     209,   210,   211,   212,   213,   214,   215,     0,     0,     0,
+       0,    66,     0,     0,     0,     0,     0,     0,     0,     0,
+       0,     0,    87,    88,    89,    90,    91,    92,    93,    94,
+       0,    95,    96,    97,    98,    99,     0,     0,   100,   197,
+     198,   199,   200,   201,   202,     0,   203,   204,   205,   206,
+     207,   208,   209,   210,   211,   212,   213,   214,   215,    69,
+       0,     0,     0,     0,     0,     0,     0,     0,     0,     0,
+       0,     0,    87,    88,    89,    90,    91,    92,    93,    94,
+       0,    95,    96,    97,    98,    99,     0,     0,   100,     0,
+       0,     0,     0,     0,     0,     0,     0,     0,     0,     0,
+       0,     0,    87,    88,    89,    90,    91,    92,    93,    94,
+       0,    95,    96,    97,    98,    99,     0,     0,   100,     0,
+       0,     0,     0,     0,     0,    87,    88,    89,    90,    91,
+      92,    93,    94,     0,    95,    96,    97,    98,    99,     0,
+       0,   100,   196,   197,   198,   199,   200,   201,   202,     0,
+     203,   204,   205,   206,   207,   208,   209,   210,   211,   212,
+     213,   214,   215,   196,   197,   198,   199,   200,   201,   202,
+       0,   203,   204,   205,   206,   207,   208,   209,   210,   211,
+     212,   213,   214,   215,   196,   197,   198,   199,   200,   201,
+     202,     0,   203,   204,   205,   206,   207,   208,   209,   210,
+     211,   212,   213,   214,   215,    87,    88,    89,    90,    91,
+      92,    93,    94,     0,    95,    96,    97,    98,    99,     0,
+       0,   100,     0,     0,     0,     0,     0,     0,     0,     0,
+     196,   197,   198,   199,   200,   201,   202,   575,   203,   204,
      205,   206,   207,   208,   209,   210,   211,   212,   213,   214,
-     215,   216,     0,     0,     0,     0,     0,     0,     0,     0,
-      87,    88,    89,    90,    91,    92,    93,    94,     0,    95,
-      96,    97,    98,    99,     0,     0,   100,   197,   198,   199,
-     200,   201,   202,   203,     0,   204,   205,   206,   207,   208,
-     209,   210,   211,   212,   213,   214,   215,   216,   197,   198,
-     199,   200,   201,   202,   203,     0,   204,   205,   206,   207,
-     208,   209,   210,   211,   212,   213,   214,   215,   216,     0,
-       0,     0,     0,     0,     0,     0,     0,     0,     0,     0,
-      87,    88,    89,    90,    91,    92,    93,    94,     0,    95,
-      96,    97,    98,    99,     0,     0,   194,   200,   201,   202,
-     203,     0,   204,   205,   206,   207,   208,   209,   210,   211,
-     212,   213,   214,   215,   216,   578,     0,   579,   197,   198,
-     199,   200,   201,   202,   203,     0,   204,   205,   206,   207,
-     208,   209,   210,   211,   212,   213,   214,   215,   216,   197,
-     198,   199,   200,   201,   202,   203,     0,   204,   205,   206,
-     207,   208,   209,   210,   211,   212,   213,   214,   215,   216,
-     197,   198,   199,   200,   201,   202,   203,     0,   204,   205,
+     215,   196,   197,   198,   199,   200,   201,   202,     0,   203,
+     204,   205,   206,   207,   208,   209,   210,   211,   212,   213,
+     214,   215,     0,     0,     0,     0,     0,     0,     0,     0,
+       0,     0,     0,     0,     0,    87,    88,    89,    90,    91,
+      92,    93,    94,     0,    95,    96,    97,    98,    99,     0,
+       0,   193,     0,     0,     0,     0,     0,     0,     0,     0,
+       0,     0,     0,     0,     0,     0,   577,     0,   578,   196,
+     197,   198,   199,   200,   201,   202,     0,   203,   204,   205,
      206,   207,   208,   209,   210,   211,   212,   213,   214,   215,
-     216,   197,   198,   199,   200,   201,   202,   203,     0,   204,
+     196,   197,   198,   199,   200,   201,   202,     0,   203,   204,
      205,   206,   207,   208,   209,   210,   211,   212,   213,   214,
-     215,   216,     0,     0,     0,     0,     0,     0,     0,     0,
-     197,   198,   199,   200,   201,   202,   203,   577,   204,   205,
+     215,   196,   197,   198,   199,   200,   201,   202,     0,   203,
+     204,   205,   206,   207,   208,   209,   210,   211,   212,   213,
+     214,   215,   196,   197,   198,   199,   200,   201,   202,     0,
+     203,   204,   205,   206,   207,   208,   209,   210,   211,   212,
+     213,   214,   215,   196,   197,   198,   199,   200,   201,   202,
+       0,   203,   204,   205,   206,   207,   208,   209,   210,   211,
+     212,   213,   214,   215,   196,   197,   198,   199,   200,   201,
+     202,     0,   203,   204,   205,   206,   207,   208,   209,   210,
+     211,   212,   213,   214,   215,   196,   197,   198,   199,   200,
+     201,   202,     0,   203,   204,   205,   206,   207,   208,   209,
+     210,   211,   212,   213,   214,   215,     0,   196,   197,   198,
+     199,   200,   201,   202,   576,   203,   204,   205,   206,   207,
+     208,   209,   210,   211,   212,   213,   214,   215,   196,   197,
+     198,   199,   200,   201,   202,   417,   203,   204,   205,   206,
+     207,   208,   209,   210,   211,   212,   213,   214,   215,   196,
+     197,   198,   199,   200,   201,   202,   423,   203,   204,   205,
      206,   207,   208,   209,   210,   211,   212,   213,   214,   215,
-     216,   197,   198,   199,   200,   201,   202,   203,   418,   204,
+     196,   197,   198,   199,   200,   201,   202,     0,   203,   204,
      205,   206,   207,   208,   209,   210,   211,   212,   213,   214,
-     215,   216,   197,   198,   199,   200,   201,   202,   203,     0,
+     215,     0,     0,     0,     0,   196,   197,   198,   199,   200,
+     201,   202,   424,   203,   204,   205,   206,   207,   208,   209,
+     210,   211,   212,   213,   214,   215,   196,   197,   198,   199,
+     200,   201,   202,   428,   203,   204,   205,   206,   207,   208,
+     209,   210,   211,   212,   213,   214,   215,   196,   197,   198,
+     199,   200,   201,   202,     0,   203,   204,   205,   206,   207,
+     208,   209,   210,   211,   212,   213,   214,   215,   196,   197,
+     198,   199,   200,   201,   202,     0,   203,   204,   205,   206,
+     207,   208,   209,   210,   211,   212,   213,   214,   215,    -2,
+       1,     0,     1,     0,   196,   197,   198,   199,   200,   201,
+     202,   430,   203,   204,   205,   206,   207,   208,   209,   210,
+     211,   212,   213,   214,   215,     0,     0,     0,     0,     0,
+       0,     0,   432,     0,     0,     0,     0,     2,     0,     2,
+       0,     0,     0,     0,     0,     0,     0,     0,     0,     0,
+       0,     0,     0,   434,     0,     0,     0,     0,     0,     0,
+       0,     3,     0,     3,     0,     0,     0,   668,   669,   670,
+     671,   672,     0,     0,   436,     0,     0,     0,     0,     0,
+       0,     4,     5,     4,     5,     0,     0,     0,     0,     6,
+       0,     6,     0,     0,     0,   667,     0,     0,     0,     0,
+       0,     7,     0,     7,     0,     0,     0,     0,     0,     0,
+       0,     0,     0,     0,     0,     0,   737,     0,     0,     0,
+       0,     0,     0,     0,     8,     0,     8,     0,     0,     0,
+       0,     0,     0,     0,     0,     0,     0,   738,     0,     9,
+       0,     9,     0,     0,     0,     0,     0,     0,     0,     0,
+       0,     0,     0,     0,     0,     0,     0,   266,     0,     0,
+       0,     0,     0,     0,     0,     0,     0,     0,     0,     0,
+     673,   196,   197,   198,   199,   200,   201,   202,   412,   203,
      204,   205,   206,   207,   208,   209,   210,   211,   212,   213,
-     214,   215,   216,   197,   198,   199,   200,   201,   202,   203,
-       0,   204,   205,   206,   207,   208,   209,   210,   211,   212,
-     213,   214,   215,   216,     0,     0,     0,     0,     0,     0,
-       0,     0,     0,     0,     0,     0,   197,   198,   199,   200,
-     201,   202,   203,   424,   204,   205,   206,   207,   208,   209,
-     210,   211,   212,   213,   214,   215,   216,   197,   198,   199,
-     200,   201,   202,   203,     0,   204,   205,   206,   207,   208,
-     209,   210,   211,   212,   213,   214,   215,   216,     0,     0,
-       0,     0,     0,     0,     0,     0,     0,     0,     0,   425,
-       0,     0,     0,     0,     0,     0,     0,     0,     0,     0,
-       0,   416,     0,   197,   198,   199,   200,   201,   202,   203,
-     429,   204,   205,   206,   207,   208,   209,   210,   211,   212,
-     213,   214,   215,   216,   197,   198,   199,   200,   201,   202,
-     203,     0,   204,   205,   206,   207,   208,   209,   210,   211,
-     212,   213,   214,   215,   216,   197,   198,   199,   200,   201,
-     202,   203,     0,   204,   205,   206,   207,   208,   209,   210,
-     211,   212,   213,   214,   215,   216,     0,     0,     0,     0,
-       0,     0,     0,   197,   198,   199,   200,   201,   202,   203,
-     431,   204,   205,   206,   207,   208,   209,   210,   211,   212,
-     213,   214,   215,   216,   197,   198,   199,   200,   201,   202,
-     203,   433,   204,   205,   206,   207,   208,   209,   210,   211,
-     212,   213,   214,   215,   216,   111,   112,     0,     1,     0,
-       0,     0,   435,   198,   199,   200,   201,   202,   203,     0,
+     214,   215,     0,     0,    10,     0,    10,     0,    11,   419,
+      11,   198,   199,   200,   201,   202,     0,   203,   204,   205,
+     206,   207,   208,   209,   210,   211,   212,   213,   214,   215,
+     420,     0,     0,     0,     0,     0,     0,     0,     0,     0,
+       0,     0,    12,     0,    12,     0,     0,     0,     0,     0,
+       0,     0,     0,   674,   675,   322,   676,     0,     0,     0,
+       0,     0,     0,     0,     0,     0,     0,     0,    13,     0,
+      13,     0,     0,     0,     0,     0,   730,     0,     0,     0,
+       0,     0,   216,     0,     0,     0,     0,     0,   217,     0,
+     196,   197,   198,   199,   200,   201,   202,   830,   203,   204,
+     205,   206,   207,   208,   209,   210,   211,   212,   213,   214,
+     215,   196,   197,   198,   199,   200,   201,   202,     0,   203,
      204,   205,   206,   207,   208,   209,   210,   211,   212,   213,
-     214,   215,   216,   437,     0,     0,     0,     0,     0,     0,
-       0,     0,     0,     2,     0,     2,     0,     0,     0,     0,
-       0,     0,     0,     0,     0,     0,     0,     0,     0,     0,
-       0,     0,   668,     0,     0,     0,     0,     3,     0,     3,
-       0,     0,     0,     0,     0,     0,     0,     0,     0,     0,
-       0,     0,     0,   738,     0,     0,     0,     4,     5,     4,
-       5,     0,     0,     0,     0,     6,     0,     6,     0,     0,
-       0,     0,     0,     0,   739,     0,     0,     7,     0,     7,
-       0,     0,     0,     0,     0,     0,     0,     0,     0,     0,
-       0,     0,     0,   417,     0,     0,     0,     0,     0,     0,
-       8,     0,     8,     0,     0,     0,     0,     0,     0,     0,
-       0,     0,     0,     0,     0,     9,     0,     9,     0,   197,
-     198,   199,   200,   201,   202,   203,   413,   204,   205,   206,
-     207,   208,   209,   210,   211,   212,   213,   214,   215,   216,
-     197,   198,   199,   200,   201,   202,   203,   420,   204,   205,
+     214,   215,     0,   607,   608,   609,   610,     0,     0,   199,
+     200,   201,   202,   611,   203,   204,   205,   206,   207,   208,
+     209,   210,   211,   212,   213,   214,   215,     0,     0,     0,
+       0,   612,   613,     0,     0,     0,     0,     0,   614,     0,
+       0,     0,     0,     0,     0,     0,     0,     0,     0,   615,
+       0,     0,     0,     0,     0,     0,     0,   616,     0,     0,
+    -391,  -391,  -391,  -391,   617,   203,   204,   205,   206,   207,
+     208,   209,   210,   211,   212,   213,   214,   215,     0,     0,
+       0,     0,     0,     0,     0,   156,   618,   619,     0,     0,
+       0,     0,     0,     0,     0,     0,     0,     0,     0,     0,
+       0,     0,     0,     0,     0,   620,   621,     0,     0,     0,
+     622,   623,   624,   196,   197,   198,   199,   200,   201,   202,
+       0,   203,   204,   205,   206,   207,   208,   209,   210,   211,
+     212,   213,   214,   215,     0,     0,     0,     0,     0,   625,
+       0,     0,     0,     0,     0,     0,     0,     0,     0,     0,
+       0,     0,     0,     0,     0,     0,     0,     0,   626,     0,
+     627,     0,     0,     0,     0,     0,     0,     0,     0,   404,
+       0,     0,     0,     0,     0,     0,     0,   628,     0,     0,
+     629,   630,   631,   632,   633,     0,     0,     0,     0,     0,
+     508,     0,     0,     0,     0,     0,     0,     0,     0,     0,
+       0,   634,   635,     0,     0,     0,     0,     0,     0,   636,
+       0,   512,   196,   197,   198,   199,   200,   201,   202,     0,
+     203,   204,   205,   206,   207,   208,   209,   210,   211,   212,
+     213,   214,   215,   196,   197,   198,   199,   200,   201,   202,
+       0,   203,   204,   205,   206,   207,   208,   209,   210,   211,
+     212,   213,   214,   215,   196,   197,   198,   199,   200,   201,
+     202,     0,   203,   204,   205,   206,   207,   208,   209,   210,
+     211,   212,   213,   214,   215,     0,     0,   196,   197,   198,
+     199,   200,   201,   202,   723,   203,   204,   205,   206,   207,
+     208,   209,   210,   211,   212,   213,   214,   215,   507,     0,
+       0,     0,     0,     0,     0,     0,   425,     0,     0,     0,
+       0,     0,     0,   224,     0,     0,     0,     0,     0,   573,
+     196,   197,   198,   199,   200,   201,   202,   724,   203,   204,
+     205,   206,   207,   208,   209,   210,   211,   212,   213,   214,
+     215,     0,   196,   197,   198,   199,   200,   201,   202,   225,
+     203,   204,   205,   206,   207,   208,   209,   210,   211,   212,
+     213,   214,   215,     0,     0,     0,     0,     0,   448,   196,
+     197,   198,   199,   200,   201,   202,     0,   203,   204,   205,
      206,   207,   208,   209,   210,   211,   212,   213,   214,   215,
-     216,     0,     0,     0,     0,     0,     0,     0,     0,     0,
-      10,     0,    10,     0,    11,     0,    11,     0,     0,     0,
-       0,     0,   669,   670,   671,   672,   673,     0,   199,   200,
-     201,   202,   203,   421,   204,   205,   206,   207,   208,   209,
-     210,   211,   212,   213,   214,   215,   216,     0,    12,     0,
-      12,     0,     0,     0,   323,  -392,  -392,  -392,  -392,     0,
-     204,   205,   206,   207,   208,   209,   210,   211,   212,   213,
-     214,   215,   216,     0,    13,   731,    13,     0,     0,     0,
-       0,     0,     0,     0,     0,     0,     0,     0,   217,     0,
-       0,     0,     0,     0,   218,     0,   197,   198,   199,   200,
-     201,   202,   203,   831,   204,   205,   206,   207,   208,   209,
-     210,   211,   212,   213,   214,   215,   216,     0,   197,   198,
-     199,   200,   201,   202,   203,   674,   204,   205,   206,   207,
-     208,   209,   210,   211,   212,   213,   214,   215,   216,   608,
-     609,   610,   611,     0,     0,     0,     0,     0,     0,   612,
-       0,     0,     0,     0,     0,     0,     0,     0,     0,     0,
-       0,     0,     0,     0,     0,     0,     0,   613,   614,     0,
-       0,     0,     0,     0,   615,     0,     0,     0,     0,     0,
-       0,     0,     0,     0,     0,   616,     0,     0,     0,     0,
-       0,     0,     0,   617,     0,     0,     0,     0,   675,   676,
-     618,   677,     0,     0,     0,     0,     0,     0,     0,     0,
-       0,     0,     0,     0,   157,     0,     0,     0,     0,     0,
-       0,     0,   619,   620,     0,     0,     0,     0,     0,     0,
-       0,     0,     0,     0,     0,     0,     0,     0,     0,     0,
-       0,   621,   622,     0,     0,     0,   623,   624,   625,   197,
-     198,   199,   200,   201,   202,   203,     0,   204,   205,   206,
-     207,   208,   209,   210,   211,   212,   213,   214,   215,   216,
-       0,     0,     0,     0,     0,   626,     0,     0,     0,     0,
-       0,     0,     0,     0,     0,     0,     0,     0,     0,     0,
-       0,     0,     0,     0,   627,     0,   628,     0,     0,     0,
-       0,     0,     0,     0,     0,   405,     0,     0,     0,     0,
-       0,     0,     0,   629,     0,     0,   630,   631,   632,   633,
-     634,     0,     0,     0,     0,     0,     0,   509,     0,     0,
-       0,     0,     0,     0,     0,     0,     0,   635,   636,     0,
-       0,     0,     0,     0,     0,   637,     0,   513,   197,   198,
-     199,   200,   201,   202,   203,     0,   204,   205,   206,   207,
-     208,   209,   210,   211,   212,   213,   214,   215,   216,   197,
-     198,   199,   200,   201,   202,   203,     0,   204,   205,   206,
-     207,   208,   209,   210,   211,   212,   213,   214,   215,   216,
-     197,   198,   199,   200,   201,   202,   203,     0,   204,   205,
-     206,   207,   208,   209,   210,   211,   212,   213,   214,   215,
-     216,     0,     0,   197,   198,   199,   200,   201,   202,   203,
-     724,   204,   205,   206,   207,   208,   209,   210,   211,   212,
-     213,   214,   215,   216,   508,     0,     0,     0,     0,     0,
-       0,     0,   426,     0,     0,     0,     0,     0,     0,   225,
-       0,     0,     0,     0,     0,   574,   197,   198,   199,   200,
-     201,   202,   203,   725,   204,   205,   206,   207,   208,   209,
-     210,   211,   212,   213,   214,   215,   216,     0,   197,   198,
-     199,   200,   201,   202,   203,   226,   204,   205,   206,   207,
-     208,   209,   210,   211,   212,   213,   214,   215,   216,     0,
-       0,     0,     0,     0,   449,   197,   198,   199,   200,   201,
-     202,   203,     0,   204,   205,   206,   207,   208,   209,   210,
-     211,   212,   213,   214,   215,   216,   197,   198,   199,   200,
-     201,   202,   203,     0,   204,   205,   466,   207,   208,   209,
-     210,   211,   212,   213,   214,   215,   216,   197,   198,   199,
-     200,   201,   202,   203,     0,   204,   205,   602,   207,   208,
-     209,   210,   211,   212,   213,   214,   215,   216
+     196,   197,   198,   199,   200,   201,   202,     0,   203,   204,
+     465,   206,   207,   208,   209,   210,   211,   212,   213,   214,
+     215,   196,   197,   198,   199,   200,   201,   202,     0,   203,
+     204,   601,   206,   207,   208,   209,   210,   211,   212,   213,
+     214,   215
 };
-=======
-#define YYTABLE_NINF -389
-static const short int yytable[] = {
-    98,   305,  174,  281,  220,  102,  104,  316,  220,  246,  387,  102,
-    489,  249,  224,  638,  388,  247,  468,  192,  193,  194,  195,  196,
-    197,  198,  806,  199,  200,  201,  202,  203,  204,  205,  206,  207,
-    208,  209,  210,  211,  221,  140,  144,  468,  221,  382,  468,  115,
-    127,  147,  149,  150,  151,  153,  468,  372,  435,  380,  350,  351,
-    202,  203,  204,  205,  206,  207,  208,  209,  210,  211,  278,  129,
-    280,  554,  484,  265,  450,  391,  220,  50,   560,  588,  9,    469,
-    106,  290,  588,  190,  791,  155,  325,  53,   54,   55,   56,   57,
-    58,   630,  714,  266,  108,  109,  326,  709,  451,  59,   60,   792,
-    469,  631,  353,  469,  61,   62,   221,  801,  802,  803,  804,  469,
-    405,  333,  267,  463,  348,  334,  107,  490,  242,  118,  408,  272,
-    51,   378,  273,  432,  268,  399,  461,  63,   400,  715,  270,  494,
-    30,   214,  438,  383,  650,  250,  128,  31,   460,  495,  482,  257,
-    452,  589,  285,  389,  370,  596,  589,  371,  215,  42,   291,  295,
-    297,  298,  301,  302,  303,  216,  307,  309,  311,  313,  315,  190,
-    397,  49,   320,  321,  322,  323,  324,  66,   447,  404,  332,  337,
-    338,  339,  340,  341,  342,  343,  344,  345,  346,  347,  9,    433,
-    110,  434,  540,  436,  789,  485,  790,  156,  192,  193,  194,  195,
-    196,  197,  198,  366,  199,  200,  201,  202,  203,  204,  205,  206,
-    207,  208,  209,  210,  211,  119,  157,  807,  -383, 356,  811,  437,
-    470,  327,  471,  111,  120,  250,  757,  446,  597,  112,  140,  140,
-    552,  555,  144,  706,  707,  394,  598,  520,  114,  455,  401,  218,
-    402,  637,  -189, 564,  509,  758,  116,  219,  117,  121,  -190, 124,
-    329,  330,  407,  331,  481,  274,  357,  -387, 449,  759,  412,  274,
-    335,  594,  694,  283,  284,  496,  698,  358,  126,  732,  131,  700,
-    122,  491,  -3,   109,  -62,  746,  130,  748,  760,  409,  359,  752,
-    541,  754,  793,  756,  794,  510,  137,  439,  440,  795,  542,  796,
-    43,   145,  190,  765,  766,  360,  132,  769,  146,  577,  543,  133,
-    527,  528,  529,  795,  -56,  797,  103,  379,  158,  134,  103,  222,
-    103,  160,  411,  159,  519,  511,  522,  523,  524,  454,  526,  761,
-    474,  475,  361,  161,  135,  162,  585,  512,  392,  393,  478,  710,
-    711,  544,  44,   300,  163,  -387, -387, 306,  308,  310,  312,  314,
-    164,  762,  166,  362,  498,  499,  513,  207,  208,  209,  210,  211,
-    502,  672,  763,  503,  504,  551,  205,  206,  207,  208,  209,  210,
-    211,  828,  829,  167,  84,   85,   86,   87,   88,   89,   90,   91,
-    168,  92,   93,   94,   95,   96,   576,  45,   336,  170,  830,  171,
-    521,  739,  740,  172,  743,  744,  745,  777,  778,  747,  175,  749,
-    176,  751,  46,   753,  217,  534,  535,  532,  177,  178,  179,  180,
-    181,  764,  182,  639,  53,   54,   55,   56,   57,   58,   229,  183,
-    184,  185,  37,   230,  232,  186,  59,   60,   187,  188,  233,  235,
-    237,  61,   62,   238,  239,  240,  241,  577,  243,  244,  671,  566,
-    251,  252,  253,  571,  572,  201,  202,  203,  204,  205,  206,  207,
-    208,  209,  210,  211,  63,   254,  255,  256,  258,  363,  259,  260,
-    262,  264,  275,  276,  269,  587,  277,  9,    279,  586,  282,  287,
-    592,  319,  328,  286,  53,   54,   55,   56,   57,   58,   349,  288,
-    642,  410,  32,   644,  352,  353,  59,   60,   648,  354,  355,  368,
-    369,  61,   62,   299,  66,   656,  373,  657,  374,  375,  50,   378,
-    380,  376,  202,  203,  204,  205,  206,  207,  208,  209,  210,  211,
-    384,  385,  673,  386,  63,   395,  33,   676,  403,  415,  -129, -129,
-    -129, -129, -129, -129, -270, -129, -129, -129, -129, -129, -129, -129,
-    -129, -129, -129, -129, -129, -129, -129, -129, -129, -129, -129, -129,
-    -129, -129, 416,  51,   138,  420,  421,  -129, 423,  425,  -129, -129,
-    211,  427,  429,  431,  66,   441,  443,  444,  445,  448,  -129, 202,
-    203,  204,  205,  206,  207,  208,  209,  210,  211,  34,   -129, 456,
-    53,   54,   55,   56,   57,   58,   457,  462,  -129, -129, -129, -129,
-    -129, 464,  59,   60,   35,   465,  -129, 466,  479,  61,   62,   477,
-    487,  492,  493,  36,   -129, 497,  506,  -129, 515,  516,  -129, 517,
-    518,  525,  530,  -129, 37,   531,  -129, -129, 292,  533,  -129, -129,
-    63,   536,  537,  547,  538,  549,  38,   539,  -129, 550,  821,  553,
-    776,  648,  648,  -129, 557,  -129, 783,  784,  558,  561,  554,  -129,
-    -129, 562,  573,  563,  682,  683,  574,  684,  575,  579,  685,  686,
-    580,  688,  689,  690,  581,  582,  -129, 693,  583,  695,  -129, 697,
-    66,   584,  632,  -129, 699,  595,  634,  702,  53,   54,   55,   56,
-    57,   58,   -129, 635,  633,  636,  645,  642,  640,  646,  59,   60,
-    651,  652,  653,  -129, 654,  61,   62,   668,  669,  670,  674,  293,
-    677,  84,   85,   86,   87,   88,   89,   90,   91,   -388, 92,   93,
-    94,   95,   96,   678,  -129, 97,   679,  691,  63,   -129, 53,   54,
-    55,   56,   57,   58,   680,  687,  783,  64,   696,  712,  717,  718,
-    59,   60,   65,   701,  704,  722,  723,  61,   62,   141,  -129, -129,
-    719,  -129, 724,  -129, -129, 705,  -129, 708,  771,  203,  204,  205,
-    206,  207,  208,  209,  210,  211,  721,  725,  66,   733,  63,   730,
-    731,  84,   85,   86,   87,   88,   89,   90,   91,   734,  92,   93,
-    94,   95,   96,   735,  67,   97,   294,  200,  201,  202,  203,  204,
-    205,  206,  207,  208,  209,  210,  211,  -388, -388, 736,  -129, 741,
-    767,  755,  768,  770,  -129, 772,  773,  774,  779,  780,  66,   204,
-    205,  206,  207,  208,  209,  210,  211,  -129, -129, -129, -129, -129,
-    -129, -129, -129, 781,  -129, -129, -129, -129, -129, -129, -129, -129,
-    -129, 786,  787,  788,  798,  53,   54,   55,   56,   57,   58,   799,
-    800,  805,  808,  809,  68,   810,  816,  59,   60,   817,  818,  822,
-    823,  824,  61,   62,   826,  832,  825,  827,  831,  555,  833,  50,
-    835,  836,  837,  69,   838,  236,  834,  812,  396,  84,   85,   86,
-    87,   88,   89,   90,   91,   63,   92,   93,   94,   95,   96,   785,
-    813,  97,   548,  729,  271,  675,  47,   508,  53,   54,   55,   56,
-    57,   58,   839,  750,  815,  814,  0,    0,    248,  483,  59,   60,
-    0,    0,    0,    0,    51,   61,   62,   0,    0,    0,    0,    0,
-    0,    0,    0,    0,    0,    66,   0,    0,    0,    0,    70,   71,
-    0,    0,    0,    0,    0,    0,    72,   0,    63,   0,    0,    0,
-    73,   74,   0,    75,   -367, -369, 76,   0,    77,   78,   79,   0,
-    80,   -369, 81,   0,    0,    0,    0,    0,    0,    0,    0,    0,
-    0,    0,    0,    82,   83,   84,   85,   86,   87,   88,   89,   90,
-    91,   0,    92,   93,   94,   95,   96,   0,    66,   97,   53,   54,
-    55,   56,   57,   58,   0,    0,    0,    0,    0,    0,    0,    0,
-    59,   60,   0,    0,    0,    0,    0,    61,   62,   0,    0,    0,
-    0,    0,    0,    0,    0,    0,    0,    84,   85,   86,   87,   88,
-    89,   90,   91,   0,    92,   93,   94,   95,   96,   0,    63,   97,
-    53,   54,   55,   56,   57,   58,   0,    0,    0,    0,    0,    0,
-    0,    0,    59,   60,   0,    0,    0,    0,    0,    61,   62,   0,
-    0,    0,    0,    0,    53,   54,   55,   56,   57,   58,   0,    0,
-    0,    0,    0,    0,    0,    0,    59,   60,   0,    0,    66,   0,
-    63,   61,   62,   53,   54,   55,   56,   57,   58,   0,    0,    0,
-    0,    0,    0,    0,    0,    59,   60,   0,    0,    0,    0,    0,
-    61,   62,   0,    0,    63,   643,  0,    0,    0,    0,    0,    0,
-    0,    0,    0,    0,    0,    0,    0,    0,    152,  0,    0,    0,
-    66,   0,    0,    63,   0,    0,    0,    0,    0,    647,  0,    0,
-    0,    0,    84,   85,   86,   87,   88,   89,   90,   91,   0,    92,
-    93,   94,   95,   96,   66,   0,    97,   0,    775,  0,    0,    0,
-    0,    0,    0,    0,    0,    0,    0,    0,    0,    9,    0,    0,
-    0,    0,    0,    66,   53,   54,   55,   56,   57,   58,   0,    0,
-    0,    0,    0,    0,    0,    0,    59,   60,   0,    0,    0,    0,
-    0,    61,   62,   0,    0,    84,   85,   86,   87,   88,   89,   90,
-    91,   0,    92,   93,   94,   95,   96,   0,    0,    97,   53,   54,
-    55,   56,   57,   58,   63,   0,    0,    0,    0,    0,    0,    0,
-    59,   60,   0,    0,    0,    0,    0,    61,   62,   53,   54,   55,
-    56,   57,   58,   0,    0,    0,    0,    0,    0,    0,    0,    59,
-    60,   0,    0,    0,    0,    0,    61,   62,   0,    0,    63,   194,
-    195,  196,  197,  198,  66,   199,  200,  201,  202,  203,  204,  205,
-    206,  207,  208,  209,  210,  211,  0,    0,    0,    63,   0,    0,
-    0,    0,    0,    0,    0,    0,    0,    84,   85,   86,   87,   88,
-    89,   90,   91,   0,    92,   93,   94,   95,   96,   0,    148,  189,
-    192,  193,  194,  195,  196,  197,  198,  0,    199,  200,  201,  202,
-    203,  204,  205,  206,  207,  208,  209,  210,  211,  66,   0,    0,
-    0,    0,    0,    0,    0,    0,    0,    0,    0,    84,   85,   86,
-    87,   88,   89,   90,   91,   0,    92,   93,   94,   95,   96,   0,
-    0,    97,   0,    0,    0,    0,    0,    0,    0,    0,    0,    0,
-    0,    84,   85,   86,   87,   88,   89,   90,   91,   0,    92,   93,
-    94,   95,   96,   0,    0,    97,   0,    0,    0,    0,    0,    0,
-    84,   85,   86,   87,   88,   89,   90,   91,   0,    92,   93,   94,
-    95,   96,   0,    0,    97,   192,  193,  194,  195,  196,  197,  198,
-    0,    199,  200,  201,  202,  203,  204,  205,  206,  207,  208,  209,
-    210,  211,  192,  193,  194,  195,  196,  197,  198,  0,    199,  200,
-    201,  202,  203,  204,  205,  206,  207,  208,  209,  210,  211,  192,
-    193,  194,  195,  196,  197,  198,  0,    199,  200,  201,  202,  203,
-    204,  205,  206,  207,  208,  209,  210,  211,  0,    0,    0,    0,
-    0,    0,    0,    0,    0,    0,    0,    0,    0,    0,    0,    0,
-    0,    84,   85,   86,   87,   88,   89,   90,   91,   0,    92,   93,
-    94,   95,   96,   567,  0,    97,   192,  193,  194,  195,  196,  197,
-    198,  0,    199,  200,  201,  202,  203,  204,  205,  206,  207,  208,
-    209,  210,  211,  0,    0,    0,    0,    84,   85,   86,   87,   88,
-    89,   90,   91,   0,    92,   93,   94,   95,   96,   0,    0,    97,
-    0,    0,    0,    0,    0,    0,    84,   85,   86,   87,   88,   89,
-    90,   91,   0,    92,   93,   94,   95,   96,   0,    0,    189,  192,
-    193,  194,  195,  196,  197,  198,  0,    199,  200,  201,  202,  203,
-    204,  205,  206,  207,  208,  209,  210,  211,  192,  193,  194,  195,
-    196,  197,  198,  0,    199,  200,  201,  202,  203,  204,  205,  206,
-    207,  208,  209,  210,  211,  192,  193,  194,  195,  196,  197,  198,
-    0,    199,  200,  201,  202,  203,  204,  205,  206,  207,  208,  209,
-    210,  211,  0,    0,    0,    317,  0,    318,  192,  193,  194,  195,
-    196,  197,  198,  0,    199,  200,  201,  202,  203,  204,  205,  206,
-    207,  208,  209,  210,  211,  192,  193,  194,  195,  196,  197,  198,
-    0,    199,  200,  201,  202,  203,  204,  205,  206,  207,  208,  209,
-    210,  211,  192,  193,  194,  195,  196,  197,  198,  0,    199,  200,
-    201,  202,  203,  204,  205,  206,  207,  208,  209,  210,  211,  192,
-    193,  194,  195,  196,  197,  198,  0,    199,  200,  201,  202,  203,
-    204,  205,  206,  207,  208,  209,  210,  211,  0,    0,    0,    0,
-    0,    0,    0,    0,    0,    192,  193,  194,  195,  196,  197,  198,
-    568,  199,  200,  201,  202,  203,  204,  205,  206,  207,  208,  209,
-    210,  211,  0,    0,    0,    0,    0,    569,  0,    570,  0,    0,
-    0,    0,    0,    0,    0,    0,    0,    0,    0,    0,    0,    192,
-    193,  194,  195,  196,  197,  198,  417,  199,  200,  201,  202,  203,
-    204,  205,  206,  207,  208,  209,  210,  211,  192,  193,  194,  195,
-    196,  197,  198,  0,    199,  200,  201,  202,  203,  204,  205,  206,
-    207,  208,  209,  210,  211,  0,    0,    0,    0,    0,    0,    0,
-    0,    0,    0,    0,    0,    0,    192,  193,  194,  195,  196,  197,
-    198,  418,  199,  200,  201,  202,  203,  204,  205,  206,  207,  208,
-    209,  210,  211,  192,  193,  194,  195,  196,  197,  198,  0,    199,
-    200,  201,  202,  203,  204,  205,  206,  207,  208,  209,  210,  211,
-    192,  193,  194,  195,  196,  197,  198,  0,    199,  200,  201,  202,
-    203,  204,  205,  206,  207,  208,  209,  210,  211,  0,    0,    192,
-    193,  194,  195,  196,  197,  198,  422,  199,  200,  201,  202,  203,
-    204,  205,  206,  207,  208,  209,  210,  211,  192,  193,  194,  195,
-    196,  197,  198,  424,  199,  200,  201,  202,  203,  204,  205,  206,
-    207,  208,  209,  210,  211,  192,  193,  194,  195,  196,  197,  198,
-    426,  199,  200,  201,  202,  203,  204,  205,  206,  207,  208,  209,
-    210,  211,  -2,   1,    0,    1,    0,    0,    192,  193,  194,  195,
-    196,  197,  198,  428,  199,  200,  201,  202,  203,  204,  205,  206,
-    207,  208,  209,  210,  211,  0,    0,    0,    0,    0,    0,    0,
-    430,  0,    0,    0,    2,    0,    2,    0,    0,    0,    0,    0,
-    0,    0,    0,    0,    0,    0,    0,    0,    0,    658,  0,    0,
-    0,    0,    0,    0,    3,    0,    3,    0,    0,    0,    0,    659,
-    660,  661,  662,  663,  0,    0,    727,  0,    0,    0,    0,    0,
-    4,    5,    4,    5,    0,    0,    0,    0,    6,    0,    6,    0,
-    0,    0,    0,    0,    0,    192,  193,  194,  195,  196,  197,  198,
-    728,  199,  200,  201,  202,  203,  204,  205,  206,  207,  208,  209,
-    210,  211,  0,    0,    0,    0,    7,    0,    7,    0,    0,    0,
-    0,    0,    0,    0,    0,    0,    0,    0,    0,    8,    0,    8,
-    0,    0,    0,    0,    261,  193,  194,  195,  196,  197,  198,  0,
-    199,  200,  201,  202,  203,  204,  205,  206,  207,  208,  209,  210,
-    211,  406,  0,    0,    0,    664,  192,  193,  194,  195,  196,  197,
-    198,  0,    199,  200,  201,  202,  203,  204,  205,  206,  207,  208,
-    209,  210,  211,  0,    9,    0,    9,    0,    10,   0,    10,   413,
-    195,  196,  197,  198,  0,    199,  200,  201,  202,  203,  204,  205,
-    206,  207,  208,  209,  210,  211,  0,    0,    414,  0,    0,    0,
-    0,    0,    0,    0,    0,    0,    11,   0,    11,   0,    0,    0,
-    0,    0,    0,    0,    0,    317,  665,  666,  0,    667,  0,    0,
-    0,    0,    0,    0,    0,    0,    0,    0,    12,   0,    12,   0,
-    0,    0,    0,    0,    720,  0,    0,    0,    0,    0,    212,  0,
-    0,    0,    0,    0,    213,  0,    192,  193,  194,  195,  196,  197,
-    198,  820,  199,  200,  201,  202,  203,  204,  205,  206,  207,  208,
-    209,  210,  211,  599,  600,  601,  602,  0,    0,    -389, -389, -389,
-    -389, 603,  199,  200,  201,  202,  203,  204,  205,  206,  207,  208,
-    209,  210,  211,  0,    0,    0,    0,    604,  605,  0,    152,  0,
-    0,    0,    606,  0,    0,    0,    0,    0,    0,    0,    0,    0,
-    0,    607,  0,    0,    0,    0,    0,    0,    0,    608,  0,    0,
-    0,    0,    0,    609,  0,    0,    0,    0,    0,    0,    0,    0,
-    0,    0,    0,    0,    0,    0,    0,    0,    0,    0,    398,  0,
-    0,    610,  611,  0,    0,    0,    0,    0,    0,    0,    0,    0,
-    0,    0,    0,    0,    0,    0,    0,    0,    612,  613,  0,    0,
-    0,    614,  615,  616,  192,  193,  194,  195,  196,  197,  198,  0,
-    199,  200,  201,  202,  203,  204,  205,  206,  207,  208,  209,  210,
-    211,  0,    0,    0,    0,    0,    617,  0,    0,    0,    0,    0,
-    0,    0,    0,    0,    0,    0,    0,    0,    0,    0,    0,    0,
-    0,    618,  0,    619,  0,    0,    0,    0,    0,    0,    0,    0,
-    0,    0,    0,    0,    0,    0,    0,    0,    620,  0,    0,    621,
-    622,  623,  624,  625,  0,    0,    0,    0,    0,    0,    501,  0,
-    0,    0,    0,    0,    0,    0,    0,    0,    626,  627,  0,    0,
-    0,    0,    0,    0,    628,  505,  192,  193,  194,  195,  196,  197,
-    198,  0,    199,  200,  201,  202,  203,  204,  205,  206,  207,  208,
-    209,  210,  211,  192,  193,  194,  195,  196,  197,  198,  0,    199,
-    200,  201,  202,  203,  204,  205,  206,  207,  208,  209,  210,  211,
-    192,  193,  194,  195,  196,  197,  198,  0,    199,  200,  201,  202,
-    203,  204,  205,  206,  207,  208,  209,  210,  211,  0,    0,    192,
-    193,  194,  195,  196,  197,  198,  714,  199,  200,  201,  202,  203,
-    204,  205,  206,  207,  208,  209,  210,  211,  500,  0,    0,    0,
-    0,    0,    0,    0,    419,  0,    0,    0,    0,    0,    0,    220,
-    0,    0,    0,    0,    0,    565,  192,  193,  194,  195,  196,  197,
-    198,  715,  199,  200,  201,  202,  203,  204,  205,  206,  207,  208,
-    209,  210,  211,  0,    192,  193,  194,  195,  196,  197,  198,  221,
-    199,  200,  201,  202,  203,  204,  205,  206,  207,  208,  209,  210,
-    211,  0,    0,    0,    0,    0,    442,  192,  193,  194,  195,  196,
-    197,  198,  0,    199,  200,  201,  202,  203,  204,  205,  206,  207,
-    208,  209,  210,  211,  192,  193,  194,  195,  196,  197,  198,  0,
-    199,  200,  459,  202,  203,  204,  205,  206,  207,  208,  209,  210,
-    211,  192,  193,  194,  195,  196,  197,  198,  0,    199,  200,  593,
-    202,  203,  204,  205,  206,  207,  208,  209,  210,  211};
->>>>>>> fb0c4aaa
 
 /* YYCONFLP[YYPACT[STATE-NUM]] -- Pointer into YYCONFL of start of
    list of conflicting reductions corresponding to action entry for
    state STATE-NUM in yytable.  0 means no conflicts.  The list in
    yyconfl is terminated by a rule number of 0.  */
-<<<<<<< HEAD
 static const unsigned char yyconflp[] =
 {
        0,     0,     0,     0,     0,     0,     0,     0,     0,     0,
        0,     0,     0,     0,     0,     0,     0,     0,     0,     0,
        0,     0,     0,     0,     0,     0,     0,     0,     0,     0,
-       0,     0,     0,     0,     0,     0,     0,     0,     0,     0,
-       0,     0,   235,     0,     0,     0,     0,     0,     0,     0,
-       0,     0,     0,     0,     0,     0,     0,     0,     0,     0,
-       0,     0,     0,     0,     0,     0,     0,     0,     0,     0,
-       0,     0,     0,     0,     0,     0,     0,     0,     0,     0,
-       0,     0,     0,     0,     0,     0,     0,     0,     0,     0,
-       0,     0,     0,     0,     0,     0,     0,     0,     0,     0,
-       0,     0,     0,     0,     0,     0,     0,     0,     0,     0,
-       0,     0,     0,     0,     0,     0,     0,     0,     0,     0,
-       0,     0,     0,     0,     0,     0,     0,     0,     0,     0,
-       0,     0,     0,     0,     0,     0,     0,     0,     0,     0,
-       0,     0,     0,     0,     0,     0,     0,     0,     0,     0,
-       0,     0,     0,     0,     0,     0,     0,     0,     0,     0,
-       0,     0,     0,     0,     0,     0,     0,     0,     0,     0,
-       0,     0,     0,     0,     0,     0,     0,     0,     0,     0,
-       0,     0,     0,     0,     0,     0,     0,     0,     0,     0,
-       0,     0,     0,     0,     0,     0,     0,     0,     0,     0,
-       0,     0,     0,     0,     0,     0,     0,     0,     0,     0,
-       0,     0,     0,     0,     0,     0,     0,     0,     0,     0,
-       0,     0,     0,     0,     0,     0,     0,     0,     0,     0,
-       0,     0,     0,     0,     0,     0,     0,     0,     0,     0,
-       0,     0,     0,     0,     0,     0,     0,     0,     0,     0,
-       0,     0,     0,     0,     0,     0,     0,     0,     0,     0,
-       0,     0,     0,     0,     0,     0,     0,     0,     0,     0,
-       0,     0,     0,     0,     0,     0,     0,     0,     0,     0,
-       0,     0,     0,     0,     0,     0,     0,     0,     0,     0,
-       0,     0,     0,     0,     0,     0,     0,     0,     0,     0,
-       0,     0,     0,     0,     0,     0,     0,     0,     0,     0,
-       0,     0,     0,     0,     0,     0,     0,     0,     0,     0,
-       0,     0,     0,     0,     0,     0,     0,     0,     0,     0,
-       0,     0,     0,     0,     0,     0,     0,     0,     0,    63,
-       0,     0,     0,     0,     0,     0,     0,     0,     0,     0,
-       0,     0,     0,     0,     0,     0,     0,     0,     0,     0,
-       0,     0,     0,     0,     0,     0,     0,     0,     0,     0,
-       0,     0,     0,     0,     0,     0,     0,     0,     0,     0,
-       0,     0,     0,     0,     0,     0,     0,     0,     0,     0,
-       0,     0,     0,     0,     0,     0,     0,     0,     0,     0,
-       0,     0,     0,     0,     0,     0,     0,     0,     0,     0,
-       0,     0,     0,     0,    61,     0,     0,     0,     0,     0,
-       0,     0,     0,     0,     0,     0,     0,     0,     0,     0,
-       0,     0,     0,     0,     0,     0,     0,     0,     0,     0,
-       0,     0,     0,     0,     0,     0,     0,     0,     0,     0,
-       0,     0,     0,     0,     0,     0,     0,     0,     0,     0,
-       0,     0,     0,     0,     0,     0,     0,     0,     0,     0,
-       0,     0,     0,     0,     0,     0,     0,     0,     0,     0,
-       0,     0,     0,     0,     0,     0,     0,     0,     0,     0,
-       0,     0,     0,     0,     0,     0,     0,     0,     0,     0,
-       0,     0,     0,     0,     0,     0,     0,     0,     0,     0,
-       0,     0,    53,     0,     0,     0,     0,     0,    55,    57,
-      59,     0,     0,     0,     0,     0,     0,     0,     0,     0,
-       0,     0,     0,     0,     0,     0,     0,     0,     0,     0,
-       0,     0,     0,     0,     0,     0,     0,     0,     0,     0,
-       0,     0,     0,     0,     0,     0,     0,     0,     0,     0,
-       0,     0,     0,     0,     0,     0,     0,     0,     0,     0,
-       0,     0,     0,     0,     0,     0,     0,     0,     0,     0,
-       0,     0,     0,     0,     0,     0,     0,     0,     0,     0,
-       0,     0,     0,     0,     0,    69,    71,    73,    75,    77,
-      79,     0,    81,    83,    85,    87,    89,    91,    93,    95,
-      97,    99,   101,   103,   105,   107,   109,   111,   113,   115,
-     117,   119,   121,     0,     0,     0,     0,     0,   123,     0,
-       0,   125,   127,     0,     0,     0,     0,     0,     0,     0,
-       0,     0,     0,   129,     0,     0,     0,     0,     0,     0,
-       0,     0,     0,     0,     0,   131,     0,     0,     0,     0,
-       0,     0,     0,     0,     0,   133,   135,   137,   139,   141,
-       0,     0,     0,     0,     0,   143,     0,     0,     0,     0,
-       0,     0,     0,     0,     0,   145,     0,     0,   147,     0,
-       0,   149,     0,     0,    67,     0,     0,   151,     0,     0,
-     153,   155,     0,     0,   157,   159,     0,     0,     0,     0,
-       0,     0,     0,     0,   161,     0,     0,     0,     0,     0,
-       0,   163,     0,   165,     0,     0,     0,     0,     0,   167,
-     169,     0,     0,     0,     0,     0,     0,     0,     0,     0,
-       0,     0,     0,     0,     0,     0,     0,     0,   171,     0,
-       0,     0,   173,     0,     0,     0,     0,   175,     0,     0,
-       0,     0,     0,     0,     0,     0,     0,     0,   177,     0,
-       0,     0,     0,     0,     0,     0,     0,     0,     0,     0,
-       0,   179,     0,     0,     0,     0,     0,     0,     0,     0,
-       0,     0,     0,     0,     0,     0,     0,     0,     0,     0,
-       0,     0,     0,     0,     0,     0,   181,     0,     0,     0,
-       0,   183,     0,     0,     0,     0,     0,     0,     0,     0,
-       0,     0,     0,     0,     0,     0,     0,     0,     0,     0,
-       0,     0,     0,     0,     0,     0,   185,   187,     0,   189,
-       0,   191,   193,     0,   195,     0,     0,     0,     0,     0,
-       0,     0,     0,     0,     0,     0,     0,     0,     0,     0,
-       0,     0,     0,     0,     0,     0,     0,     0,     0,     0,
-       0,     0,     0,     0,     0,     0,     0,     0,     0,     0,
-       0,     0,     0,     0,     0,     0,     0,     0,     0,     0,
-       0,     0,     0,     0,     0,     0,   197,     0,     0,     0,
-       0,     0,   199,     0,     0,     0,     0,     0,     0,     0,
-       0,     0,     0,     0,     0,     0,     0,   201,   203,   205,
-     207,   209,   211,   213,   215,     0,   217,   219,   221,   223,
-     225,   227,   229,   231,   233,     0,     0,     0,     0,     0,
-       0,     0,     0,     0,     0,     0,     0,     0,     0,     0,
-       0,     0,     0,     0,     0,     0,     1,     3,     5,     7,
-       9,    11,     0,     0,     0,     0,     0,     0,     0,     0,
-      13,    15,     0,     0,     0,     0,     0,    17,    19,     0,
-       0,     0,     0,     0,     0,     0,     0,     0,     0,     0,
-       0,     0,     0,     0,     0,     0,     0,     0,     0,     0,
-       0,     0,     0,     0,    21,     0,     0,     0,     0,     0,
-       0,     0,     0,     0,     0,     0,     0,     0,     0,     0,
-       0,     0,     0,     0,     0,     0,     0,     0,     0,     0,
-       0,     0,     0,     0,     0,     0,     0,     0,     0,     0,
-       0,     0,     0,     0,     0,     0,     0,     0,     0,     0,
-       0,     0,    23,     0,     0,     0,     0,     0,     0,     0,
-       0,     0,     0,     0,     0,     0,     0,     0,     0,     0,
-       0,     0,     0,     0,     0,     0,     0,     0,     0,     0,
-       0,     0,     0,     0,     0,     0,     0,     0,     0,     0,
-       0,     0,     0,     0,     0,     0,     0,     0,     0,     0,
-       0,     0,     0,     0,     0,     0,     0,     0,     0,     0,
-       0,     0,     0,     0,     0,     0,     0,     0,     0,     0,
-       0,     0,     0,     0,     0,     0,     0,     0,     0,     0,
-       0,     0,     0,     0,     0,     0,     0,     0,     0,     0,
-       0,     0,     0,     0,     0,     0,     0,     0,     0,     0,
-       0,     0,     0,     0,     0,     0,     0,     0,     0,     0,
-       0,     0,     0,     0,     0,     0,     0,     0,     0,     0,
-       0,     0,     0,     0,     0,     0,     0,     0,     0,     0,
-       0,     0,     0,     0,     0,     0,     0,     0,     0,     0,
-       0,     0,     0,     0,     0,     0,     0,     0,     0,     0,
-       0,     0,     0,     0,     0,     0,     0,     0,     0,     0,
-       0,     0,     0,     0,     0,     0,     0,     0,     0,     0,
-       0,     0,     0,     0,     0,     0,     0,     0,     0,     0,
-       0,     0,     0,     0,     0,     0,     0,     0,     0,     0,
-       0,     0,     0,     0,     0,     0,     0,     0,     0,     0,
-       0,     0,     0,     0,     0,     0,     0,     0,     0,     0,
-       0,     0,     0,     0,     0,     0,     0,     0,     0,     0,
-       0,     0,     0,     0,     0,     0,     0,     0,    25,    27,
-      29,    31,    33,    35,    37,    39,     0,    41,    43,    45,
-      47,    49,     0,     0,    51,     0,     0,     0,     0,     0,
-       0,     0,     0,     0,     0,     0,     0,     0,     0,     0,
-       0,     0,     0,     0,     0,     0,     0,     0,     0,     0,
-       0,     0,     0,     0,     0,     0,     0,     0,     0,     0,
-       0,     0,     0,     0,     0,     0,     0,     0,     0,     0,
-       0,     0,     0,     0,     0,     0,     0,     0,     0,     0,
-       0,     0,     0,     0,     0,     0,     0,     0,     0,     0,
-       0,     0,     0,     0,     0,     0,     0,     0,     0,     0,
-       0,     0,     0,     0,     0,     0,     0,     0,     0,     0,
-       0,     0,     0,     0,     0,     0,     0,     0,     0,     0,
-       0,     0,     0,     0,     0,     0,     0,     0,     0,     0,
-       0,     0,     0,     0,     0,     0,     0,     0,     0,     0,
-       0,     0,     0,     0,     0,     0,     0,     0,     0,     0,
-       0,     0,     0,     0,     0,     0,     0,     0,     0,     0,
-       0,     0,     0,     0,     0,     0,     0,     0,     0,     0,
-       0,     0,     0,     0,     0,     0,     0,     0,     0,     0,
-       0,     0,     0,     0,     0,     0,     0,     0,     0,     0,
-       0,     0,     0,     0,     0,     0,     0,     0,     0,     0,
-       0,     0,     0,     0,     0,     0,     0,     0,     0,     0,
-       0,     0,     0,     0,     0,     0,     0,     0,     0,     0,
-       0,     0,     0,     0,     0,     0,     0,     0,     0,     0,
-       0,     0,     0,     0,     0,     0,     0,     0,     0,     0,
-       0,     0,     0,     0,     0,     0,     0,     0,     0,     0,
-       0,     0,     0,     0,     0,     0,     0,     0,     0,     0,
-       0,     0,     0,     0,     0,     0,     0,     0,     0,     0,
-       0,     0,     0,     0,     0,     0,     0,     0,     0,     0,
-       0,     0,     0,     0,     0,     0,     0,     0,     0,     0,
-       0,     0,     0,     0,     0,     0,     0,     0,     0,     0,
-       0,     0,     0,     0,     0,     0,     0,     0,     0,     0,
-       0,     0,     0,     0,     0,     0,     0,     0,     0,     0,
-       0,     0,     0,     0,     0,     0,     0,     0,     0,     0,
-       0,     0,     0,     0,     0,     0,     0,     0,     0,     0,
-       0,     0,     0,     0,     0,     0,     0,     0,     0,     0,
-       0,     0,     0,     0,     0,     0,     0,     0,     0,     0,
-       0,     0,     0,     0,     0,     0,     0,     0,     0,     0,
-       0,     0,     0,     0,     0,     0,     0,     0,     0,     0,
-       0,     0,     0,     0,     0,     0,     0,     0,     0,     0,
-       0,     0,     0,     0,     0,     0,     0,     0,     0,     0,
-       0,     0,     0,     0,     0,     0,     0,     0,     0,     0,
-       0,     0,     0,     0,     0,     0,     0,     0,     0,     0,
-       0,     0,     0,     0,     0,     0,     0,     0,     0,     0,
-       0,     0,     0,     0,     0,     0,     0,     0,     0,     0,
-       0,     0,     0,     0,     0,     0,     0,     0,     0,     0,
-       0,     0,     0,     0,     0,     0,     0,     0,     0,     0,
-       0,     0,     0,     0,     0,     0,     0,     0,     0,     0,
-       0,     0,     0,     0,     0,     0,     0,     0,     0,     0,
-       0,     0,     0,     0,     0,     0,     0,     0,     0,     0,
-       0,     0,     0,     0,     0,     0,     0,     0,     0,     0,
-       0,     0,     0,     0,     0,     0,     0,     0,     0,     0,
-       0,     0,     0,     0,     0,     0,     0,     0,     0,     0,
-       0,     0,     0,     0,     0,     0,     0,     0,     0,     0,
-       0,     0,     0,     0,     0,     0,     0,     0,     0,     0,
-       0,     0,     0,     0,     0,     0,     0,     0,     0,     0,
-       0,     0,     0,     0,     0,     0,     0,     0,     0,     0,
-       0,     0,     0,     0,     0,     0,     0,     0,     0,     0,
-       0,     0,     0,     0,     0,     0,     0,     0,     0,     0,
-       0,     0,     0,     0,     0,     0,     0,     0,     0,     0,
-       0,     0,     0,     0,     0,     0,     0,     0,     0,     0,
-       0,     0,     0,     0,     0,     0,     0,     0,     0,     0,
-       0,     0,     0,     0,     0,     0,     0,     0,     0,     0,
-       0,     0,     0,     0,     0,     0,     0,     0,     0,     0,
-       0,     0,     0,     0,     0,     0,     0,     0,     0,     0,
-       0,     0,     0,     0,     0,     0,     0,     0,     0,     0,
-       0,     0,     0,     0,     0,     0,     0,     0,     0,     0,
-       0,     0,     0,     0,     0,     0,     0,     0,     0,     0,
-       0,     0,     0,     0,     0,     0,     0,     0,     0,     0,
-       0,     0,     0,     0,     0,     0,     0,     0,     0,     0,
-       0,     0,     0,     0,     0,     0,     0,     0,     0,     0,
-       0,     0,     0,     0,     0,     0,     0,     0,     0,     0,
-       0,     0,     0,     0,     0,     0,     0,     0,     0,     0,
-       0,     0,     0,     0,     0,     0,     0,     0,     0,     0,
-       0,     0,     0,     0,     0,     0,     0,     0,     0,     0,
-       0,     0,     0,     0,     0,     0,     0,     0,     0,     0,
-       0,     0,     0,     0,     0,     0,     0,     0,     0,     0,
-       0,     0,     0,     0,     0,     0,     0,     0,     0,     0,
-       0,     0,     0,     0,     0,     0,     0,     0,     0,     0,
-       0,     0,     0,     0,     0,     0,     0,     0,     0,     0,
-       0,     0,     0,     0,     0,     0,     0,     0,     0,     0,
-       0,     0,     0,     0,     0,     0,     0,     0,     0,     0,
-       0,     0,     0,     0,     0,     0,     0,     0,     0,     0,
-       0,     0,     0,     0,     0,     0,     0,     0,     0,     0,
-       0,     0,     0,     0,     0,     0,     0,     0,     0,     0,
+       0,     0,     0,     0,     0,     0,     0,     0,   239,     0,
        0,     0,     0,     0,     0,     0,     0,     0,     0,     0,
        0,     0,     0,     0,     0,     0,     0,     0,     0,     0,
        0,     0,     0,     0,     0,     0,     0,     0,     0,     0,
@@ -2519,369 +1368,567 @@
        0,     0,     0,     0,     0,     0,     0,     0,     0,     0,
        0,     0,     0,     0,     0,     0,     0,     0,     0,     0,
        0,     0,     0,     0,     0,     0,     0,     0,     0,     0,
-       0,     0,     0,     0,     0,     0,     0,     0,     0,     0,
-       0,     0,     0,     0,     0,     0,     0,     0,     0,     0,
-       0,     0,     0,     0,     0,     0,     0,     0,     0,     0,
-       0,     0,     0,     0,     0,     0,     0,     0,     0,     0,
-       0,     0,     0,     0,     0,     0,     0,     0,     0,     0,
-       0,     0,     0,     0,     0,     0,     0,     0,     0,     0,
-       0,     0,     0,     0,     0,     0,     0,     0,     0,     0,
-       0,     0,     0,     0,     0,     0,     0,     0,     0,     0,
-       0,     0,     0,     0,     0,     0,     0,     0,     0,     0,
-       0,     0,     0,     0,     0,     0,     0,     0,     0,     0,
-       0,     0,     0,     0,     0,     0,     0,     0,     0,     0,
-       0,     0,     0,     0,     0,     0,     0,     0,     0,     0,
-       0,     0,     0,     0,     0,     0,     0,     0,     0,     0,
-       0,     0,     0,     0,     0,     0,     0,     0,     0,     0,
-       0,     0,     0,     0,     0,     0,     0,     0,     0,     0,
-       0,     0,     0,     0,     0,     0,     0,     0,     0,     0,
-       0,     0,     0,     0,     0,     0,     0,     0,     0,     0,
-       0,     0,     0,     0,     0,     0,     0,     0,     0,     0,
-       0,     0,     0,     0,     0,     0,     0,     0,     0,     0,
-       0,     0,     0,     0,     0,     0,     0,     0,     0,     0,
-       0,     0,     0,     0,     0,     0,     0,     0,     0,     0,
-       0,     0,     0,     0,     0,     0,     0,     0,     0,     0,
-       0,     0,     0,     0,     0,     0,     0,     0,     0,     0,
-       0,     0,     0,     0,     0,     0,     0,     0,     0,     0,
-       0,     0,     0,     0,     0,     0,     0,     0,     0,     0,
-       0,     0,     0,     0,     0,     0,     0,     0,     0,     0,
-       0,     0,     0,     0,     0,     0,     0,     0,     0,     0,
-       0,     0,     0,     0,     0,     0,     0,     0,     0,     0,
-       0,     0,     0,     0,     0,     0,     0,     0,     0,     0,
-       0,     0,     0,     0,     0,     0,     0,     0,     0,     0,
-       0,     0,     0,     0,     0,     0,     0,     0,     0,     0,
-       0,     0,     0,     0,     0,     0,     0,     0,     0,     0,
-       0,     0,     0,     0,     0,     0,     0,     0,     0,     0,
-       0,     0,     0,     0,     0,     0,     0,     0,     0,     0,
-       0,     0,     0,     0,     0,     0,     0,     0,     0,     0,
-       0,     0,     0,     0,     0,     0,     0,     0,     0,     0,
-       0,     0,     0,     0,     0,     0,     0,     0,     0,     0,
-       0,     0,     0,     0,     0,     0,     0,     0,     0,     0,
-       0,     0,     0,     0,     0,     0,     0,     0,     0,     0,
-       0,     0,     0,     0,     0,     0,     0,     0,     0,     0,
-       0,     0,     0,     0,     0,     0,     0,     0,     0,     0,
-       0,     0,     0,     0,     0,     0,     0,     0,     0,     0,
-       0,     0,     0,     0,     0,     0,     0,     0,     0,     0,
-       0,     0,     0,     0,     0,     0,     0,     0
+       0,     0,    67,     0,     0,     0,     0,     0,     0,     0,
+       0,     0,     0,     0,     0,     0,     0,     0,     0,     0,
+       0,     0,     0,     0,     0,     0,     0,     0,     0,     0,
+       0,     0,     0,     0,     0,     0,     0,     0,     0,     0,
+       0,     0,     0,     0,     0,     0,     0,     0,     0,     0,
+       0,     0,     0,     0,     0,     0,     0,     0,     0,     0,
+       0,     0,     0,     0,     0,     0,     0,     0,     0,     0,
+       0,     0,     0,     0,     0,     0,     0,     0,     0,     0,
+       0,     0,     0,     0,     0,     0,     0,     0,     0,     0,
+       0,     0,     0,     0,     0,     0,     0,     0,     0,     0,
+       0,     0,     0,     0,     0,     0,     0,     0,     0,     0,
+       0,     0,     0,     0,     0,     0,     0,     0,     0,     0,
+       0,     0,     0,     0,     0,     0,     0,     0,     0,     0,
+       0,     0,     0,     0,     0,     0,     0,     0,     0,     0,
+       0,     0,     0,     0,     0,     0,     0,     0,     0,     0,
+       0,     0,     0,     0,     0,     0,     0,     0,     0,     0,
+       0,     0,     0,     0,     0,     0,     0,     0,     0,     0,
+       0,     0,     0,     0,     0,     0,     0,     0,     0,     0,
+       0,     0,     0,     0,     0,     0,     0,     0,     0,     0,
+       0,     0,     0,     0,     0,     0,     0,     0,     0,     0,
+       0,     0,     0,     0,     0,     0,     0,    63,     0,     0,
+       0,     0,     0,     0,     0,     0,     0,     0,     0,     0,
+       0,     0,     0,     0,     0,     0,     0,     0,     0,     0,
+       0,     0,     0,     0,     0,     0,     0,     0,     0,     0,
+       0,     0,     0,     0,     0,     0,     0,     0,     0,     0,
+       0,     0,     0,     0,    73,    75,    77,    79,    81,    83,
+       0,    85,    87,    89,    91,    93,    95,    97,    99,   101,
+     103,   105,   107,   109,   111,   113,   115,   117,   119,   121,
+     123,   125,     0,     0,     0,     0,     0,   127,     0,     0,
+     129,   131,     0,     0,     0,     0,     0,     0,     0,     0,
+       0,    71,   133,     0,     0,     0,     0,     0,     0,     0,
+       0,     0,     0,     0,   135,     0,     0,     0,     0,     0,
+       0,     0,     0,     0,   137,   139,   141,   143,   145,     0,
+       0,     0,     0,     0,   147,     0,     0,     0,     0,     0,
+       0,     0,     0,     0,   149,     0,     0,   151,     0,     0,
+     153,     0,     0,     0,     0,     0,   155,     0,     0,   157,
+     159,     0,     0,   161,   163,     0,     0,     0,     0,     0,
+       0,     0,     0,   165,     0,     0,     0,     0,     0,     0,
+     167,     0,   169,     0,     0,     0,     0,     0,   171,   173,
+       0,     0,     0,     0,     0,     0,     0,     0,     0,     0,
+       0,     0,     0,     0,     0,     0,     0,   175,     0,     0,
+       0,   177,     0,     0,     0,     0,   179,     0,     0,     0,
+       0,     0,     0,     0,     0,     0,     0,   181,     0,     0,
+       0,     0,     0,     0,     0,     0,     0,     0,     0,     0,
+     183,     0,     0,     0,     0,     0,     0,     0,     0,     0,
+       0,     0,     0,     0,     0,     0,     0,     0,     0,     0,
+       0,     0,     0,     0,     0,   185,     0,     0,     0,     0,
+     187,     1,     3,     5,     7,     9,    11,     0,     0,     0,
+       0,     0,     0,     0,     0,    13,    15,     0,     0,     0,
+       0,     0,    17,    19,     0,   189,   191,     0,   193,     0,
+     195,   197,     0,   199,     0,     0,     0,     0,     0,     0,
+       0,     0,     0,     0,     0,     0,     0,     0,     0,    21,
+       0,     0,     0,     0,     0,     0,     0,     0,     0,     0,
+       0,     0,     0,     0,     0,     0,     0,     0,     0,     0,
+       0,     0,     0,     0,     0,     0,     0,     0,     0,     0,
+       0,     0,     0,     0,     0,   201,     0,     0,     0,     0,
+       0,   203,     0,     0,     0,     0,     0,    23,     0,     0,
+       0,     0,     0,     0,     0,     0,   205,   207,   209,   211,
+     213,   215,   217,   219,     0,   221,   223,   225,   227,   229,
+     231,   233,   235,   237,     0,     0,     0,     0,     0,     0,
+       0,     0,     0,     0,     0,     0,     0,     0,     0,     0,
+       0,     0,     0,     0,     0,     0,     0,     0,     0,     0,
+       0,     0,     0,     0,     0,     0,     0,     0,     0,     0,
+       0,     0,     0,     0,     0,     0,     0,     0,     0,     0,
+       0,     0,     0,     0,     0,     0,     0,     0,     0,     0,
+       0,     0,     0,     0,     0,     0,     0,     0,     0,     0,
+       0,     0,     0,     0,     0,     0,     0,     0,     0,     0,
+       0,     0,     0,     0,     0,     0,     0,     0,     0,     0,
+       0,     0,     0,     0,     0,     0,     0,     0,     0,     0,
+       0,     0,     0,     0,     0,     0,     0,     0,     0,     0,
+       0,     0,     0,     0,     0,     0,     0,     0,     0,     0,
+       0,     0,     0,     0,     0,     0,     0,     0,     0,     0,
+       0,     0,     0,     0,     0,     0,     0,     0,     0,     0,
+       0,     0,     0,     0,     0,     0,     0,     0,     0,     0,
+       0,     0,     0,     0,     0,     0,     0,     0,     0,     0,
+       0,     0,     0,     0,     0,     0,     0,     0,     0,     0,
+       0,     0,     0,     0,     0,     0,     0,     0,     0,     0,
+       0,     0,     0,     0,     0,     0,     0,     0,     0,     0,
+       0,     0,     0,     0,     0,     0,     0,     0,     0,     0,
+       0,     0,     0,    25,    27,    29,    31,    33,    35,    37,
+      39,     0,    41,    43,    45,    47,    49,     0,     0,    51,
+       0,     0,     0,     0,     0,     0,     0,     0,     0,     0,
+       0,     0,     0,     0,     0,     0,     0,     0,     0,     0,
+       0,     0,     0,     0,     0,     0,     0,     0,     0,     0,
+       0,     0,     0,     0,     0,     0,     0,     0,     0,     0,
+       0,     0,     0,     0,     0,     0,     0,     0,     0,     0,
+       0,     0,     0,     0,     0,     0,     0,     0,     0,     0,
+       0,     0,     0,     0,     0,     0,     0,     0,     0,     0,
+       0,     0,     0,     0,     0,     0,     0,     0,     0,     0,
+       0,     0,     0,     0,     0,     0,     0,     0,     0,     0,
+       0,     0,     0,     0,     0,     0,     0,     0,     0,     0,
+       0,     0,     0,     0,     0,     0,     0,     0,     0,     0,
+       0,     0,     0,     0,     0,     0,     0,     0,     0,     0,
+       0,     0,     0,     0,     0,     0,     0,     0,     0,     0,
+       0,     0,     0,     0,     0,     0,     0,     0,     0,     0,
+       0,     0,     0,     0,     0,     0,     0,     0,     0,     0,
+       0,     0,     0,     0,     0,     0,     0,     0,     0,     0,
+       0,     0,     0,     0,     0,     0,     0,     0,     0,     0,
+       0,     0,     0,     0,     0,     0,     0,     0,     0,     0,
+       0,     0,     0,     0,     0,     0,     0,     0,     0,     0,
+       0,     0,     0,     0,     0,     0,     0,     0,     0,     0,
+       0,     0,     0,     0,     0,     0,     0,     0,     0,     0,
+       0,     0,     0,     0,     0,     0,     0,     0,     0,     0,
+       0,     0,     0,     0,     0,     0,     0,     0,     0,     0,
+       0,     0,     0,     0,     0,     0,     0,     0,     0,     0,
+       0,     0,     0,     0,     0,     0,     0,     0,     0,     0,
+       0,     0,     0,     0,     0,     0,     0,     0,     0,     0,
+       0,     0,     0,     0,     0,     0,     0,     0,     0,     0,
+       0,     0,     0,     0,     0,     0,     0,     0,     0,     0,
+       0,     0,     0,     0,     0,     0,     0,     0,     0,     0,
+       0,     0,     0,     0,     0,     0,     0,     0,     0,     0,
+       0,     0,     0,     0,     0,     0,     0,     0,     0,     0,
+       0,     0,     0,     0,     0,     0,     0,     0,     0,     0,
+       0,     0,     0,     0,     0,     0,     0,     0,     0,     0,
+       0,     0,     0,     0,     0,     0,     0,     0,     0,     0,
+       0,     0,     0,     0,     0,     0,     0,     0,     0,     0,
+       0,     0,     0,     0,     0,     0,     0,     0,     0,     0,
+       0,     0,     0,     0,     0,     0,     0,     0,     0,     0,
+       0,     0,     0,     0,     0,     0,     0,     0,     0,     0,
+       0,     0,     0,     0,     0,     0,     0,     0,     0,     0,
+       0,     0,     0,     0,     0,     0,     0,     0,     0,     0,
+       0,     0,     0,     0,     0,     0,     0,     0,     0,     0,
+       0,     0,     0,     0,     0,     0,     0,     0,     0,     0,
+       0,     0,     0,     0,     0,     0,     0,     0,     0,     0,
+       0,     0,     0,     0,     0,     0,     0,     0,     0,     0,
+       0,     0,     0,     0,     0,     0,     0,     0,     0,     0,
+       0,     0,     0,     0,     0,     0,     0,     0,     0,     0,
+       0,     0,     0,     0,     0,     0,     0,     0,     0,     0,
+       0,     0,     0,     0,     0,     0,     0,     0,     0,     0,
+       0,     0,     0,     0,     0,     0,     0,     0,     0,     0,
+       0,     0,     0,     0,     0,     0,     0,     0,     0,     0,
+       0,     0,     0,     0,     0,     0,     0,     0,     0,     0,
+       0,     0,     0,     0,     0,     0,     0,     0,     0,     0,
+       0,     0,     0,     0,     0,     0,     0,     0,     0,     0,
+       0,     0,     0,     0,     0,     0,     0,     0,     0,     0,
+       0,     0,     0,     0,     0,     0,     0,     0,     0,     0,
+       0,     0,     0,     0,     0,     0,     0,     0,     0,     0,
+       0,     0,     0,     0,     0,     0,     0,     0,     0,     0,
+       0,     0,     0,     0,     0,     0,     0,     0,     0,     0,
+       0,     0,     0,     0,     0,     0,     0,     0,     0,     0,
+       0,     0,     0,     0,     0,     0,     0,     0,     0,     0,
+       0,     0,     0,     0,     0,     0,     0,     0,     0,     0,
+       0,     0,     0,     0,     0,     0,     0,     0,     0,     0,
+       0,     0,     0,     0,     0,     0,     0,     0,     0,     0,
+       0,     0,     0,     0,     0,     0,     0,     0,     0,     0,
+       0,     0,     0,     0,     0,     0,     0,     0,     0,     0,
+       0,     0,     0,     0,     0,     0,     0,     0,     0,     0,
+       0,     0,     0,     0,     0,     0,     0,     0,     0,     0,
+       0,     0,     0,     0,     0,     0,     0,     0,     0,     0,
+       0,     0,     0,     0,     0,     0,     0,     0,     0,     0,
+       0,     0,     0,     0,     0,     0,     0,     0,     0,     0,
+       0,     0,     0,     0,     0,     0,     0,     0,     0,     0,
+       0,     0,     0,     0,     0,     0,     0,     0,     0,     0,
+       0,     0,     0,     0,     0,    55,     0,     0,     0,     0,
+       0,    57,    59,    61,     0,     0,     0,     0,     0,     0,
+       0,     0,     0,     0,     0,     0,     0,     0,     0,     0,
+       0,     0,     0,     0,     0,     0,     0,     0,     0,     0,
+       0,     0,     0,     0,     0,     0,     0,     0,     0,     0,
+       0,     0,     0,     0,     0,     0,     0,     0,     0,     0,
+       0,     0,     0,     0,     0,     0,     0,     0,     0,     0,
+       0,     0,     0,     0,     0,     0,     0,     0,     0,     0,
+       0,     0,     0,     0,     0,     0,     0,     0,     0,     0,
+       0,     0,     0,     0,     0,     0,     0,     0,     0,     0,
+       0,     0,     0,     0,     0,     0,     0,     0,     0,     0,
+       0,     0,     0,     0,     0,     0,     0,     0,     0,     0,
+       0,     0,     0,     0,     0,     0,     0,     0,     0,     0,
+       0,     0,     0,     0,     0,     0,     0,     0,     0,     0,
+       0,     0,     0,     0,     0,     0,     0,     0,     0,     0,
+       0,     0,     0,     0,     0,     0,     0,     0,     0,     0,
+       0,     0,     0,     0,     0,     0,     0,     0,     0,     0,
+      53,     0,     0,     0,     0,     0,     0,     0,     0,     0,
+       0,     0,     0,     0,     0,     0,     0,     0,     0,     0,
+       0,     0,     0,     0,     0,     0,     0,     0,     0,     0,
+       0,     0,     0,     0,     0,     0,     0,     0,     0,     0,
+       0,     0,     0,     0,     0,     0,     0,     0,     0,     0,
+       0,     0,     0,     0,     0,     0,     0,     0,     0,     0,
+       0,     0,     0,     0,     0,     0,     0,     0,     0,     0,
+       0,     0,     0,     0,     0,     0,     0,     0,     0,     0,
+       0,     0,     0,     0,     0,     0,     0,     0,     0,     0,
+       0,     0,     0,     0,     0,     0,     0,     0,     0,     0,
+       0,     0,     0,     0,     0,     0,     0,     0,     0,     0,
+       0,     0,     0,     0,     0,     0,     0,     0,     0,     0,
+       0,     0,     0,     0,     0,     0,     0,     0,     0,     0,
+       0,     0,     0,     0,     0,     0,     0,     0,     0,     0,
+       0,     0,     0,     0,     0,     0,     0,     0,     0,     0,
+       0,     0,     0,     0,     0,     0,     0,     0,     0,     0,
+       0,     0,     0,     0,     0,     0,     0,     0,     0,     0,
+       0,     0,     0,     0,     0,     0,     0,     0,     0,     0,
+       0,     0,     0,     0,     0,     0,     0,     0,     0,     0,
+       0,     0,     0,     0,     0,     0,     0,     0,     0,     0,
+       0,     0,     0,     0,     0,     0,     0,     0,     0,     0,
+       0,     0,     0,     0,     0,     0,     0,     0,     0,     0,
+       0,     0,     0,     0,     0,     0,     0,     0,     0,     0,
+       0,     0,     0,     0,     0,     0,     0,     0,     0,     0,
+       0,     0,     0,     0,     0,    69,     0,     0,     0,     0,
+       0,     0,     0,     0,     0,     0,     0,     0,     0,     0,
+       0,     0,     0,     0,     0,     0,     0,     0,     0,     0,
+       0,     0,     0,     0,     0,     0,     0,     0,     0,     0,
+       0,     0,     0,     0,     0,     0,     0,     0,     0,     0,
+       0,     0,     0,     0,     0,     0,     0,     0,     0,     0,
+       0,     0,     0,     0,     0,     0,     0,     0,     0,     0,
+       0,     0,     0,     0,     0,     0,     0,     0,     0,     0,
+       0,     0,     0,     0,     0,     0,     0,     0,     0,     0,
+       0,     0,     0,     0,     0,     0,     0,     0,     0,     0,
+       0,     0,     0,     0,     0,     0,     0,     0,     0,     0,
+       0,     0,     0,     0,     0,     0,     0,     0,     0,     0,
+       0,     0,     0,     0,     0,     0,     0,     0,     0,     0,
+       0,     0,     0,     0,     0,     0,     0,     0,     0,     0,
+       0,     0,     0,     0,     0,     0,     0,     0,     0,     0,
+       0,     0,     0,     0,     0,     0,     0,     0,     0,     0,
+       0,     0,     0,     0,     0,     0,     0,     0,     0,     0,
+       0,     0,     0,     0,     0,     0,     0,     0,     0,     0,
+       0,     0,     0,     0,     0,     0,     0,     0,     0,     0,
+       0,     0,     0,     0,     0,     0,     0,     0,     0,     0,
+       0,     0,     0,     0,     0,     0,     0,     0,     0,     0,
+       0,     0,     0,     0,     0,     0,     0,     0,     0,     0,
+       0,     0,     0,     0,     0,     0,     0,     0,     0,     0,
+       0,     0,     0,     0,     0,     0,     0,     0,     0,     0,
+       0,     0,     0,     0,     0,     0,     0,     0,     0,     0,
+       0,     0,     0,     0,     0,     0,     0,     0,     0,     0,
+       0,     0,     0,     0,     0,     0,     0,     0,     0,     0,
+       0,     0,     0,     0,     0,     0,     0,     0,     0,     0,
+       0,     0,     0,     0,     0,     0,     0,     0,     0,     0,
+       0,     0,     0,     0,     0,     0,     0,     0,     0,     0,
+       0,     0,     0,     0,     0,     0,     0,     0,     0,     0,
+       0,     0,     0,     0,     0,     0,     0,     0,     0,     0,
+       0,     0,     0,     0,     0,     0,     0,     0,     0,     0,
+       0,     0,     0,     0,     0,     0,     0,     0,     0,     0,
+       0,     0,     0,     0,     0,     0,     0,     0,     0,     0,
+       0,     0,     0,     0,     0,     0,     0,     0,     0,     0,
+       0,     0,     0,     0,     0,     0,     0,     0,     0,     0,
+       0,     0,     0,     0,     0,     0,     0,     0,     0,     0,
+       0,     0,     0,     0,     0,     0,     0,     0,     0,     0,
+       0,     0,     0,     0,     0,     0,     0,     0,     0,     0,
+       0,     0,     0,     0,     0,     0,     0,     0,     0,     0,
+       0,     0,     0,     0,     0,     0,     0,     0,     0,     0,
+       0,     0,     0,     0,     0,     0,     0,     0,     0,     0,
+       0,     0,     0,     0,     0,     0,     0,     0,     0,     0,
+       0,     0,     0,     0,     0,     0,     0,     0,     0,     0,
+       0,     0,     0,     0,     0,     0,     0,     0,     0,     0,
+       0,     0,     0,     0,     0,     0,     0,     0,     0,     0,
+       0,     0,     0,     0,     0,     0,     0,     0,     0,     0,
+       0,     0,     0,     0,     0,     0,     0,     0,     0,     0,
+       0,     0,     0,     0,     0,     0,     0,     0,     0,     0,
+       0,     0,     0,     0,     0,     0,     0,     0,     0,     0,
+       0,     0
 };
 
 /* YYCONFL[I] -- lists of conflicting rule numbers, each terminated by
    0, pointed into by YYCONFLP.  */
 static const short int yyconfl[] =
 {
-       0,    35,     0,    35,     0,    35,     0,    35,     0,    35,
-       0,    35,     0,    35,     0,    35,     0,    35,     0,    35,
-       0,    35,     0,    35,     0,    35,     0,    35,     0,    35,
-       0,    35,     0,    35,     0,    35,     0,    35,     0,    35,
-       0,    35,     0,    35,     0,    35,     0,    35,     0,    35,
-       0,    35,     0,    39,     0,    39,     0,    39,     0,    39,
-       0,   117,     0,   386,     0,   117,     0,    59,     0,   131,
-       0,   131,     0,   131,     0,   131,     0,   131,     0,   131,
-       0,   131,     0,   131,     0,   131,     0,   131,     0,   131,
-       0,   131,     0,   131,     0,   131,     0,   131,     0,   131,
-       0,   131,     0,   131,     0,   131,     0,   131,     0,   131,
-       0,   131,     0,   131,     0,   131,     0,   131,     0,   131,
-       0,   131,     0,   131,     0,   131,     0,   131,     0,   131,
-       0,   131,     0,   131,     0,   131,     0,   131,     0,   131,
-       0,   131,     0,   131,     0,   131,     0,   131,     0,   131,
-       0,   131,     0,   131,     0,   131,     0,   131,     0,   131,
-       0,   131,     0,   131,     0,   131,     0,   131,     0,   131,
-       0,   131,     0,   131,     0,   131,     0,   131,     0,   131,
-       0,   131,     0,   131,     0,   131,     0,   131,     0,   131,
-       0,   131,     0,   131,     0,   131,     0,   131,     0,   131,
-       0,   131,     0,   131,     0,   131,     0,   131,     0,   131,
-       0,   131,     0,   131,     0,   131,     0,   131,     0,   131,
-       0,   131,     0,   131,     0,   131,     0,   131,     0,   131,
-       0,   131,     0,   131,     0,    75,     0
+       0,    34,     0,    34,     0,    34,     0,    34,     0,    34,
+       0,    34,     0,    34,     0,    34,     0,    34,     0,    34,
+       0,    34,     0,    34,     0,    34,     0,    34,     0,    34,
+       0,    34,     0,    34,     0,    34,     0,    34,     0,    34,
+       0,    34,     0,    34,     0,    34,     0,    34,     0,    34,
+       0,    34,     0,     2,     0,    38,     0,    38,     0,    38,
+       0,    38,     0,   116,     0,     3,     0,   385,     0,   116,
+       0,    58,     0,   130,     0,   130,     0,   130,     0,   130,
+       0,   130,     0,   130,     0,   130,     0,   130,     0,   130,
+       0,   130,     0,   130,     0,   130,     0,   130,     0,   130,
+       0,   130,     0,   130,     0,   130,     0,   130,     0,   130,
+       0,   130,     0,   130,     0,   130,     0,   130,     0,   130,
+       0,   130,     0,   130,     0,   130,     0,   130,     0,   130,
+       0,   130,     0,   130,     0,   130,     0,   130,     0,   130,
+       0,   130,     0,   130,     0,   130,     0,   130,     0,   130,
+       0,   130,     0,   130,     0,   130,     0,   130,     0,   130,
+       0,   130,     0,   130,     0,   130,     0,   130,     0,   130,
+       0,   130,     0,   130,     0,   130,     0,   130,     0,   130,
+       0,   130,     0,   130,     0,   130,     0,   130,     0,   130,
+       0,   130,     0,   130,     0,   130,     0,   130,     0,   130,
+       0,   130,     0,   130,     0,   130,     0,   130,     0,   130,
+       0,   130,     0,   130,     0,   130,     0,   130,     0,   130,
+       0,   130,     0,   130,     0,   130,     0,   130,     0,   130,
+       0,   130,     0,   130,     0,   130,     0,   130,     0,    74,
+       0
 };
 
 static const short int yycheck[] =
 {
-      11,    84,     3,   188,   396,   168,    12,     3,   106,   194,
-       3,     3,   262,   108,   123,   555,   167,     3,    21,    22,
-      23,    24,    25,    26,    27,    28,    29,    30,   149,   180,
-     132,   160,     6,     6,     5,   236,   245,   339,    39,    48,
-       3,   215,   160,    54,    55,    18,   160,    39,     3,     3,
-     119,    62,    63,    64,    65,    66,   119,   242,    37,   499,
-     223,   224,   119,    16,   119,    18,   164,    93,   219,    69,
-      96,    93,    26,   198,    96,   109,    40,    33,   263,   195,
-     265,    50,    10,    11,    12,    13,    14,    15,    16,   100,
+      11,    84,   187,   395,   167,     3,    12,   261,   193,     3,
+       3,   108,     3,     3,     6,   106,    21,    22,    23,    24,
+      25,    26,    27,    28,    29,    30,   554,   132,   160,   119,
+     236,   148,    50,   198,   372,     5,   245,   119,   160,     3,
+     119,    39,   160,    54,    55,    39,   195,   119,    48,     3,
+     388,    62,    63,    64,    65,    66,   241,   232,    37,   222,
+     223,    21,    22,    23,    24,    25,    26,    27,    28,    29,
+      30,   173,   163,   498,   166,    33,   251,   262,     3,   264,
+     109,   339,   301,   340,     3,    39,   343,   179,   215,   100,
+     309,   240,     6,    40,   184,     3,     4,     5,     6,     7,
+       8,    26,   184,     3,    18,   184,   122,    26,   137,    17,
+      18,   215,   184,   215,   236,   643,    24,    25,   236,   215,
+      93,   375,   285,    96,    69,    33,   218,    93,    86,    37,
+      96,   340,   295,   133,   340,   279,    83,   322,   108,   150,
+     119,   339,   567,    51,   108,   156,   159,   159,   333,   487,
+       0,     1,   120,   545,   298,   119,   169,   169,     3,     3,
+     189,   172,   118,   307,   132,   503,   158,   120,   186,   180,
+     181,   182,   183,   184,   185,   186,   341,   188,   189,   190,
+     191,   192,   193,   274,   148,   196,   197,   198,   199,   200,
+     353,    99,   284,   204,   205,   206,   207,   208,   209,   210,
+     211,   212,   213,   214,   215,   195,    13,    14,   340,    16,
+     160,   175,   456,   457,   458,    10,    11,    12,    13,    14,
+      15,    16,   233,    18,    19,    20,    21,    22,    23,    24,
+      25,    26,    27,    28,    29,    30,   341,   253,   236,   215,
+     245,   358,   333,   340,   158,   118,     4,   192,   640,   641,
+     341,   341,   780,   343,   265,   266,   300,   301,   269,   341,
+     339,   267,   447,     0,     1,   110,   277,   339,   279,    69,
+     215,   244,   624,   321,   322,   120,   628,    16,   244,    18,
+       3,   633,   293,   215,   340,   245,   342,   132,     3,   543,
+     301,   683,    53,   201,    55,    53,   265,   266,    10,    11,
+      12,    13,    14,    15,    16,   396,    18,    19,    20,    21,
+      22,    23,    24,    25,    26,    27,    28,    29,    30,     3,
+     120,   713,   714,   334,   335,   717,   171,   644,   645,   343,
+     341,    89,   729,   730,   339,   340,     9,   522,     4,     5,
+       6,     7,   340,     3,   341,   343,   104,     3,   341,   343,
+     341,   341,   368,   340,   108,   342,   447,   301,   449,   450,
+     451,   367,   454,    26,    27,    28,    29,    30,   198,   127,
+     533,   387,    18,   173,   385,   340,   701,   342,   703,   339,
+     340,    14,   707,   184,   709,   401,   711,   188,   189,   190,
+     191,   192,   192,   404,   405,    41,   108,     3,   303,   105,
+     138,   412,   587,   486,   415,   416,   301,   108,   279,    81,
+     341,    57,   341,   341,   341,   341,   216,   325,   326,   327,
+     328,   329,   330,   331,   332,   817,   334,   335,   336,   337,
+     338,   522,   341,   341,    80,   341,   300,   448,   341,   341,
+     341,   198,   114,   341,   341,   341,    39,   119,     5,     3,
+     339,   108,    18,     3,   465,   466,   462,   129,     3,     3,
+       3,   343,    99,     3,   555,   160,   108,     3,     3,     3,
+       4,     5,     6,     7,     8,   129,   148,     3,   108,   341,
+     129,   806,   807,    17,    18,   340,   132,   341,     3,     3,
+      24,    25,    26,   678,     3,   195,   587,   508,     3,    33,
+       4,   512,   513,     3,    14,     8,   694,   695,   342,   697,
+     698,   699,   158,   341,   702,     3,   704,    51,   706,   108,
+     708,     3,   342,   342,     3,   171,   108,   538,    99,   341,
+       3,   537,   236,    26,   540,   245,     3,     3,     3,     3,
+       4,     5,     6,     7,     8,   340,   557,   342,   108,   342,
+     561,   342,    86,    17,    18,   566,   342,   342,   342,   342,
+      24,    25,   342,   342,   575,    99,   577,   342,   342,    33,
+      19,    20,    21,    22,    23,    24,    25,    26,    27,    28,
+      29,    30,   341,    30,   230,   596,   341,    51,   341,   341,
+     601,     3,   131,   167,     3,     4,     5,     6,     7,     8,
+       3,    10,    11,    12,    13,    14,    15,    16,    17,    18,
+      19,    20,    21,    22,    23,    24,    25,    26,    27,    28,
+      29,    30,    86,    63,     3,   247,   247,    36,   340,   160,
+      39,    40,     3,   165,     3,    99,   247,   342,   128,   342,
+      16,   160,    51,    20,    21,    22,    23,    24,    25,    26,
+      27,    28,    29,    30,    63,   341,   131,     3,     4,     5,
+       6,     7,     8,   342,    73,    74,    75,    76,    77,   109,
+     131,    17,    18,   342,    83,   342,   340,     4,    24,    25,
+     342,   340,   122,     3,    93,     3,    48,    96,     4,    20,
+      99,   131,   342,   341,     4,    69,   105,   137,   160,   108,
+     109,    47,   160,   112,   113,    51,    20,   342,   342,   132,
+     342,   342,   795,   122,   341,   340,   156,   728,   729,   730,
+     129,   341,   131,   734,   735,   342,   342,   342,   137,   138,
+     342,   341,   340,   342,   341,   340,   110,    22,    23,    24,
+      25,    26,    27,    28,    29,    30,   120,   156,   161,   189,
+       3,   160,   340,    99,     5,     3,   165,   112,   342,   340,
+       4,     3,     4,     5,     6,     7,     8,   176,    20,   342,
+     160,   341,   783,   341,   214,    17,    18,   341,    44,   341,
+     189,     3,    24,    25,     4,   341,   341,   132,   341,   135,
+     341,   325,   326,   327,   328,   329,   330,   331,   332,   173,
+     334,   335,   336,   337,   338,   214,    20,   341,     4,    51,
+     219,     3,     4,     5,     6,     7,     8,   340,   192,   830,
+      62,   342,   169,    48,   113,    17,    18,    69,   191,   203,
+     342,   342,    24,    25,     5,   244,   245,     3,   247,     4,
+     249,   250,   216,   252,    21,    22,    23,    24,    25,    26,
+      27,    28,    29,    30,     5,     5,   230,    99,   342,    51,
+     340,   325,   326,   327,   328,   329,   330,   331,   332,   233,
+     334,   335,   336,   337,   338,    20,   191,   341,   120,   342,
+     226,   160,   342,   342,   340,   342,   169,   608,   609,   342,
+     611,   158,     4,   614,   615,   304,   617,   618,   619,   132,
+     340,   310,   623,   342,   625,   342,   627,    99,   342,    20,
+       3,   632,   247,     7,   635,   160,   325,   326,   327,   328,
+     329,   330,   331,   332,     5,   334,   335,   336,   337,   338,
+     339,   340,   341,   342,   198,     3,   340,     4,   340,     3,
+       4,     5,     6,     7,     8,     7,     3,   190,   342,     3,
+     192,   342,   113,    17,    18,   830,   781,   783,   736,   479,
+      24,    25,    26,   269,   600,   678,   420,   157,   160,     6,
+     705,   841,   789,   215,   784,   122,    -1,    -1,   389,   325,
+     326,   327,   328,   329,   330,   331,   332,    51,   334,   335,
+     336,   337,   338,    -1,    -1,   341,    -1,    -1,    -1,    -1,
+     721,     3,     4,     5,     6,     7,     8,    23,    24,    25,
+      26,    27,    28,    29,    30,    17,    18,    -1,    -1,    -1,
+      -1,    -1,    24,    25,     3,     4,     5,     6,     7,     8,
+      -1,    -1,    -1,    -1,    -1,    99,    -1,    -1,    17,    18,
+     282,   283,    -1,    -1,    -1,    24,    25,    -1,   290,    51,
+      -1,    -1,    -1,    -1,   296,   297,    -1,   299,   300,   301,
+     302,    -1,   304,   305,   306,    -1,   308,   309,   310,    -1,
+      -1,    -1,    51,    24,    25,    26,    27,    28,    29,    30,
+      -1,   323,   324,   325,   326,   327,   328,   329,   330,   331,
+     332,    -1,   334,   335,   336,   337,   338,    99,    -1,   341,
+       3,     4,     5,     6,     7,     8,    -1,    -1,    -1,    -1,
+      -1,    -1,    -1,    -1,    17,    18,    -1,    -1,    -1,    -1,
+      99,    24,    25,    -1,    -1,    -1,    -1,    -1,    -1,    -1,
+      -1,    -1,    -1,   325,   326,   327,   328,   329,   330,   331,
+     332,    -1,   334,   335,   336,   337,   338,    -1,    51,   341,
+       3,     4,     5,     6,     7,     8,    -1,    -1,    -1,    -1,
+      -1,    -1,    -1,    -1,    17,    18,    -1,    -1,    -1,    -1,
+      -1,    24,    25,    -1,    -1,    -1,    -1,    80,    -1,    -1,
+       3,     4,     5,     6,     7,     8,    -1,    -1,    -1,    -1,
+      -1,    -1,    -1,    -1,    17,    18,    99,    -1,    51,    -1,
+      -1,    24,    25,     3,     4,     5,     6,     7,     8,    -1,
+      -1,    -1,    -1,    -1,    -1,    -1,   195,    17,    18,    -1,
+      -1,    -1,    -1,    -1,    24,    25,    -1,    80,    51,    -1,
+      -1,    -1,    -1,    -1,    -1,    -1,    -1,    -1,    -1,    -1,
+      -1,    -1,   244,    -1,    -1,    -1,    99,    -1,    -1,    -1,
+      -1,    51,    -1,    -1,    -1,    -1,    -1,    80,    -1,    -1,
+      -1,   325,   326,   327,   328,   329,   330,   331,   332,    -1,
+     334,   335,   336,   337,   338,    -1,    99,   341,    -1,    -1,
+      -1,    -1,    -1,     3,     4,     5,     6,     7,     8,    -1,
+      -1,    -1,    -1,    -1,    -1,    -1,    -1,    17,    18,    99,
+      -1,    -1,    -1,    -1,    24,    25,    -1,    -1,    -1,    -1,
+      -1,    -1,    -1,    -1,    -1,    -1,    -1,    -1,    -1,    -1,
+      -1,    -1,    -1,   325,   326,   327,   328,   329,   330,   331,
+     332,    51,   334,   335,   336,   337,   338,    -1,    -1,   341,
+      -1,    -1,    -1,    -1,    -1,    -1,   325,   326,   327,   328,
+     329,   330,   331,   332,    -1,   334,   335,   336,   337,   338,
+      -1,    -1,   341,     3,     4,     5,     6,     7,     8,    -1,
+      -1,    -1,    -1,    -1,    -1,    -1,    -1,    17,    18,    99,
+      -1,    -1,    -1,    -1,    24,    25,    10,    11,    12,    13,
+      14,    15,    16,    -1,    18,    19,    20,    21,    22,    23,
+      24,    25,    26,    27,    28,    29,    30,    -1,    -1,    -1,
+      -1,    51,    -1,    -1,    -1,    -1,    -1,    -1,    -1,    -1,
+      -1,    -1,   325,   326,   327,   328,   329,   330,   331,   332,
+      -1,   334,   335,   336,   337,   338,    -1,    -1,   341,    11,
+      12,    13,    14,    15,    16,    -1,    18,    19,    20,    21,
+      22,    23,    24,    25,    26,    27,    28,    29,    30,    99,
+      -1,    -1,    -1,    -1,    -1,    -1,    -1,    -1,    -1,    -1,
+      -1,    -1,   325,   326,   327,   328,   329,   330,   331,   332,
+      -1,   334,   335,   336,   337,   338,    -1,    -1,   341,    -1,
+      -1,    -1,    -1,    -1,    -1,    -1,    -1,    -1,    -1,    -1,
+      -1,    -1,   325,   326,   327,   328,   329,   330,   331,   332,
+      -1,   334,   335,   336,   337,   338,    -1,    -1,   341,    -1,
+      -1,    -1,    -1,    -1,    -1,   325,   326,   327,   328,   329,
+     330,   331,   332,    -1,   334,   335,   336,   337,   338,    -1,
+      -1,   341,    10,    11,    12,    13,    14,    15,    16,    -1,
       18,    19,    20,    21,    22,    23,    24,    25,    26,    27,
-      28,    29,    30,   137,   644,    21,    22,    23,    24,    25,
-      26,    27,    28,    29,    30,   184,   373,    69,   236,    83,
-       3,   184,   236,   286,   240,   134,   376,   184,   568,   184,
-      86,   340,   389,   296,   285,   301,     3,   108,   323,   340,
-     151,   120,   108,   309,     3,   254,   157,   110,   232,   334,
-     457,   458,   459,   108,   546,   189,    39,   120,   340,    26,
-      63,   343,   173,   129,   119,   173,   215,   251,   120,   132,
-     181,   182,   183,   184,   185,   186,   187,   275,   189,   190,
-     191,   192,   193,   194,   158,   158,   197,   198,   199,   200,
-     201,   354,   192,   148,   205,   206,   207,   208,   209,   210,
-     211,   212,   213,   214,   215,   216,   109,   215,   171,   195,
-     215,   340,   120,    81,     3,   215,   341,   186,   244,   122,
-     175,   173,   244,   234,   132,   300,   301,   159,   131,   279,
-     340,   488,   342,   159,   137,   236,   334,   169,   359,   341,
-     192,   781,   245,   169,   342,   340,   114,   504,   298,   641,
-     642,   119,   339,   156,    69,   266,   267,   307,    18,   270,
-     369,   129,   268,   448,   216,   118,   625,   278,   160,   280,
-     629,    53,   341,    55,   343,   634,   321,   322,   341,   388,
-     148,    41,   339,   294,   339,   215,   189,     4,     5,     6,
-       7,   302,   684,   402,   544,   110,   340,    57,   342,   397,
-      13,    14,   120,    16,   455,   120,   118,     4,   340,     3,
-     342,   214,     3,     3,     4,     5,     6,     7,     8,   215,
-      80,     3,   714,   715,   335,   336,   718,    17,    18,   245,
-     343,   342,   266,   267,    24,    25,   339,   340,   523,   340,
-     645,   646,   343,   730,   731,   341,     9,     3,   341,   108,
-     448,   343,   450,   451,   452,   341,    53,    47,   173,   185,
-     341,    51,   368,   189,   190,   191,   192,   193,   702,     3,
-     704,   534,   132,   198,   708,   386,   710,   192,   712,   695,
-     696,   301,   698,   699,   700,    14,     3,   703,   203,   705,
-     303,   707,    89,   709,   405,   406,   138,   105,   158,   301,
-     279,   216,   413,   588,   487,   416,   417,   104,   108,    99,
-     341,   171,   340,   300,   342,   230,    24,    25,    26,    27,
-      28,    29,    30,   339,   340,   523,   818,   341,   198,   341,
-     127,    26,    27,    28,    29,    30,   341,   340,   449,    39,
-     341,   341,   341,   341,   341,   135,    22,    23,    24,    25,
-      26,    27,    28,    29,    30,   466,   467,   463,   556,   341,
-     341,   341,     5,     3,     4,     5,     6,     7,     8,   341,
-     230,     3,   108,   807,   808,   339,   339,    17,    18,    18,
-       3,     3,     3,     3,    24,    25,    26,   343,    99,     3,
-     588,   160,   108,    33,   679,     3,     3,   129,   509,     3,
-     341,   108,   513,   514,    10,    11,    12,    13,    14,    15,
-      16,    51,    18,    19,    20,    21,    22,    23,    24,    25,
-      26,    27,    28,    29,    30,   341,   340,     3,   539,     3,
-       3,   195,   538,     3,     3,   541,   226,    23,    24,    25,
-      26,    27,    28,    29,    30,     4,    86,   558,     8,    14,
-     342,   562,   108,   341,     3,     3,   567,   342,   342,    99,
-       3,   108,    99,   609,   610,   576,   612,   578,   341,   615,
-     616,     3,   618,   619,   620,   236,    26,   245,   624,     3,
-     626,     3,   628,     3,   108,   342,   597,   633,   342,   342,
-     636,   602,   342,   342,   342,     3,     4,     5,     6,     7,
-       8,   342,    10,    11,    12,    13,    14,    15,    16,    17,
-      18,    19,    20,    21,    22,    23,    24,    25,    26,    27,
-      28,    29,    30,   342,   342,    30,   342,   341,    36,   341,
-     341,    39,    40,     3,   341,   325,   326,   327,   328,   329,
-     330,   331,   332,    51,   334,   335,   336,   337,   338,   131,
-     167,   341,     3,     3,   247,    63,     3,   160,   247,     3,
-       4,     5,     6,     7,     8,    73,    74,    75,    76,    77,
-     165,     3,   247,    17,    18,    83,   722,   342,    16,   341,
-      24,    25,   342,   128,   342,    93,   340,   342,    96,    33,
-     342,    99,   131,    37,   160,   131,     4,   105,   340,   342,
-     108,   109,     3,     3,   112,   113,    48,    51,     4,    20,
-       4,   342,   342,   796,   122,   341,   160,    20,   729,   730,
-     731,   129,   160,   131,   735,   736,   132,   342,   342,   137,
-     138,    19,    20,    21,    22,    23,    24,    25,    26,    27,
-      28,    29,    30,   341,   161,   342,   342,   341,   156,     3,
-     342,   342,   160,   340,   342,    99,   341,   165,   342,   340,
-       5,   341,     3,     4,     5,     6,     7,     8,   176,   340,
-     340,     3,   112,   784,   342,   340,    17,    18,   342,   341,
-       4,   189,    20,    24,    25,   325,   326,   327,   328,   329,
-     330,   331,   332,   160,   334,   335,   336,   337,   338,   341,
-     341,   341,    44,   341,     3,   341,   214,   341,   341,     4,
-      51,   219,   341,   132,    20,   340,   342,     4,    48,   191,
-     831,    62,   113,   169,   342,     5,   342,     3,    69,   342,
-     342,     5,     4,   342,   340,     5,   244,   245,   233,   247,
-     342,   249,   250,   340,   252,    20,    21,    22,    23,    24,
-      25,    26,    27,    28,    29,    30,   340,   201,    99,     3,
-       4,     5,     6,     7,     8,   191,    20,   160,   158,     4,
-     342,   169,   132,    17,    18,   342,     3,    20,   342,   120,
-      24,    25,   247,     7,   342,   342,   160,     5,   198,    33,
-       3,     7,     4,   340,   340,   190,   304,     3,     3,    14,
-     342,   342,   310,   737,   831,   782,   784,    51,   270,   601,
-     679,   480,   158,     6,   790,   706,   421,   325,   326,   327,
-     328,   329,   330,   331,   332,   842,   334,   335,   336,   337,
-     338,   339,   340,   341,   342,   785,   390,   123,    -1,    -1,
-      -1,    -1,    86,    -1,    -1,    -1,    -1,    -1,    -1,    -1,
-      -1,   192,    -1,    -1,    -1,    99,     3,     4,     5,     6,
-       7,     8,    -1,    -1,    -1,    -1,    -1,    -1,    -1,    -1,
-      17,    18,    -1,    -1,   215,    -1,    -1,    24,    25,    -1,
-      -1,   325,   326,   327,   328,   329,   330,   331,   332,    -1,
-     334,   335,   336,   337,   338,    -1,    -1,   341,    -1,    -1,
-      -1,    -1,    -1,    -1,    51,     3,     4,     5,     6,     7,
-       8,    -1,    -1,    -1,    -1,    -1,    -1,    -1,    -1,    17,
-      18,    -1,    -1,    -1,    -1,    -1,    24,    25,    26,     3,
-       4,     5,     6,     7,     8,    -1,    -1,    -1,    -1,    -1,
-      -1,   282,   283,    17,    18,    -1,    -1,    -1,    -1,   290,
-      24,    25,    99,    51,    -1,   296,   297,    -1,   299,   300,
-     301,   302,    -1,   304,   305,   306,    -1,   308,   309,   310,
-      -1,    -1,    -1,    -1,    -1,    -1,    -1,    51,    -1,    -1,
-      -1,    -1,   323,   324,   325,   326,   327,   328,   329,   330,
-     331,   332,    -1,   334,   335,   336,   337,   338,    -1,    -1,
-     341,    99,    -1,    -1,    -1,     3,     4,     5,     6,     7,
-       8,    -1,    -1,   160,    -1,    -1,    -1,    -1,    -1,    17,
-      18,    -1,    -1,    -1,    -1,    99,    24,    25,     3,     4,
-       5,     6,     7,     8,    -1,    -1,    -1,    -1,    -1,    -1,
-      -1,    -1,    17,    18,    -1,    -1,    -1,    -1,    -1,    24,
-      25,    -1,    -1,    51,    -1,    -1,     3,     4,     5,     6,
-       7,     8,    -1,    -1,    -1,    -1,    -1,    -1,    -1,    -1,
-      17,    18,    -1,    -1,    -1,    -1,    51,    24,    25,    -1,
-      -1,   325,   326,   327,   328,   329,   330,   331,   332,    -1,
-     334,   335,   336,   337,   338,    -1,    -1,   341,    -1,    -1,
-      -1,    99,    -1,    -1,    51,    80,    -1,    -1,    -1,    -1,
-      -1,    -1,    -1,    -1,    -1,     3,     4,     5,     6,     7,
-       8,    -1,    -1,    -1,    99,    -1,    -1,    -1,    -1,    17,
-      18,    -1,    -1,    80,    -1,    -1,    24,    25,    -1,    -1,
-      -1,    -1,    -1,    -1,    -1,     3,     4,     5,     6,     7,
-       8,    -1,    99,    -1,    -1,    -1,    -1,    -1,    -1,    17,
-      18,    -1,    -1,    51,    -1,    -1,    24,    25,    -1,    -1,
-     244,    -1,    -1,    -1,    -1,    -1,    -1,    -1,   325,   326,
-     327,   328,   329,   330,   331,   332,    -1,   334,   335,   336,
-     337,   338,    80,    51,   341,    -1,    -1,   195,     3,     4,
-       5,     6,     7,     8,    -1,    -1,    -1,    -1,    -1,    -1,
-      -1,    99,    17,    18,    -1,    -1,    -1,    -1,    -1,    24,
-      25,    -1,    -1,    -1,    -1,    -1,    -1,   325,   326,   327,
-     328,   329,   330,   331,   332,    -1,   334,   335,   336,   337,
-     338,    99,    -1,   341,    -1,    -1,    51,    -1,    -1,    -1,
-      -1,   325,   326,   327,   328,   329,   330,   331,   332,    -1,
-     334,   335,   336,   337,   338,    -1,    -1,   341,     3,     4,
-       5,     6,     7,     8,    -1,    -1,    -1,    -1,    -1,    -1,
-      -1,    -1,    17,    18,    -1,    -1,    -1,    -1,    -1,    24,
-      25,    -1,    -1,    -1,    99,    10,    11,    12,    13,    14,
-      15,    16,    -1,    18,    19,    20,    21,    22,    23,    24,
-      25,    26,    27,    28,    29,    30,    51,    21,    22,    23,
-      24,    25,    26,    27,    28,    29,    30,   325,   326,   327,
-     328,   329,   330,   331,   332,    -1,   334,   335,   336,   337,
-     338,    -1,    -1,   341,    -1,    -1,    -1,    -1,    -1,    -1,
-     325,   326,   327,   328,   329,   330,   331,   332,    -1,   334,
-     335,   336,   337,   338,    99,    -1,   341,    -1,    -1,    -1,
-      -1,    -1,    -1,    -1,    -1,    -1,    -1,    -1,   325,   326,
-     327,   328,   329,   330,   331,   332,    -1,   334,   335,   336,
-     337,   338,    -1,    -1,   341,    10,    11,    12,    13,    14,
-      15,    16,    -1,    18,    19,    20,    21,    22,    23,    24,
-      25,    26,    27,    28,    29,    30,    10,    11,    12,    13,
-      14,    15,    16,    -1,    18,    19,    20,    21,    22,    23,
-      24,    25,    26,    27,    28,    29,    30,   325,   326,   327,
-     328,   329,   330,   331,   332,    -1,   334,   335,   336,   337,
-     338,    -1,    -1,   341,    -1,    -1,    -1,    -1,    -1,    -1,
-      -1,    -1,    -1,    -1,    -1,    -1,    -1,   325,   326,   327,
-     328,   329,   330,   331,   332,    -1,   334,   335,   336,   337,
-     338,    -1,    -1,   341,    -1,    -1,    -1,    -1,    -1,    -1,
-     105,    10,    11,    12,    13,    14,    15,    16,    -1,    18,
+      28,    29,    30,    10,    11,    12,    13,    14,    15,    16,
+      -1,    18,    19,    20,    21,    22,    23,    24,    25,    26,
+      27,    28,    29,    30,    10,    11,    12,    13,    14,    15,
+      16,    -1,    18,    19,    20,    21,    22,    23,    24,    25,
+      26,    27,    28,    29,    30,   325,   326,   327,   328,   329,
+     330,   331,   332,    -1,   334,   335,   336,   337,   338,    -1,
+      -1,   341,    -1,    -1,    -1,    -1,    -1,    -1,    -1,    -1,
+      10,    11,    12,    13,    14,    15,    16,   105,    18,    19,
+      20,    21,    22,    23,    24,    25,    26,    27,    28,    29,
+      30,    10,    11,    12,    13,    14,    15,    16,    -1,    18,
       19,    20,    21,    22,    23,    24,    25,    26,    27,    28,
       29,    30,    -1,    -1,    -1,    -1,    -1,    -1,    -1,    -1,
-     325,   326,   327,   328,   329,   330,   331,   332,    -1,   334,
-     335,   336,   337,   338,    -1,    -1,   341,    10,    11,    12,
-      13,    14,    15,    16,    -1,    18,    19,    20,    21,    22,
-      23,    24,    25,    26,    27,    28,    29,    30,    10,    11,
-      12,    13,    14,    15,    16,    -1,    18,    19,    20,    21,
-      22,    23,    24,    25,    26,    27,    28,    29,    30,    -1,
-      -1,    -1,    -1,    -1,    -1,    -1,    -1,    -1,    -1,    -1,
-     325,   326,   327,   328,   329,   330,   331,   332,    -1,   334,
-     335,   336,   337,   338,    -1,    -1,   341,    13,    14,    15,
-      16,    -1,    18,    19,    20,    21,    22,    23,    24,    25,
-      26,    27,    28,    29,    30,   340,    -1,   342,    10,    11,
-      12,    13,    14,    15,    16,    -1,    18,    19,    20,    21,
-      22,    23,    24,    25,    26,    27,    28,    29,    30,    10,
+      -1,    -1,    -1,    -1,    -1,   325,   326,   327,   328,   329,
+     330,   331,   332,    -1,   334,   335,   336,   337,   338,    -1,
+      -1,   341,    -1,    -1,    -1,    -1,    -1,    -1,    -1,    -1,
+      -1,    -1,    -1,    -1,    -1,    -1,   340,    -1,   342,    10,
       11,    12,    13,    14,    15,    16,    -1,    18,    19,    20,
       21,    22,    23,    24,    25,    26,    27,    28,    29,    30,
       10,    11,    12,    13,    14,    15,    16,    -1,    18,    19,
       20,    21,    22,    23,    24,    25,    26,    27,    28,    29,
       30,    10,    11,    12,    13,    14,    15,    16,    -1,    18,
       19,    20,    21,    22,    23,    24,    25,    26,    27,    28,
-      29,    30,    -1,    -1,    -1,    -1,    -1,    -1,    -1,    -1,
-      10,    11,    12,    13,    14,    15,    16,   342,    18,    19,
-      20,    21,    22,    23,    24,    25,    26,    27,    28,    29,
-      30,    10,    11,    12,    13,    14,    15,    16,   342,    18,
-      19,    20,    21,    22,    23,    24,    25,    26,    27,    28,
       29,    30,    10,    11,    12,    13,    14,    15,    16,    -1,
       18,    19,    20,    21,    22,    23,    24,    25,    26,    27,
       28,    29,    30,    10,    11,    12,    13,    14,    15,    16,
       -1,    18,    19,    20,    21,    22,    23,    24,    25,    26,
-      27,    28,    29,    30,    -1,    -1,    -1,    -1,    -1,    -1,
-      -1,    -1,    -1,    -1,    -1,    -1,    10,    11,    12,    13,
-      14,    15,    16,   342,    18,    19,    20,    21,    22,    23,
-      24,    25,    26,    27,    28,    29,    30,    10,    11,    12,
-      13,    14,    15,    16,    -1,    18,    19,    20,    21,    22,
-      23,    24,    25,    26,    27,    28,    29,    30,    -1,    -1,
-      -1,    -1,    -1,    -1,    -1,    -1,    -1,    -1,    -1,   342,
-      -1,    -1,    -1,    -1,    -1,    -1,    -1,    -1,    -1,    -1,
-      -1,   108,    -1,    10,    11,    12,    13,    14,    15,    16,
-     342,    18,    19,    20,    21,    22,    23,    24,    25,    26,
       27,    28,    29,    30,    10,    11,    12,    13,    14,    15,
       16,    -1,    18,    19,    20,    21,    22,    23,    24,    25,
       26,    27,    28,    29,    30,    10,    11,    12,    13,    14,
       15,    16,    -1,    18,    19,    20,    21,    22,    23,    24,
-      25,    26,    27,    28,    29,    30,    -1,    -1,    -1,    -1,
-      -1,    -1,    -1,    10,    11,    12,    13,    14,    15,    16,
-     342,    18,    19,    20,    21,    22,    23,    24,    25,    26,
-      27,    28,    29,    30,    10,    11,    12,    13,    14,    15,
+      25,    26,    27,    28,    29,    30,    -1,    10,    11,    12,
+      13,    14,    15,    16,   342,    18,    19,    20,    21,    22,
+      23,    24,    25,    26,    27,    28,    29,    30,    10,    11,
+      12,    13,    14,    15,    16,   342,    18,    19,    20,    21,
+      22,    23,    24,    25,    26,    27,    28,    29,    30,    10,
+      11,    12,    13,    14,    15,    16,   342,    18,    19,    20,
+      21,    22,    23,    24,    25,    26,    27,    28,    29,    30,
+      10,    11,    12,    13,    14,    15,    16,    -1,    18,    19,
+      20,    21,    22,    23,    24,    25,    26,    27,    28,    29,
+      30,    -1,    -1,    -1,    -1,    10,    11,    12,    13,    14,
+      15,    16,   342,    18,    19,    20,    21,    22,    23,    24,
+      25,    26,    27,    28,    29,    30,    10,    11,    12,    13,
+      14,    15,    16,   342,    18,    19,    20,    21,    22,    23,
+      24,    25,    26,    27,    28,    29,    30,    10,    11,    12,
+      13,    14,    15,    16,    -1,    18,    19,    20,    21,    22,
+      23,    24,    25,    26,    27,    28,    29,    30,    10,    11,
+      12,    13,    14,    15,    16,    -1,    18,    19,    20,    21,
+      22,    23,    24,    25,    26,    27,    28,    29,    30,     0,
+       1,    -1,     1,    -1,    10,    11,    12,    13,    14,    15,
       16,   342,    18,    19,    20,    21,    22,    23,    24,    25,
-      26,    27,    28,    29,    30,     0,     1,    -1,     1,    -1,
-      -1,    -1,   342,    11,    12,    13,    14,    15,    16,    -1,
-      18,    19,    20,    21,    22,    23,    24,    25,    26,    27,
-      28,    29,    30,   342,    -1,    -1,    -1,    -1,    -1,    -1,
-      -1,    -1,    -1,    38,    -1,    38,    -1,    -1,    -1,    -1,
+      26,    27,    28,    29,    30,    -1,    -1,    -1,    -1,    -1,
+      -1,    -1,   342,    -1,    -1,    -1,    -1,    38,    -1,    38,
       -1,    -1,    -1,    -1,    -1,    -1,    -1,    -1,    -1,    -1,
-      -1,    -1,   342,    -1,    -1,    -1,    -1,    62,    -1,    62,
+      -1,    -1,    -1,   342,    -1,    -1,    -1,    -1,    -1,    -1,
+      -1,    62,    -1,    62,    -1,    -1,    -1,    73,    74,    75,
+      76,    77,    -1,    -1,   342,    -1,    -1,    -1,    -1,    -1,
+      -1,    82,    83,    82,    83,    -1,    -1,    -1,    -1,    90,
+      -1,    90,    -1,    -1,    -1,   342,    -1,    -1,    -1,    -1,
+      -1,   102,    -1,   102,    -1,    -1,    -1,    -1,    -1,    -1,
+      -1,    -1,    -1,    -1,    -1,    -1,   342,    -1,    -1,    -1,
+      -1,    -1,    -1,    -1,   125,    -1,   125,    -1,    -1,    -1,
+      -1,    -1,    -1,    -1,    -1,    -1,    -1,   342,    -1,   140,
+      -1,   140,    -1,    -1,    -1,    -1,    -1,    -1,    -1,    -1,
+      -1,    -1,    -1,    -1,    -1,    -1,    -1,   340,    -1,    -1,
       -1,    -1,    -1,    -1,    -1,    -1,    -1,    -1,    -1,    -1,
-      -1,    -1,    -1,   342,    -1,    -1,    -1,    82,    83,    82,
-      83,    -1,    -1,    -1,    -1,    90,    -1,    90,    -1,    -1,
-      -1,    -1,    -1,    -1,   342,    -1,    -1,   102,    -1,   102,
-      -1,    -1,    -1,    -1,    -1,    -1,    -1,    -1,    -1,    -1,
-      -1,    -1,    -1,   340,    -1,    -1,    -1,    -1,    -1,    -1,
-     125,    -1,   125,    -1,    -1,    -1,    -1,    -1,    -1,    -1,
-      -1,    -1,    -1,    -1,    -1,   140,    -1,   140,    -1,    10,
-      11,    12,    13,    14,    15,    16,   340,    18,    19,    20,
+     176,    10,    11,    12,    13,    14,    15,    16,   340,    18,
+      19,    20,    21,    22,    23,    24,    25,    26,    27,    28,
+      29,    30,    -1,    -1,   195,    -1,   195,    -1,   199,   340,
+     199,    12,    13,    14,    15,    16,    -1,    18,    19,    20,
       21,    22,    23,    24,    25,    26,    27,    28,    29,    30,
+     340,    -1,    -1,    -1,    -1,    -1,    -1,    -1,    -1,    -1,
+      -1,    -1,   233,    -1,   233,    -1,    -1,    -1,    -1,    -1,
+      -1,    -1,    -1,   249,   250,   340,   252,    -1,    -1,    -1,
+      -1,    -1,    -1,    -1,    -1,    -1,    -1,    -1,   259,    -1,
+     259,    -1,    -1,    -1,    -1,    -1,   340,    -1,    -1,    -1,
+      -1,    -1,   304,    -1,    -1,    -1,    -1,    -1,   310,    -1,
       10,    11,    12,    13,    14,    15,    16,   340,    18,    19,
       20,    21,    22,    23,    24,    25,    26,    27,    28,    29,
-      30,    -1,    -1,    -1,    -1,    -1,    -1,    -1,    -1,    -1,
-     195,    -1,   195,    -1,   199,    -1,   199,    -1,    -1,    -1,
-      -1,    -1,    73,    74,    75,    76,    77,    -1,    12,    13,
-      14,    15,    16,   340,    18,    19,    20,    21,    22,    23,
-      24,    25,    26,    27,    28,    29,    30,    -1,   233,    -1,
-     233,    -1,    -1,    -1,   340,    13,    14,    15,    16,    -1,
+      30,    10,    11,    12,    13,    14,    15,    16,    -1,    18,
+      19,    20,    21,    22,    23,    24,    25,    26,    27,    28,
+      29,    30,    -1,    43,    44,    45,    46,    -1,    -1,    13,
+      14,    15,    16,    53,    18,    19,    20,    21,    22,    23,
+      24,    25,    26,    27,    28,    29,    30,    -1,    -1,    -1,
+      -1,    71,    72,    -1,    -1,    -1,    -1,    -1,    78,    -1,
+      -1,    -1,    -1,    -1,    -1,    -1,    -1,    -1,    -1,    89,
+      -1,    -1,    -1,    -1,    -1,    -1,    -1,    97,    -1,    -1,
+      13,    14,    15,    16,   104,    18,    19,    20,    21,    22,
+      23,    24,    25,    26,    27,    28,    29,    30,    -1,    -1,
+      -1,    -1,    -1,    -1,    -1,   244,   126,   127,    -1,    -1,
+      -1,    -1,    -1,    -1,    -1,    -1,    -1,    -1,    -1,    -1,
+      -1,    -1,    -1,    -1,    -1,   145,   146,    -1,    -1,    -1,
+     150,   151,   152,    10,    11,    12,    13,    14,    15,    16,
+      -1,    18,    19,    20,    21,    22,    23,    24,    25,    26,
+      27,    28,    29,    30,    -1,    -1,    -1,    -1,    -1,   179,
+      -1,    -1,    -1,    -1,    -1,    -1,    -1,    -1,    -1,    -1,
+      -1,    -1,    -1,    -1,    -1,    -1,    -1,    -1,   198,    -1,
+     200,    -1,    -1,    -1,    -1,    -1,    -1,    -1,    -1,   219,
+      -1,    -1,    -1,    -1,    -1,    -1,    -1,   217,    -1,    -1,
+     220,   221,   222,   223,   224,    -1,    -1,    -1,    -1,    -1,
+     219,    -1,    -1,    -1,    -1,    -1,    -1,    -1,    -1,    -1,
+      -1,   241,   242,    -1,    -1,    -1,    -1,    -1,    -1,   249,
+      -1,   108,    10,    11,    12,    13,    14,    15,    16,    -1,
       18,    19,    20,    21,    22,    23,    24,    25,    26,    27,
-      28,    29,    30,    -1,   259,   340,   259,    -1,    -1,    -1,
-      -1,    -1,    -1,    -1,    -1,    -1,    -1,    -1,   304,    -1,
-      -1,    -1,    -1,    -1,   310,    -1,    10,    11,    12,    13,
-      14,    15,    16,   340,    18,    19,    20,    21,    22,    23,
-      24,    25,    26,    27,    28,    29,    30,    -1,    10,    11,
-      12,    13,    14,    15,    16,   176,    18,    19,    20,    21,
-      22,    23,    24,    25,    26,    27,    28,    29,    30,    43,
-      44,    45,    46,    -1,    -1,    -1,    -1,    -1,    -1,    53,
-      -1,    -1,    -1,    -1,    -1,    -1,    -1,    -1,    -1,    -1,
-      -1,    -1,    -1,    -1,    -1,    -1,    -1,    71,    72,    -1,
-      -1,    -1,    -1,    -1,    78,    -1,    -1,    -1,    -1,    -1,
-      -1,    -1,    -1,    -1,    -1,    89,    -1,    -1,    -1,    -1,
-      -1,    -1,    -1,    97,    -1,    -1,    -1,    -1,   249,   250,
-     104,   252,    -1,    -1,    -1,    -1,    -1,    -1,    -1,    -1,
-      -1,    -1,    -1,    -1,   244,    -1,    -1,    -1,    -1,    -1,
-      -1,    -1,   126,   127,    -1,    -1,    -1,    -1,    -1,    -1,
-      -1,    -1,    -1,    -1,    -1,    -1,    -1,    -1,    -1,    -1,
-      -1,   145,   146,    -1,    -1,    -1,   150,   151,   152,    10,
-      11,    12,    13,    14,    15,    16,    -1,    18,    19,    20,
-      21,    22,    23,    24,    25,    26,    27,    28,    29,    30,
-      -1,    -1,    -1,    -1,    -1,   179,    -1,    -1,    -1,    -1,
-      -1,    -1,    -1,    -1,    -1,    -1,    -1,    -1,    -1,    -1,
-      -1,    -1,    -1,    -1,   198,    -1,   200,    -1,    -1,    -1,
-      -1,    -1,    -1,    -1,    -1,   219,    -1,    -1,    -1,    -1,
-      -1,    -1,    -1,   217,    -1,    -1,   220,   221,   222,   223,
-     224,    -1,    -1,    -1,    -1,    -1,    -1,   219,    -1,    -1,
-      -1,    -1,    -1,    -1,    -1,    -1,    -1,   241,   242,    -1,
-      -1,    -1,    -1,    -1,    -1,   249,    -1,   108,    10,    11,
-      12,    13,    14,    15,    16,    -1,    18,    19,    20,    21,
-      22,    23,    24,    25,    26,    27,    28,    29,    30,    10,
+      28,    29,    30,    10,    11,    12,    13,    14,    15,    16,
+      -1,    18,    19,    20,    21,    22,    23,    24,    25,    26,
+      27,    28,    29,    30,    10,    11,    12,    13,    14,    15,
+      16,    -1,    18,    19,    20,    21,    22,    23,    24,    25,
+      26,    27,    28,    29,    30,    -1,    -1,    10,    11,    12,
+      13,    14,    15,    16,    40,    18,    19,    20,    21,    22,
+      23,    24,    25,    26,    27,    28,    29,    30,    96,    -1,
+      -1,    -1,    -1,    -1,    -1,    -1,    39,    -1,    -1,    -1,
+      -1,    -1,    -1,     3,    -1,    -1,    -1,    -1,    -1,    96,
+      10,    11,    12,    13,    14,    15,    16,    83,    18,    19,
+      20,    21,    22,    23,    24,    25,    26,    27,    28,    29,
+      30,    -1,    10,    11,    12,    13,    14,    15,    16,    39,
+      18,    19,    20,    21,    22,    23,    24,    25,    26,    27,
+      28,    29,    30,    -1,    -1,    -1,    -1,    -1,    36,    10,
       11,    12,    13,    14,    15,    16,    -1,    18,    19,    20,
       21,    22,    23,    24,    25,    26,    27,    28,    29,    30,
       10,    11,    12,    13,    14,    15,    16,    -1,    18,    19,
       20,    21,    22,    23,    24,    25,    26,    27,    28,    29,
-      30,    -1,    -1,    10,    11,    12,    13,    14,    15,    16,
-      40,    18,    19,    20,    21,    22,    23,    24,    25,    26,
-      27,    28,    29,    30,    96,    -1,    -1,    -1,    -1,    -1,
-      -1,    -1,    39,    -1,    -1,    -1,    -1,    -1,    -1,     3,
-      -1,    -1,    -1,    -1,    -1,    96,    10,    11,    12,    13,
-      14,    15,    16,    83,    18,    19,    20,    21,    22,    23,
-      24,    25,    26,    27,    28,    29,    30,    -1,    10,    11,
-      12,    13,    14,    15,    16,    39,    18,    19,    20,    21,
-      22,    23,    24,    25,    26,    27,    28,    29,    30,    -1,
-      -1,    -1,    -1,    -1,    36,    10,    11,    12,    13,    14,
-      15,    16,    -1,    18,    19,    20,    21,    22,    23,    24,
-      25,    26,    27,    28,    29,    30,    10,    11,    12,    13,
-      14,    15,    16,    -1,    18,    19,    20,    21,    22,    23,
-      24,    25,    26,    27,    28,    29,    30,    10,    11,    12,
-      13,    14,    15,    16,    -1,    18,    19,    20,    21,    22,
-      23,    24,    25,    26,    27,    28,    29,    30
+      30,    10,    11,    12,    13,    14,    15,    16,    -1,    18,
+      19,    20,    21,    22,    23,    24,    25,    26,    27,    28,
+      29,    30
 };
 
 /* YYSTOS[STATE-NUM] -- The (internal number of the) accessing
@@ -2899,556 +1946,99 @@
      304,   305,   306,   308,   310,   323,   324,   325,   326,   327,
      328,   329,   330,   331,   332,   334,   335,   336,   337,   338,
      341,   376,   423,   427,   428,     3,   341,   365,   375,   173,
-     215,     0,     1,   346,   339,     3,   118,   384,   160,   384,
-     215,   120,     3,   108,   119,   148,   175,   431,   118,   408,
-       3,     5,   108,   408,   215,     3,    81,   114,   119,   129,
-     148,   417,     3,   160,   360,   376,    26,   361,   362,   376,
-     343,     9,   376,    99,   376,   376,   376,   244,   376,   382,
-      69,   192,   215,     3,   341,   108,     3,   301,   198,    14,
-     425,     3,   303,   138,   356,   105,   301,   108,   424,   356,
-     279,   341,   341,   341,   341,   341,   341,   341,   341,   341,
-     341,   341,   341,   341,   341,   376,   377,    10,    11,    12,
-      13,    14,    15,    16,    18,    19,    20,    21,    22,    23,
-      24,    25,    26,    27,    28,    29,    30,   304,   310,   279,
-     298,   307,   300,   301,   309,     3,    39,   343,   367,   347,
-     363,   364,   365,   368,   198,    39,   366,     5,     3,   410,
-     339,   339,   108,    18,     3,     3,     3,   384,     3,   343,
-     432,     3,   363,   431,   108,   340,    99,     3,   160,   108,
-       3,     3,   408,   129,     3,   108,   341,   340,   129,   357,
-     340,   367,     3,    26,   376,   341,   376,   382,    93,    96,
-     244,     3,     3,     3,   347,     3,   424,   425,     4,   300,
-     301,   376,     8,     3,    14,   426,   424,   376,    47,   135,
-     226,   376,   379,   376,   376,    26,   359,   376,   376,   376,
-     376,   377,   359,   376,   359,   376,   359,   376,   359,   376,
-     359,   376,   377,   340,   342,   342,   376,   376,   376,   376,
-     376,     6,    18,   158,   341,    13,    14,    16,   376,    33,
-      37,   201,   341,   376,   376,   376,   376,   376,   376,   376,
-     376,   376,   376,   376,   424,   108,   425,   425,     3,     3,
-     342,   342,    63,   109,   122,   137,   156,   189,   214,   340,
-     369,   371,   376,   434,     3,   108,   340,   343,   377,    99,
-     341,     3,   236,   401,    26,   343,   245,   348,   236,   363,
-       3,     3,     3,   410,   377,   198,   341,   418,   377,   360,
-     360,   365,   108,   361,   347,   219,    93,    96,   376,   376,
-     342,   424,   425,   340,   376,   425,   108,   340,   342,   376,
-     340,   340,   342,   342,   342,   342,    39,   342,   342,   342,
-     342,   342,   342,   342,   342,   342,   342,   342,   342,   377,
-      16,    18,     6,   158,   347,   377,   376,   376,   341,    36,
-     341,   341,   341,   347,   425,     3,   367,   109,   137,   189,
-     372,   365,   363,   131,   167,   370,    20,   340,   348,     3,
-     410,     3,   247,     3,   358,   119,   184,   341,   343,   386,
-     387,   321,   322,   402,   160,   376,   165,   354,   363,   348,
-     432,    50,   186,   411,   247,     3,   421,   358,   240,   347,
-     247,   342,   159,   169,   363,   342,   376,   376,    96,   219,
-     376,   376,   376,   108,   128,   381,   381,     4,    53,    89,
-     104,   127,   380,   341,    16,   342,   342,   347,   377,   376,
-     347,   347,   347,   342,   424,   370,   370,   370,   131,   160,
-     365,   131,   376,   376,   340,     4,   340,   342,     3,   110,
-     120,   132,   171,   389,   390,     3,   366,     3,    48,   356,
-     348,     4,    20,   160,   340,   415,   342,   341,   419,   415,
-       4,    20,   160,   348,    96,   376,   105,   342,   340,   342,
-     376,   376,   342,   342,   342,   347,   377,   378,   341,   342,
-     342,   342,   342,   342,   425,   365,   376,   160,   236,   373,
-     374,   365,    20,   410,   340,   358,   159,   169,    43,    44,
-      45,    46,    53,    71,    72,    78,    89,    97,   104,   126,
-     127,   145,   146,   150,   151,   152,   179,   198,   200,   217,
-     220,   221,   222,   223,   224,   241,   242,   249,   392,   120,
-     132,   341,   341,   132,   342,   340,   341,   386,   347,   341,
-     355,   376,   340,    80,   376,   161,     3,    80,   376,   420,
-     415,   340,     5,     3,   112,   349,   376,   376,   342,    73,
-      74,    75,    76,    77,   176,   249,   250,   252,   342,   340,
-     342,   347,   377,   376,   341,   374,   376,     4,    20,   160,
-     341,   394,   394,   394,   394,   394,   394,   341,   394,   394,
-     394,    44,   395,   394,   395,   394,   341,   394,   395,   394,
-     395,   341,   394,   391,   341,   341,   358,   358,   341,   386,
-     389,   389,     3,   403,    40,    83,   351,     4,   132,    20,
-     340,   340,   342,     4,   169,    48,   113,   353,   342,   342,
-     378,   342,   342,   358,   191,     5,     3,     5,   396,   397,
-     396,   396,     4,   393,   396,   396,   396,   397,   396,   397,
-     396,   393,   396,   397,   396,   397,     5,   397,    18,    41,
-      57,    80,   132,   158,   171,   230,   358,   358,   342,   342,
-     358,   342,   394,   342,   340,   233,    80,   376,   420,   420,
-     340,   191,   160,   350,   376,   376,   354,   342,    20,   169,
-     340,   342,   232,   251,    53,    55,   340,   342,   342,   342,
-     158,     4,     4,     5,     6,     7,   132,   132,   341,   342,
-     342,   342,   386,   351,   355,   421,   419,    20,     3,   247,
-     352,   340,   356,     7,   160,     5,   198,     3,     4,   397,
-     397,   358,   340,     7,   190,   350,     3,   342,     3,   342,
-     403
+     215,     0,     1,   339,     3,   118,   384,   160,   384,   215,
+     120,     3,   108,   119,   148,   175,   431,   118,   408,     3,
+       5,   108,   408,   215,     3,    81,   114,   119,   129,   148,
+     417,     3,   160,   360,   376,    26,   361,   362,   376,   343,
+       9,   376,    99,   376,   376,   376,   244,   376,   382,    69,
+     192,   215,     3,   341,   108,     3,   301,   198,    14,   425,
+       3,   303,   138,   356,   105,   301,   108,   424,   356,   279,
+     341,   341,   341,   341,   341,   341,   341,   341,   341,   341,
+     341,   341,   341,   341,   376,   377,    10,    11,    12,    13,
+      14,    15,    16,    18,    19,    20,    21,    22,    23,    24,
+      25,    26,    27,    28,    29,    30,   304,   310,   279,   298,
+     307,   300,   301,   309,     3,    39,   343,   367,   347,   363,
+     364,   365,   368,   198,    39,   366,     5,     3,   410,   339,
+     345,   108,    18,     3,     3,     3,   384,     3,   343,   432,
+       3,   363,   431,   108,   340,    99,     3,   160,   108,     3,
+       3,   408,   129,     3,   108,   341,   340,   129,   357,   340,
+     367,     3,    26,   376,   341,   376,   382,    93,    96,   244,
+       3,     3,     3,   347,     3,   424,   425,     4,   300,   301,
+     376,     8,     3,    14,   426,   424,   376,    47,   135,   226,
+     376,   379,   376,   376,    26,   359,   376,   376,   376,   376,
+     377,   359,   376,   359,   376,   359,   376,   359,   376,   359,
+     376,   377,   340,   342,   342,   376,   376,   376,   376,   376,
+       6,    18,   158,   341,    13,    14,    16,   376,    33,    37,
+     201,   341,   376,   376,   376,   376,   376,   376,   376,   376,
+     376,   376,   376,   424,   108,   425,   425,     3,     3,   342,
+     342,    63,   109,   122,   137,   156,   189,   214,   340,   369,
+     371,   376,   434,     3,   108,   340,   343,   377,    99,   341,
+       3,   236,   401,    26,   343,   245,   348,   236,   363,     3,
+       3,     3,   410,   377,   198,   341,   418,   377,   360,   360,
+     365,   108,   361,   347,   219,    93,    96,   376,   376,   342,
+     424,   425,   340,   376,   425,   108,   340,   342,   376,   340,
+     340,   342,   342,   342,   342,    39,   342,   342,   342,   342,
+     342,   342,   342,   342,   342,   342,   342,   342,   377,    16,
+      18,     6,   158,   347,   377,   376,   376,   341,    36,   341,
+     341,   341,   347,   425,     3,   367,   109,   137,   189,   372,
+     365,   363,   131,   167,   370,    20,   340,   348,     3,   410,
+       3,   247,     3,   358,   119,   184,   341,   343,   386,   387,
+     321,   322,   402,   160,   376,   165,   354,   363,   348,   432,
+      50,   186,   411,   247,     3,   421,   358,   240,   347,   247,
+     342,   159,   169,   363,   342,   376,   376,    96,   219,   376,
+     376,   376,   108,   128,   381,   381,     4,    53,    89,   104,
+     127,   380,   341,    16,   342,   342,   347,   377,   376,   347,
+     347,   347,   342,   424,   370,   370,   370,   131,   160,   365,
+     131,   376,   376,   340,     4,   340,   342,     3,   110,   120,
+     132,   171,   389,   390,     3,   366,     3,    48,   356,   348,
+       4,    20,   160,   340,   415,   342,   341,   419,   415,     4,
+      20,   160,   348,    96,   376,   105,   342,   340,   342,   376,
+     376,   342,   342,   342,   347,   377,   378,   341,   342,   342,
+     342,   342,   342,   425,   365,   376,   160,   236,   373,   374,
+     365,    20,   410,   340,   358,   159,   169,    43,    44,    45,
+      46,    53,    71,    72,    78,    89,    97,   104,   126,   127,
+     145,   146,   150,   151,   152,   179,   198,   200,   217,   220,
+     221,   222,   223,   224,   241,   242,   249,   392,   120,   132,
+     341,   341,   132,   342,   340,   341,   386,   347,   341,   355,
+     376,   340,    80,   376,   161,     3,    80,   376,   420,   415,
+     340,     5,     3,   112,   349,   376,   376,   342,    73,    74,
+      75,    76,    77,   176,   249,   250,   252,   342,   340,   342,
+     347,   377,   376,   341,   374,   376,     4,    20,   160,   341,
+     394,   394,   394,   394,   394,   394,   341,   394,   394,   394,
+      44,   395,   394,   395,   394,   341,   394,   395,   394,   395,
+     341,   394,   391,   341,   341,   358,   358,   341,   386,   389,
+     389,     3,   403,    40,    83,   351,     4,   132,    20,   340,
+     340,   342,     4,   169,    48,   113,   353,   342,   342,   378,
+     342,   342,   358,   191,     5,     3,     5,   396,   397,   396,
+     396,     4,   393,   396,   396,   396,   397,   396,   397,   396,
+     393,   396,   397,   396,   397,     5,   397,    18,    41,    57,
+      80,   132,   158,   171,   230,   358,   358,   342,   342,   358,
+     342,   394,   342,   340,   233,    80,   376,   420,   420,   340,
+     191,   160,   350,   376,   376,   354,   342,    20,   169,   340,
+     342,   232,   251,    53,    55,   340,   342,   342,   342,   158,
+       4,     4,     5,     6,     7,   132,   132,   341,   342,   342,
+     342,   386,   351,   355,   421,   419,    20,     3,   247,   352,
+     340,   356,     7,   160,     5,   198,     3,     4,   397,   397,
+     358,   340,     7,   190,   350,     3,   342,     3,   342,   403
 };
-=======
-static const unsigned char yyconflp[] = {
-    0,   0,   0,   0,   0,   0,   0,   0,   0,   0,   0,   0,   0,   0,   0,
-    0,   0,   0,   0,   0,   0,   0,   0,   0,   0,   0,   0,   0,   0,   0,
-    0,   0,   0,   0,   0,   0,   0,   0,   0,   0,   0,   0,   0,   0,   0,
-    0,   0,   0,   0,   0,   0,   0,   0,   0,   0,   0,   0,   0,   0,   0,
-    0,   0,   0,   0,   0,   0,   0,   0,   0,   0,   0,   0,   0,   0,   0,
-    0,   0,   0,   0,   0,   0,   239, 0,   0,   0,   0,   0,   0,   0,   0,
-    0,   0,   0,   0,   0,   0,   0,   0,   0,   0,   0,   0,   0,   0,   0,
-    0,   0,   0,   0,   0,   0,   0,   0,   0,   0,   0,   0,   0,   0,   0,
-    0,   0,   0,   0,   0,   0,   0,   0,   0,   0,   0,   0,   0,   0,   0,
-    0,   0,   0,   0,   0,   0,   0,   0,   0,   0,   0,   0,   0,   0,   0,
-    0,   0,   0,   0,   0,   0,   0,   0,   0,   0,   0,   0,   0,   0,   0,
-    0,   0,   0,   0,   0,   0,   0,   0,   0,   0,   0,   0,   0,   0,   0,
-    0,   0,   0,   0,   0,   0,   0,   0,   0,   0,   0,   0,   0,   0,   0,
-    0,   0,   0,   0,   0,   0,   0,   0,   0,   0,   0,   0,   0,   0,   0,
-    0,   0,   0,   0,   0,   0,   0,   0,   0,   0,   0,   0,   0,   0,   0,
-    0,   0,   0,   0,   0,   0,   0,   0,   0,   0,   0,   0,   0,   0,   0,
-    0,   0,   0,   0,   0,   0,   0,   0,   0,   0,   0,   0,   0,   0,   0,
-    0,   0,   0,   0,   0,   0,   0,   0,   0,   0,   0,   0,   0,   0,   0,
-    0,   0,   0,   0,   0,   0,   0,   0,   0,   0,   0,   0,   0,   0,   0,
-    0,   0,   0,   0,   0,   0,   0,   0,   0,   0,   0,   0,   0,   0,   0,
-    0,   0,   0,   65,  0,   0,   0,   0,   0,   0,   0,   0,   0,   0,   0,
-    0,   0,   0,   0,   0,   0,   0,   0,   0,   0,   0,   0,   0,   0,   0,
-    0,   0,   0,   0,   0,   0,   0,   0,   0,   0,   67,  0,   0,   0,   0,
-    0,   0,   0,   0,   0,   0,   0,   0,   0,   0,   0,   0,   0,   0,   0,
-    0,   0,   0,   0,   0,   0,   0,   0,   0,   0,   0,   0,   0,   0,   0,
-    0,   0,   0,   0,   0,   0,   0,   0,   0,   0,   0,   0,   0,   0,   0,
-    0,   0,   0,   0,   0,   0,   0,   0,   0,   0,   0,   0,   0,   0,   0,
-    0,   0,   0,   0,   0,   0,   0,   0,   0,   0,   0,   0,   0,   0,   0,
-    0,   0,   0,   0,   0,   0,   0,   0,   0,   0,   0,   0,   0,   0,   0,
-    0,   0,   0,   0,   0,   0,   0,   0,   0,   0,   0,   0,   0,   0,   0,
-    0,   0,   0,   0,   0,   0,   0,   0,   0,   0,   1,   3,   5,   7,   9,
-    11,  0,   0,   0,   0,   0,   0,   0,   0,   13,  15,  0,   0,   0,   0,
-    0,   17,  19,  0,   0,   0,   0,   0,   0,   0,   0,   0,   0,   0,   0,
-    0,   0,   0,   0,   0,   0,   0,   0,   0,   0,   0,   0,   0,   21,  0,
-    0,   0,   0,   0,   0,   0,   0,   0,   0,   0,   0,   0,   0,   0,   0,
-    0,   0,   0,   0,   0,   0,   0,   0,   0,   0,   0,   0,   0,   0,   0,
-    0,   0,   0,   0,   0,   0,   0,   0,   0,   0,   0,   0,   0,   0,   0,
-    0,   23,  0,   0,   0,   0,   0,   0,   0,   0,   0,   0,   0,   0,   0,
-    0,   0,   0,   0,   0,   0,   0,   0,   0,   0,   0,   0,   0,   0,   0,
-    0,   73,  75,  77,  79,  81,  83,  0,   85,  87,  89,  91,  93,  95,  97,
-    99,  101, 103, 105, 107, 109, 111, 113, 115, 117, 119, 121, 123, 125, 0,
-    0,   0,   0,   0,   127, 0,   0,   129, 131, 0,   0,   0,   0,   0,   0,
-    0,   0,   0,   0,   133, 0,   0,   0,   0,   0,   0,   0,   0,   0,   0,
-    0,   135, 0,   0,   0,   0,   0,   0,   0,   0,   0,   137, 139, 141, 143,
-    145, 0,   0,   0,   0,   0,   147, 0,   0,   0,   0,   0,   0,   0,   0,
-    0,   149, 0,   0,   151, 0,   0,   153, 0,   0,   0,   0,   155, 0,   71,
-    157, 159, 0,   0,   161, 163, 0,   0,   0,   0,   0,   0,   0,   0,   165,
-    0,   0,   0,   0,   0,   0,   167, 0,   169, 0,   0,   0,   0,   0,   171,
-    173, 0,   0,   0,   0,   0,   0,   0,   0,   0,   0,   0,   0,   0,   0,
-    0,   0,   0,   175, 0,   0,   0,   177, 0,   0,   0,   0,   179, 0,   0,
-    0,   0,   0,   0,   0,   0,   0,   0,   181, 0,   0,   0,   0,   0,   0,
-    0,   0,   0,   0,   0,   0,   183, 0,   0,   0,   0,   0,   0,   0,   0,
-    0,   25,  27,  29,  31,  33,  35,  37,  39,  0,   41,  43,  45,  47,  49,
-    0,   185, 51,  0,   0,   0,   187, 0,   0,   0,   0,   0,   0,   0,   0,
-    0,   0,   0,   0,   0,   0,   0,   0,   0,   0,   0,   0,   0,   0,   0,
-    0,   189, 191, 0,   193, 0,   195, 197, 0,   199, 0,   0,   0,   0,   0,
-    0,   0,   0,   0,   0,   0,   0,   0,   0,   0,   0,   0,   0,   0,   0,
-    0,   0,   0,   0,   0,   0,   0,   0,   0,   0,   0,   0,   0,   0,   0,
-    0,   0,   0,   0,   0,   0,   0,   0,   0,   0,   0,   0,   0,   0,   0,
-    0,   201, 0,   0,   0,   0,   0,   203, 0,   0,   0,   0,   0,   0,   0,
-    0,   0,   0,   0,   0,   0,   0,   205, 207, 209, 211, 213, 215, 217, 219,
-    0,   221, 223, 225, 227, 229, 231, 233, 235, 237, 0,   0,   0,   0,   0,
-    0,   0,   0,   0,   0,   0,   0,   0,   0,   0,   0,   0,   0,   0,   0,
-    0,   0,   0,   0,   0,   0,   0,   0,   0,   0,   0,   0,   0,   0,   0,
-    0,   0,   0,   0,   0,   0,   0,   0,   0,   0,   0,   0,   0,   0,   0,
-    0,   0,   0,   0,   0,   0,   0,   0,   0,   0,   0,   0,   0,   0,   0,
-    0,   0,   0,   0,   0,   0,   0,   0,   0,   0,   0,   0,   0,   0,   0,
-    0,   0,   0,   0,   0,   0,   0,   0,   0,   0,   0,   0,   0,   0,   0,
-    0,   0,   0,   0,   0,   0,   0,   0,   0,   0,   0,   0,   0,   0,   0,
-    0,   0,   0,   0,   0,   0,   0,   0,   0,   0,   0,   0,   0,   0,   0,
-    0,   0,   0,   0,   0,   0,   0,   0,   0,   0,   0,   0,   0,   0,   0,
-    0,   0,   0,   0,   0,   0,   0,   0,   0,   0,   0,   0,   0,   0,   0,
-    0,   0,   0,   0,   0,   0,   0,   0,   0,   0,   0,   0,   0,   0,   0,
-    0,   0,   0,   0,   0,   0,   0,   0,   0,   0,   0,   0,   0,   0,   0,
-    0,   0,   0,   0,   0,   0,   0,   0,   0,   0,   0,   0,   0,   0,   0,
-    0,   0,   0,   0,   0,   0,   0,   0,   0,   0,   0,   0,   0,   0,   0,
-    0,   0,   0,   0,   0,   0,   0,   0,   0,   0,   0,   0,   0,   0,   0,
-    0,   0,   0,   0,   0,   0,   0,   0,   0,   0,   0,   0,   0,   0,   0,
-    0,   0,   0,   0,   0,   0,   0,   0,   0,   0,   0,   0,   0,   0,   0,
-    0,   0,   0,   0,   0,   0,   0,   0,   0,   0,   0,   0,   0,   0,   0,
-    0,   0,   0,   0,   0,   0,   0,   0,   0,   0,   0,   0,   0,   0,   0,
-    0,   0,   0,   0,   0,   0,   0,   0,   0,   0,   0,   0,   0,   0,   0,
-    0,   0,   0,   0,   0,   0,   0,   0,   0,   0,   0,   0,   0,   0,   0,
-    0,   0,   0,   0,   0,   0,   0,   0,   0,   0,   0,   0,   0,   0,   0,
-    0,   0,   0,   0,   0,   0,   0,   0,   0,   0,   0,   0,   0,   0,   0,
-    0,   0,   0,   0,   0,   0,   0,   0,   0,   0,   0,   0,   0,   0,   0,
-    0,   0,   0,   0,   0,   0,   0,   0,   0,   0,   0,   0,   0,   0,   0,
-    0,   0,   0,   0,   0,   0,   0,   0,   0,   0,   0,   0,   0,   0,   0,
-    0,   0,   0,   0,   0,   0,   0,   0,   0,   0,   0,   0,   0,   0,   0,
-    0,   0,   0,   0,   0,   0,   0,   0,   0,   0,   0,   0,   0,   0,   0,
-    0,   0,   0,   0,   0,   0,   0,   0,   0,   0,   0,   0,   0,   0,   0,
-    0,   0,   0,   0,   0,   0,   0,   0,   0,   0,   0,   0,   0,   0,   0,
-    0,   0,   0,   0,   0,   0,   0,   0,   0,   0,   0,   0,   0,   0,   0,
-    0,   0,   0,   0,   0,   0,   0,   0,   0,   0,   0,   0,   0,   0,   0,
-    0,   0,   0,   0,   0,   0,   0,   0,   0,   0,   0,   0,   0,   0,   0,
-    0,   0,   0,   0,   0,   0,   0,   0,   0,   0,   0,   0,   0,   0,   0,
-    0,   0,   0,   0,   0,   0,   0,   0,   0,   0,   0,   0,   0,   0,   0,
-    0,   0,   0,   0,   0,   0,   0,   0,   0,   0,   0,   0,   0,   0,   0,
-    0,   0,   0,   0,   0,   0,   0,   0,   0,   0,   0,   0,   0,   0,   0,
-    0,   0,   0,   0,   0,   0,   0,   0,   0,   0,   0,   0,   0,   0,   0,
-    0,   0,   0,   0,   0,   0,   0,   0,   0,   0,   0,   0,   0,   0,   0,
-    0,   0,   0,   0,   0,   0,   0,   0,   0,   0,   0,   0,   0,   0,   0,
-    0,   0,   0,   0,   0,   0,   0,   0,   0,   0,   0,   0,   0,   0,   0,
-    0,   0,   0,   0,   0,   0,   0,   0,   0,   0,   0,   0,   0,   0,   0,
-    0,   0,   0,   0,   0,   0,   0,   0,   0,   0,   0,   0,   0,   0,   0,
-    0,   0,   0,   0,   0,   0,   0,   0,   0,   0,   0,   0,   0,   0,   0,
-    0,   0,   0,   0,   0,   0,   0,   0,   0,   0,   0,   0,   0,   0,   0,
-    0,   0,   0,   0,   0,   0,   0,   0,   0,   0,   0,   0,   0,   0,   0,
-    0,   0,   0,   0,   0,   0,   0,   0,   0,   0,   0,   0,   0,   0,   0,
-    0,   0,   0,   0,   0,   0,   0,   0,   0,   0,   0,   0,   0,   0,   0,
-    0,   0,   0,   0,   0,   0,   0,   0,   0,   0,   0,   0,   0,   0,   0,
-    0,   0,   0,   0,   0,   0,   0,   0,   0,   0,   0,   0,   0,   0,   0,
-    0,   0,   0,   0,   0,   0,   0,   0,   0,   0,   0,   0,   0,   0,   0,
-    0,   0,   0,   0,   0,   0,   0,   0,   0,   0,   0,   0,   0,   0,   0,
-    0,   0,   0,   0,   0,   0,   0,   0,   0,   0,   0,   0,   0,   0,   0,
-    0,   0,   0,   0,   0,   0,   0,   0,   0,   0,   0,   0,   0,   0,   0,
-    0,   0,   0,   0,   0,   0,   0,   0,   0,   0,   0,   0,   0,   0,   0,
-    0,   0,   0,   0,   63,  0,   0,   0,   0,   0,   0,   0,   0,   0,   0,
-    0,   0,   0,   0,   0,   0,   0,   0,   0,   0,   0,   0,   0,   0,   0,
-    0,   0,   0,   0,   0,   0,   0,   0,   0,   0,   0,   0,   0,   0,   0,
-    0,   0,   0,   0,   0,   0,   0,   0,   0,   0,   0,   0,   0,   0,   0,
-    0,   0,   0,   0,   0,   0,   0,   0,   0,   0,   0,   0,   0,   0,   0,
-    0,   0,   0,   0,   0,   0,   0,   0,   0,   0,   0,   0,   0,   0,   0,
-    0,   0,   0,   0,   0,   0,   0,   0,   0,   0,   0,   0,   0,   0,   0,
-    0,   0,   0,   0,   0,   0,   0,   0,   0,   0,   0,   0,   0,   0,   0,
-    0,   0,   0,   0,   0,   0,   0,   0,   0,   0,   0,   0,   0,   0,   0,
-    0,   0,   0,   0,   0,   0,   0,   0,   0,   0,   0,   0,   0,   55,  0,
-    0,   0,   0,   0,   57,  59,  61,  0,   0,   0,   0,   0,   0,   0,   0,
-    0,   0,   0,   0,   0,   0,   0,   0,   0,   0,   0,   0,   0,   0,   0,
-    0,   0,   0,   0,   0,   0,   0,   0,   0,   0,   0,   0,   0,   0,   0,
-    0,   0,   0,   0,   0,   0,   0,   0,   0,   0,   0,   0,   0,   0,   0,
-    0,   0,   0,   0,   0,   0,   0,   0,   0,   0,   0,   0,   0,   0,   0,
-    0,   0,   0,   0,   0,   0,   0,   0,   0,   0,   0,   0,   0,   0,   0,
-    0,   0,   0,   0,   0,   0,   0,   0,   0,   0,   0,   0,   0,   0,   0,
-    0,   0,   0,   0,   0,   0,   0,   0,   0,   0,   0,   0,   0,   0,   0,
-    0,   0,   0,   0,   0,   0,   0,   0,   0,   0,   0,   0,   0,   0,   0,
-    0,   0,   0,   0,   0,   0,   0,   0,   0,   0,   0,   0,   0,   0,   0,
-    0,   0,   0,   0,   0,   0,   0,   0,   0,   0,   0,   0,   0,   0,   0,
-    0,   0,   0,   0,   0,   0,   0,   0,   0,   53,  0,   0,   0,   0,   0,
-    0,   0,   0,   0,   0,   0,   0,   0,   0,   0,   0,   0,   0,   0,   0,
-    0,   0,   0,   0,   0,   0,   0,   0,   0,   0,   0,   0,   0,   0,   0,
-    0,   0,   0,   0,   0,   0,   0,   0,   0,   0,   0,   0,   0,   0,   0,
-    0,   0,   0,   0,   0,   0,   0,   0,   0,   0,   0,   0,   0,   0,   0,
-    0,   0,   0,   0,   0,   0,   0,   0,   0,   0,   0,   0,   0,   0,   0,
-    0,   0,   0,   0,   0,   0,   0,   0,   0,   0,   0,   0,   0,   0,   0,
-    0,   0,   0,   0,   0,   0,   0,   0,   0,   0,   0,   0,   0,   0,   0,
-    0,   0,   0,   0,   0,   0,   0,   0,   0,   0,   0,   0,   0,   0,   0,
-    0,   0,   0,   0,   0,   0,   0,   0,   0,   0,   0,   0,   0,   0,   0,
-    0,   0,   0,   0,   0,   0,   0,   0,   0,   0,   0,   0,   0,   0,   0,
-    0,   0,   0,   0,   0,   0,   0,   0,   0,   0,   0,   0,   0,   0,   0,
-    0,   0,   0,   0,   0,   0,   0,   0,   0,   0,   0,   0,   0,   0,   0,
-    0,   0,   0,   0,   0,   0,   0,   0,   0,   0,   0,   0,   0,   0,   0,
-    0,   0,   0,   0,   0,   0,   0,   0,   0,   0,   0,   0,   0,   0,   0,
-    0,   0,   0,   0,   0,   0,   0,   0,   0,   0,   0,   0,   0,   0,   0,
-    0,   0,   0,   0,   0,   0,   0,   0,   0,   0,   0,   69,  0,   0,   0,
-    0,   0,   0,   0,   0,   0,   0,   0,   0,   0,   0,   0,   0,   0,   0,
-    0,   0,   0,   0,   0,   0,   0,   0,   0,   0,   0,   0,   0,   0,   0,
-    0,   0,   0,   0,   0,   0,   0,   0,   0,   0,   0,   0,   0,   0,   0,
-    0,   0,   0,   0,   0,   0,   0,   0,   0,   0,   0,   0,   0,   0,   0,
-    0,   0,   0,   0,   0,   0,   0,   0,   0,   0,   0,   0,   0,   0,   0,
-    0,   0,   0,   0,   0,   0,   0,   0,   0,   0,   0,   0,   0,   0,   0,
-    0,   0,   0,   0,   0,   0,   0,   0,   0,   0,   0,   0,   0,   0,   0,
-    0,   0,   0,   0,   0,   0,   0,   0,   0,   0,   0,   0,   0,   0,   0,
-    0,   0,   0,   0,   0,   0,   0,   0,   0,   0,   0,   0,   0,   0,   0,
-    0,   0,   0,   0,   0,   0,   0,   0,   0,   0,   0,   0,   0,   0,   0,
-    0,   0,   0,   0,   0,   0,   0,   0,   0,   0,   0,   0,   0,   0,   0,
-    0,   0,   0,   0,   0,   0,   0,   0,   0,   0,   0,   0,   0,   0,   0,
-    0,   0,   0,   0,   0,   0,   0,   0,   0,   0,   0,   0,   0,   0,   0,
-    0,   0,   0,   0,   0,   0,   0,   0,   0,   0,   0,   0,   0,   0,   0,
-    0,   0,   0,   0,   0,   0,   0,   0,   0,   0,   0,   0,   0,   0,   0,
-    0,   0,   0,   0,   0,   0,   0,   0,   0,   0,   0,   0,   0,   0,   0,
-    0,   0,   0,   0,   0,   0,   0,   0,   0,   0,   0,   0,   0,   0,   0,
-    0,   0,   0,   0,   0,   0,   0,   0,   0,   0,   0,   0,   0,   0,   0,
-    0,   0,   0,   0,   0,   0,   0,   0,   0,   0,   0,   0,   0,   0,   0,
-    0,   0,   0,   0,   0,   0,   0,   0,   0,   0,   0,   0,   0,   0,   0,
-    0,   0,   0,   0,   0,   0,   0,   0,   0,   0,   0,   0,   0,   0,   0,
-    0,   0,   0,   0,   0,   0,   0,   0,   0,   0,   0,   0,   0,   0,   0,
-    0,   0,   0,   0,   0,   0,   0,   0,   0,   0,   0,   0,   0,   0,   0,
-    0,   0,   0,   0,   0,   0,   0,   0,   0,   0,   0,   0,   0,   0,   0,
-    0,   0,   0,   0,   0,   0,   0,   0,   0,   0,   0,   0,   0,   0,   0,
-    0,   0,   0,   0,   0,   0,   0,   0,   0,   0,   0,   0,   0,   0,   0,
-    0,   0,   0,   0,   0,   0,   0,   0,   0,   0,   0,   0,   0,   0,   0,
-    0,   0,   0,   0,   0,   0,   0,   0,   0,   0,   0,   0,   0,   0,   0,
-    0,   0,   0,   0,   0,   0,   0,   0,   0,   0,   0,   0,   0,   0,   0,
-    0,   0,   0,   0,   0,   0,   0,   0,   0,   0,   0,   0,   0,   0,   0,
-    0,   0,   0,   0,   0,   0,   0,   0,   0,   0,   0,   0,   0,   0,   0,
-    0,   0,   0,   0,   0,   0,   0,   0,   0,   0,   0,   0,   0,   0,   0,
-    0};
-
-/* YYCONFL[I] -- lists of conflicting rule numbers, each terminated by
-   0, pointed into by YYCONFLP.  */
-static const short int yyconfl[] = {
-    0, 34,  0, 34,  0, 34,  0, 34,  0, 34,  0, 34,  0, 34,  0, 34,  0, 34,
-    0, 34,  0, 34,  0, 34,  0, 34,  0, 34,  0, 34,  0, 34,  0, 34,  0, 34,
-    0, 34,  0, 34,  0, 34,  0, 34,  0, 34,  0, 34,  0, 34,  0, 34,  0, 2,
-    0, 38,  0, 38,  0, 38,  0, 38,  0, 116, 0, 3,   0, 383, 0, 116, 0, 58,
-    0, 130, 0, 130, 0, 130, 0, 130, 0, 130, 0, 130, 0, 130, 0, 130, 0, 130,
-    0, 130, 0, 130, 0, 130, 0, 130, 0, 130, 0, 130, 0, 130, 0, 130, 0, 130,
-    0, 130, 0, 130, 0, 130, 0, 130, 0, 130, 0, 130, 0, 130, 0, 130, 0, 130,
-    0, 130, 0, 130, 0, 130, 0, 130, 0, 130, 0, 130, 0, 130, 0, 130, 0, 130,
-    0, 130, 0, 130, 0, 130, 0, 130, 0, 130, 0, 130, 0, 130, 0, 130, 0, 130,
-    0, 130, 0, 130, 0, 130, 0, 130, 0, 130, 0, 130, 0, 130, 0, 130, 0, 130,
-    0, 130, 0, 130, 0, 130, 0, 130, 0, 130, 0, 130, 0, 130, 0, 130, 0, 130,
-    0, 130, 0, 130, 0, 130, 0, 130, 0, 130, 0, 130, 0, 130, 0, 130, 0, 130,
-    0, 130, 0, 130, 0, 130, 0, 130, 0, 130, 0, 130, 0, 130, 0, 130, 0, 130,
-    0, 130, 0, 130, 0, 74,  0};
-
-static const short int yycheck[] = {
-    10,  183, 81,  163, 3,   3,   11,  189, 3,   3,   257, 3,   389, 107, 103,
-    547, 197, 119, 118, 10,  11,  12,  13,  14,  15,  16,  131, 18,  19,  20,
-    21,  22,  23,  24,  25,  26,  27,  28,  29,  30,  39,  51,  52,  118, 39,
-    235, 118, 35,  5,   59,  60,  61,  62,  63,  118, 237, 6,   244, 218, 219,
-    21,  22,  23,  24,  25,  26,  27,  28,  29,  30,  159, 46,  162, 159, 50,
-    144, 108, 259, 3,   33,  491, 159, 194, 183, 172, 175, 159, 97,  231, 69,
-    6,   3,   4,   5,   6,   7,   8,   119, 40,  3,   0,   1,   18,  635, 136,
-    17,  18,  250, 183, 131, 3,   183, 24,  25,  39,  4,   5,   6,   7,   183,
-    280, 33,  26,  370, 214, 37,  214, 239, 116, 3,   290, 93,  86,  26,  96,
-    317, 146, 93,  367, 51,  96,  83,  152, 158, 338, 278, 328, 249, 559, 339,
-    107, 214, 339, 168, 383, 130, 188, 235, 168, 340, 339, 538, 235, 342, 297,
-    3,   176, 177, 178, 179, 180, 181, 182, 306, 184, 185, 186, 187, 188, 189,
-    269, 214, 192, 193, 194, 195, 196, 99,  348, 279, 200, 201, 202, 203, 204,
-    205, 206, 207, 208, 209, 210, 211, 194, 16,  338, 18,  3,   157, 339, 185,
-    341, 191, 10,  11,  12,  13,  14,  15,  16,  229, 18,  19,  20,  21,  22,
-    23,  24,  25,  26,  27,  28,  29,  30,  107, 214, 340, 235, 63,  770, 328,
-    340, 157, 342, 3,   118, 339, 18,  336, 158, 117, 260, 261, 481, 339, 264,
-    632, 633, 262, 168, 441, 159, 363, 272, 300, 274, 340, 338, 496, 4,   41,
-    214, 308, 119, 147, 338, 117, 13,  14,  288, 16,  382, 243, 108, 244, 353,
-    57,  296, 243, 200, 536, 616, 299, 300, 395, 620, 121, 3,   674, 81,  625,
-    174, 390, 0,   1,   130, 692, 214, 694, 80,  107, 136, 698, 109, 700, 53,
-    702, 55,  53,  3,   329, 330, 339, 119, 341, 69,  342, 336, 704, 705, 155,
-    113, 708, 9,   515, 131, 118, 450, 451, 452, 339, 339, 341, 340, 342, 3,
-    128, 340, 342, 340, 107, 341, 340, 441, 89,  443, 444, 445, 362, 448, 131,
-    320, 321, 188, 3,   147, 300, 526, 103, 260, 261, 380, 636, 637, 170, 119,
-    180, 197, 338, 339, 184, 185, 186, 187, 188, 14,  157, 3,   213, 398, 399,
-    126, 26,  27,  28,  29,  30,  406, 579, 170, 409, 410, 480, 24,  25,  26,
-    27,  28,  29,  30,  796, 797, 302, 324, 325, 326, 327, 328, 329, 330, 331,
-    137, 333, 334, 335, 336, 337, 515, 172, 340, 104, 807, 300, 442, 685, 686,
-    107, 688, 689, 690, 719, 720, 693, 278, 695, 340, 697, 191, 699, 299, 459,
-    460, 456, 340, 340, 340, 340, 340, 229, 340, 548, 3,   4,   5,   6,   7,
-    8,   197, 340, 340, 340, 215, 39,  5,   340, 17,  18,  340, 340, 3,   338,
-    107, 24,  25,  18,  3,   3,   3,   669, 3,   342, 579, 501, 99,  3,   159,
-    505, 506, 20,  21,  22,  23,  24,  25,  26,  27,  28,  29,  30,  51,  107,
-    3,   3,   3,   339, 107, 340, 128, 339, 3,   3,   340, 531, 3,   194, 3,
-    530, 4,   3,   533, 341, 340, 8,   3,   4,   5,   6,   7,   8,   107, 14,
-    550, 339, 69,  553, 3,   3,   17,  18,  558, 341, 341, 3,   107, 24,  25,
-    26,  99,  567, 99,  569, 340, 3,   33,  26,  244, 235, 21,  22,  23,  24,
-    25,  26,  27,  28,  29,  30,  3,   3,   588, 3,   51,  107, 109, 593, 341,
-    341, 3,   4,   5,   6,   7,   8,   119, 10,  11,  12,  13,  14,  15,  16,
-    17,  18,  19,  20,  21,  22,  23,  24,  25,  26,  27,  28,  29,  30,  341,
-    86,  159, 341, 341, 36,  341, 341, 39,  40,  30,  341, 341, 341, 99,  340,
-    340, 340, 340, 3,   51,  21,  22,  23,  24,  25,  26,  27,  28,  29,  30,
-    172, 63,  130, 3,   4,   5,   6,   7,   8,   166, 3,   73,  74,  75,  76,
-    77,  3,   17,  18,  191, 246, 83,  3,   164, 24,  25,  159, 3,   246, 341,
-    202, 93,  341, 127, 96,  340, 16,  99,  341, 341, 341, 130, 104, 215, 159,
-    107, 108, 47,  130, 111, 112, 51,  339, 4,   3,   339, 3,   229, 341, 121,
-    48,  785, 20,  718, 719, 720, 128, 341, 130, 724, 725, 340, 4,   159, 136,
-    137, 20,  341, 159, 600, 601, 341, 603, 341, 340, 606, 607, 341, 609, 610,
-    611, 341, 341, 155, 615, 341, 617, 159, 619, 99,  341, 340, 164, 624, 339,
-    131, 627, 3,   4,   5,   6,   7,   8,   175, 341, 340, 339, 160, 773, 340,
-    3,   17,  18,  339, 5,   3,   188, 111, 24,  25,  341, 339, 341, 340, 134,
-    4,   324, 325, 326, 327, 328, 329, 330, 331, 244, 333, 334, 335, 336, 337,
-    20,  213, 340, 159, 44,  51,  218, 3,   4,   5,   6,   7,   8,   340, 340,
-    820, 62,  340, 3,   131, 20,  17,  18,  69,  340, 340, 4,   168, 24,  25,
-    26,  243, 244, 339, 246, 48,  248, 249, 340, 251, 340, 712, 22,  23,  24,
-    25,  26,  27,  28,  29,  30,  341, 112, 99,  190, 51,  341, 341, 324, 325,
-    326, 327, 328, 329, 330, 331, 5,   333, 334, 335, 336, 337, 3,   119, 340,
-    225, 19,  20,  21,  22,  23,  24,  25,  26,  27,  28,  29,  30,  338, 339,
-    5,   303, 4,   341, 5,   341, 341, 309, 341, 339, 232, 339, 190, 99,  23,
-    24,  25,  26,  27,  28,  29,  30,  324, 325, 326, 327, 328, 329, 330, 331,
-    159, 333, 334, 335, 336, 337, 338, 339, 340, 341, 341, 20,  168, 341, 3,
-    4,   5,   6,   7,   8,   157, 4,   131, 341, 341, 191, 341, 20,  17,  18,
-    3,   246, 7,   159, 5,   24,  25,  3,   7,   197, 4,   339, 339, 189, 33,
-    3,   341, 3,   214, 341, 110, 820, 771, 264, 324, 325, 326, 327, 328, 329,
-    330, 331, 51,  333, 334, 335, 336, 337, 726, 773, 340, 473, 669, 153, 592,
-    6,   414, 3,   4,   5,   6,   7,   8,   831, 696, 779, 774, -1,  -1,  119,
-    384, 17,  18,  -1,  -1,  -1,  -1,  86,  24,  25,  -1,  -1,  -1,  -1,  -1,
-    -1,  -1,  -1,  -1,  -1,  99,  -1,  -1,  -1,  -1,  281, 282, -1,  -1,  -1,
-    -1,  -1,  -1,  289, -1,  51,  -1,  -1,  -1,  295, 296, -1,  298, 299, 300,
-    301, -1,  303, 304, 305, -1,  307, 308, 309, -1,  -1,  -1,  -1,  -1,  -1,
-    -1,  -1,  -1,  -1,  -1,  -1,  322, 323, 324, 325, 326, 327, 328, 329, 330,
-    331, -1,  333, 334, 335, 336, 337, -1,  99,  340, 3,   4,   5,   6,   7,
-    8,   -1,  -1,  -1,  -1,  -1,  -1,  -1,  -1,  17,  18,  -1,  -1,  -1,  -1,
-    -1,  24,  25,  -1,  -1,  -1,  -1,  -1,  -1,  -1,  -1,  -1,  -1,  324, 325,
-    326, 327, 328, 329, 330, 331, -1,  333, 334, 335, 336, 337, -1,  51,  340,
-    3,   4,   5,   6,   7,   8,   -1,  -1,  -1,  -1,  -1,  -1,  -1,  -1,  17,
-    18,  -1,  -1,  -1,  -1,  -1,  24,  25,  -1,  -1,  -1,  -1,  -1,  3,   4,
-    5,   6,   7,   8,   -1,  -1,  -1,  -1,  -1,  -1,  -1,  -1,  17,  18,  -1,
-    -1,  99,  -1,  51,  24,  25,  3,   4,   5,   6,   7,   8,   -1,  -1,  -1,
-    -1,  -1,  -1,  -1,  -1,  17,  18,  -1,  -1,  -1,  -1,  -1,  24,  25,  -1,
-    -1,  51,  80,  -1,  -1,  -1,  -1,  -1,  -1,  -1,  -1,  -1,  -1,  -1,  -1,
-    -1,  -1,  243, -1,  -1,  -1,  99,  -1,  -1,  51,  -1,  -1,  -1,  -1,  -1,
-    80,  -1,  -1,  -1,  -1,  324, 325, 326, 327, 328, 329, 330, 331, -1,  333,
-    334, 335, 336, 337, 99,  -1,  340, -1,  80,  -1,  -1,  -1,  -1,  -1,  -1,
-    -1,  -1,  -1,  -1,  -1,  -1,  194, -1,  -1,  -1,  -1,  -1,  99,  3,   4,
-    5,   6,   7,   8,   -1,  -1,  -1,  -1,  -1,  -1,  -1,  -1,  17,  18,  -1,
-    -1,  -1,  -1,  -1,  24,  25,  -1,  -1,  324, 325, 326, 327, 328, 329, 330,
-    331, -1,  333, 334, 335, 336, 337, -1,  -1,  340, 3,   4,   5,   6,   7,
-    8,   51,  -1,  -1,  -1,  -1,  -1,  -1,  -1,  17,  18,  -1,  -1,  -1,  -1,
-    -1,  24,  25,  3,   4,   5,   6,   7,   8,   -1,  -1,  -1,  -1,  -1,  -1,
-    -1,  -1,  17,  18,  -1,  -1,  -1,  -1,  -1,  24,  25,  -1,  -1,  51,  12,
-    13,  14,  15,  16,  99,  18,  19,  20,  21,  22,  23,  24,  25,  26,  27,
-    28,  29,  30,  -1,  -1,  -1,  51,  -1,  -1,  -1,  -1,  -1,  -1,  -1,  -1,
-    -1,  324, 325, 326, 327, 328, 329, 330, 331, -1,  333, 334, 335, 336, 337,
-    -1,  99,  340, 10,  11,  12,  13,  14,  15,  16,  -1,  18,  19,  20,  21,
-    22,  23,  24,  25,  26,  27,  28,  29,  30,  99,  -1,  -1,  -1,  -1,  -1,
-    -1,  -1,  -1,  -1,  -1,  -1,  324, 325, 326, 327, 328, 329, 330, 331, -1,
-    333, 334, 335, 336, 337, -1,  -1,  340, -1,  -1,  -1,  -1,  -1,  -1,  -1,
-    -1,  -1,  -1,  -1,  324, 325, 326, 327, 328, 329, 330, 331, -1,  333, 334,
-    335, 336, 337, -1,  -1,  340, -1,  -1,  -1,  -1,  -1,  -1,  324, 325, 326,
-    327, 328, 329, 330, 331, -1,  333, 334, 335, 336, 337, -1,  -1,  340, 10,
-    11,  12,  13,  14,  15,  16,  -1,  18,  19,  20,  21,  22,  23,  24,  25,
-    26,  27,  28,  29,  30,  10,  11,  12,  13,  14,  15,  16,  -1,  18,  19,
-    20,  21,  22,  23,  24,  25,  26,  27,  28,  29,  30,  10,  11,  12,  13,
-    14,  15,  16,  -1,  18,  19,  20,  21,  22,  23,  24,  25,  26,  27,  28,
-    29,  30,  -1,  -1,  -1,  -1,  -1,  -1,  -1,  -1,  -1,  -1,  -1,  -1,  -1,
-    -1,  -1,  -1,  -1,  324, 325, 326, 327, 328, 329, 330, 331, -1,  333, 334,
-    335, 336, 337, 104, -1,  340, 10,  11,  12,  13,  14,  15,  16,  -1,  18,
-    19,  20,  21,  22,  23,  24,  25,  26,  27,  28,  29,  30,  -1,  -1,  -1,
-    -1,  324, 325, 326, 327, 328, 329, 330, 331, -1,  333, 334, 335, 336, 337,
-    -1,  -1,  340, -1,  -1,  -1,  -1,  -1,  -1,  324, 325, 326, 327, 328, 329,
-    330, 331, -1,  333, 334, 335, 336, 337, -1,  -1,  340, 10,  11,  12,  13,
-    14,  15,  16,  -1,  18,  19,  20,  21,  22,  23,  24,  25,  26,  27,  28,
-    29,  30,  10,  11,  12,  13,  14,  15,  16,  -1,  18,  19,  20,  21,  22,
-    23,  24,  25,  26,  27,  28,  29,  30,  10,  11,  12,  13,  14,  15,  16,
-    -1,  18,  19,  20,  21,  22,  23,  24,  25,  26,  27,  28,  29,  30,  -1,
-    -1,  -1,  339, -1,  341, 10,  11,  12,  13,  14,  15,  16,  -1,  18,  19,
-    20,  21,  22,  23,  24,  25,  26,  27,  28,  29,  30,  10,  11,  12,  13,
-    14,  15,  16,  -1,  18,  19,  20,  21,  22,  23,  24,  25,  26,  27,  28,
-    29,  30,  10,  11,  12,  13,  14,  15,  16,  -1,  18,  19,  20,  21,  22,
-    23,  24,  25,  26,  27,  28,  29,  30,  10,  11,  12,  13,  14,  15,  16,
-    -1,  18,  19,  20,  21,  22,  23,  24,  25,  26,  27,  28,  29,  30,  -1,
-    -1,  -1,  -1,  -1,  -1,  -1,  -1,  -1,  10,  11,  12,  13,  14,  15,  16,
-    341, 18,  19,  20,  21,  22,  23,  24,  25,  26,  27,  28,  29,  30,  -1,
-    -1,  -1,  -1,  -1,  339, -1,  341, -1,  -1,  -1,  -1,  -1,  -1,  -1,  -1,
-    -1,  -1,  -1,  -1,  -1,  10,  11,  12,  13,  14,  15,  16,  341, 18,  19,
-    20,  21,  22,  23,  24,  25,  26,  27,  28,  29,  30,  10,  11,  12,  13,
-    14,  15,  16,  -1,  18,  19,  20,  21,  22,  23,  24,  25,  26,  27,  28,
-    29,  30,  -1,  -1,  -1,  -1,  -1,  -1,  -1,  -1,  -1,  -1,  -1,  -1,  -1,
-    10,  11,  12,  13,  14,  15,  16,  341, 18,  19,  20,  21,  22,  23,  24,
-    25,  26,  27,  28,  29,  30,  10,  11,  12,  13,  14,  15,  16,  -1,  18,
-    19,  20,  21,  22,  23,  24,  25,  26,  27,  28,  29,  30,  10,  11,  12,
-    13,  14,  15,  16,  -1,  18,  19,  20,  21,  22,  23,  24,  25,  26,  27,
-    28,  29,  30,  -1,  -1,  10,  11,  12,  13,  14,  15,  16,  341, 18,  19,
-    20,  21,  22,  23,  24,  25,  26,  27,  28,  29,  30,  10,  11,  12,  13,
-    14,  15,  16,  341, 18,  19,  20,  21,  22,  23,  24,  25,  26,  27,  28,
-    29,  30,  10,  11,  12,  13,  14,  15,  16,  341, 18,  19,  20,  21,  22,
-    23,  24,  25,  26,  27,  28,  29,  30,  0,   1,   -1,  1,   -1,  -1,  10,
-    11,  12,  13,  14,  15,  16,  341, 18,  19,  20,  21,  22,  23,  24,  25,
-    26,  27,  28,  29,  30,  -1,  -1,  -1,  -1,  -1,  -1,  -1,  341, -1,  -1,
-    -1,  38,  -1,  38,  -1,  -1,  -1,  -1,  -1,  -1,  -1,  -1,  -1,  -1,  -1,
-    -1,  -1,  -1,  341, -1,  -1,  -1,  -1,  -1,  -1,  62,  -1,  62,  -1,  -1,
-    -1,  -1,  73,  74,  75,  76,  77,  -1,  -1,  341, -1,  -1,  -1,  -1,  -1,
-    82,  83,  82,  83,  -1,  -1,  -1,  -1,  90,  -1,  90,  -1,  -1,  -1,  -1,
-    -1,  -1,  10,  11,  12,  13,  14,  15,  16,  341, 18,  19,  20,  21,  22,
-    23,  24,  25,  26,  27,  28,  29,  30,  -1,  -1,  -1,  -1,  124, -1,  124,
-    -1,  -1,  -1,  -1,  -1,  -1,  -1,  -1,  -1,  -1,  -1,  -1,  139, -1,  139,
-    -1,  -1,  -1,  -1,  339, 11,  12,  13,  14,  15,  16,  -1,  18,  19,  20,
-    21,  22,  23,  24,  25,  26,  27,  28,  29,  30,  339, -1,  -1,  -1,  175,
-    10,  11,  12,  13,  14,  15,  16,  -1,  18,  19,  20,  21,  22,  23,  24,
-    25,  26,  27,  28,  29,  30,  -1,  194, -1,  194, -1,  198, -1,  198, 339,
-    13,  14,  15,  16,  -1,  18,  19,  20,  21,  22,  23,  24,  25,  26,  27,
-    28,  29,  30,  -1,  -1,  339, -1,  -1,  -1,  -1,  -1,  -1,  -1,  -1,  -1,
-    232, -1,  232, -1,  -1,  -1,  -1,  -1,  -1,  -1,  -1,  339, 248, 249, -1,
-    251, -1,  -1,  -1,  -1,  -1,  -1,  -1,  -1,  -1,  -1,  258, -1,  258, -1,
-    -1,  -1,  -1,  -1,  339, -1,  -1,  -1,  -1,  -1,  303, -1,  -1,  -1,  -1,
-    -1,  309, -1,  10,  11,  12,  13,  14,  15,  16,  339, 18,  19,  20,  21,
-    22,  23,  24,  25,  26,  27,  28,  29,  30,  43,  44,  45,  46,  -1,  -1,
-    13,  14,  15,  16,  53,  18,  19,  20,  21,  22,  23,  24,  25,  26,  27,
-    28,  29,  30,  -1,  -1,  -1,  -1,  71,  72,  -1,  243, -1,  -1,  -1,  78,
-    -1,  -1,  -1,  -1,  -1,  -1,  -1,  -1,  -1,  -1,  89,  -1,  -1,  -1,  -1,
-    -1,  -1,  -1,  97,  -1,  -1,  -1,  -1,  -1,  103, -1,  -1,  -1,  -1,  -1,
-    -1,  -1,  -1,  -1,  -1,  -1,  -1,  -1,  -1,  -1,  -1,  -1,  -1,  218, -1,
-    -1,  125, 126, -1,  -1,  -1,  -1,  -1,  -1,  -1,  -1,  -1,  -1,  -1,  -1,
-    -1,  -1,  -1,  -1,  -1,  144, 145, -1,  -1,  -1,  149, 150, 151, 10,  11,
-    12,  13,  14,  15,  16,  -1,  18,  19,  20,  21,  22,  23,  24,  25,  26,
-    27,  28,  29,  30,  -1,  -1,  -1,  -1,  -1,  178, -1,  -1,  -1,  -1,  -1,
-    -1,  -1,  -1,  -1,  -1,  -1,  -1,  -1,  -1,  -1,  -1,  -1,  -1,  197, -1,
-    199, -1,  -1,  -1,  -1,  -1,  -1,  -1,  -1,  -1,  -1,  -1,  -1,  -1,  -1,
-    -1,  -1,  216, -1,  -1,  219, 220, 221, 222, 223, -1,  -1,  -1,  -1,  -1,
-    -1,  218, -1,  -1,  -1,  -1,  -1,  -1,  -1,  -1,  -1,  240, 241, -1,  -1,
-    -1,  -1,  -1,  -1,  248, 107, 10,  11,  12,  13,  14,  15,  16,  -1,  18,
-    19,  20,  21,  22,  23,  24,  25,  26,  27,  28,  29,  30,  10,  11,  12,
-    13,  14,  15,  16,  -1,  18,  19,  20,  21,  22,  23,  24,  25,  26,  27,
-    28,  29,  30,  10,  11,  12,  13,  14,  15,  16,  -1,  18,  19,  20,  21,
-    22,  23,  24,  25,  26,  27,  28,  29,  30,  -1,  -1,  10,  11,  12,  13,
-    14,  15,  16,  40,  18,  19,  20,  21,  22,  23,  24,  25,  26,  27,  28,
-    29,  30,  96,  -1,  -1,  -1,  -1,  -1,  -1,  -1,  39,  -1,  -1,  -1,  -1,
-    -1,  -1,  3,   -1,  -1,  -1,  -1,  -1,  96,  10,  11,  12,  13,  14,  15,
-    16,  83,  18,  19,  20,  21,  22,  23,  24,  25,  26,  27,  28,  29,  30,
-    -1,  10,  11,  12,  13,  14,  15,  16,  39,  18,  19,  20,  21,  22,  23,
-    24,  25,  26,  27,  28,  29,  30,  -1,  -1,  -1,  -1,  -1,  36,  10,  11,
-    12,  13,  14,  15,  16,  -1,  18,  19,  20,  21,  22,  23,  24,  25,  26,
-    27,  28,  29,  30,  10,  11,  12,  13,  14,  15,  16,  -1,  18,  19,  20,
-    21,  22,  23,  24,  25,  26,  27,  28,  29,  30,  10,  11,  12,  13,  14,
-    15,  16,  -1,  18,  19,  20,  21,  22,  23,  24,  25,  26,  27,  28,  29,
-    30};
-
-/* YYSTOS[STATE-NUM] -- The (internal number of the) accessing
-   symbol of state STATE-NUM.  */
-static const unsigned short int yystos[] = {
-    0,   1,   38,  62,  82,  83,  90,  124, 139, 194, 198, 232, 258, 344, 345,
-    346, 382, 384, 397, 398, 403, 404, 405, 407, 410, 411, 412, 420, 427, 431,
-    338, 214, 69,  109, 172, 191, 202, 215, 229, 387, 399, 428, 3,   69,  119,
-    172, 191, 387, 414, 214, 33,  86,  358, 3,   4,   5,   6,   7,   8,   17,
-    18,  24,  25,  51,  62,  69,  99,  119, 191, 214, 281, 282, 289, 295, 296,
-    298, 301, 303, 304, 305, 307, 309, 322, 323, 324, 325, 326, 327, 328, 329,
-    330, 331, 333, 334, 335, 336, 337, 340, 375, 421, 425, 426, 3,   340, 364,
-    374, 172, 214, 0,   1,   338, 3,   117, 383, 159, 383, 214, 119, 3,   107,
-    118, 147, 174, 429, 117, 406, 3,   5,   107, 406, 214, 81,  113, 118, 128,
-    147, 415, 3,   159, 359, 375, 26,  360, 361, 375, 342, 9,   375, 99,  375,
-    375, 375, 243, 375, 381, 69,  191, 214, 3,   340, 107, 3,   300, 197, 14,
-    423, 3,   302, 137, 355, 104, 300, 107, 422, 355, 278, 340, 340, 340, 340,
-    340, 340, 340, 340, 340, 340, 340, 340, 340, 340, 375, 376, 10,  11,  12,
-    13,  14,  15,  16,  18,  19,  20,  21,  22,  23,  24,  25,  26,  27,  28,
-    29,  30,  303, 309, 278, 297, 306, 299, 300, 308, 3,   39,  342, 366, 346,
-    362, 363, 364, 367, 197, 39,  365, 5,   3,   408, 338, 344, 107, 18,  3,
-    3,   3,   383, 3,   342, 430, 3,   362, 429, 107, 339, 99,  3,   159, 107,
-    3,   3,   406, 3,   107, 340, 339, 128, 356, 339, 366, 3,   26,  375, 340,
-    375, 381, 93,  96,  243, 3,   3,   3,   346, 3,   422, 423, 4,   299, 300,
-    375, 8,   3,   14,  424, 422, 375, 47,  134, 225, 375, 378, 375, 375, 26,
-    358, 375, 375, 375, 375, 376, 358, 375, 358, 375, 358, 375, 358, 375, 358,
-    375, 376, 339, 341, 341, 375, 375, 375, 375, 375, 6,   18,  157, 340, 13,
-    14,  16,  375, 33,  37,  200, 340, 375, 375, 375, 375, 375, 375, 375, 375,
-    375, 375, 375, 422, 107, 423, 423, 3,   3,   341, 341, 63,  108, 121, 136,
-    155, 188, 213, 339, 368, 370, 375, 432, 3,   107, 339, 342, 376, 99,  340,
-    3,   235, 400, 26,  342, 244, 347, 235, 362, 3,   3,   3,   408, 197, 340,
-    416, 376, 359, 359, 364, 107, 360, 346, 218, 93,  96,  375, 375, 341, 422,
-    423, 339, 375, 423, 107, 339, 341, 375, 339, 339, 341, 341, 341, 341, 39,
-    341, 341, 341, 341, 341, 341, 341, 341, 341, 341, 341, 341, 376, 16,  18,
-    6,   157, 346, 376, 375, 375, 340, 36,  340, 340, 340, 346, 423, 3,   366,
-    108, 136, 188, 371, 364, 362, 130, 166, 369, 20,  339, 347, 3,   408, 3,
-    246, 3,   357, 118, 183, 340, 342, 385, 386, 320, 321, 401, 159, 375, 164,
-    353, 362, 347, 430, 50,  185, 409, 3,   419, 357, 239, 346, 246, 341, 158,
-    168, 362, 341, 375, 375, 96,  218, 375, 375, 375, 107, 127, 380, 380, 4,
-    53,  89,  103, 126, 379, 340, 16,  341, 341, 346, 376, 375, 346, 346, 346,
-    341, 422, 369, 369, 369, 130, 159, 364, 130, 375, 375, 339, 4,   339, 341,
-    3,   109, 119, 131, 170, 388, 389, 3,   365, 3,   48,  355, 347, 20,  159,
-    339, 413, 341, 340, 417, 413, 4,   20,  159, 347, 96,  375, 104, 341, 339,
-    341, 375, 375, 341, 341, 341, 346, 376, 377, 340, 341, 341, 341, 341, 341,
-    423, 364, 375, 159, 235, 372, 373, 364, 20,  408, 339, 357, 158, 168, 43,
-    44,  45,  46,  53,  71,  72,  78,  89,  97,  103, 125, 126, 144, 145, 149,
-    150, 151, 178, 197, 199, 216, 219, 220, 221, 222, 223, 240, 241, 248, 391,
-    119, 131, 340, 340, 131, 341, 339, 340, 385, 346, 340, 354, 375, 80,  375,
-    160, 3,   80,  375, 418, 413, 339, 5,   3,   111, 348, 375, 375, 341, 73,
-    74,  75,  76,  77,  175, 248, 249, 251, 341, 339, 341, 346, 376, 375, 340,
-    373, 375, 4,   20,  159, 340, 393, 393, 393, 393, 393, 393, 340, 393, 393,
-    393, 44,  394, 393, 394, 393, 340, 393, 394, 393, 394, 340, 393, 390, 340,
-    340, 357, 357, 340, 385, 388, 388, 3,   402, 40,  83,  350, 131, 20,  339,
-    339, 341, 4,   168, 48,  112, 352, 341, 341, 377, 341, 341, 357, 190, 5,
-    3,   5,   395, 396, 395, 395, 4,   392, 395, 395, 395, 396, 395, 396, 395,
-    392, 395, 396, 395, 396, 5,   396, 18,  41,  57,  80,  131, 157, 170, 229,
-    357, 357, 341, 341, 357, 341, 393, 341, 339, 232, 80,  375, 418, 418, 339,
-    190, 159, 349, 375, 375, 353, 341, 20,  168, 339, 341, 231, 250, 53,  55,
-    339, 341, 341, 341, 157, 4,   4,   5,   6,   7,   131, 131, 340, 341, 341,
-    341, 385, 350, 354, 419, 417, 20,  3,   246, 351, 339, 355, 7,   159, 5,
-    197, 3,   4,   396, 396, 357, 339, 7,   189, 349, 3,   341, 3,   341, 402};
->>>>>>> fb0c4aaa
 
 /* Error token number */
 #define YYTERROR 1
 
+
 /* This macro is provided for backward compatibility. */
 #ifndef YY_LOCATION_PRINT
-#define YY_LOCATION_PRINT(File, Loc) ((void)0)
+# define YY_LOCATION_PRINT(File, Loc) ((void) 0)
 #endif
+
 
 /* YYLEX -- calling `yylex' with the right arguments.  */
 #ifdef YYLEX_PARAM
-#define YYLEX yylex(&yylval, YYLEX_PARAM)
+# define YYLEX yylex (&yylval, YYLEX_PARAM)
 #else
-#define YYLEX yylex(&yylval)
+# define YYLEX yylex (&yylval)
 #endif
+
 
 #undef yynerrs
 #define yynerrs (yystackp->yyerrcnt)
@@ -3459,75 +2049,81 @@
 #undef yylloc
 #define yylloc (yystackp->yyloc)
 
+
 static const int YYEOF = 0;
 static const int YYEMPTY = -2;
 
 typedef enum { yyok, yyaccept, yyabort, yyerr } YYRESULTTAG;
 
-#define YYCHK(YYE)                     \
-  do {                                 \
-    YYRESULTTAG yyflag = YYE;          \
-    if (yyflag != yyok) return yyflag; \
-  } while (YYID(0))
+#define YYCHK(YYE)                                                           \
+   do { YYRESULTTAG yyflag = YYE; if (yyflag != yyok) return yyflag; }       \
+   while (YYID (0))
 
 #if YYDEBUG
 
-#ifndef YYFPRINTF
-#define YYFPRINTF fprintf
-#endif
-
-#define YYDPRINTF(Args)          \
-  do {                           \
-    if (yydebug) YYFPRINTF Args; \
-  } while (YYID(0))
+# ifndef YYFPRINTF
+#  define YYFPRINTF fprintf
+# endif
+
+# define YYDPRINTF(Args)                        \
+do {                                            \
+  if (yydebug)                                  \
+    YYFPRINTF Args;                             \
+} while (YYID (0))
+
 
 /*--------------------------------.
 | Print this symbol on YYOUTPUT.  |
 `--------------------------------*/
 
 /*ARGSUSED*/
-static void yy_symbol_value_print(FILE *yyoutput, int yytype,
-                                  YYSTYPE const *const yyvaluep,
-                                  struct ParseResult *result) {
+static void
+yy_symbol_value_print (FILE *yyoutput, int yytype, YYSTYPE const * const yyvaluep, struct ParseResult* result)
+{
   FILE *yyo = yyoutput;
-  YYUSE(yyo);
-  if (!yyvaluep) return;
-  YYUSE(result);
-#ifdef YYPRINT
-  if (yytype < YYNTOKENS) YYPRINT(yyoutput, yytoknum[yytype], *yyvaluep);
-#else
-  YYUSE(yyoutput);
-#endif
-  switch (yytype) {
-    default:
-      break;
-  }
+  YYUSE (yyo);
+  if (!yyvaluep)
+    return;
+  YYUSE (result);
+# ifdef YYPRINT
+  if (yytype < YYNTOKENS)
+    YYPRINT (yyoutput, yytoknum[yytype], *yyvaluep);
+# else
+  YYUSE (yyoutput);
+# endif
+  switch (yytype)
+    {
+      default:
+        break;
+    }
 }
+
 
 /*--------------------------------.
 | Print this symbol on YYOUTPUT.  |
 `--------------------------------*/
 
-static void yy_symbol_print(FILE *yyoutput, int yytype,
-                            YYSTYPE const *const yyvaluep,
-                            struct ParseResult *result) {
+static void
+yy_symbol_print (FILE *yyoutput, int yytype, YYSTYPE const * const yyvaluep, struct ParseResult* result)
+{
   if (yytype < YYNTOKENS)
-    YYFPRINTF(yyoutput, "token %s (", yytname[yytype]);
+    YYFPRINTF (yyoutput, "token %s (", yytname[yytype]);
   else
-    YYFPRINTF(yyoutput, "nterm %s (", yytname[yytype]);
-
-  yy_symbol_value_print(yyoutput, yytype, yyvaluep, result);
-  YYFPRINTF(yyoutput, ")");
+    YYFPRINTF (yyoutput, "nterm %s (", yytname[yytype]);
+
+  yy_symbol_value_print (yyoutput, yytype, yyvaluep, result);
+  YYFPRINTF (yyoutput, ")");
 }
 
-#define YY_SYMBOL_PRINT(Title, Type, Value, Location) \
-  do {                                                \
-    if (yydebug) {                                    \
-      YYFPRINTF(stderr, "%s ", Title);                \
-      yy_symbol_print(stderr, Type, Value, result);   \
-      YYFPRINTF(stderr, "\n");                        \
-    }                                                 \
-  } while (YYID(0))
+# define YY_SYMBOL_PRINT(Title, Type, Value, Location)          \
+do {                                                            \
+  if (yydebug)                                                  \
+    {                                                           \
+      YYFPRINTF (stderr, "%s ", Title);                         \
+      yy_symbol_print (stderr, Type, Value, result);        \
+      YYFPRINTF (stderr, "\n");                                 \
+    }                                                           \
+} while (YYID (0))
 
 /* Nonzero means print parse trace.  It is left uninitialized so that
    multiple parsers can coexist.  */
@@ -3535,14 +2131,14 @@
 
 #else /* !YYDEBUG */
 
-#define YYDPRINTF(Args)
-#define YY_SYMBOL_PRINT(Title, Type, Value, Location)
+# define YYDPRINTF(Args)
+# define YY_SYMBOL_PRINT(Title, Type, Value, Location)
 
 #endif /* !YYDEBUG */
 
 /* YYINITDEPTH -- initial size of the parser's stacks.  */
 #ifndef YYINITDEPTH
-#define YYINITDEPTH 200
+# define YYINITDEPTH 200
 #endif
 
 /* YYMAXDEPTH -- maximum size the stacks can grow to (effective only
@@ -3553,7 +2149,7 @@
    evaluated with infinite-precision integer arithmetic.  */
 
 #ifndef YYMAXDEPTH
-#define YYMAXDEPTH 10000
+# define YYMAXDEPTH 10000
 #endif
 
 /* Minimum number of free items on the stack allowed after an
@@ -3564,45 +2160,52 @@
 #define YYHEADROOM 2
 
 #ifndef YYSTACKEXPANDABLE
-#if (!defined __cplusplus || (defined YYSTYPE_IS_TRIVIAL && YYSTYPE_IS_TRIVIAL))
-#define YYSTACKEXPANDABLE 1
+# if (! defined __cplusplus \
+      || (defined YYSTYPE_IS_TRIVIAL && YYSTYPE_IS_TRIVIAL))
+#  define YYSTACKEXPANDABLE 1
+# else
+#  define YYSTACKEXPANDABLE 0
+# endif
+#endif
+
+#if YYSTACKEXPANDABLE
+# define YY_RESERVE_GLRSTACK(Yystack)                   \
+  do {                                                  \
+    if (Yystack->yyspaceLeft < YYHEADROOM)              \
+      yyexpandGLRStack (Yystack);                       \
+  } while (YYID (0))
 #else
-#define YYSTACKEXPANDABLE 0
+# define YY_RESERVE_GLRSTACK(Yystack)                   \
+  do {                                                  \
+    if (Yystack->yyspaceLeft < YYHEADROOM)              \
+      yyMemoryExhausted (Yystack);                      \
+  } while (YYID (0))
 #endif
-#endif
-
-#if YYSTACKEXPANDABLE
-#define YY_RESERVE_GLRSTACK(Yystack)                                  \
-  do {                                                                \
-    if (Yystack->yyspaceLeft < YYHEADROOM) yyexpandGLRStack(Yystack); \
-  } while (YYID(0))
-#else
-#define YY_RESERVE_GLRSTACK(Yystack)                                   \
-  do {                                                                 \
-    if (Yystack->yyspaceLeft < YYHEADROOM) yyMemoryExhausted(Yystack); \
-  } while (YYID(0))
-#endif
+
 
 #if YYERROR_VERBOSE
 
-#ifndef yystpcpy
-#if defined __GLIBC__ && defined _STRING_H && defined _GNU_SOURCE
-#define yystpcpy stpcpy
-#else
+# ifndef yystpcpy
+#  if defined __GLIBC__ && defined _STRING_H && defined _GNU_SOURCE
+#   define yystpcpy stpcpy
+#  else
 /* Copy YYSRC to YYDEST, returning the address of the terminating '\0' in
    YYDEST.  */
-static char *yystpcpy(char *yydest, const char *yysrc) {
+static char *
+yystpcpy (char *yydest, const char *yysrc)
+{
   char *yyd = yydest;
   const char *yys = yysrc;
 
-  while ((*yyd++ = *yys++) != '\0') continue;
+  while ((*yyd++ = *yys++) != '\0')
+    continue;
 
   return yyd - 1;
 }
-#endif
-#endif
-
-#ifndef yytnamerr
+#  endif
+# endif
+
+# ifndef yytnamerr
 /* Copy to YYRES the contents of YYSTR after stripping away unnecessary
    quotes and backslashes, so that it's suitable for yyerror.  The
    heuristic is that double-quoting is unnecessary unless the string
@@ -3610,37 +2213,45 @@
    backslash-backslash).  YYSTR is taken from yytname.  If YYRES is
    null, do not copy; instead, return the length of what the result
    would have been.  */
-static size_t yytnamerr(char *yyres, const char *yystr) {
-  if (*yystr == '"') {
-    size_t yyn = 0;
-    char const *yyp = yystr;
-
-    for (;;) switch (*++yyp) {
-        case '\'':
-        case ',':
-          goto do_not_strip_quotes;
-
-        case '\\':
-          if (*++yyp != '\\') goto do_not_strip_quotes;
-        /* Fall through.  */
-        default:
-          if (yyres) yyres[yyn] = *yyp;
-          yyn++;
-          break;
-
-        case '"':
-          if (yyres) yyres[yyn] = '\0';
-          return yyn;
-      }
-  do_not_strip_quotes:
-    ;
-  }
-
-  if (!yyres) return strlen(yystr);
-
-  return yystpcpy(yyres, yystr) - yyres;
+static size_t
+yytnamerr (char *yyres, const char *yystr)
+{
+  if (*yystr == '"')
+    {
+      size_t yyn = 0;
+      char const *yyp = yystr;
+
+      for (;;)
+        switch (*++yyp)
+          {
+          case '\'':
+          case ',':
+            goto do_not_strip_quotes;
+
+          case '\\':
+            if (*++yyp != '\\')
+              goto do_not_strip_quotes;
+            /* Fall through.  */
+          default:
+            if (yyres)
+              yyres[yyn] = *yyp;
+            yyn++;
+            break;
+
+          case '"':
+            if (yyres)
+              yyres[yyn] = '\0';
+            return yyn;
+          }
+    do_not_strip_quotes: ;
+    }
+
+  if (! yyres)
+    return strlen (yystr);
+
+  return yystpcpy (yyres, yystr) - yyres;
 }
-#endif
+# endif
 
 #endif /* !YYERROR_VERBOSE */
 
@@ -3671,26 +2282,26 @@
   /** Number of corresponding LALR(1) machine state.  */
   yyStateNum yylrState;
   /** Preceding state in this stack */
-  yyGLRState *yypred;
+  yyGLRState* yypred;
   /** Source position of the first token produced by my symbol */
   size_t yyposn;
   union {
     /** First in a chain of alternative reductions producing the
      *  non-terminal corresponding to this state, threaded through
      *  yynext.  */
-    yySemanticOption *yyfirstVal;
+    yySemanticOption* yyfirstVal;
     /** Semantic value for this state.  */
     YYSTYPE yysval;
   } yysemantics;
 };
 
 struct yyGLRStateSet {
-  yyGLRState **yystates;
+  yyGLRState** yystates;
   /** During nondeterministic operation, yylookaheadNeeds tracks which
    *  stacks have actually needed the current lookahead.  During deterministic
    *  operation, yylookaheadNeeds[0] is not maintained since it would merely
    *  duplicate yychar != YYEMPTY.  */
-  yybool *yylookaheadNeeds;
+  yybool* yylookaheadNeeds;
   size_t yysize, yycapacity;
 };
 
@@ -3700,13 +2311,13 @@
   /** Rule number for this reduction */
   yyRuleNum yyrule;
   /** The last RHS state in the list of states to be reduced.  */
-  yyGLRState *yystate;
+  yyGLRState* yystate;
   /** The lookahead for this reduction.  */
   int yyrawchar;
   YYSTYPE yyval;
   /** Next sibling in chain of options.  To facilitate merging,
    *  options are chained in decreasing order by address.  */
-  yySemanticOption *yynext;
+  yySemanticOption* yynext;
 };
 
 /** Type of the items in the GLR stack.  The yyisState field
@@ -3719,41 +2330,49 @@
 struct yyGLRStack {
   int yyerrState;
 
+
   int yyerrcnt;
   int yyrawchar;
   YYSTYPE yyval;
 
   YYJMP_BUF yyexception_buffer;
-  yyGLRStackItem *yyitems;
-  yyGLRStackItem *yynextFree;
+  yyGLRStackItem* yyitems;
+  yyGLRStackItem* yynextFree;
   size_t yyspaceLeft;
-  yyGLRState *yysplitPoint;
-  yyGLRState *yylastDeleted;
+  yyGLRState* yysplitPoint;
+  yyGLRState* yylastDeleted;
   yyGLRStateSet yytops;
 };
 
 #if YYSTACKEXPANDABLE
-static void yyexpandGLRStack(yyGLRStack *yystackp);
+static void yyexpandGLRStack (yyGLRStack* yystackp);
 #endif
 
-static void yyFail(yyGLRStack *yystackp, struct ParseResult *result,
-                   const char *yymsg) __attribute__((__noreturn__));
-static void yyFail(yyGLRStack *yystackp, struct ParseResult *result,
-                   const char *yymsg) {
-  if (yymsg != YY_NULL) yyerror(result, yymsg);
-  YYLONGJMP(yystackp->yyexception_buffer, 1);
+static void yyFail (yyGLRStack* yystackp, struct ParseResult* result, const char* yymsg)
+  __attribute__ ((__noreturn__));
+static void
+yyFail (yyGLRStack* yystackp, struct ParseResult* result, const char* yymsg)
+{
+  if (yymsg != YY_NULL)
+    yyerror (result, yymsg);
+  YYLONGJMP (yystackp->yyexception_buffer, 1);
 }
 
-static void yyMemoryExhausted(yyGLRStack *yystackp)
-    __attribute__((__noreturn__));
-static void yyMemoryExhausted(yyGLRStack *yystackp) {
-  YYLONGJMP(yystackp->yyexception_buffer, 2);
+static void yyMemoryExhausted (yyGLRStack* yystackp)
+  __attribute__ ((__noreturn__));
+static void
+yyMemoryExhausted (yyGLRStack* yystackp)
+{
+  YYLONGJMP (yystackp->yyexception_buffer, 2);
 }
 
 #if YYDEBUG || YYERROR_VERBOSE
 /** A printable representation of TOKEN.  */
-static inline const char *yytokenName(yySymbol yytoken) {
-  if (yytoken == YYEMPTY) return "";
+static inline const char*
+yytokenName (yySymbol yytoken)
+{
+  if (yytoken == YYEMPTY)
+    return "";
 
   return yytname[yytoken];
 }
@@ -3762,29 +2381,34 @@
 /** Fill in YYVSP[YYLOW1 .. YYLOW0-1] from the chain of states starting
  *  at YYVSP[YYLOW0].yystate.yypred.  Leaves YYVSP[YYLOW1].yystate.yypred
  *  containing the pointer to the next state in the chain.  */
-static void yyfillin(yyGLRStackItem *, int, int) __attribute__((__unused__));
-static void yyfillin(yyGLRStackItem *yyvsp, int yylow0, int yylow1) {
+static void yyfillin (yyGLRStackItem *, int, int) __attribute__ ((__unused__));
+static void
+yyfillin (yyGLRStackItem *yyvsp, int yylow0, int yylow1)
+{
   int i;
   yyGLRState *s = yyvsp[yylow0].yystate.yypred;
-  for (i = yylow0 - 1; i >= yylow1; i -= 1) {
-    YYASSERT(s->yyresolved);
-    yyvsp[i].yystate.yyresolved = yytrue;
-    yyvsp[i].yystate.yysemantics.yysval = s->yysemantics.yysval;
-    s = yyvsp[i].yystate.yypred = s->yypred;
-  }
+  for (i = yylow0-1; i >= yylow1; i -= 1)
+    {
+      YYASSERT (s->yyresolved);
+      yyvsp[i].yystate.yyresolved = yytrue;
+      yyvsp[i].yystate.yysemantics.yysval = s->yysemantics.yysval;
+      s = yyvsp[i].yystate.yypred = s->yypred;
+    }
 }
 
 /* Do nothing if YYNORMAL or if *YYLOW <= YYLOW1.  Otherwise, fill in
  * YYVSP[YYLOW1 .. *YYLOW-1] as in yyfillin and set *YYLOW = YYLOW1.
  * For convenience, always return YYLOW1.  */
-static inline int yyfill(yyGLRStackItem *, int *, int, yybool)
-    __attribute__((__unused__));
-static inline int yyfill(yyGLRStackItem *yyvsp, int *yylow, int yylow1,
-                         yybool yynormal) {
-  if (!yynormal && yylow1 < *yylow) {
-    yyfillin(yyvsp, *yylow, yylow1);
-    *yylow = yylow1;
-  }
+static inline int yyfill (yyGLRStackItem *, int *, int, yybool)
+     __attribute__ ((__unused__));
+static inline int
+yyfill (yyGLRStackItem *yyvsp, int *yylow, int yylow1, yybool yynormal)
+{
+  if (!yynormal && yylow1 < *yylow)
+    {
+      yyfillin (yyvsp, *yylow, yylow1);
+      *yylow = yylow1;
+    }
   return yylow1;
 }
 
@@ -3793,42 +2417,43 @@
  *  value ($$), and yylocp points to place for location information
  *  (@$).  Returns yyok for normal return, yyaccept for YYACCEPT,
  *  yyerr for YYERROR, yyabort for YYABORT.  */
-/*ARGSUSED*/ static YYRESULTTAG yyuserAction(yyRuleNum yyn, int yyrhslen,
-                                             yyGLRStackItem *yyvsp,
-                                             yyGLRStack *yystackp,
-                                             YYSTYPE *yyvalp,
-                                             struct ParseResult *result) {
-  yybool yynormal __attribute__((__unused__)) =
-      (yystackp->yysplitPoint == YY_NULL);
+/*ARGSUSED*/ static YYRESULTTAG
+yyuserAction (yyRuleNum yyn, int yyrhslen, yyGLRStackItem* yyvsp,
+              yyGLRStack* yystackp,
+              YYSTYPE* yyvalp, struct ParseResult* result)
+{
+  yybool yynormal __attribute__ ((__unused__)) =
+    (yystackp->yysplitPoint == YY_NULL);
   int yylow;
-  YYUSE(result);
-#undef yyerrok
-#define yyerrok (yystackp->yyerrState = 0)
-#undef YYACCEPT
-#define YYACCEPT return yyaccept
-#undef YYABORT
-#define YYABORT return yyabort
-#undef YYERROR
-#define YYERROR return yyerrok, yyerr
-#undef YYRECOVERING
-#define YYRECOVERING() (yystackp->yyerrState != 0)
-#undef yyclearin
-#define yyclearin (yychar = YYEMPTY)
-#undef YYFILL
-#define YYFILL(N) yyfill(yyvsp, &yylow, N, yynormal)
-#undef YYBACKUP
-#define YYBACKUP(Token, Value) \
-  return yyerror(result, YY_("syntax error: cannot back up")), yyerrok, yyerr
+  YYUSE (result);
+# undef yyerrok
+# define yyerrok (yystackp->yyerrState = 0)
+# undef YYACCEPT
+# define YYACCEPT return yyaccept
+# undef YYABORT
+# define YYABORT return yyabort
+# undef YYERROR
+# define YYERROR return yyerrok, yyerr
+# undef YYRECOVERING
+# define YYRECOVERING() (yystackp->yyerrState != 0)
+# undef yyclearin
+# define yyclearin (yychar = YYEMPTY)
+# undef YYFILL
+# define YYFILL(N) yyfill (yyvsp, &yylow, N, yynormal)
+# undef YYBACKUP
+# define YYBACKUP(Token, Value)                                              \
+  return yyerror (result, YY_("syntax error: cannot back up")),     \
+         yyerrok, yyerr
 
   yylow = 1;
   if (yyrhslen == 0)
     *yyvalp = yyval_default;
   else
-    *yyvalp = yyvsp[YYFILL(1 - yyrhslen)].yystate.yysemantics.yysval;
-  switch (yyn) {
-    case 2:
-/* Line 868 of glr.c  */
-<<<<<<< HEAD
+    *yyvalp = yyvsp[YYFILL (1-yyrhslen)].yystate.yysemantics.yysval;
+  switch (yyn)
+    {
+        case 2:
+/* Line 868 of glr.c  */
 #line 450 "sql.ypp"
     { 	
 		printf("> \n"); 
@@ -3850,7 +2475,7 @@
 #line 464 "sql.ypp"
     { 	
 		printf(">> \n"); 
-		((*yyvalp).ast_node)=new AstStmtList(AST_STMT_LIST,(((yyGLRStackItem const *)yyvsp)[YYFILL ((2) - (3))].yystate.yysemantics.yysval.ast_node),(((yyGLRStackItem const *)yyvsp)[YYFILL ((1) - (3))].yystate.yysemantics.yysval.ast_node));
+		((*yyvalp).ast_node)=new AstStmtList(AST_STMT_LIST,(((yyGLRStackItem const *)yyvsp)[YYFILL ((1) - (3))].yystate.yysemantics.yysval.ast_node),(((yyGLRStackItem const *)yyvsp)[YYFILL ((3) - (3))].yystate.yysemantics.yysval.ast_node));
 		if (result->error_number == 0)
 		{
 			result->ast  = ((*yyvalp).ast_node);
@@ -3886,6355 +2511,2408 @@
 		yyerrok; 
 	}
     break;
-=======
-#line 447 "sql.ypp"
-    {
-      printf("> \n");
-      ((*yyvalp).ast_node) = new AstStmtList(
-          AST_STMT_LIST, (((yyGLRStackItem const *)yyvsp)[YYFILL((1) - (2))]
-                              .yystate.yysemantics.yysval.ast_node),
-          NULL);
-      if (result->error_number == 0) {
-        result->ast = ((*yyvalp).ast_node);
-      } else {
-        result->ast = NULL;
-      }
-
-    } break;
-
-    case 3:
-/* Line 868 of glr.c  */
-#line 461 "sql.ypp"
-    {
-      printf(">> \n");
-      ((*yyvalp).ast_node) = new AstStmtList(
-          AST_STMT_LIST, (((yyGLRStackItem const *)yyvsp)[YYFILL((1) - (3))]
-                              .yystate.yysemantics.yysval.ast_node),
-          (((yyGLRStackItem const *)
-            yyvsp)[YYFILL((3) - (3))].yystate.yysemantics.yysval.ast_node));
-      if (result->error_number == 0) {
-        result->ast = ((*yyvalp).ast_node);
-      } else {
-        result->ast = NULL;
-      }
-    } break;
-
-    case 4:
-/* Line 868 of glr.c  */
-#line 474 "sql.ypp"
-    {
-      printf(">> \n");
-      result->ast = NULL;
-      result->error_number++;
-      // yyerror(result,"First statement discarded, input new statement");
-      yyclearin;
-      yyerrok;
-    } break;
-
-    case 5:
-/* Line 868 of glr.c  */
-#line 483 "sql.ypp"
-    {
-      printf(">> \n");
-      result->ast = NULL;
-      result->error_number++;
-      yyclearin;
-      yyerrok;
-    } break;
->>>>>>> fb0c4aaa
-
-    case 6:
-/* Line 868 of glr.c  */
-<<<<<<< HEAD
+
+  case 6:
+/* Line 868 of glr.c  */
 #line 497 "sql.ypp"
     { ((*yyvalp).ast_node) = (((yyGLRStackItem const *)yyvsp)[YYFILL ((1) - (1))].yystate.yysemantics.yysval.ast_node);}
     break;
 
   case 7:
 /* Line 868 of glr.c  */
-#line 502 "sql.ypp"
-=======
-#line 494 "sql.ypp"
->>>>>>> fb0c4aaa
-    {
-      ((*yyvalp).ast_node) = (((yyGLRStackItem const *)yyvsp)[YYFILL((1) - (1))]
-                                  .yystate.yysemantics.yysval.ast_node);
-    } break;
-
-    case 7:
-/* Line 868 of glr.c  */
-<<<<<<< HEAD
-#line 507 "sql.ypp"
+#line 508 "sql.ypp"
     {
 		((*yyvalp).ast_node)=new AstSelectStmt(AST_SELECT_STMT, (((yyGLRStackItem const *)yyvsp)[YYFILL ((2) - (11))].yystate.yysemantics.yysval.ast_node),(((yyGLRStackItem const *)yyvsp)[YYFILL ((3) - (11))].yystate.yysemantics.yysval.ast_node),(((yyGLRStackItem const *)yyvsp)[YYFILL ((6) - (11))].yystate.yysemantics.yysval.ast_node),(((yyGLRStackItem const *)yyvsp)[YYFILL ((7) - (11))].yystate.yysemantics.yysval.ast_node),(((yyGLRStackItem const *)yyvsp)[YYFILL ((8) - (11))].yystate.yysemantics.yysval.ast_node),(((yyGLRStackItem const *)yyvsp)[YYFILL ((9) - (11))].yystate.yysemantics.yysval.ast_node),(((yyGLRStackItem const *)yyvsp)[YYFILL ((10) - (11))].yystate.yysemantics.yysval.ast_node),(((yyGLRStackItem const *)yyvsp)[YYFILL ((11) - (11))].yystate.yysemantics.yysval.ast_node),(((yyGLRStackItem const *)yyvsp)[YYFILL ((4) - (11))].yystate.yysemantics.yysval.ast_node));
 	}
     break;
 
+  case 8:
+/* Line 868 of glr.c  */
+#line 513 "sql.ypp"
+    { ((*yyvalp).ast_node) = NULL;}
+    break;
+
   case 9:
 /* Line 868 of glr.c  */
-#line 512 "sql.ypp"
+#line 514 "sql.ypp"
+    { ((*yyvalp).ast_node) = new AstWhereClause(AST_WHERE_CLAUSE, (((yyGLRStackItem const *)yyvsp)[YYFILL ((2) - (2))].yystate.yysemantics.yysval.ast_node));}
+    break;
+
+  case 10:
+/* Line 868 of glr.c  */
+#line 517 "sql.ypp"
     { ((*yyvalp).ast_node) = NULL;}
     break;
 
-  case 10:
-/* Line 868 of glr.c  */
-#line 513 "sql.ypp"
-    { ((*yyvalp).ast_node) = new AstWhereClause(AST_WHERE_CLAUSE, (((yyGLRStackItem const *)yyvsp)[YYFILL ((2) - (2))].yystate.yysemantics.yysval.ast_node));}
-    break;
-=======
-#line 505 "sql.ypp"
-    {
-      ((*yyvalp).ast_node) = new AstSelectStmt(
-          AST_SELECT_STMT, (((yyGLRStackItem const *)yyvsp)[YYFILL((2) - (11))]
-                                .yystate.yysemantics.yysval.ast_node),
-          (((yyGLRStackItem const *)
-            yyvsp)[YYFILL((3) - (11))].yystate.yysemantics.yysval.ast_node),
-          (((yyGLRStackItem const *)
-            yyvsp)[YYFILL((6) - (11))].yystate.yysemantics.yysval.ast_node),
-          (((yyGLRStackItem const *)
-            yyvsp)[YYFILL((7) - (11))].yystate.yysemantics.yysval.ast_node),
-          (((yyGLRStackItem const *)
-            yyvsp)[YYFILL((8) - (11))].yystate.yysemantics.yysval.ast_node),
-          (((yyGLRStackItem const *)
-            yyvsp)[YYFILL((9) - (11))].yystate.yysemantics.yysval.ast_node),
-          (((yyGLRStackItem const *)
-            yyvsp)[YYFILL((10) - (11))].yystate.yysemantics.yysval.ast_node),
-          (((yyGLRStackItem const *)
-            yyvsp)[YYFILL((11) - (11))].yystate.yysemantics.yysval.ast_node),
-          (((yyGLRStackItem const *)
-            yyvsp)[YYFILL((4) - (11))].yystate.yysemantics.yysval.ast_node));
-    } break;
-
-    case 8:
-/* Line 868 of glr.c  */
-#line 510 "sql.ypp"
-    {
-      ((*yyvalp).ast_node) = NULL;
-    } break;
->>>>>>> fb0c4aaa
-
-    case 9:
-/* Line 868 of glr.c  */
-<<<<<<< HEAD
-#line 516 "sql.ypp"
-    { ((*yyvalp).ast_node) = NULL;}
-    break;
-=======
-#line 511 "sql.ypp"
-    {
-      ((*yyvalp).ast_node) = new AstWhereClause(
-          AST_WHERE_CLAUSE, (((yyGLRStackItem const *)yyvsp)[YYFILL((2) - (2))]
-                                 .yystate.yysemantics.yysval.ast_node));
-    } break;
->>>>>>> fb0c4aaa
-
-    case 10:
-/* Line 868 of glr.c  */
-<<<<<<< HEAD
-#line 517 "sql.ypp"
+  case 11:
+/* Line 868 of glr.c  */
+#line 518 "sql.ypp"
     { ((*yyvalp).ast_node) = new AstGroupByClause(AST_GROUPBY_CLAUSE, (((yyGLRStackItem const *)yyvsp)[YYFILL ((3) - (4))].yystate.yysemantics.yysval.ast_node), (((yyGLRStackItem const *)yyvsp)[YYFILL ((4) - (4))].yystate.yysemantics.yysval.intval));}
     break;
-=======
-#line 514 "sql.ypp"
-    {
-      ((*yyvalp).ast_node) = NULL;
-    } break;
->>>>>>> fb0c4aaa
-
-    case 11:
-/* Line 868 of glr.c  */
-<<<<<<< HEAD
-#line 522 "sql.ypp"
+
+  case 12:
+/* Line 868 of glr.c  */
+#line 523 "sql.ypp"
     { ((*yyvalp).ast_node)=new AstGroupByList(AST_GROUPBY_LIST, (((yyGLRStackItem const *)yyvsp)[YYFILL ((1) - (1))].yystate.yysemantics.yysval.ast_node), NULL); }
     break;
-=======
-#line 515 "sql.ypp"
-    {
-      ((*yyvalp).ast_node) = new AstGroupByClause(
-          AST_GROUPBY_CLAUSE,
-          (((yyGLRStackItem const *)
-            yyvsp)[YYFILL((3) - (4))].yystate.yysemantics.yysval.ast_node),
-          (((yyGLRStackItem const *)
-            yyvsp)[YYFILL((4) - (4))].yystate.yysemantics.yysval.intval));
-    } break;
->>>>>>> fb0c4aaa
-
-    case 12:
-/* Line 868 of glr.c  */
-<<<<<<< HEAD
-#line 523 "sql.ypp"
+
+  case 13:
+/* Line 868 of glr.c  */
+#line 524 "sql.ypp"
     { ((*yyvalp).ast_node)=new AstGroupByList(AST_GROUPBY_LIST, (((yyGLRStackItem const *)yyvsp)[YYFILL ((1) - (3))].yystate.yysemantics.yysval.ast_node), (((yyGLRStackItem const *)yyvsp)[YYFILL ((3) - (3))].yystate.yysemantics.yysval.ast_node)); }
     break;
-=======
-#line 520 "sql.ypp"
-    {
-      ((*yyvalp).ast_node) = new AstGroupByList(
-          AST_GROUPBY_LIST, (((yyGLRStackItem const *)yyvsp)[YYFILL((1) - (1))]
-                                 .yystate.yysemantics.yysval.ast_node),
-          NULL);
-    } break;
->>>>>>> fb0c4aaa
-
-    case 13:
-/* Line 868 of glr.c  */
-<<<<<<< HEAD
-#line 525 "sql.ypp"
-    { ((*yyvalp).intval) = 0; }
-    break;
-=======
-#line 521 "sql.ypp"
-    {
-      ((*yyvalp).ast_node) = new AstGroupByList(
-          AST_GROUPBY_LIST, (((yyGLRStackItem const *)yyvsp)[YYFILL((1) - (3))]
-                                 .yystate.yysemantics.yysval.ast_node),
-          (((yyGLRStackItem const *)
-            yyvsp)[YYFILL((3) - (3))].yystate.yysemantics.yysval.ast_node));
-    } break;
->>>>>>> fb0c4aaa
-
-    case 14:
-/* Line 868 of glr.c  */
-<<<<<<< HEAD
+
+  case 14:
+/* Line 868 of glr.c  */
 #line 526 "sql.ypp"
     { ((*yyvalp).intval) = 0; }
     break;
-=======
-#line 523 "sql.ypp"
-    {
-      ((*yyvalp).intval) = 0;
-    } break;
->>>>>>> fb0c4aaa
-
-    case 15:
-/* Line 868 of glr.c  */
-<<<<<<< HEAD
+
+  case 15:
+/* Line 868 of glr.c  */
 #line 527 "sql.ypp"
+    { ((*yyvalp).intval) = 0; }
+    break;
+
+  case 16:
+/* Line 868 of glr.c  */
+#line 528 "sql.ypp"
     { ((*yyvalp).intval) = 1; }
     break;
-=======
-#line 524 "sql.ypp"
-    {
-      ((*yyvalp).intval) = 0;
-    } break;
->>>>>>> fb0c4aaa
-
-    case 16:
-/* Line 868 of glr.c  */
-<<<<<<< HEAD
-#line 530 "sql.ypp"
+
+  case 17:
+/* Line 868 of glr.c  */
+#line 531 "sql.ypp"
     { ((*yyvalp).intval) = 0; }
     break;
-=======
-#line 525 "sql.ypp"
-    {
-      ((*yyvalp).intval) = 1;
-    } break;
->>>>>>> fb0c4aaa
-
-    case 17:
-/* Line 868 of glr.c  */
-<<<<<<< HEAD
-#line 531 "sql.ypp"
+
+  case 18:
+/* Line 868 of glr.c  */
+#line 532 "sql.ypp"
     { ((*yyvalp).intval) = 1; }
     break;
-=======
-#line 528 "sql.ypp"
-    {
-      ((*yyvalp).intval) = 0;
-    } break;
->>>>>>> fb0c4aaa
-
-    case 18:
-/* Line 868 of glr.c  */
-<<<<<<< HEAD
-#line 534 "sql.ypp"
+
+  case 19:
+/* Line 868 of glr.c  */
+#line 535 "sql.ypp"
     { ((*yyvalp).ast_node)=NULL; }
     break;
-=======
-#line 529 "sql.ypp"
-    {
-      ((*yyvalp).intval) = 1;
-    } break;
->>>>>>> fb0c4aaa
-
-    case 19:
-/* Line 868 of glr.c  */
-<<<<<<< HEAD
-#line 535 "sql.ypp"
+
+  case 20:
+/* Line 868 of glr.c  */
+#line 536 "sql.ypp"
     { ((*yyvalp).ast_node)=new AstHavingClause(AST_HAVING_CLAUSE, (((yyGLRStackItem const *)yyvsp)[YYFILL ((2) - (2))].yystate.yysemantics.yysval.ast_node));	}
     break;
-=======
-#line 532 "sql.ypp"
-    {
-      ((*yyvalp).ast_node) = NULL;
-    } break;
->>>>>>> fb0c4aaa
-
-    case 20:
-/* Line 868 of glr.c  */
-<<<<<<< HEAD
-#line 538 "sql.ypp"
+
+  case 21:
+/* Line 868 of glr.c  */
+#line 539 "sql.ypp"
     { ((*yyvalp).ast_node)=NULL; }
     break;
-=======
-#line 533 "sql.ypp"
-    {
-      ((*yyvalp).ast_node) = new AstHavingClause(
-          AST_HAVING_CLAUSE, (((yyGLRStackItem const *)yyvsp)[YYFILL((2) - (2))]
-                                  .yystate.yysemantics.yysval.ast_node));
-    } break;
->>>>>>> fb0c4aaa
-
-    case 21:
-/* Line 868 of glr.c  */
-<<<<<<< HEAD
-#line 539 "sql.ypp"
+
+  case 22:
+/* Line 868 of glr.c  */
+#line 540 "sql.ypp"
     { ((*yyvalp).ast_node)=new AstOrderByClause(AST_ORDERBY_CLAUSE, (((yyGLRStackItem const *)yyvsp)[YYFILL ((3) - (3))].yystate.yysemantics.yysval.ast_node)); }
     break;
-=======
-#line 536 "sql.ypp"
-    {
-      ((*yyvalp).ast_node) = NULL;
-    } break;
->>>>>>> fb0c4aaa
-
-    case 22:
-/* Line 868 of glr.c  */
-<<<<<<< HEAD
-#line 542 "sql.ypp"
+
+  case 23:
+/* Line 868 of glr.c  */
+#line 543 "sql.ypp"
     { ((*yyvalp).ast_node)=new AstOrderByList(AST_ORDERBY_LIST, (((yyGLRStackItem const *)yyvsp)[YYFILL ((1) - (2))].yystate.yysemantics.yysval.ast_node), (((yyGLRStackItem const *)yyvsp)[YYFILL ((2) - (2))].yystate.yysemantics.yysval.intval), NULL);}
     break;
-=======
-#line 537 "sql.ypp"
-    {
-      ((*yyvalp).ast_node) = new AstOrderByClause(
-          AST_ORDERBY_CLAUSE,
-          (((yyGLRStackItem const *)
-            yyvsp)[YYFILL((3) - (3))].yystate.yysemantics.yysval.ast_node));
-    } break;
->>>>>>> fb0c4aaa
-
-    case 23:
-/* Line 868 of glr.c  */
-<<<<<<< HEAD
-#line 543 "sql.ypp"
+
+  case 24:
+/* Line 868 of glr.c  */
+#line 544 "sql.ypp"
     { ((*yyvalp).ast_node)=new AstOrderByList(AST_ORDERBY_LIST, (((yyGLRStackItem const *)yyvsp)[YYFILL ((1) - (4))].yystate.yysemantics.yysval.ast_node), (((yyGLRStackItem const *)yyvsp)[YYFILL ((2) - (4))].yystate.yysemantics.yysval.intval), (((yyGLRStackItem const *)yyvsp)[YYFILL ((4) - (4))].yystate.yysemantics.yysval.ast_node)); }
     break;
-=======
-#line 540 "sql.ypp"
-    {
-      ((*yyvalp).ast_node) = new AstOrderByList(
-          AST_ORDERBY_LIST, (((yyGLRStackItem const *)yyvsp)[YYFILL((1) - (2))]
-                                 .yystate.yysemantics.yysval.ast_node),
-          (((yyGLRStackItem const *)
-            yyvsp)[YYFILL((2) - (2))].yystate.yysemantics.yysval.intval),
-          NULL);
-    } break;
->>>>>>> fb0c4aaa
-
-    case 24:
-/* Line 868 of glr.c  */
-<<<<<<< HEAD
-#line 545 "sql.ypp"
+
+  case 25:
+/* Line 868 of glr.c  */
+#line 546 "sql.ypp"
     { ((*yyvalp).ast_node) = NULL; }
     break;
-=======
-#line 541 "sql.ypp"
-    {
-      ((*yyvalp).ast_node) = new AstOrderByList(
-          AST_ORDERBY_LIST, (((yyGLRStackItem const *)yyvsp)[YYFILL((1) - (4))]
-                                 .yystate.yysemantics.yysval.ast_node),
-          (((yyGLRStackItem const *)
-            yyvsp)[YYFILL((2) - (4))].yystate.yysemantics.yysval.intval),
-          (((yyGLRStackItem const *)
-            yyvsp)[YYFILL((4) - (4))].yystate.yysemantics.yysval.ast_node));
-    } break;
->>>>>>> fb0c4aaa
-
-    case 25:
-/* Line 868 of glr.c  */
-<<<<<<< HEAD
-#line 546 "sql.ypp"
+
+  case 26:
+/* Line 868 of glr.c  */
+#line 547 "sql.ypp"
     { ((*yyvalp).ast_node)=new AstLimitClause(AST_LIMIT_CLAUSE, NULL,(((yyGLRStackItem const *)yyvsp)[YYFILL ((2) - (2))].yystate.yysemantics.yysval.ast_node));}
     break;
-=======
-#line 543 "sql.ypp"
-    {
-      ((*yyvalp).ast_node) = NULL;
-    } break;
->>>>>>> fb0c4aaa
-
-    case 26:
-/* Line 868 of glr.c  */
-<<<<<<< HEAD
-#line 547 "sql.ypp"
+
+  case 27:
+/* Line 868 of glr.c  */
+#line 548 "sql.ypp"
     { ((*yyvalp).ast_node)=new AstLimitClause(AST_LIMIT_CLAUSE, (((yyGLRStackItem const *)yyvsp)[YYFILL ((2) - (4))].yystate.yysemantics.yysval.ast_node),(((yyGLRStackItem const *)yyvsp)[YYFILL ((4) - (4))].yystate.yysemantics.yysval.ast_node));}
     break;
-=======
-#line 544 "sql.ypp"
-    {
-      ((*yyvalp).ast_node) = new AstLimitClause(
-          AST_LIMIT_CLAUSE, NULL,
-          (((yyGLRStackItem const *)
-            yyvsp)[YYFILL((2) - (2))].yystate.yysemantics.yysval.ast_node));
-    } break;
->>>>>>> fb0c4aaa
-
-    case 27:
-/* Line 868 of glr.c  */
-<<<<<<< HEAD
-#line 550 "sql.ypp"
+
+  case 28:
+/* Line 868 of glr.c  */
+#line 551 "sql.ypp"
     { ((*yyvalp).ast_node)=NULL; }
     break;
-=======
-#line 545 "sql.ypp"
-    {
-      ((*yyvalp).ast_node) = new AstLimitClause(
-          AST_LIMIT_CLAUSE, (((yyGLRStackItem const *)yyvsp)[YYFILL((2) - (4))]
-                                 .yystate.yysemantics.yysval.ast_node),
-          (((yyGLRStackItem const *)
-            yyvsp)[YYFILL((4) - (4))].yystate.yysemantics.yysval.ast_node));
-    } break;
->>>>>>> fb0c4aaa
-
-    case 28:
-/* Line 868 of glr.c  */
-<<<<<<< HEAD
-#line 551 "sql.ypp"
+
+  case 29:
+/* Line 868 of glr.c  */
+#line 552 "sql.ypp"
     { ((*yyvalp).ast_node)= new AstSelectIntoClause(AST_SELECT_INTO_CLAUSE, (((yyGLRStackItem const *)yyvsp)[YYFILL ((2) - (5))].yystate.yysemantics.yysval.ast_node), string((((yyGLRStackItem const *)yyvsp)[YYFILL ((5) - (5))].yystate.yysemantics.yysval.strval)),1);}
     break;
 
-  case 31:
-/* Line 868 of glr.c  */
-#line 553 "sql.ypp"
+  case 30:
+/* Line 868 of glr.c  */
+#line 554 "sql.ypp"
     { 
 		if ((((yyGLRStackItem const *)yyvsp)[YYFILL ((4) - (8))].yystate.yysemantics.yysval.subtok) != 4) { yyerror(result,"please give a specific number"); } 
 		else    { ((*yyvalp).ast_node)= new AstSelectIntoClause(AST_SELECT_INTO_CLAUSE, (((yyGLRStackItem const *)yyvsp)[YYFILL ((2) - (8))].yystate.yysemantics.yysval.ast_node), string((((yyGLRStackItem const *)yyvsp)[YYFILL ((8) - (8))].yystate.yysemantics.yysval.strval)),atoi((((yyGLRStackItem const *)yyvsp)[YYFILL ((5) - (8))].yystate.yysemantics.yysval.strval))); }
 	}
     break;
-=======
-#line 548 "sql.ypp"
-    {
-      ((*yyvalp).ast_node) = NULL;
-    } break;
->>>>>>> fb0c4aaa
-
-    case 29:
-/* Line 868 of glr.c  */
-<<<<<<< HEAD
-#line 560 "sql.ypp"
+
+  case 31:
+/* Line 868 of glr.c  */
+#line 561 "sql.ypp"
     { ((*yyvalp).ast_node) = new AstColumn(AST_COLUMN, string("NULL"), string((((yyGLRStackItem const *)yyvsp)[YYFILL ((1) - (1))].yystate.yysemantics.yysval.strval)));}
     break;
-=======
-#line 549 "sql.ypp"
-    {
-      ((*yyvalp).ast_node) = new AstSelectIntoClause(
-          AST_SELECT_INTO_CLAUSE,
-          (((yyGLRStackItem const *)
-            yyvsp)[YYFILL((2) - (5))].yystate.yysemantics.yysval.ast_node),
-          string((((yyGLRStackItem const *)yyvsp)[YYFILL((5) - (5))]
-                      .yystate.yysemantics.yysval.strval)),
-          1);
-    } break;
-
-    case 30:
-/* Line 868 of glr.c  */
-#line 551 "sql.ypp"
-    {
-      if ((((yyGLRStackItem const *)
-            yyvsp)[YYFILL((4) - (8))].yystate.yysemantics.yysval.subtok) != 4) {
-        yyerror(result, "please give a specific number");
-      } else {
-        ((*yyvalp).ast_node) = new AstSelectIntoClause(
-            AST_SELECT_INTO_CLAUSE,
-            (((yyGLRStackItem const *)
-              yyvsp)[YYFILL((2) - (8))].yystate.yysemantics.yysval.ast_node),
-            string((((yyGLRStackItem const *)yyvsp)[YYFILL((8) - (8))]
-                        .yystate.yysemantics.yysval.strval)),
-            atoi((((yyGLRStackItem const *)yyvsp)[YYFILL((5) - (8))]
-                      .yystate.yysemantics.yysval.strval)));
-      }
-    } break;
->>>>>>> fb0c4aaa
-
-    case 31:
-/* Line 868 of glr.c  */
-<<<<<<< HEAD
-#line 561 "sql.ypp"
+
+  case 32:
+/* Line 868 of glr.c  */
+#line 562 "sql.ypp"
     { ((*yyvalp).ast_node) = new AstColumn(AST_COLUMN, string("NULL"), string((((yyGLRStackItem const *)yyvsp)[YYFILL ((1) - (3))].yystate.yysemantics.yysval.strval)), (((yyGLRStackItem const *)yyvsp)[YYFILL ((3) - (3))].yystate.yysemantics.yysval.ast_node));}
     break;
-=======
-#line 558 "sql.ypp"
-    {
-      ((*yyvalp).ast_node) = new AstColumn(
-          AST_COLUMN, string("NULL"),
-          string((((yyGLRStackItem const *)yyvsp)[YYFILL((1) - (1))]
-                      .yystate.yysemantics.yysval.strval)));
-    } break;
->>>>>>> fb0c4aaa
-
-    case 32:
-/* Line 868 of glr.c  */
-<<<<<<< HEAD
-#line 576 "sql.ypp"
+
+  case 33:
+/* Line 868 of glr.c  */
+#line 577 "sql.ypp"
     { ((*yyvalp).ast_node) = NULL; }
     break;
-=======
-#line 559 "sql.ypp"
-    {
-      ((*yyvalp).ast_node) = new AstColumn(
-          AST_COLUMN, string("NULL"),
-          string((((yyGLRStackItem const *)yyvsp)[YYFILL((1) - (3))]
-                      .yystate.yysemantics.yysval.strval)),
-          (((yyGLRStackItem const *)
-            yyvsp)[YYFILL((3) - (3))].yystate.yysemantics.yysval.ast_node));
-    } break;
->>>>>>> fb0c4aaa
-
-    case 33:
-/* Line 868 of glr.c  */
-<<<<<<< HEAD
-#line 577 "sql.ypp"
+
+  case 34:
+/* Line 868 of glr.c  */
+#line 578 "sql.ypp"
     { ((*yyvalp).ast_node) = new AstDistinctClause(AST_DISTINCT_CLAUSE, NULL, 1); }
     break;
-=======
-#line 574 "sql.ypp"
-    {
-      ((*yyvalp).ast_node) = NULL;
-    } break;
->>>>>>> fb0c4aaa
-
-    case 34:
-/* Line 868 of glr.c  */
-<<<<<<< HEAD
-#line 578 "sql.ypp"
+
+  case 35:
+/* Line 868 of glr.c  */
+#line 579 "sql.ypp"
     { ((*yyvalp).ast_node) = new AstDistinctClause(AST_DISTINCT_CLAUSE, (((yyGLRStackItem const *)yyvsp)[YYFILL ((4) - (5))].yystate.yysemantics.yysval.ast_node), 2); }
     break;
-=======
-#line 575 "sql.ypp"
-    {
-      ((*yyvalp).ast_node) =
-          new AstDistinctClause(AST_DISTINCT_CLAUSE, NULL, 1);
-    } break;
->>>>>>> fb0c4aaa
-
-    case 35:
-/* Line 868 of glr.c  */
-<<<<<<< HEAD
-#line 579 "sql.ypp"
+
+  case 36:
+/* Line 868 of glr.c  */
+#line 580 "sql.ypp"
     { ((*yyvalp).ast_node) = new AstDistinctClause(AST_DISTINCT_CLAUSE, NULL, 0); }
     break;
-=======
-#line 576 "sql.ypp"
-    {
-      ((*yyvalp).ast_node) = new AstDistinctClause(
-          AST_DISTINCT_CLAUSE,
-          (((yyGLRStackItem const *)
-            yyvsp)[YYFILL((4) - (5))].yystate.yysemantics.yysval.ast_node),
-          2);
-    } break;
->>>>>>> fb0c4aaa
-
-    case 36:
-/* Line 868 of glr.c  */
-<<<<<<< HEAD
-#line 580 "sql.ypp"
+
+  case 37:
+/* Line 868 of glr.c  */
+#line 581 "sql.ypp"
     { ((*yyvalp).ast_node) = new AstDistinctClause(AST_DISTINCT_CLAUSE, (((yyGLRStackItem const *)yyvsp)[YYFILL ((2) - (2))].yystate.yysemantics.yysval.ast_node), 3); }
     break;
-=======
-#line 577 "sql.ypp"
-    {
-      ((*yyvalp).ast_node) =
-          new AstDistinctClause(AST_DISTINCT_CLAUSE, NULL, 0);
-    } break;
->>>>>>> fb0c4aaa
-
-    case 37:
-/* Line 868 of glr.c  */
-<<<<<<< HEAD
-#line 584 "sql.ypp"
+
+  case 38:
+/* Line 868 of glr.c  */
+#line 585 "sql.ypp"
     { ((*yyvalp).ast_node) = new AstDistinctList(AST_DISTINCT_LIST, (((yyGLRStackItem const *)yyvsp)[YYFILL ((1) - (1))].yystate.yysemantics.yysval.ast_node), NULL); }
     break;
-=======
-#line 578 "sql.ypp"
-    {
-      ((*yyvalp).ast_node) = new AstDistinctClause(
-          AST_DISTINCT_CLAUSE,
-          (((yyGLRStackItem const *)
-            yyvsp)[YYFILL((2) - (2))].yystate.yysemantics.yysval.ast_node),
-          3);
-    } break;
->>>>>>> fb0c4aaa
-
-    case 38:
-/* Line 868 of glr.c  */
-<<<<<<< HEAD
-#line 585 "sql.ypp"
+
+  case 39:
+/* Line 868 of glr.c  */
+#line 586 "sql.ypp"
     { ((*yyvalp).ast_node) = new AstDistinctList(AST_DISTINCT_LIST, (((yyGLRStackItem const *)yyvsp)[YYFILL ((1) - (3))].yystate.yysemantics.yysval.ast_node), (((yyGLRStackItem const *)yyvsp)[YYFILL ((3) - (3))].yystate.yysemantics.yysval.ast_node)); }
     break;
-=======
-#line 582 "sql.ypp"
-    {
-      ((*yyvalp).ast_node) = new AstDistinctList(
-          AST_DISTINCT_LIST, (((yyGLRStackItem const *)yyvsp)[YYFILL((1) - (1))]
-                                  .yystate.yysemantics.yysval.ast_node),
-          NULL);
-    } break;
->>>>>>> fb0c4aaa
-
-    case 39:
-/* Line 868 of glr.c  */
-<<<<<<< HEAD
-#line 589 "sql.ypp"
+
+  case 40:
+/* Line 868 of glr.c  */
+#line 590 "sql.ypp"
     { ((*yyvalp).ast_node) = new AstSelectList(AST_SELECT_LIST, 0,(((yyGLRStackItem const *)yyvsp)[YYFILL ((1) - (1))].yystate.yysemantics.yysval.ast_node),NULL);}
     break;
-=======
-#line 583 "sql.ypp"
-    {
-      ((*yyvalp).ast_node) = new AstDistinctList(
-          AST_DISTINCT_LIST, (((yyGLRStackItem const *)yyvsp)[YYFILL((1) - (3))]
-                                  .yystate.yysemantics.yysval.ast_node),
-          (((yyGLRStackItem const *)
-            yyvsp)[YYFILL((3) - (3))].yystate.yysemantics.yysval.ast_node));
-    } break;
->>>>>>> fb0c4aaa
-
-    case 40:
-/* Line 868 of glr.c  */
-<<<<<<< HEAD
-#line 590 "sql.ypp"
+
+  case 41:
+/* Line 868 of glr.c  */
+#line 591 "sql.ypp"
     { ((*yyvalp).ast_node) = new AstSelectList(AST_SELECT_LIST, 0,(((yyGLRStackItem const *)yyvsp)[YYFILL ((1) - (3))].yystate.yysemantics.yysval.ast_node),(((yyGLRStackItem const *)yyvsp)[YYFILL ((3) - (3))].yystate.yysemantics.yysval.ast_node));}
     break;
-=======
-#line 587 "sql.ypp"
-    {
-      ((*yyvalp).ast_node) = new AstSelectList(
-          AST_SELECT_LIST, 0,
-          (((yyGLRStackItem const *)
-            yyvsp)[YYFILL((1) - (1))].yystate.yysemantics.yysval.ast_node),
-          NULL);
-    } break;
->>>>>>> fb0c4aaa
-
-    case 41:
-/* Line 868 of glr.c  */
-<<<<<<< HEAD
-#line 591 "sql.ypp"
+
+  case 42:
+/* Line 868 of glr.c  */
+#line 592 "sql.ypp"
     { ((*yyvalp).ast_node) = new AstSelectList(AST_SELECT_LIST, 1,NULL,NULL);}
     break;
-=======
-#line 588 "sql.ypp"
-    {
-      ((*yyvalp).ast_node) = new AstSelectList(
-          AST_SELECT_LIST, 0,
-          (((yyGLRStackItem const *)
-            yyvsp)[YYFILL((1) - (3))].yystate.yysemantics.yysval.ast_node),
-          (((yyGLRStackItem const *)
-            yyvsp)[YYFILL((3) - (3))].yystate.yysemantics.yysval.ast_node));
-    } break;
->>>>>>> fb0c4aaa
-
-    case 42:
-/* Line 868 of glr.c  */
-<<<<<<< HEAD
-#line 595 "sql.ypp"
+
+  case 43:
+/* Line 868 of glr.c  */
+#line 596 "sql.ypp"
     {((*yyvalp).ast_node) = new AstSelectExpr(AST_SELECT_EXPR, string((((yyGLRStackItem const *)yyvsp)[YYFILL ((2) - (2))].yystate.yysemantics.yysval.strval)),(((yyGLRStackItem const *)yyvsp)[YYFILL ((1) - (2))].yystate.yysemantics.yysval.ast_node));}
     break;
-=======
-#line 589 "sql.ypp"
-    {
-      ((*yyvalp).ast_node) = new AstSelectList(AST_SELECT_LIST, 1, NULL, NULL);
-    } break;
->>>>>>> fb0c4aaa
-
-    case 43:
-/* Line 868 of glr.c  */
-<<<<<<< HEAD
-#line 598 "sql.ypp"
+
+  case 44:
+/* Line 868 of glr.c  */
+#line 599 "sql.ypp"
     { ((*yyvalp).ast_node) = new AstFromList(AST_FROM_LIST, (((yyGLRStackItem const *)yyvsp)[YYFILL ((1) - (1))].yystate.yysemantics.yysval.ast_node), NULL); }
     break;
-=======
-#line 593 "sql.ypp"
-    {
-      ((*yyvalp).ast_node) = new AstSelectExpr(
-          AST_SELECT_EXPR,
-          string((((yyGLRStackItem const *)yyvsp)[YYFILL((2) - (2))]
-                      .yystate.yysemantics.yysval.strval)),
-          (((yyGLRStackItem const *)
-            yyvsp)[YYFILL((1) - (2))].yystate.yysemantics.yysval.ast_node));
-    } break;
->>>>>>> fb0c4aaa
-
-    case 44:
-/* Line 868 of glr.c  */
-<<<<<<< HEAD
-#line 599 "sql.ypp"
+
+  case 45:
+/* Line 868 of glr.c  */
+#line 600 "sql.ypp"
     { ((*yyvalp).ast_node) = new AstFromList(AST_FROM_LIST, (((yyGLRStackItem const *)yyvsp)[YYFILL ((1) - (3))].yystate.yysemantics.yysval.ast_node),(((yyGLRStackItem const *)yyvsp)[YYFILL ((3) - (3))].yystate.yysemantics.yysval.ast_node));}
     break;
-=======
-#line 596 "sql.ypp"
-    {
-      ((*yyvalp).ast_node) = new AstFromList(
-          AST_FROM_LIST, (((yyGLRStackItem const *)yyvsp)[YYFILL((1) - (1))]
-                              .yystate.yysemantics.yysval.ast_node),
-          NULL);
-    } break;
->>>>>>> fb0c4aaa
-
-    case 45:
-/* Line 868 of glr.c  */
-<<<<<<< HEAD
-#line 603 "sql.ypp"
-    { ((*yyvalp).ast_node)=(((yyGLRStackItem const *)yyvsp)[YYFILL ((1) - (1))].yystate.yysemantics.yysval.ast_node); }
-    break;
-=======
-#line 597 "sql.ypp"
-    {
-      ((*yyvalp).ast_node) = new AstFromList(
-          AST_FROM_LIST, (((yyGLRStackItem const *)yyvsp)[YYFILL((1) - (3))]
-                              .yystate.yysemantics.yysval.ast_node),
-          (((yyGLRStackItem const *)
-            yyvsp)[YYFILL((3) - (3))].yystate.yysemantics.yysval.ast_node));
-    } break;
->>>>>>> fb0c4aaa
-
-    case 46:
-/* Line 868 of glr.c  */
-<<<<<<< HEAD
+
+  case 46:
+/* Line 868 of glr.c  */
 #line 604 "sql.ypp"
     { ((*yyvalp).ast_node)=(((yyGLRStackItem const *)yyvsp)[YYFILL ((1) - (1))].yystate.yysemantics.yysval.ast_node); }
     break;
-=======
-#line 601 "sql.ypp"
-    {
-      ((*yyvalp).ast_node) = (((yyGLRStackItem const *)yyvsp)[YYFILL((1) - (1))]
-                                  .yystate.yysemantics.yysval.ast_node);
-    } break;
->>>>>>> fb0c4aaa
-
-    case 47:
-/* Line 868 of glr.c  */
-<<<<<<< HEAD
-#line 609 "sql.ypp"
+
+  case 47:
+/* Line 868 of glr.c  */
+#line 605 "sql.ypp"
+    { ((*yyvalp).ast_node)=(((yyGLRStackItem const *)yyvsp)[YYFILL ((1) - (1))].yystate.yysemantics.yysval.ast_node); }
+    break;
+
+  case 48:
+/* Line 868 of glr.c  */
+#line 610 "sql.ypp"
     { ((*yyvalp).ast_node) = new AstTable(AST_TABLE, string("NULL"),string((((yyGLRStackItem const *)yyvsp)[YYFILL ((1) - (2))].yystate.yysemantics.yysval.strval)),string((((yyGLRStackItem const *)yyvsp)[YYFILL ((2) - (2))].yystate.yysemantics.yysval.strval)));}
     break;
-=======
-#line 602 "sql.ypp"
-    {
-      ((*yyvalp).ast_node) = (((yyGLRStackItem const *)yyvsp)[YYFILL((1) - (1))]
-                                  .yystate.yysemantics.yysval.ast_node);
-    } break;
->>>>>>> fb0c4aaa
-
-    case 48:
-/* Line 868 of glr.c  */
-<<<<<<< HEAD
-#line 611 "sql.ypp"
+
+  case 49:
+/* Line 868 of glr.c  */
+#line 612 "sql.ypp"
     { ((*yyvalp).ast_node) = new AstTable(AST_TABLE, string((((yyGLRStackItem const *)yyvsp)[YYFILL ((1) - (4))].yystate.yysemantics.yysval.strval)),string((((yyGLRStackItem const *)yyvsp)[YYFILL ((3) - (4))].yystate.yysemantics.yysval.strval)),string((((yyGLRStackItem const *)yyvsp)[YYFILL ((4) - (4))].yystate.yysemantics.yysval.strval))); }
     break;
-=======
-#line 607 "sql.ypp"
-    {
-      ((*yyvalp).ast_node) = new AstTable(
-          AST_TABLE, string("NULL"),
-          string((((yyGLRStackItem const *)yyvsp)[YYFILL((1) - (2))]
-                      .yystate.yysemantics.yysval.strval)),
-          string((((yyGLRStackItem const *)yyvsp)[YYFILL((2) - (2))]
-                      .yystate.yysemantics.yysval.strval)));
-    } break;
->>>>>>> fb0c4aaa
-
-    case 49:
-/* Line 868 of glr.c  */
-<<<<<<< HEAD
-#line 612 "sql.ypp"
+
+  case 50:
+/* Line 868 of glr.c  */
+#line 613 "sql.ypp"
     { ((*yyvalp).ast_node) = new AstSubquery(AST_SUBQUERY, string((((yyGLRStackItem const *)yyvsp)[YYFILL ((3) - (3))].yystate.yysemantics.yysval.strval)),(((yyGLRStackItem const *)yyvsp)[YYFILL ((1) - (3))].yystate.yysemantics.yysval.ast_node)); }
     break;
-=======
-#line 609 "sql.ypp"
-    {
-      ((*yyvalp).ast_node) = new AstTable(
-          AST_TABLE, string((((yyGLRStackItem const *)yyvsp)[YYFILL((1) - (4))]
-                                 .yystate.yysemantics.yysval.strval)),
-          string((((yyGLRStackItem const *)yyvsp)[YYFILL((3) - (4))]
-                      .yystate.yysemantics.yysval.strval)),
-          string((((yyGLRStackItem const *)yyvsp)[YYFILL((4) - (4))]
-                      .yystate.yysemantics.yysval.strval)));
-    } break;
->>>>>>> fb0c4aaa
-
-    case 50:
-/* Line 868 of glr.c  */
-<<<<<<< HEAD
-#line 613 "sql.ypp"
+
+  case 51:
+/* Line 868 of glr.c  */
+#line 614 "sql.ypp"
     { ((*yyvalp).ast_node) = (((yyGLRStackItem const *)yyvsp)[YYFILL ((2) - (3))].yystate.yysemantics.yysval.ast_node); }
     break;
-=======
-#line 610 "sql.ypp"
-    {
-      ((*yyvalp).ast_node) = new AstSubquery(
-          AST_SUBQUERY,
-          string((((yyGLRStackItem const *)yyvsp)[YYFILL((3) - (3))]
-                      .yystate.yysemantics.yysval.strval)),
-          (((yyGLRStackItem const *)
-            yyvsp)[YYFILL((1) - (3))].yystate.yysemantics.yysval.ast_node));
-    } break;
->>>>>>> fb0c4aaa
-
-    case 51:
-/* Line 868 of glr.c  */
-<<<<<<< HEAD
-#line 620 "sql.ypp"
+
+  case 54:
+/* Line 868 of glr.c  */
+#line 621 "sql.ypp"
     { ((*yyvalp).strval) = (((yyGLRStackItem const *)yyvsp)[YYFILL ((2) - (2))].yystate.yysemantics.yysval.strval); }
     break;
-=======
-#line 611 "sql.ypp"
-    {
-      ((*yyvalp).ast_node) = (((yyGLRStackItem const *)yyvsp)[YYFILL((2) - (3))]
-                                  .yystate.yysemantics.yysval.ast_node);
-    } break;
->>>>>>> fb0c4aaa
-
-    case 54:
-/* Line 868 of glr.c  */
-<<<<<<< HEAD
-#line 621 "sql.ypp"
+
+  case 55:
+/* Line 868 of glr.c  */
+#line 622 "sql.ypp"
     { ((*yyvalp).strval) = (((yyGLRStackItem const *)yyvsp)[YYFILL ((1) - (1))].yystate.yysemantics.yysval.strval); }
     break;
-=======
-#line 618 "sql.ypp"
-    {
-      ((*yyvalp).strval) = (((yyGLRStackItem const *)yyvsp)[YYFILL((2) - (2))]
-                                .yystate.yysemantics.yysval.strval);
-    } break;
->>>>>>> fb0c4aaa
-
-    case 55:
-/* Line 868 of glr.c  */
-<<<<<<< HEAD
-#line 622 "sql.ypp"
+
+  case 56:
+/* Line 868 of glr.c  */
+#line 623 "sql.ypp"
     { ((*yyvalp).strval) = "NULL"; }
     break;
-=======
-#line 619 "sql.ypp"
-    {
-      ((*yyvalp).strval) = (((yyGLRStackItem const *)yyvsp)[YYFILL((1) - (1))]
-                                .yystate.yysemantics.yysval.strval);
-    } break;
->>>>>>> fb0c4aaa
-
-    case 56:
-/* Line 868 of glr.c  */
-<<<<<<< HEAD
-#line 637 "sql.ypp"
+
+  case 57:
+/* Line 868 of glr.c  */
+#line 638 "sql.ypp"
     { ((*yyvalp).ast_node) = new AstJoin(AST_JOIN, (((yyGLRStackItem const *)yyvsp)[YYFILL ((2) - (5))].yystate.yysemantics.yysval.intval), (((yyGLRStackItem const *)yyvsp)[YYFILL ((1) - (5))].yystate.yysemantics.yysval.ast_node), (((yyGLRStackItem const *)yyvsp)[YYFILL ((4) - (5))].yystate.yysemantics.yysval.ast_node), (((yyGLRStackItem const *)yyvsp)[YYFILL ((5) - (5))].yystate.yysemantics.yysval.ast_node));}
     break;
-=======
-#line 620 "sql.ypp"
-    {
-      ((*yyvalp).strval) = "NULL";
-    } break;
->>>>>>> fb0c4aaa
-
-    case 57:
-/* Line 868 of glr.c  */
-<<<<<<< HEAD
-#line 638 "sql.ypp"
+
+  case 58:
+/* Line 868 of glr.c  */
+#line 639 "sql.ypp"
     { ((*yyvalp).ast_node) = new AstJoin(AST_JOIN, -1, (((yyGLRStackItem const *)yyvsp)[YYFILL ((1) - (3))].yystate.yysemantics.yysval.ast_node), (((yyGLRStackItem const *)yyvsp)[YYFILL ((3) - (3))].yystate.yysemantics.yysval.ast_node), NULL);}
     break;
 
+  case 59:
+/* Line 868 of glr.c  */
+#line 640 "sql.ypp"
+    { ((*yyvalp).ast_node) = new AstJoin(AST_JOIN, -1, (((yyGLRStackItem const *)yyvsp)[YYFILL ((1) - (5))].yystate.yysemantics.yysval.ast_node), (((yyGLRStackItem const *)yyvsp)[YYFILL ((3) - (5))].yystate.yysemantics.yysval.ast_node), (((yyGLRStackItem const *)yyvsp)[YYFILL ((5) - (5))].yystate.yysemantics.yysval.ast_node));}
+    break;
+
   case 60:
 /* Line 868 of glr.c  */
-#line 639 "sql.ypp"
-    { ((*yyvalp).ast_node) = new AstJoin(AST_JOIN, -1, (((yyGLRStackItem const *)yyvsp)[YYFILL ((1) - (5))].yystate.yysemantics.yysval.ast_node), (((yyGLRStackItem const *)yyvsp)[YYFILL ((3) - (5))].yystate.yysemantics.yysval.ast_node), (((yyGLRStackItem const *)yyvsp)[YYFILL ((5) - (5))].yystate.yysemantics.yysval.ast_node));}
-    break;
-=======
-#line 635 "sql.ypp"
-    {
-      ((*yyvalp).ast_node) = new AstJoin(
-          AST_JOIN, (((yyGLRStackItem const *)yyvsp)[YYFILL((2) - (5))]
-                         .yystate.yysemantics.yysval.intval),
-          (((yyGLRStackItem const *)
-            yyvsp)[YYFILL((1) - (5))].yystate.yysemantics.yysval.ast_node),
-          (((yyGLRStackItem const *)
-            yyvsp)[YYFILL((4) - (5))].yystate.yysemantics.yysval.ast_node),
-          (((yyGLRStackItem const *)
-            yyvsp)[YYFILL((5) - (5))].yystate.yysemantics.yysval.ast_node));
-    } break;
-
-    case 58:
-/* Line 868 of glr.c  */
-#line 636 "sql.ypp"
-    {
-      ((*yyvalp).ast_node) = new AstJoin(
-          AST_JOIN, -1, (((yyGLRStackItem const *)yyvsp)[YYFILL((1) - (3))]
-                             .yystate.yysemantics.yysval.ast_node),
-          (((yyGLRStackItem const *)
-            yyvsp)[YYFILL((3) - (3))].yystate.yysemantics.yysval.ast_node),
-          NULL);
-    } break;
->>>>>>> fb0c4aaa
-
-    case 59:
-/* Line 868 of glr.c  */
-<<<<<<< HEAD
-#line 640 "sql.ypp"
+#line 641 "sql.ypp"
     { ((*yyvalp).ast_node) = new AstJoin(AST_JOIN, (((yyGLRStackItem const *)yyvsp)[YYFILL ((2) - (6))].yystate.yysemantics.yysval.intval) + (((yyGLRStackItem const *)yyvsp)[YYFILL ((3) - (6))].yystate.yysemantics.yysval.intval), (((yyGLRStackItem const *)yyvsp)[YYFILL ((1) - (6))].yystate.yysemantics.yysval.ast_node), (((yyGLRStackItem const *)yyvsp)[YYFILL ((5) - (6))].yystate.yysemantics.yysval.ast_node), (((yyGLRStackItem const *)yyvsp)[YYFILL ((6) - (6))].yystate.yysemantics.yysval.ast_node));}
     break;
-=======
-#line 637 "sql.ypp"
-    {
-      ((*yyvalp).ast_node) = new AstJoin(
-          AST_JOIN, -1, (((yyGLRStackItem const *)yyvsp)[YYFILL((1) - (5))]
-                             .yystate.yysemantics.yysval.ast_node),
-          (((yyGLRStackItem const *)
-            yyvsp)[YYFILL((3) - (5))].yystate.yysemantics.yysval.ast_node),
-          (((yyGLRStackItem const *)
-            yyvsp)[YYFILL((5) - (5))].yystate.yysemantics.yysval.ast_node));
-    } break;
->>>>>>> fb0c4aaa
-
-    case 60:
-/* Line 868 of glr.c  */
-<<<<<<< HEAD
-#line 641 "sql.ypp"
+
+  case 61:
+/* Line 868 of glr.c  */
+#line 642 "sql.ypp"
     { ((*yyvalp).ast_node) = new AstJoin(AST_JOIN, 32 + (((yyGLRStackItem const *)yyvsp)[YYFILL ((3) - (5))].yystate.yysemantics.yysval.intval), (((yyGLRStackItem const *)yyvsp)[YYFILL ((1) - (5))].yystate.yysemantics.yysval.ast_node), (((yyGLRStackItem const *)yyvsp)[YYFILL ((5) - (5))].yystate.yysemantics.yysval.ast_node), NULL);}
     break;
 
+  case 62:
+/* Line 868 of glr.c  */
+#line 645 "sql.ypp"
+    { ((*yyvalp).intval) = 0; }
+    break;
+
   case 63:
 /* Line 868 of glr.c  */
-#line 644 "sql.ypp"
-    { ((*yyvalp).intval) = 0; }
+#line 646 "sql.ypp"
+    { ((*yyvalp).intval) = 1; }
     break;
 
   case 64:
 /* Line 868 of glr.c  */
-#line 645 "sql.ypp"
-    { ((*yyvalp).intval) = 1; }
-    break;
-=======
-#line 638 "sql.ypp"
-    {
-      ((*yyvalp).ast_node) = new AstJoin(
-          AST_JOIN,
-          (((yyGLRStackItem const *)
-            yyvsp)[YYFILL((2) - (6))].yystate.yysemantics.yysval.intval) +
-              (((yyGLRStackItem const *)
-                yyvsp)[YYFILL((3) - (6))].yystate.yysemantics.yysval.intval),
-          (((yyGLRStackItem const *)
-            yyvsp)[YYFILL((1) - (6))].yystate.yysemantics.yysval.ast_node),
-          (((yyGLRStackItem const *)
-            yyvsp)[YYFILL((5) - (6))].yystate.yysemantics.yysval.ast_node),
-          (((yyGLRStackItem const *)
-            yyvsp)[YYFILL((6) - (6))].yystate.yysemantics.yysval.ast_node));
-    } break;
-
-    case 61:
-/* Line 868 of glr.c  */
-#line 639 "sql.ypp"
-    {
-      ((*yyvalp).ast_node) = new AstJoin(
-          AST_JOIN, 32 + (((yyGLRStackItem const *)yyvsp)[YYFILL((3) - (5))]
-                              .yystate.yysemantics.yysval.intval),
-          (((yyGLRStackItem const *)
-            yyvsp)[YYFILL((1) - (5))].yystate.yysemantics.yysval.ast_node),
-          (((yyGLRStackItem const *)
-            yyvsp)[YYFILL((5) - (5))].yystate.yysemantics.yysval.ast_node),
-          NULL);
-    } break;
-
-    case 62:
-/* Line 868 of glr.c  */
-#line 642 "sql.ypp"
-    {
-      ((*yyvalp).intval) = 0;
-    } break;
->>>>>>> fb0c4aaa
-
-    case 63:
-/* Line 868 of glr.c  */
-<<<<<<< HEAD
-#line 646 "sql.ypp"
+#line 647 "sql.ypp"
     { ((*yyvalp).intval) = 2; }
     break;
-=======
-#line 643 "sql.ypp"
-    {
-      ((*yyvalp).intval) = 1;
-    } break;
->>>>>>> fb0c4aaa
-
-    case 64:
-/* Line 868 of glr.c  */
-<<<<<<< HEAD
-#line 649 "sql.ypp"
-    { ((*yyvalp).intval) = 4; }
-    break;
-=======
-#line 644 "sql.ypp"
-    {
-      ((*yyvalp).intval) = 2;
-    } break;
->>>>>>> fb0c4aaa
-
-    case 65:
-/* Line 868 of glr.c  */
-<<<<<<< HEAD
+
+  case 65:
+/* Line 868 of glr.c  */
 #line 650 "sql.ypp"
     { ((*yyvalp).intval) = 4; }
     break;
-=======
-#line 647 "sql.ypp"
-    {
-      ((*yyvalp).intval) = 4;
-    } break;
->>>>>>> fb0c4aaa
-
-    case 66:
-/* Line 868 of glr.c  */
-<<<<<<< HEAD
-#line 654 "sql.ypp"
+
+  case 66:
+/* Line 868 of glr.c  */
+#line 651 "sql.ypp"
+    { ((*yyvalp).intval) = 4; }
+    break;
+
+  case 67:
+/* Line 868 of glr.c  */
+#line 655 "sql.ypp"
     { ((*yyvalp).intval) = 8; }
     break;
-=======
-#line 648 "sql.ypp"
-    {
-      ((*yyvalp).intval) = 4;
-    } break;
->>>>>>> fb0c4aaa
-
-    case 67:
-/* Line 868 of glr.c  */
-<<<<<<< HEAD
-#line 655 "sql.ypp"
+
+  case 68:
+/* Line 868 of glr.c  */
+#line 656 "sql.ypp"
     { ((*yyvalp).intval) = 16; }
     break;
-=======
-#line 652 "sql.ypp"
-    {
-      ((*yyvalp).intval) = 8;
-    } break;
->>>>>>> fb0c4aaa
-
-    case 68:
-/* Line 868 of glr.c  */
-<<<<<<< HEAD
-#line 656 "sql.ypp"
+
+  case 69:
+/* Line 868 of glr.c  */
+#line 657 "sql.ypp"
     { ((*yyvalp).intval) = 64; }
     break;
-=======
-#line 653 "sql.ypp"
-    {
-      ((*yyvalp).intval) = 16;
-    } break;
->>>>>>> fb0c4aaa
-
-    case 69:
-/* Line 868 of glr.c  */
-<<<<<<< HEAD
-#line 660 "sql.ypp"
+
+  case 70:
+/* Line 868 of glr.c  */
+#line 661 "sql.ypp"
     { ((*yyvalp).intval) = 8 + (((yyGLRStackItem const *)yyvsp)[YYFILL ((2) - (2))].yystate.yysemantics.yysval.intval); }
     break;
-=======
-#line 654 "sql.ypp"
-    {
-      ((*yyvalp).intval) = 64;
-    } break;
->>>>>>> fb0c4aaa
-
-    case 70:
-/* Line 868 of glr.c  */
-<<<<<<< HEAD
-#line 661 "sql.ypp"
+
+  case 71:
+/* Line 868 of glr.c  */
+#line 662 "sql.ypp"
     { ((*yyvalp).intval) = 16 + (((yyGLRStackItem const *)yyvsp)[YYFILL ((2) - (2))].yystate.yysemantics.yysval.intval);}
     break;
-=======
-#line 658 "sql.ypp"
-    {
-      ((*yyvalp).intval) =
-          8 + (((yyGLRStackItem const *)
-                yyvsp)[YYFILL((2) - (2))].yystate.yysemantics.yysval.intval);
-    } break;
->>>>>>> fb0c4aaa
-
-    case 71:
-/* Line 868 of glr.c  */
-<<<<<<< HEAD
-#line 662 "sql.ypp"
+
+  case 72:
+/* Line 868 of glr.c  */
+#line 663 "sql.ypp"
     { ((*yyvalp).intval) = 64 + (((yyGLRStackItem const *)yyvsp)[YYFILL ((2) - (2))].yystate.yysemantics.yysval.intval);}
     break;
-=======
-#line 659 "sql.ypp"
-    {
-      ((*yyvalp).intval) =
-          16 + (((yyGLRStackItem const *)
-                 yyvsp)[YYFILL((2) - (2))].yystate.yysemantics.yysval.intval);
-    } break;
->>>>>>> fb0c4aaa
-
-    case 72:
-/* Line 868 of glr.c  */
-<<<<<<< HEAD
-#line 663 "sql.ypp"
+
+  case 73:
+/* Line 868 of glr.c  */
+#line 664 "sql.ypp"
     { ((*yyvalp).intval) = 0; }
     break;
-=======
-#line 660 "sql.ypp"
-    {
-      ((*yyvalp).intval) =
-          64 + (((yyGLRStackItem const *)
-                 yyvsp)[YYFILL((2) - (2))].yystate.yysemantics.yysval.intval);
-    } break;
->>>>>>> fb0c4aaa
-
-    case 73:
-/* Line 868 of glr.c  */
-<<<<<<< HEAD
-#line 666 "sql.ypp"
+
+  case 74:
+/* Line 868 of glr.c  */
+#line 667 "sql.ypp"
     {((*yyvalp).ast_node) = NULL;}
     break;
-=======
-#line 661 "sql.ypp"
-    {
-      ((*yyvalp).intval) = 0;
-    } break;
->>>>>>> fb0c4aaa
-
-    case 74:
-/* Line 868 of glr.c  */
-<<<<<<< HEAD
-#line 667 "sql.ypp"
+
+  case 75:
+/* Line 868 of glr.c  */
+#line 668 "sql.ypp"
     {((*yyvalp).ast_node) = (((yyGLRStackItem const *)yyvsp)[YYFILL ((1) - (1))].yystate.yysemantics.yysval.ast_node);}
     break;
-=======
-#line 664 "sql.ypp"
-    {
-      ((*yyvalp).ast_node) = NULL;
-    } break;
->>>>>>> fb0c4aaa
-
-    case 75:
-/* Line 868 of glr.c  */
-<<<<<<< HEAD
-#line 675 "sql.ypp"
+
+  case 76:
+/* Line 868 of glr.c  */
+#line 676 "sql.ypp"
     {((*yyvalp).ast_node) = new AstJoinCondition(AST_JOIN_CONDITION, "ON", (((yyGLRStackItem const *)yyvsp)[YYFILL ((2) - (2))].yystate.yysemantics.yysval.ast_node)); }
     break;
-=======
-#line 665 "sql.ypp"
-    {
-      ((*yyvalp).ast_node) = (((yyGLRStackItem const *)yyvsp)[YYFILL((1) - (1))]
-                                  .yystate.yysemantics.yysval.ast_node);
-    } break;
->>>>>>> fb0c4aaa
-
-    case 76:
-/* Line 868 of glr.c  */
-<<<<<<< HEAD
-#line 676 "sql.ypp"
+
+  case 77:
+/* Line 868 of glr.c  */
+#line 677 "sql.ypp"
     {((*yyvalp).ast_node) = new AstJoinCondition(AST_JOIN_CONDITION, "USING", (((yyGLRStackItem const *)yyvsp)[YYFILL ((3) - (4))].yystate.yysemantics.yysval.ast_node)); }
     break;
-=======
-#line 673 "sql.ypp"
-    {
-      ((*yyvalp).ast_node) = new AstJoinCondition(
-          AST_JOIN_CONDITION, "ON",
-          (((yyGLRStackItem const *)
-            yyvsp)[YYFILL((2) - (2))].yystate.yysemantics.yysval.ast_node));
-    } break;
->>>>>>> fb0c4aaa
-
-    case 77:
-/* Line 868 of glr.c  */
-<<<<<<< HEAD
-#line 681 "sql.ypp"
+
+  case 78:
+/* Line 868 of glr.c  */
+#line 682 "sql.ypp"
     { ((*yyvalp).ast_node)=(((yyGLRStackItem const *)yyvsp)[YYFILL ((2) - (3))].yystate.yysemantics.yysval.ast_node); }
     break;
-=======
-#line 674 "sql.ypp"
-    {
-      ((*yyvalp).ast_node) = new AstJoinCondition(
-          AST_JOIN_CONDITION, "USING",
-          (((yyGLRStackItem const *)
-            yyvsp)[YYFILL((3) - (4))].yystate.yysemantics.yysval.ast_node));
-    } break;
->>>>>>> fb0c4aaa
-
-    case 78:
-/* Line 868 of glr.c  */
-<<<<<<< HEAD
-#line 688 "sql.ypp"
+
+  case 79:
+/* Line 868 of glr.c  */
+#line 689 "sql.ypp"
     { ((*yyvalp).ast_node) = new AstColumn(AST_COLUMN, string("NULL"),string((((yyGLRStackItem const *)yyvsp)[YYFILL ((1) - (1))].yystate.yysemantics.yysval.strval)));}
     break;
-=======
-#line 679 "sql.ypp"
-    {
-      ((*yyvalp).ast_node) = (((yyGLRStackItem const *)yyvsp)[YYFILL((2) - (3))]
-                                  .yystate.yysemantics.yysval.ast_node);
-    } break;
->>>>>>> fb0c4aaa
-
-    case 79:
-/* Line 868 of glr.c  */
-<<<<<<< HEAD
-#line 689 "sql.ypp"
+
+  case 80:
+/* Line 868 of glr.c  */
+#line 690 "sql.ypp"
     { ((*yyvalp).ast_node) = new AstExprConst(AST_EXPR_CONST, "CONST",string((((yyGLRStackItem const *)yyvsp)[YYFILL ((1) - (1))].yystate.yysemantics.yysval.strval))); }
     break;
-=======
-#line 686 "sql.ypp"
-    {
-      ((*yyvalp).ast_node) = new AstColumn(
-          AST_COLUMN, string("NULL"),
-          string((((yyGLRStackItem const *)yyvsp)[YYFILL((1) - (1))]
-                      .yystate.yysemantics.yysval.strval)));
-    } break;
->>>>>>> fb0c4aaa
-
-    case 80:
-/* Line 868 of glr.c  */
-<<<<<<< HEAD
-#line 690 "sql.ypp"
+
+  case 81:
+/* Line 868 of glr.c  */
+#line 691 "sql.ypp"
     { ((*yyvalp).ast_node) = new AstColumn(AST_COLUMN, string((((yyGLRStackItem const *)yyvsp)[YYFILL ((1) - (3))].yystate.yysemantics.yysval.strval)),string((((yyGLRStackItem const *)yyvsp)[YYFILL ((3) - (3))].yystate.yysemantics.yysval.strval))); }
     break;
-=======
-#line 687 "sql.ypp"
-    {
-      ((*yyvalp).ast_node) = new AstExprConst(
-          AST_EXPR_CONST, "CONST",
-          string((((yyGLRStackItem const *)yyvsp)[YYFILL((1) - (1))]
-                      .yystate.yysemantics.yysval.strval)));
-    } break;
->>>>>>> fb0c4aaa
-
-    case 81:
-/* Line 868 of glr.c  */
-<<<<<<< HEAD
-#line 691 "sql.ypp"
+
+  case 82:
+/* Line 868 of glr.c  */
+#line 692 "sql.ypp"
     { ((*yyvalp).ast_node) = new AstColumn(AST_COLUMN_ALL, string((((yyGLRStackItem const *)yyvsp)[YYFILL ((1) - (3))].yystate.yysemantics.yysval.strval)),string("*"));}
     break;
-=======
-#line 688 "sql.ypp"
-    {
-      ((*yyvalp).ast_node) = new AstColumn(
-          AST_COLUMN, string((((yyGLRStackItem const *)yyvsp)[YYFILL((1) - (3))]
-                                  .yystate.yysemantics.yysval.strval)),
-          string((((yyGLRStackItem const *)yyvsp)[YYFILL((3) - (3))]
-                      .yystate.yysemantics.yysval.strval)));
-    } break;
->>>>>>> fb0c4aaa
-
-    case 82:
-/* Line 868 of glr.c  */
-<<<<<<< HEAD
-#line 692 "sql.ypp"
+
+  case 83:
+/* Line 868 of glr.c  */
+#line 693 "sql.ypp"
     { ((*yyvalp).ast_node) = new AstExprConst(AST_EXPR_CONST, "CONST_STRING",	string((((yyGLRStackItem const *)yyvsp)[YYFILL ((1) - (1))].yystate.yysemantics.yysval.strval))); }
     break;
-=======
-#line 689 "sql.ypp"
-    {
-      ((*yyvalp).ast_node) = new AstColumn(
-          AST_COLUMN_ALL,
-          string((((yyGLRStackItem const *)yyvsp)[YYFILL((1) - (3))]
-                      .yystate.yysemantics.yysval.strval)),
-          string("*"));
-    } break;
->>>>>>> fb0c4aaa
-
-    case 83:
-/* Line 868 of glr.c  */
-<<<<<<< HEAD
-#line 693 "sql.ypp"
+
+  case 84:
+/* Line 868 of glr.c  */
+#line 694 "sql.ypp"
     { ((*yyvalp).ast_node) = new AstExprConst(AST_EXPR_CONST, "CONST_INT",		string((((yyGLRStackItem const *)yyvsp)[YYFILL ((1) - (1))].yystate.yysemantics.yysval.strval))); }
     break;
-=======
-#line 690 "sql.ypp"
-    {
-      ((*yyvalp).ast_node) = new AstExprConst(
-          AST_EXPR_CONST, "CONST_STRING",
-          string((((yyGLRStackItem const *)yyvsp)[YYFILL((1) - (1))]
-                      .yystate.yysemantics.yysval.strval)));
-    } break;
->>>>>>> fb0c4aaa
-
-    case 84:
-/* Line 868 of glr.c  */
-<<<<<<< HEAD
-#line 694 "sql.ypp"
+
+  case 85:
+/* Line 868 of glr.c  */
+#line 695 "sql.ypp"
     { ((*yyvalp).ast_node) = new AstExprConst(AST_EXPR_CONST, "CONST_DOUBLE",	string((((yyGLRStackItem const *)yyvsp)[YYFILL ((1) - (1))].yystate.yysemantics.yysval.strval))); }
     break;
-=======
-#line 691 "sql.ypp"
-    {
-      ((*yyvalp).ast_node) = new AstExprConst(
-          AST_EXPR_CONST, "CONST_INT",
-          string((((yyGLRStackItem const *)yyvsp)[YYFILL((1) - (1))]
-                      .yystate.yysemantics.yysval.strval)));
-    } break;
->>>>>>> fb0c4aaa
-
-    case 85:
-/* Line 868 of glr.c  */
-<<<<<<< HEAD
-#line 695 "sql.ypp"
+
+  case 86:
+/* Line 868 of glr.c  */
+#line 696 "sql.ypp"
     { ((*yyvalp).ast_node) = new AstExprConst(AST_EXPR_CONST, "CONST_BOOL",	string((((yyGLRStackItem const *)yyvsp)[YYFILL ((1) - (1))].yystate.yysemantics.yysval.strval))); }
     break;
-=======
-#line 692 "sql.ypp"
-    {
-      ((*yyvalp).ast_node) = new AstExprConst(
-          AST_EXPR_CONST, "CONST_DOUBLE",
-          string((((yyGLRStackItem const *)yyvsp)[YYFILL((1) - (1))]
-                      .yystate.yysemantics.yysval.strval)));
-    } break;
->>>>>>> fb0c4aaa
-
-    case 86:
-/* Line 868 of glr.c  */
-<<<<<<< HEAD
-#line 697 "sql.ypp"
+
+  case 87:
+/* Line 868 of glr.c  */
+#line 698 "sql.ypp"
     { ((*yyvalp).ast_node) = new AstExprCalBinary(AST_EXPR_CAL_BINARY, "+",   (((yyGLRStackItem const *)yyvsp)[YYFILL ((1) - (3))].yystate.yysemantics.yysval.ast_node), (((yyGLRStackItem const *)yyvsp)[YYFILL ((3) - (3))].yystate.yysemantics.yysval.ast_node)); }
     break;
-=======
-#line 693 "sql.ypp"
-    {
-      ((*yyvalp).ast_node) = new AstExprConst(
-          AST_EXPR_CONST, "CONST_BOOL",
-          string((((yyGLRStackItem const *)yyvsp)[YYFILL((1) - (1))]
-                      .yystate.yysemantics.yysval.strval)));
-    } break;
->>>>>>> fb0c4aaa
-
-    case 87:
-/* Line 868 of glr.c  */
-<<<<<<< HEAD
-#line 698 "sql.ypp"
+
+  case 88:
+/* Line 868 of glr.c  */
+#line 699 "sql.ypp"
     { ((*yyvalp).ast_node) = new AstExprCalBinary(AST_EXPR_CAL_BINARY, "-",   (((yyGLRStackItem const *)yyvsp)[YYFILL ((1) - (3))].yystate.yysemantics.yysval.ast_node), (((yyGLRStackItem const *)yyvsp)[YYFILL ((3) - (3))].yystate.yysemantics.yysval.ast_node)); }
     break;
-=======
-#line 695 "sql.ypp"
-    {
-      ((*yyvalp).ast_node) = new AstExprCalBinary(
-          AST_EXPR_CAL_BINARY, "+",
-          (((yyGLRStackItem const *)
-            yyvsp)[YYFILL((1) - (3))].yystate.yysemantics.yysval.ast_node),
-          (((yyGLRStackItem const *)
-            yyvsp)[YYFILL((3) - (3))].yystate.yysemantics.yysval.ast_node));
-    } break;
->>>>>>> fb0c4aaa
-
-    case 88:
-/* Line 868 of glr.c  */
-<<<<<<< HEAD
-#line 699 "sql.ypp"
+
+  case 89:
+/* Line 868 of glr.c  */
+#line 700 "sql.ypp"
     { ((*yyvalp).ast_node) = new AstExprCalBinary(AST_EXPR_CAL_BINARY, "*",   (((yyGLRStackItem const *)yyvsp)[YYFILL ((1) - (3))].yystate.yysemantics.yysval.ast_node), (((yyGLRStackItem const *)yyvsp)[YYFILL ((3) - (3))].yystate.yysemantics.yysval.ast_node)); }
     break;
-=======
-#line 696 "sql.ypp"
-    {
-      ((*yyvalp).ast_node) = new AstExprCalBinary(
-          AST_EXPR_CAL_BINARY, "-",
-          (((yyGLRStackItem const *)
-            yyvsp)[YYFILL((1) - (3))].yystate.yysemantics.yysval.ast_node),
-          (((yyGLRStackItem const *)
-            yyvsp)[YYFILL((3) - (3))].yystate.yysemantics.yysval.ast_node));
-    } break;
->>>>>>> fb0c4aaa
-
-    case 89:
-/* Line 868 of glr.c  */
-<<<<<<< HEAD
-#line 700 "sql.ypp"
+
+  case 90:
+/* Line 868 of glr.c  */
+#line 701 "sql.ypp"
     { ((*yyvalp).ast_node) = new AstExprCalBinary(AST_EXPR_CAL_BINARY, "/",   (((yyGLRStackItem const *)yyvsp)[YYFILL ((1) - (3))].yystate.yysemantics.yysval.ast_node), (((yyGLRStackItem const *)yyvsp)[YYFILL ((3) - (3))].yystate.yysemantics.yysval.ast_node)); }
     break;
-=======
-#line 697 "sql.ypp"
-    {
-      ((*yyvalp).ast_node) = new AstExprCalBinary(
-          AST_EXPR_CAL_BINARY, "*",
-          (((yyGLRStackItem const *)
-            yyvsp)[YYFILL((1) - (3))].yystate.yysemantics.yysval.ast_node),
-          (((yyGLRStackItem const *)
-            yyvsp)[YYFILL((3) - (3))].yystate.yysemantics.yysval.ast_node));
-    } break;
->>>>>>> fb0c4aaa
-
-    case 90:
-/* Line 868 of glr.c  */
-<<<<<<< HEAD
-#line 701 "sql.ypp"
+
+  case 91:
+/* Line 868 of glr.c  */
+#line 702 "sql.ypp"
     { ((*yyvalp).ast_node) = new AstExprCalBinary(AST_EXPR_CAL_BINARY, "MOD", (((yyGLRStackItem const *)yyvsp)[YYFILL ((1) - (3))].yystate.yysemantics.yysval.ast_node), (((yyGLRStackItem const *)yyvsp)[YYFILL ((3) - (3))].yystate.yysemantics.yysval.ast_node)); }
     break;
-=======
-#line 698 "sql.ypp"
-    {
-      ((*yyvalp).ast_node) = new AstExprCalBinary(
-          AST_EXPR_CAL_BINARY, "/",
-          (((yyGLRStackItem const *)
-            yyvsp)[YYFILL((1) - (3))].yystate.yysemantics.yysval.ast_node),
-          (((yyGLRStackItem const *)
-            yyvsp)[YYFILL((3) - (3))].yystate.yysemantics.yysval.ast_node));
-    } break;
->>>>>>> fb0c4aaa
-
-    case 91:
-/* Line 868 of glr.c  */
-<<<<<<< HEAD
-#line 702 "sql.ypp"
+
+  case 92:
+/* Line 868 of glr.c  */
+#line 703 "sql.ypp"
     { ((*yyvalp).ast_node) = new AstExprCalBinary(AST_EXPR_CAL_BINARY, "%",   (((yyGLRStackItem const *)yyvsp)[YYFILL ((1) - (3))].yystate.yysemantics.yysval.ast_node), (((yyGLRStackItem const *)yyvsp)[YYFILL ((3) - (3))].yystate.yysemantics.yysval.ast_node)); }
     break;
-=======
-#line 699 "sql.ypp"
-    {
-      ((*yyvalp).ast_node) = new AstExprCalBinary(
-          AST_EXPR_CAL_BINARY, "MOD",
-          (((yyGLRStackItem const *)
-            yyvsp)[YYFILL((1) - (3))].yystate.yysemantics.yysval.ast_node),
-          (((yyGLRStackItem const *)
-            yyvsp)[YYFILL((3) - (3))].yystate.yysemantics.yysval.ast_node));
-    } break;
->>>>>>> fb0c4aaa
-
-    case 92:
-/* Line 868 of glr.c  */
-<<<<<<< HEAD
-#line 704 "sql.ypp"
+
+  case 93:
+/* Line 868 of glr.c  */
+#line 705 "sql.ypp"
     { ((*yyvalp).ast_node) = new AstExprUnary(AST_EXPR_UNARY, "-", (((yyGLRStackItem const *)yyvsp)[YYFILL ((2) - (2))].yystate.yysemantics.yysval.ast_node)); }
     break;
-=======
-#line 700 "sql.ypp"
-    {
-      ((*yyvalp).ast_node) = new AstExprCalBinary(
-          AST_EXPR_CAL_BINARY, "%",
-          (((yyGLRStackItem const *)
-            yyvsp)[YYFILL((1) - (3))].yystate.yysemantics.yysval.ast_node),
-          (((yyGLRStackItem const *)
-            yyvsp)[YYFILL((3) - (3))].yystate.yysemantics.yysval.ast_node));
-    } break;
->>>>>>> fb0c4aaa
-
-    case 93:
-/* Line 868 of glr.c  */
-<<<<<<< HEAD
-#line 705 "sql.ypp"
+
+  case 94:
+/* Line 868 of glr.c  */
+#line 706 "sql.ypp"
     { ((*yyvalp).ast_node) = new AstExprUnary(AST_EXPR_UNARY, "+", (((yyGLRStackItem const *)yyvsp)[YYFILL ((2) - (2))].yystate.yysemantics.yysval.ast_node)); }
     break;
-=======
-#line 702 "sql.ypp"
-    {
-      ((*yyvalp).ast_node) = new AstExprUnary(
-          AST_EXPR_UNARY, "-",
-          (((yyGLRStackItem const *)
-            yyvsp)[YYFILL((2) - (2))].yystate.yysemantics.yysval.ast_node));
-    } break;
->>>>>>> fb0c4aaa
-
-    case 94:
-/* Line 868 of glr.c  */
-<<<<<<< HEAD
-#line 707 "sql.ypp"
+
+  case 95:
+/* Line 868 of glr.c  */
+#line 708 "sql.ypp"
     { ((*yyvalp).ast_node) = new AstExprCalBinary(AST_EXPR_BOOL_BINARY, "AND", (((yyGLRStackItem const *)yyvsp)[YYFILL ((1) - (3))].yystate.yysemantics.yysval.ast_node), (((yyGLRStackItem const *)yyvsp)[YYFILL ((3) - (3))].yystate.yysemantics.yysval.ast_node)); }
     break;
-=======
-#line 703 "sql.ypp"
-    {
-      ((*yyvalp).ast_node) = new AstExprUnary(
-          AST_EXPR_UNARY, "+",
-          (((yyGLRStackItem const *)
-            yyvsp)[YYFILL((2) - (2))].yystate.yysemantics.yysval.ast_node));
-    } break;
->>>>>>> fb0c4aaa
-
-    case 95:
-/* Line 868 of glr.c  */
-<<<<<<< HEAD
-#line 708 "sql.ypp"
+
+  case 96:
+/* Line 868 of glr.c  */
+#line 709 "sql.ypp"
     { ((*yyvalp).ast_node) = new AstExprCalBinary(AST_EXPR_BOOL_BINARY, "OR",  (((yyGLRStackItem const *)yyvsp)[YYFILL ((1) - (3))].yystate.yysemantics.yysval.ast_node), (((yyGLRStackItem const *)yyvsp)[YYFILL ((3) - (3))].yystate.yysemantics.yysval.ast_node)); }
     break;
-=======
-#line 705 "sql.ypp"
-    {
-      ((*yyvalp).ast_node) = new AstExprCalBinary(
-          AST_EXPR_BOOL_BINARY, "AND",
-          (((yyGLRStackItem const *)
-            yyvsp)[YYFILL((1) - (3))].yystate.yysemantics.yysval.ast_node),
-          (((yyGLRStackItem const *)
-            yyvsp)[YYFILL((3) - (3))].yystate.yysemantics.yysval.ast_node));
-    } break;
->>>>>>> fb0c4aaa
-
-    case 96:
-/* Line 868 of glr.c  */
-<<<<<<< HEAD
-#line 709 "sql.ypp"
+
+  case 97:
+/* Line 868 of glr.c  */
+#line 710 "sql.ypp"
     { ((*yyvalp).ast_node) = new AstExprCalBinary(AST_EXPR_BOOL_BINARY, "XOR", (((yyGLRStackItem const *)yyvsp)[YYFILL ((1) - (3))].yystate.yysemantics.yysval.ast_node), (((yyGLRStackItem const *)yyvsp)[YYFILL ((3) - (3))].yystate.yysemantics.yysval.ast_node)); }
     break;
-=======
-#line 706 "sql.ypp"
-    {
-      ((*yyvalp).ast_node) = new AstExprCalBinary(
-          AST_EXPR_BOOL_BINARY, "OR",
-          (((yyGLRStackItem const *)
-            yyvsp)[YYFILL((1) - (3))].yystate.yysemantics.yysval.ast_node),
-          (((yyGLRStackItem const *)
-            yyvsp)[YYFILL((3) - (3))].yystate.yysemantics.yysval.ast_node));
-    } break;
->>>>>>> fb0c4aaa
-
-    case 97:
-/* Line 868 of glr.c  */
-<<<<<<< HEAD
-#line 711 "sql.ypp"
+
+  case 98:
+/* Line 868 of glr.c  */
+#line 712 "sql.ypp"
     { ((*yyvalp).ast_node) = new AstExprCmpBinary(AST_EXPR_CMP_BINARY, "", 		(((yyGLRStackItem const *)yyvsp)[YYFILL ((2) - (3))].yystate.yysemantics.yysval.subtok), (((yyGLRStackItem const *)yyvsp)[YYFILL ((1) - (3))].yystate.yysemantics.yysval.ast_node), (((yyGLRStackItem const *)yyvsp)[YYFILL ((3) - (3))].yystate.yysemantics.yysval.ast_node)); }
     break;
-=======
-#line 707 "sql.ypp"
-    {
-      ((*yyvalp).ast_node) = new AstExprCalBinary(
-          AST_EXPR_BOOL_BINARY, "XOR",
-          (((yyGLRStackItem const *)
-            yyvsp)[YYFILL((1) - (3))].yystate.yysemantics.yysval.ast_node),
-          (((yyGLRStackItem const *)
-            yyvsp)[YYFILL((3) - (3))].yystate.yysemantics.yysval.ast_node));
-    } break;
->>>>>>> fb0c4aaa
-
-    case 98:
-/* Line 868 of glr.c  */
-<<<<<<< HEAD
-#line 712 "sql.ypp"
+
+  case 99:
+/* Line 868 of glr.c  */
+#line 713 "sql.ypp"
     { ((*yyvalp).ast_node) = new AstExprCmpBinary(AST_EXPR_CMP_BINARY, "SUBQUERY", (((yyGLRStackItem const *)yyvsp)[YYFILL ((2) - (5))].yystate.yysemantics.yysval.subtok), (((yyGLRStackItem const *)yyvsp)[YYFILL ((1) - (5))].yystate.yysemantics.yysval.ast_node), (((yyGLRStackItem const *)yyvsp)[YYFILL ((4) - (5))].yystate.yysemantics.yysval.ast_node)); }
     break;
 
+  case 100:
+/* Line 868 of glr.c  */
+#line 714 "sql.ypp"
+    { ((*yyvalp).ast_node) = new AstExprCmpBinary(AST_EXPR_CMP_BINARY, "ANY",		(((yyGLRStackItem const *)yyvsp)[YYFILL ((2) - (6))].yystate.yysemantics.yysval.subtok), (((yyGLRStackItem const *)yyvsp)[YYFILL ((1) - (6))].yystate.yysemantics.yysval.ast_node), (((yyGLRStackItem const *)yyvsp)[YYFILL ((5) - (6))].yystate.yysemantics.yysval.ast_node)); }
+    break;
+
   case 101:
 /* Line 868 of glr.c  */
-#line 713 "sql.ypp"
-    { ((*yyvalp).ast_node) = new AstExprCmpBinary(AST_EXPR_CMP_BINARY, "ANY",		(((yyGLRStackItem const *)yyvsp)[YYFILL ((2) - (6))].yystate.yysemantics.yysval.subtok), (((yyGLRStackItem const *)yyvsp)[YYFILL ((1) - (6))].yystate.yysemantics.yysval.ast_node), (((yyGLRStackItem const *)yyvsp)[YYFILL ((5) - (6))].yystate.yysemantics.yysval.ast_node)); }
+#line 715 "sql.ypp"
+    { ((*yyvalp).ast_node) = new AstExprCmpBinary(AST_EXPR_CMP_BINARY, "SOME",		(((yyGLRStackItem const *)yyvsp)[YYFILL ((2) - (6))].yystate.yysemantics.yysval.subtok), (((yyGLRStackItem const *)yyvsp)[YYFILL ((1) - (6))].yystate.yysemantics.yysval.ast_node), (((yyGLRStackItem const *)yyvsp)[YYFILL ((5) - (6))].yystate.yysemantics.yysval.ast_node)); }
     break;
 
   case 102:
 /* Line 868 of glr.c  */
-#line 714 "sql.ypp"
-    { ((*yyvalp).ast_node) = new AstExprCmpBinary(AST_EXPR_CMP_BINARY, "SOME",		(((yyGLRStackItem const *)yyvsp)[YYFILL ((2) - (6))].yystate.yysemantics.yysval.subtok), (((yyGLRStackItem const *)yyvsp)[YYFILL ((1) - (6))].yystate.yysemantics.yysval.ast_node), (((yyGLRStackItem const *)yyvsp)[YYFILL ((5) - (6))].yystate.yysemantics.yysval.ast_node)); }
+#line 716 "sql.ypp"
+    { ((*yyvalp).ast_node) = new AstExprCmpBinary(AST_EXPR_CMP_BINARY, "ALL",		(((yyGLRStackItem const *)yyvsp)[YYFILL ((2) - (6))].yystate.yysemantics.yysval.subtok), (((yyGLRStackItem const *)yyvsp)[YYFILL ((1) - (6))].yystate.yysemantics.yysval.ast_node), (((yyGLRStackItem const *)yyvsp)[YYFILL ((5) - (6))].yystate.yysemantics.yysval.ast_node)); }
     break;
 
   case 103:
 /* Line 868 of glr.c  */
-#line 715 "sql.ypp"
-    { ((*yyvalp).ast_node) = new AstExprCmpBinary(AST_EXPR_CMP_BINARY, "ALL",		(((yyGLRStackItem const *)yyvsp)[YYFILL ((2) - (6))].yystate.yysemantics.yysval.subtok), (((yyGLRStackItem const *)yyvsp)[YYFILL ((1) - (6))].yystate.yysemantics.yysval.ast_node), (((yyGLRStackItem const *)yyvsp)[YYFILL ((5) - (6))].yystate.yysemantics.yysval.ast_node)); }
+#line 718 "sql.ypp"
+    { ((*yyvalp).ast_node) = new AstExprCalBinary(AST_EXPR_CAL_BINARY, "|",	(((yyGLRStackItem const *)yyvsp)[YYFILL ((1) - (3))].yystate.yysemantics.yysval.ast_node), (((yyGLRStackItem const *)yyvsp)[YYFILL ((3) - (3))].yystate.yysemantics.yysval.ast_node)); }
     break;
 
   case 104:
 /* Line 868 of glr.c  */
-#line 717 "sql.ypp"
-    { ((*yyvalp).ast_node) = new AstExprCalBinary(AST_EXPR_CAL_BINARY, "|",	(((yyGLRStackItem const *)yyvsp)[YYFILL ((1) - (3))].yystate.yysemantics.yysval.ast_node), (((yyGLRStackItem const *)yyvsp)[YYFILL ((3) - (3))].yystate.yysemantics.yysval.ast_node)); }
+#line 719 "sql.ypp"
+    { ((*yyvalp).ast_node) = new AstExprCalBinary(AST_EXPR_CAL_BINARY, "&",	(((yyGLRStackItem const *)yyvsp)[YYFILL ((1) - (3))].yystate.yysemantics.yysval.ast_node), (((yyGLRStackItem const *)yyvsp)[YYFILL ((3) - (3))].yystate.yysemantics.yysval.ast_node)); }
     break;
 
   case 105:
 /* Line 868 of glr.c  */
-#line 718 "sql.ypp"
-    { ((*yyvalp).ast_node) = new AstExprCalBinary(AST_EXPR_CAL_BINARY, "&",	(((yyGLRStackItem const *)yyvsp)[YYFILL ((1) - (3))].yystate.yysemantics.yysval.ast_node), (((yyGLRStackItem const *)yyvsp)[YYFILL ((3) - (3))].yystate.yysemantics.yysval.ast_node)); }
-    break;
-=======
-#line 709 "sql.ypp"
-    {
-      ((*yyvalp).ast_node) = new AstExprCmpBinary(
-          AST_EXPR_CMP_BINARY, "",
-          (((yyGLRStackItem const *)
-            yyvsp)[YYFILL((2) - (3))].yystate.yysemantics.yysval.subtok),
-          (((yyGLRStackItem const *)
-            yyvsp)[YYFILL((1) - (3))].yystate.yysemantics.yysval.ast_node),
-          (((yyGLRStackItem const *)
-            yyvsp)[YYFILL((3) - (3))].yystate.yysemantics.yysval.ast_node));
-    } break;
-
-    case 99:
-/* Line 868 of glr.c  */
-#line 710 "sql.ypp"
-    {
-      ((*yyvalp).ast_node) = new AstExprCmpBinary(
-          AST_EXPR_CMP_BINARY, "SUBQUERY",
-          (((yyGLRStackItem const *)
-            yyvsp)[YYFILL((2) - (5))].yystate.yysemantics.yysval.subtok),
-          (((yyGLRStackItem const *)
-            yyvsp)[YYFILL((1) - (5))].yystate.yysemantics.yysval.ast_node),
-          (((yyGLRStackItem const *)
-            yyvsp)[YYFILL((4) - (5))].yystate.yysemantics.yysval.ast_node));
-    } break;
-
-    case 100:
-/* Line 868 of glr.c  */
-#line 711 "sql.ypp"
-    {
-      ((*yyvalp).ast_node) = new AstExprCmpBinary(
-          AST_EXPR_CMP_BINARY, "ANY",
-          (((yyGLRStackItem const *)
-            yyvsp)[YYFILL((2) - (6))].yystate.yysemantics.yysval.subtok),
-          (((yyGLRStackItem const *)
-            yyvsp)[YYFILL((1) - (6))].yystate.yysemantics.yysval.ast_node),
-          (((yyGLRStackItem const *)
-            yyvsp)[YYFILL((5) - (6))].yystate.yysemantics.yysval.ast_node));
-    } break;
-
-    case 101:
-/* Line 868 of glr.c  */
-#line 712 "sql.ypp"
-    {
-      ((*yyvalp).ast_node) = new AstExprCmpBinary(
-          AST_EXPR_CMP_BINARY, "SOME",
-          (((yyGLRStackItem const *)
-            yyvsp)[YYFILL((2) - (6))].yystate.yysemantics.yysval.subtok),
-          (((yyGLRStackItem const *)
-            yyvsp)[YYFILL((1) - (6))].yystate.yysemantics.yysval.ast_node),
-          (((yyGLRStackItem const *)
-            yyvsp)[YYFILL((5) - (6))].yystate.yysemantics.yysval.ast_node));
-    } break;
-
-    case 102:
-/* Line 868 of glr.c  */
-#line 713 "sql.ypp"
-    {
-      ((*yyvalp).ast_node) = new AstExprCmpBinary(
-          AST_EXPR_CMP_BINARY, "ALL",
-          (((yyGLRStackItem const *)
-            yyvsp)[YYFILL((2) - (6))].yystate.yysemantics.yysval.subtok),
-          (((yyGLRStackItem const *)
-            yyvsp)[YYFILL((1) - (6))].yystate.yysemantics.yysval.ast_node),
-          (((yyGLRStackItem const *)
-            yyvsp)[YYFILL((5) - (6))].yystate.yysemantics.yysval.ast_node));
-    } break;
-
-    case 103:
-/* Line 868 of glr.c  */
-#line 715 "sql.ypp"
-    {
-      ((*yyvalp).ast_node) = new AstExprCalBinary(
-          AST_EXPR_CAL_BINARY, "|",
-          (((yyGLRStackItem const *)
-            yyvsp)[YYFILL((1) - (3))].yystate.yysemantics.yysval.ast_node),
-          (((yyGLRStackItem const *)
-            yyvsp)[YYFILL((3) - (3))].yystate.yysemantics.yysval.ast_node));
-    } break;
->>>>>>> fb0c4aaa
-
-    case 104:
-/* Line 868 of glr.c  */
-<<<<<<< HEAD
-#line 719 "sql.ypp"
+#line 720 "sql.ypp"
     { ((*yyvalp).ast_node) = new AstExprCalBinary(AST_EXPR_CAL_BINARY, "^",	(((yyGLRStackItem const *)yyvsp)[YYFILL ((1) - (3))].yystate.yysemantics.yysval.ast_node), (((yyGLRStackItem const *)yyvsp)[YYFILL ((3) - (3))].yystate.yysemantics.yysval.ast_node)); }
     break;
-=======
-#line 716 "sql.ypp"
-    {
-      ((*yyvalp).ast_node) = new AstExprCalBinary(
-          AST_EXPR_CAL_BINARY, "&",
-          (((yyGLRStackItem const *)
-            yyvsp)[YYFILL((1) - (3))].yystate.yysemantics.yysval.ast_node),
-          (((yyGLRStackItem const *)
-            yyvsp)[YYFILL((3) - (3))].yystate.yysemantics.yysval.ast_node));
-    } break;
->>>>>>> fb0c4aaa
-
-    case 105:
-/* Line 868 of glr.c  */
-<<<<<<< HEAD
-#line 720 "sql.ypp"
+
+  case 106:
+/* Line 868 of glr.c  */
+#line 721 "sql.ypp"
     { ((*yyvalp).ast_node) = new AstExprCalBinary(AST_EXPR_CAL_BINARY, SHIFT==1?"LSHIFT":"RSHIFT",(((yyGLRStackItem const *)yyvsp)[YYFILL ((1) - (3))].yystate.yysemantics.yysval.ast_node),(((yyGLRStackItem const *)yyvsp)[YYFILL ((3) - (3))].yystate.yysemantics.yysval.ast_node)); }
     break;
-=======
-#line 717 "sql.ypp"
-    {
-      ((*yyvalp).ast_node) = new AstExprCalBinary(
-          AST_EXPR_CAL_BINARY, "^",
-          (((yyGLRStackItem const *)
-            yyvsp)[YYFILL((1) - (3))].yystate.yysemantics.yysval.ast_node),
-          (((yyGLRStackItem const *)
-            yyvsp)[YYFILL((3) - (3))].yystate.yysemantics.yysval.ast_node));
-    } break;
->>>>>>> fb0c4aaa
-
-    case 106:
-/* Line 868 of glr.c  */
-<<<<<<< HEAD
-#line 722 "sql.ypp"
+
+  case 107:
+/* Line 868 of glr.c  */
+#line 723 "sql.ypp"
     { ((*yyvalp).ast_node) = new AstExprUnary(AST_EXPR_UNARY, "!",	(((yyGLRStackItem const *)yyvsp)[YYFILL ((2) - (2))].yystate.yysemantics.yysval.ast_node)); }
     break;
-=======
-#line 718 "sql.ypp"
-    {
-      ((*yyvalp).ast_node) = new AstExprCalBinary(
-          AST_EXPR_CAL_BINARY, SHIFT == 1 ? "LSHIFT" : "RSHIFT",
-          (((yyGLRStackItem const *)
-            yyvsp)[YYFILL((1) - (3))].yystate.yysemantics.yysval.ast_node),
-          (((yyGLRStackItem const *)
-            yyvsp)[YYFILL((3) - (3))].yystate.yysemantics.yysval.ast_node));
-    } break;
->>>>>>> fb0c4aaa
-
-    case 107:
-/* Line 868 of glr.c  */
-<<<<<<< HEAD
-#line 723 "sql.ypp"
+
+  case 108:
+/* Line 868 of glr.c  */
+#line 724 "sql.ypp"
     { ((*yyvalp).ast_node) = new AstExprUnary(AST_EXPR_UNARY, "NOT",	(((yyGLRStackItem const *)yyvsp)[YYFILL ((2) - (2))].yystate.yysemantics.yysval.ast_node)); }
     break;
-=======
-#line 720 "sql.ypp"
-    {
-      ((*yyvalp).ast_node) = new AstExprUnary(
-          AST_EXPR_UNARY, "!",
-          (((yyGLRStackItem const *)
-            yyvsp)[YYFILL((2) - (2))].yystate.yysemantics.yysval.ast_node));
-    } break;
->>>>>>> fb0c4aaa
-
-    case 108:
-/* Line 868 of glr.c  */
-<<<<<<< HEAD
-#line 724 "sql.ypp"
+
+  case 109:
+/* Line 868 of glr.c  */
+#line 725 "sql.ypp"
     { ((*yyvalp).ast_node) = NULL; }
     break;
-=======
-#line 721 "sql.ypp"
-    {
-      ((*yyvalp).ast_node) = new AstExprUnary(
-          AST_EXPR_UNARY, "NOT",
-          (((yyGLRStackItem const *)
-            yyvsp)[YYFILL((2) - (2))].yystate.yysemantics.yysval.ast_node));
-    } break;
->>>>>>> fb0c4aaa
-
-    case 109:
-/* Line 868 of glr.c  */
-<<<<<<< HEAD
-#line 725 "sql.ypp"
+
+  case 110:
+/* Line 868 of glr.c  */
+#line 726 "sql.ypp"
     { ((*yyvalp).ast_node) = (((yyGLRStackItem const *)yyvsp)[YYFILL ((2) - (3))].yystate.yysemantics.yysval.ast_node); }
     break;
-=======
-#line 722 "sql.ypp"
-    {
-      ((*yyvalp).ast_node) = NULL;
-    } break;
->>>>>>> fb0c4aaa
-
-    case 110:
-/* Line 868 of glr.c  */
-<<<<<<< HEAD
-#line 728 "sql.ypp"
+
+  case 111:
+/* Line 868 of glr.c  */
+#line 729 "sql.ypp"
     { ((*yyvalp).ast_node) = new AstExprUnary(AST_EXPR_UNARY, "IS_NULL", 		(((yyGLRStackItem const *)yyvsp)[YYFILL ((1) - (3))].yystate.yysemantics.yysval.ast_node)); }
     break;
-=======
-#line 723 "sql.ypp"
-    {
-      ((*yyvalp).ast_node) = (((yyGLRStackItem const *)yyvsp)[YYFILL((2) - (3))]
-                                  .yystate.yysemantics.yysval.ast_node);
-    } break;
->>>>>>> fb0c4aaa
-
-    case 111:
-/* Line 868 of glr.c  */
-<<<<<<< HEAD
-#line 729 "sql.ypp"
+
+  case 112:
+/* Line 868 of glr.c  */
+#line 730 "sql.ypp"
     { ((*yyvalp).ast_node) = new AstExprUnary(AST_EXPR_UNARY, "IS_NOT_NULL", 	(((yyGLRStackItem const *)yyvsp)[YYFILL ((1) - (4))].yystate.yysemantics.yysval.ast_node)); }
     break;
-=======
-#line 726 "sql.ypp"
-    {
-      ((*yyvalp).ast_node) = new AstExprUnary(
-          AST_EXPR_UNARY, "IS_NULL",
-          (((yyGLRStackItem const *)
-            yyvsp)[YYFILL((1) - (3))].yystate.yysemantics.yysval.ast_node));
-    } break;
->>>>>>> fb0c4aaa
-
-    case 112:
-/* Line 868 of glr.c  */
-<<<<<<< HEAD
-#line 730 "sql.ypp"
+
+  case 113:
+/* Line 868 of glr.c  */
+#line 731 "sql.ypp"
     { ((*yyvalp).ast_node) = new AstExprUnary(AST_EXPR_UNARY, "IS_BOOL", 		(((yyGLRStackItem const *)yyvsp)[YYFILL ((1) - (3))].yystate.yysemantics.yysval.ast_node)); }
     break;
-=======
-#line 727 "sql.ypp"
-    {
-      ((*yyvalp).ast_node) = new AstExprUnary(
-          AST_EXPR_UNARY, "IS_NOT_NULL",
-          (((yyGLRStackItem const *)
-            yyvsp)[YYFILL((1) - (4))].yystate.yysemantics.yysval.ast_node));
-    } break;
->>>>>>> fb0c4aaa
-
-    case 113:
-/* Line 868 of glr.c  */
-<<<<<<< HEAD
-#line 731 "sql.ypp"
+
+  case 114:
+/* Line 868 of glr.c  */
+#line 732 "sql.ypp"
     { ((*yyvalp).ast_node) = new AstExprUnary(AST_EXPR_UNARY, "IS_NOT_BOOL", 	(((yyGLRStackItem const *)yyvsp)[YYFILL ((1) - (4))].yystate.yysemantics.yysval.ast_node)); }
     break;
-=======
-#line 728 "sql.ypp"
-    {
-      ((*yyvalp).ast_node) = new AstExprUnary(
-          AST_EXPR_UNARY, "IS_BOOL",
-          (((yyGLRStackItem const *)
-            yyvsp)[YYFILL((1) - (3))].yystate.yysemantics.yysval.ast_node));
-    } break;
->>>>>>> fb0c4aaa
-
-    case 114:
-/* Line 868 of glr.c  */
-<<<<<<< HEAD
-#line 734 "sql.ypp"
+
+  case 115:
+/* Line 868 of glr.c  */
+#line 735 "sql.ypp"
     { ((*yyvalp).ast_node) = new AstExprFunc(AST_EXPR_FUNC, "BETWEEN_AND", (((yyGLRStackItem const *)yyvsp)[YYFILL ((1) - (5))].yystate.yysemantics.yysval.ast_node), (((yyGLRStackItem const *)yyvsp)[YYFILL ((3) - (5))].yystate.yysemantics.yysval.ast_node), (((yyGLRStackItem const *)yyvsp)[YYFILL ((5) - (5))].yystate.yysemantics.yysval.ast_node)); }
     break;
-=======
-#line 729 "sql.ypp"
-    {
-      ((*yyvalp).ast_node) = new AstExprUnary(
-          AST_EXPR_UNARY, "IS_NOT_BOOL",
-          (((yyGLRStackItem const *)
-            yyvsp)[YYFILL((1) - (4))].yystate.yysemantics.yysval.ast_node));
-    } break;
->>>>>>> fb0c4aaa
-
-    case 115:
-/* Line 868 of glr.c  */
-<<<<<<< HEAD
-#line 737 "sql.ypp"
+
+  case 116:
+/* Line 868 of glr.c  */
+#line 738 "sql.ypp"
     { ((*yyvalp).ast_node) = new AstExprList(AST_EXPR_LIST, (((yyGLRStackItem const *)yyvsp)[YYFILL ((1) - (1))].yystate.yysemantics.yysval.ast_node), NULL);}
     break;
 
+  case 117:
+/* Line 868 of glr.c  */
+#line 739 "sql.ypp"
+    { ((*yyvalp).ast_node) = new AstExprList(AST_EXPR_LIST, (((yyGLRStackItem const *)yyvsp)[YYFILL ((1) - (3))].yystate.yysemantics.yysval.ast_node), (((yyGLRStackItem const *)yyvsp)[YYFILL ((3) - (3))].yystate.yysemantics.yysval.ast_node)); }
+    break;
+
   case 118:
 /* Line 868 of glr.c  */
-#line 738 "sql.ypp"
+#line 740 "sql.ypp"
+    { ((*yyvalp).ast_node) = (((yyGLRStackItem const *)yyvsp)[YYFILL ((2) - (3))].yystate.yysemantics.yysval.ast_node); }
+    break;
+
+  case 119:
+/* Line 868 of glr.c  */
+#line 743 "sql.ypp"
+    { ((*yyvalp).ast_node) = new AstExprList(AST_EXPR_LIST, (((yyGLRStackItem const *)yyvsp)[YYFILL ((1) - (1))].yystate.yysemantics.yysval.ast_node), NULL); }
+    break;
+
+  case 120:
+/* Line 868 of glr.c  */
+#line 744 "sql.ypp"
     { ((*yyvalp).ast_node) = new AstExprList(AST_EXPR_LIST, (((yyGLRStackItem const *)yyvsp)[YYFILL ((1) - (3))].yystate.yysemantics.yysval.ast_node), (((yyGLRStackItem const *)yyvsp)[YYFILL ((3) - (3))].yystate.yysemantics.yysval.ast_node)); }
     break;
-=======
-#line 732 "sql.ypp"
-    {
-      ((*yyvalp).ast_node) = new AstExprFunc(
-          AST_EXPR_FUNC, "BETWEEN_AND",
-          (((yyGLRStackItem const *)
-            yyvsp)[YYFILL((1) - (5))].yystate.yysemantics.yysval.ast_node),
-          (((yyGLRStackItem const *)
-            yyvsp)[YYFILL((3) - (5))].yystate.yysemantics.yysval.ast_node),
-          (((yyGLRStackItem const *)
-            yyvsp)[YYFILL((5) - (5))].yystate.yysemantics.yysval.ast_node));
-    } break;
-
-    case 116:
-/* Line 868 of glr.c  */
-#line 735 "sql.ypp"
-    {
-      ((*yyvalp).ast_node) = new AstExprList(
-          AST_EXPR_LIST, (((yyGLRStackItem const *)yyvsp)[YYFILL((1) - (1))]
-                              .yystate.yysemantics.yysval.ast_node),
-          NULL);
-    } break;
->>>>>>> fb0c4aaa
-
-    case 117:
-/* Line 868 of glr.c  */
-<<<<<<< HEAD
-#line 739 "sql.ypp"
-    { ((*yyvalp).ast_node) = (((yyGLRStackItem const *)yyvsp)[YYFILL ((2) - (3))].yystate.yysemantics.yysval.ast_node); }
-    break;
-=======
-#line 736 "sql.ypp"
-    {
-      ((*yyvalp).ast_node) = new AstExprList(
-          AST_EXPR_LIST, (((yyGLRStackItem const *)yyvsp)[YYFILL((1) - (3))]
-                              .yystate.yysemantics.yysval.ast_node),
-          (((yyGLRStackItem const *)
-            yyvsp)[YYFILL((3) - (3))].yystate.yysemantics.yysval.ast_node));
-    } break;
->>>>>>> fb0c4aaa
-
-    case 118:
-/* Line 868 of glr.c  */
-<<<<<<< HEAD
-#line 742 "sql.ypp"
-    { ((*yyvalp).ast_node) = new AstExprList(AST_EXPR_LIST, (((yyGLRStackItem const *)yyvsp)[YYFILL ((1) - (1))].yystate.yysemantics.yysval.ast_node), NULL); }
-    break;
-=======
-#line 737 "sql.ypp"
-    {
-      ((*yyvalp).ast_node) = (((yyGLRStackItem const *)yyvsp)[YYFILL((2) - (3))]
-                                  .yystate.yysemantics.yysval.ast_node);
-    } break;
->>>>>>> fb0c4aaa
-
-    case 119:
-/* Line 868 of glr.c  */
-<<<<<<< HEAD
-#line 743 "sql.ypp"
-    { ((*yyvalp).ast_node) = new AstExprList(AST_EXPR_LIST, (((yyGLRStackItem const *)yyvsp)[YYFILL ((1) - (3))].yystate.yysemantics.yysval.ast_node), (((yyGLRStackItem const *)yyvsp)[YYFILL ((3) - (3))].yystate.yysemantics.yysval.ast_node)); }
-    break;
-=======
-#line 740 "sql.ypp"
-    {
-      ((*yyvalp).ast_node) = new AstExprList(
-          AST_EXPR_LIST, (((yyGLRStackItem const *)yyvsp)[YYFILL((1) - (1))]
-                              .yystate.yysemantics.yysval.ast_node),
-          NULL);
-    } break;
->>>>>>> fb0c4aaa
-
-    case 120:
-/* Line 868 of glr.c  */
-<<<<<<< HEAD
-#line 746 "sql.ypp"
+
+  case 121:
+/* Line 868 of glr.c  */
+#line 747 "sql.ypp"
     { ((*yyvalp).ast_node) = new AstExprCmpBinary(AST_EXPR_CMP_BINARY, "EXPR_IN_LIST", 		(((yyGLRStackItem const *)yyvsp)[YYFILL ((1) - (5))].yystate.yysemantics.yysval.ast_node), (((yyGLRStackItem const *)yyvsp)[YYFILL ((4) - (5))].yystate.yysemantics.yysval.ast_node)); }
     break;
-=======
-#line 741 "sql.ypp"
-    {
-      ((*yyvalp).ast_node) = new AstExprList(
-          AST_EXPR_LIST, (((yyGLRStackItem const *)yyvsp)[YYFILL((1) - (3))]
-                              .yystate.yysemantics.yysval.ast_node),
-          (((yyGLRStackItem const *)
-            yyvsp)[YYFILL((3) - (3))].yystate.yysemantics.yysval.ast_node));
-    } break;
->>>>>>> fb0c4aaa
-
-    case 121:
-/* Line 868 of glr.c  */
-<<<<<<< HEAD
-#line 747 "sql.ypp"
+
+  case 122:
+/* Line 868 of glr.c  */
+#line 748 "sql.ypp"
     { ((*yyvalp).ast_node) = new AstExprCmpBinary(AST_EXPR_CMP_BINARY, "LIST_IN_LIST",			(((yyGLRStackItem const *)yyvsp)[YYFILL ((2) - (7))].yystate.yysemantics.yysval.ast_node), (((yyGLRStackItem const *)yyvsp)[YYFILL ((6) - (7))].yystate.yysemantics.yysval.ast_node)); }
     break;
-=======
-#line 744 "sql.ypp"
-    {
-      ((*yyvalp).ast_node) = new AstExprCmpBinary(
-          AST_EXPR_CMP_BINARY, "EXPR_IN_LIST",
-          (((yyGLRStackItem const *)
-            yyvsp)[YYFILL((1) - (5))].yystate.yysemantics.yysval.ast_node),
-          (((yyGLRStackItem const *)
-            yyvsp)[YYFILL((4) - (5))].yystate.yysemantics.yysval.ast_node));
-    } break;
->>>>>>> fb0c4aaa
-
-    case 122:
-/* Line 868 of glr.c  */
-<<<<<<< HEAD
-#line 748 "sql.ypp"
+
+  case 123:
+/* Line 868 of glr.c  */
+#line 749 "sql.ypp"
     { AstNode* tmp_node= new AstExprCmpBinary(AST_EXPR_CMP_BINARY, "EXPR_IN_LIST", 	(((yyGLRStackItem const *)yyvsp)[YYFILL ((1) - (6))].yystate.yysemantics.yysval.ast_node), (((yyGLRStackItem const *)yyvsp)[YYFILL ((5) - (6))].yystate.yysemantics.yysval.ast_node));
    																		((*yyvalp).ast_node)=new AstExprUnary(AST_EXPR_UNARY, "NOT",	tmp_node);  }
     break;
 
-  case 125:
-/* Line 868 of glr.c  */
-#line 750 "sql.ypp"
+  case 124:
+/* Line 868 of glr.c  */
+#line 751 "sql.ypp"
     { AstNode* tmp_node= new AstExprCmpBinary(AST_EXPR_CMP_BINARY, "LIST_IN_LIST", 	(((yyGLRStackItem const *)yyvsp)[YYFILL ((2) - (8))].yystate.yysemantics.yysval.ast_node), (((yyGLRStackItem const *)yyvsp)[YYFILL ((7) - (8))].yystate.yysemantics.yysval.ast_node)); 
    																		((*yyvalp).ast_node)=new AstExprUnary(AST_EXPR_UNARY, "NOT",	tmp_node);  }
     break;
-=======
-#line 745 "sql.ypp"
-    {
-      ((*yyvalp).ast_node) = new AstExprCmpBinary(
-          AST_EXPR_CMP_BINARY, "LIST_IN_LIST",
-          (((yyGLRStackItem const *)
-            yyvsp)[YYFILL((2) - (7))].yystate.yysemantics.yysval.ast_node),
-          (((yyGLRStackItem const *)
-            yyvsp)[YYFILL((6) - (7))].yystate.yysemantics.yysval.ast_node));
-    } break;
->>>>>>> fb0c4aaa
-
-    case 123:
-/* Line 868 of glr.c  */
-<<<<<<< HEAD
-#line 752 "sql.ypp"
+
+  case 125:
+/* Line 868 of glr.c  */
+#line 753 "sql.ypp"
     { ((*yyvalp).ast_node) = new AstExprCmpBinary(AST_EXPR_CMP_BINARY, "EXPR_IN_SELECT", 		(((yyGLRStackItem const *)yyvsp)[YYFILL ((1) - (5))].yystate.yysemantics.yysval.ast_node), (((yyGLRStackItem const *)yyvsp)[YYFILL ((4) - (5))].yystate.yysemantics.yysval.ast_node)); }
     break;
-=======
-#line 746 "sql.ypp"
-    {
-      AstNode *tmp_node = new AstExprCmpBinary(
-          AST_EXPR_CMP_BINARY, "EXPR_IN_LIST",
-          (((yyGLRStackItem const *)
-            yyvsp)[YYFILL((1) - (6))].yystate.yysemantics.yysval.ast_node),
-          (((yyGLRStackItem const *)
-            yyvsp)[YYFILL((5) - (6))].yystate.yysemantics.yysval.ast_node));
-      ((*yyvalp).ast_node) = new AstExprUnary(AST_EXPR_UNARY, "NOT", tmp_node);
-    } break;
-
-    case 124:
-/* Line 868 of glr.c  */
-#line 748 "sql.ypp"
-    {
-      AstNode *tmp_node = new AstExprCmpBinary(
-          AST_EXPR_CMP_BINARY, "LIST_IN_LIST",
-          (((yyGLRStackItem const *)
-            yyvsp)[YYFILL((2) - (8))].yystate.yysemantics.yysval.ast_node),
-          (((yyGLRStackItem const *)
-            yyvsp)[YYFILL((7) - (8))].yystate.yysemantics.yysval.ast_node));
-      ((*yyvalp).ast_node) = new AstExprUnary(AST_EXPR_UNARY, "NOT", tmp_node);
-    } break;
->>>>>>> fb0c4aaa
-
-    case 125:
-/* Line 868 of glr.c  */
-<<<<<<< HEAD
-#line 753 "sql.ypp"
+
+  case 126:
+/* Line 868 of glr.c  */
+#line 754 "sql.ypp"
     { ((*yyvalp).ast_node) = new AstExprCmpBinary(AST_EXPR_CMP_BINARY, "LIST_IN_SELECT", 		(((yyGLRStackItem const *)yyvsp)[YYFILL ((2) - (7))].yystate.yysemantics.yysval.ast_node), (((yyGLRStackItem const *)yyvsp)[YYFILL ((6) - (7))].yystate.yysemantics.yysval.ast_node)); }
     break;
-=======
-#line 750 "sql.ypp"
-    {
-      ((*yyvalp).ast_node) = new AstExprCmpBinary(
-          AST_EXPR_CMP_BINARY, "EXPR_IN_SELECT",
-          (((yyGLRStackItem const *)
-            yyvsp)[YYFILL((1) - (5))].yystate.yysemantics.yysval.ast_node),
-          (((yyGLRStackItem const *)
-            yyvsp)[YYFILL((4) - (5))].yystate.yysemantics.yysval.ast_node));
-    } break;
->>>>>>> fb0c4aaa
-
-    case 126:
-/* Line 868 of glr.c  */
-<<<<<<< HEAD
-#line 754 "sql.ypp"
+
+  case 127:
+/* Line 868 of glr.c  */
+#line 755 "sql.ypp"
     { ((*yyvalp).ast_node) = new AstExprCmpBinary(AST_EXPR_CMP_BINARY, "EXPR_NOT_IN_SELECT", 	(((yyGLRStackItem const *)yyvsp)[YYFILL ((1) - (6))].yystate.yysemantics.yysval.ast_node), (((yyGLRStackItem const *)yyvsp)[YYFILL ((5) - (6))].yystate.yysemantics.yysval.ast_node)); }
     break;
-=======
-#line 751 "sql.ypp"
-    {
-      ((*yyvalp).ast_node) = new AstExprCmpBinary(
-          AST_EXPR_CMP_BINARY, "LIST_IN_SELECT",
-          (((yyGLRStackItem const *)
-            yyvsp)[YYFILL((2) - (7))].yystate.yysemantics.yysval.ast_node),
-          (((yyGLRStackItem const *)
-            yyvsp)[YYFILL((6) - (7))].yystate.yysemantics.yysval.ast_node));
-    } break;
->>>>>>> fb0c4aaa
-
-    case 127:
-/* Line 868 of glr.c  */
-<<<<<<< HEAD
-#line 755 "sql.ypp"
+
+  case 128:
+/* Line 868 of glr.c  */
+#line 756 "sql.ypp"
     { ((*yyvalp).ast_node) = new AstExprCmpBinary(AST_EXPR_CMP_BINARY, "LIST_NOT_IN_SELECT", 	(((yyGLRStackItem const *)yyvsp)[YYFILL ((2) - (8))].yystate.yysemantics.yysval.ast_node), (((yyGLRStackItem const *)yyvsp)[YYFILL ((7) - (8))].yystate.yysemantics.yysval.ast_node)); }
     break;
-=======
-#line 752 "sql.ypp"
-    {
-      ((*yyvalp).ast_node) = new AstExprCmpBinary(
-          AST_EXPR_CMP_BINARY, "EXPR_NOT_IN_SELECT",
-          (((yyGLRStackItem const *)
-            yyvsp)[YYFILL((1) - (6))].yystate.yysemantics.yysval.ast_node),
-          (((yyGLRStackItem const *)
-            yyvsp)[YYFILL((5) - (6))].yystate.yysemantics.yysval.ast_node));
-    } break;
->>>>>>> fb0c4aaa
-
-    case 128:
-/* Line 868 of glr.c  */
-<<<<<<< HEAD
-#line 757 "sql.ypp"
+
+  case 129:
+/* Line 868 of glr.c  */
+#line 758 "sql.ypp"
     { ((*yyvalp).ast_node) = new AstExprUnary(AST_EXPR_UNARY, "EXSIST", 		(((yyGLRStackItem const *)yyvsp)[YYFILL ((3) - (4))].yystate.yysemantics.yysval.ast_node)); }
     break;
-=======
-#line 753 "sql.ypp"
-    {
-      ((*yyvalp).ast_node) = new AstExprCmpBinary(
-          AST_EXPR_CMP_BINARY, "LIST_NOT_IN_SELECT",
-          (((yyGLRStackItem const *)
-            yyvsp)[YYFILL((2) - (8))].yystate.yysemantics.yysval.ast_node),
-          (((yyGLRStackItem const *)
-            yyvsp)[YYFILL((7) - (8))].yystate.yysemantics.yysval.ast_node));
-    } break;
->>>>>>> fb0c4aaa
-
-    case 129:
-/* Line 868 of glr.c  */
-<<<<<<< HEAD
-#line 758 "sql.ypp"
+
+  case 130:
+/* Line 868 of glr.c  */
+#line 759 "sql.ypp"
     { ((*yyvalp).ast_node) = new AstExprUnary(AST_EXPR_UNARY, "NOT_EXSIST", 	(((yyGLRStackItem const *)yyvsp)[YYFILL ((4) - (5))].yystate.yysemantics.yysval.ast_node)); }
     break;
-=======
-#line 755 "sql.ypp"
-    {
-      ((*yyvalp).ast_node) = new AstExprUnary(
-          AST_EXPR_UNARY, "EXSIST",
-          (((yyGLRStackItem const *)
-            yyvsp)[YYFILL((3) - (4))].yystate.yysemantics.yysval.ast_node));
-    } break;
->>>>>>> fb0c4aaa
-
-    case 130:
-/* Line 868 of glr.c  */
-<<<<<<< HEAD
-#line 768 "sql.ypp"
+
+  case 131:
+/* Line 868 of glr.c  */
+#line 769 "sql.ypp"
     { ((*yyvalp).ast_node) = new AstExprUnary(AST_EXPR_UNARY, "COUNT_ALL", NULL); }
     break;
-=======
-#line 756 "sql.ypp"
-    {
-      ((*yyvalp).ast_node) = new AstExprUnary(
-          AST_EXPR_UNARY, "NOT_EXSIST",
-          (((yyGLRStackItem const *)
-            yyvsp)[YYFILL((4) - (5))].yystate.yysemantics.yysval.ast_node));
-    } break;
->>>>>>> fb0c4aaa
-
-    case 131:
-/* Line 868 of glr.c  */
-<<<<<<< HEAD
-#line 769 "sql.ypp"
+
+  case 132:
+/* Line 868 of glr.c  */
+#line 770 "sql.ypp"
     { ((*yyvalp).ast_node) = new AstExprUnary(AST_EXPR_UNARY, "COUNT",	 (((yyGLRStackItem const *)yyvsp)[YYFILL ((3) - (4))].yystate.yysemantics.yysval.ast_node)); }
     break;
-=======
-#line 766 "sql.ypp"
-    {
-      ((*yyvalp).ast_node) =
-          new AstExprUnary(AST_EXPR_UNARY, "COUNT_ALL", NULL);
-    } break;
->>>>>>> fb0c4aaa
-
-    case 132:
-/* Line 868 of glr.c  */
-<<<<<<< HEAD
-#line 770 "sql.ypp"
+
+  case 133:
+/* Line 868 of glr.c  */
+#line 771 "sql.ypp"
     { ((*yyvalp).ast_node) = new AstExprUnary(AST_EXPR_UNARY, "SUM",	 	 (((yyGLRStackItem const *)yyvsp)[YYFILL ((3) - (4))].yystate.yysemantics.yysval.ast_node)); }
     break;
-=======
-#line 767 "sql.ypp"
-    {
-      ((*yyvalp).ast_node) = new AstExprUnary(
-          AST_EXPR_UNARY, "COUNT",
-          (((yyGLRStackItem const *)
-            yyvsp)[YYFILL((3) - (4))].yystate.yysemantics.yysval.ast_node));
-    } break;
->>>>>>> fb0c4aaa
-
-    case 133:
-/* Line 868 of glr.c  */
-<<<<<<< HEAD
-#line 771 "sql.ypp"
+
+  case 134:
+/* Line 868 of glr.c  */
+#line 772 "sql.ypp"
     { ((*yyvalp).ast_node) = new AstExprUnary(AST_EXPR_UNARY, "AVG",	 	 (((yyGLRStackItem const *)yyvsp)[YYFILL ((3) - (4))].yystate.yysemantics.yysval.ast_node)); }
     break;
-=======
-#line 768 "sql.ypp"
-    {
-      ((*yyvalp).ast_node) = new AstExprUnary(
-          AST_EXPR_UNARY, "SUM",
-          (((yyGLRStackItem const *)
-            yyvsp)[YYFILL((3) - (4))].yystate.yysemantics.yysval.ast_node));
-    } break;
->>>>>>> fb0c4aaa
-
-    case 134:
-/* Line 868 of glr.c  */
-<<<<<<< HEAD
-#line 772 "sql.ypp"
+
+  case 135:
+/* Line 868 of glr.c  */
+#line 773 "sql.ypp"
     { ((*yyvalp).ast_node) = new AstExprUnary(AST_EXPR_UNARY, "MIN",	 	 (((yyGLRStackItem const *)yyvsp)[YYFILL ((3) - (4))].yystate.yysemantics.yysval.ast_node)); }
     break;
-=======
-#line 769 "sql.ypp"
-    {
-      ((*yyvalp).ast_node) = new AstExprUnary(
-          AST_EXPR_UNARY, "AVG",
-          (((yyGLRStackItem const *)
-            yyvsp)[YYFILL((3) - (4))].yystate.yysemantics.yysval.ast_node));
-    } break;
->>>>>>> fb0c4aaa
-
-    case 135:
-/* Line 868 of glr.c  */
-<<<<<<< HEAD
-#line 773 "sql.ypp"
+
+  case 136:
+/* Line 868 of glr.c  */
+#line 774 "sql.ypp"
     { ((*yyvalp).ast_node) = new AstExprUnary(AST_EXPR_UNARY, "MAX",	 	 (((yyGLRStackItem const *)yyvsp)[YYFILL ((3) - (4))].yystate.yysemantics.yysval.ast_node)); }
     break;
-=======
-#line 770 "sql.ypp"
-    {
-      ((*yyvalp).ast_node) = new AstExprUnary(
-          AST_EXPR_UNARY, "MIN",
-          (((yyGLRStackItem const *)
-            yyvsp)[YYFILL((3) - (4))].yystate.yysemantics.yysval.ast_node));
-    } break;
->>>>>>> fb0c4aaa
-
-    case 136:
-/* Line 868 of glr.c  */
-<<<<<<< HEAD
-#line 774 "sql.ypp"
-    { ((*yyvalp).ast_node) = new AstExprUnary(AST_EXPR_UNARY, "TO_CHAR",	 (((yyGLRStackItem const *)yyvsp)[YYFILL ((3) - (4))].yystate.yysemantics.yysval.ast_node)); }
-    break;
-=======
-#line 771 "sql.ypp"
-    {
-      ((*yyvalp).ast_node) = new AstExprUnary(
-          AST_EXPR_UNARY, "MAX",
-          (((yyGLRStackItem const *)
-            yyvsp)[YYFILL((3) - (4))].yystate.yysemantics.yysval.ast_node));
-    } break;
->>>>>>> fb0c4aaa
-
-    case 137:
-/* Line 868 of glr.c  */
-<<<<<<< HEAD
+
+  case 137:
+/* Line 868 of glr.c  */
 #line 775 "sql.ypp"
     { ((*yyvalp).ast_node) = new AstExprUnary(AST_EXPR_UNARY, "TO_CHAR",	 (((yyGLRStackItem const *)yyvsp)[YYFILL ((3) - (4))].yystate.yysemantics.yysval.ast_node)); }
     break;
-=======
-#line 772 "sql.ypp"
-    {
-      ((*yyvalp).ast_node) = new AstExprUnary(
-          AST_EXPR_UNARY, "TO_CHAR",
-          (((yyGLRStackItem const *)
-            yyvsp)[YYFILL((3) - (4))].yystate.yysemantics.yysval.ast_node));
-    } break;
->>>>>>> fb0c4aaa
-
-    case 138:
-/* Line 868 of glr.c  */
-<<<<<<< HEAD
+
+  case 138:
+/* Line 868 of glr.c  */
 #line 776 "sql.ypp"
+    { ((*yyvalp).ast_node) = new AstExprUnary(AST_EXPR_UNARY, "TO_CHAR",	 (((yyGLRStackItem const *)yyvsp)[YYFILL ((3) - (4))].yystate.yysemantics.yysval.ast_node)); }
+    break;
+
+  case 139:
+/* Line 868 of glr.c  */
+#line 777 "sql.ypp"
     { ((*yyvalp).ast_node) = new AstExprUnary(AST_EXPR_UNARY, "COUNT",	 (((yyGLRStackItem const *)yyvsp)[YYFILL ((3) - (4))].yystate.yysemantics.yysval.ast_node));    }
     break;
-=======
-#line 773 "sql.ypp"
-    {
-      ((*yyvalp).ast_node) = new AstExprUnary(
-          AST_EXPR_UNARY, "TO_CHAR",
-          (((yyGLRStackItem const *)
-            yyvsp)[YYFILL((3) - (4))].yystate.yysemantics.yysval.ast_node));
-    } break;
->>>>>>> fb0c4aaa
-
-    case 139:
-/* Line 868 of glr.c  */
-<<<<<<< HEAD
-#line 777 "sql.ypp"
+
+  case 140:
+/* Line 868 of glr.c  */
+#line 778 "sql.ypp"
     { ((*yyvalp).ast_node) = new AstExprUnary(AST_EXPR_UNARY, "SUM",	 	 (((yyGLRStackItem const *)yyvsp)[YYFILL ((3) - (4))].yystate.yysemantics.yysval.ast_node)); }
     break;
-=======
-#line 774 "sql.ypp"
-    {
-      ((*yyvalp).ast_node) = new AstExprUnary(
-          AST_EXPR_UNARY, "COUNT",
-          (((yyGLRStackItem const *)
-            yyvsp)[YYFILL((3) - (4))].yystate.yysemantics.yysval.ast_node));
-    } break;
->>>>>>> fb0c4aaa
-
-    case 140:
-/* Line 868 of glr.c  */
-<<<<<<< HEAD
-#line 778 "sql.ypp"
+
+  case 141:
+/* Line 868 of glr.c  */
+#line 779 "sql.ypp"
     { ((*yyvalp).ast_node) = new AstExprUnary(AST_EXPR_UNARY, "AVG",	 	 (((yyGLRStackItem const *)yyvsp)[YYFILL ((3) - (4))].yystate.yysemantics.yysval.ast_node)); }
     break;
-=======
-#line 775 "sql.ypp"
-    {
-      ((*yyvalp).ast_node) = new AstExprUnary(
-          AST_EXPR_UNARY, "SUM",
-          (((yyGLRStackItem const *)
-            yyvsp)[YYFILL((3) - (4))].yystate.yysemantics.yysval.ast_node));
-    } break;
->>>>>>> fb0c4aaa
-
-    case 141:
-/* Line 868 of glr.c  */
-<<<<<<< HEAD
-#line 779 "sql.ypp"
+
+  case 142:
+/* Line 868 of glr.c  */
+#line 780 "sql.ypp"
     { ((*yyvalp).ast_node) = new AstExprUnary(AST_EXPR_UNARY, "MIN",	 	 (((yyGLRStackItem const *)yyvsp)[YYFILL ((3) - (4))].yystate.yysemantics.yysval.ast_node)); }
     break;
-=======
-#line 776 "sql.ypp"
-    {
-      ((*yyvalp).ast_node) = new AstExprUnary(
-          AST_EXPR_UNARY, "AVG",
-          (((yyGLRStackItem const *)
-            yyvsp)[YYFILL((3) - (4))].yystate.yysemantics.yysval.ast_node));
-    } break;
->>>>>>> fb0c4aaa
-
-    case 142:
-/* Line 868 of glr.c  */
-<<<<<<< HEAD
-#line 780 "sql.ypp"
+
+  case 143:
+/* Line 868 of glr.c  */
+#line 781 "sql.ypp"
     { ((*yyvalp).ast_node) = new AstExprUnary(AST_EXPR_UNARY, "MAX",	 	 (((yyGLRStackItem const *)yyvsp)[YYFILL ((3) - (4))].yystate.yysemantics.yysval.ast_node)); }
     break;
-=======
-#line 777 "sql.ypp"
-    {
-      ((*yyvalp).ast_node) = new AstExprUnary(
-          AST_EXPR_UNARY, "MIN",
-          (((yyGLRStackItem const *)
-            yyvsp)[YYFILL((3) - (4))].yystate.yysemantics.yysval.ast_node));
-    } break;
->>>>>>> fb0c4aaa
-
-    case 143:
-/* Line 868 of glr.c  */
-<<<<<<< HEAD
-#line 783 "sql.ypp"
+
+  case 144:
+/* Line 868 of glr.c  */
+#line 784 "sql.ypp"
     { ((*yyvalp).ast_node) = new AstExprFunc(AST_EXPR_FUNC, "SUBSTRING_EXPR_EXPR", 				(((yyGLRStackItem const *)yyvsp)[YYFILL ((3) - (6))].yystate.yysemantics.yysval.ast_node), (((yyGLRStackItem const *)yyvsp)[YYFILL ((5) - (6))].yystate.yysemantics.yysval.ast_node), 	NULL); }
     break;
-=======
-#line 778 "sql.ypp"
-    {
-      ((*yyvalp).ast_node) = new AstExprUnary(
-          AST_EXPR_UNARY, "MAX",
-          (((yyGLRStackItem const *)
-            yyvsp)[YYFILL((3) - (4))].yystate.yysemantics.yysval.ast_node));
-    } break;
->>>>>>> fb0c4aaa
-
-    case 144:
-/* Line 868 of glr.c  */
-<<<<<<< HEAD
-#line 784 "sql.ypp"
+
+  case 145:
+/* Line 868 of glr.c  */
+#line 785 "sql.ypp"
     { ((*yyvalp).ast_node) = new AstExprFunc(AST_EXPR_FUNC, "SUBSTRING_EXPR_FROM_EXPR", 			(((yyGLRStackItem const *)yyvsp)[YYFILL ((3) - (6))].yystate.yysemantics.yysval.ast_node), (((yyGLRStackItem const *)yyvsp)[YYFILL ((5) - (6))].yystate.yysemantics.yysval.ast_node), 	NULL);}
     break;
-=======
-#line 781 "sql.ypp"
-    {
-      ((*yyvalp).ast_node) = new AstExprFunc(
-          AST_EXPR_FUNC, "SUBSTRING_EXPR_EXPR",
-          (((yyGLRStackItem const *)
-            yyvsp)[YYFILL((3) - (6))].yystate.yysemantics.yysval.ast_node),
-          (((yyGLRStackItem const *)
-            yyvsp)[YYFILL((5) - (6))].yystate.yysemantics.yysval.ast_node),
-          NULL);
-    } break;
->>>>>>> fb0c4aaa
-
-    case 145:
-/* Line 868 of glr.c  */
-<<<<<<< HEAD
-#line 785 "sql.ypp"
+
+  case 146:
+/* Line 868 of glr.c  */
+#line 786 "sql.ypp"
     { ((*yyvalp).ast_node) = new AstExprFunc(AST_EXPR_FUNC, "SUBSTRING_EXPR_EXPR_EXPR", 			(((yyGLRStackItem const *)yyvsp)[YYFILL ((3) - (8))].yystate.yysemantics.yysval.ast_node), (((yyGLRStackItem const *)yyvsp)[YYFILL ((5) - (8))].yystate.yysemantics.yysval.ast_node), 	(((yyGLRStackItem const *)yyvsp)[YYFILL ((7) - (8))].yystate.yysemantics.yysval.ast_node)); }
     break;
-=======
-#line 782 "sql.ypp"
-    {
-      ((*yyvalp).ast_node) = new AstExprFunc(
-          AST_EXPR_FUNC, "SUBSTRING_EXPR_FROM_EXPR",
-          (((yyGLRStackItem const *)
-            yyvsp)[YYFILL((3) - (6))].yystate.yysemantics.yysval.ast_node),
-          (((yyGLRStackItem const *)
-            yyvsp)[YYFILL((5) - (6))].yystate.yysemantics.yysval.ast_node),
-          NULL);
-    } break;
->>>>>>> fb0c4aaa
-
-    case 146:
-/* Line 868 of glr.c  */
-<<<<<<< HEAD
-#line 786 "sql.ypp"
+
+  case 147:
+/* Line 868 of glr.c  */
+#line 787 "sql.ypp"
     { ((*yyvalp).ast_node) = new AstExprFunc(AST_EXPR_FUNC, "SUBSTRING_EXPR_FROM_EXPR_FOR_EXPR", (((yyGLRStackItem const *)yyvsp)[YYFILL ((3) - (8))].yystate.yysemantics.yysval.ast_node), (((yyGLRStackItem const *)yyvsp)[YYFILL ((5) - (8))].yystate.yysemantics.yysval.ast_node), 	(((yyGLRStackItem const *)yyvsp)[YYFILL ((7) - (8))].yystate.yysemantics.yysval.ast_node)); }
     break;
 
+  case 148:
+/* Line 868 of glr.c  */
+#line 788 "sql.ypp"
+    { ((*yyvalp).ast_node) = new AstExprFunc(AST_EXPR_FUNC, "TRIM_BOTH", 					 NULL,(((yyGLRStackItem const *)yyvsp)[YYFILL ((3) - (4))].yystate.yysemantics.yysval.ast_node), 	NULL); }
+    break;
+
   case 149:
 /* Line 868 of glr.c  */
-#line 787 "sql.ypp"
-    { ((*yyvalp).ast_node) = new AstExprFunc(AST_EXPR_FUNC, "TRIM_BOTH", 					 NULL,(((yyGLRStackItem const *)yyvsp)[YYFILL ((3) - (4))].yystate.yysemantics.yysval.ast_node), 	NULL); }
+#line 789 "sql.ypp"
+    { ((*yyvalp).ast_node) = new AstExprFunc(AST_EXPR_FUNC, (((yyGLRStackItem const *)yyvsp)[YYFILL ((3) - (7))].yystate.yysemantics.yysval.strval), 									(((yyGLRStackItem const *)yyvsp)[YYFILL ((4) - (7))].yystate.yysemantics.yysval.ast_node), (((yyGLRStackItem const *)yyvsp)[YYFILL ((6) - (7))].yystate.yysemantics.yysval.ast_node), 	NULL); }
     break;
 
   case 150:
 /* Line 868 of glr.c  */
-#line 788 "sql.ypp"
-    { ((*yyvalp).ast_node) = new AstExprFunc(AST_EXPR_FUNC, (((yyGLRStackItem const *)yyvsp)[YYFILL ((3) - (7))].yystate.yysemantics.yysval.strval), 									(((yyGLRStackItem const *)yyvsp)[YYFILL ((4) - (7))].yystate.yysemantics.yysval.ast_node), (((yyGLRStackItem const *)yyvsp)[YYFILL ((6) - (7))].yystate.yysemantics.yysval.ast_node), 	NULL); }
-    break;
-=======
-#line 783 "sql.ypp"
-    {
-      ((*yyvalp).ast_node) = new AstExprFunc(
-          AST_EXPR_FUNC, "SUBSTRING_EXPR_EXPR_EXPR",
-          (((yyGLRStackItem const *)
-            yyvsp)[YYFILL((3) - (8))].yystate.yysemantics.yysval.ast_node),
-          (((yyGLRStackItem const *)
-            yyvsp)[YYFILL((5) - (8))].yystate.yysemantics.yysval.ast_node),
-          (((yyGLRStackItem const *)
-            yyvsp)[YYFILL((7) - (8))].yystate.yysemantics.yysval.ast_node));
-    } break;
-
-    case 147:
-/* Line 868 of glr.c  */
-#line 784 "sql.ypp"
-    {
-      ((*yyvalp).ast_node) = new AstExprFunc(
-          AST_EXPR_FUNC, "SUBSTRING_EXPR_FROM_EXPR_FOR_EXPR",
-          (((yyGLRStackItem const *)
-            yyvsp)[YYFILL((3) - (8))].yystate.yysemantics.yysval.ast_node),
-          (((yyGLRStackItem const *)
-            yyvsp)[YYFILL((5) - (8))].yystate.yysemantics.yysval.ast_node),
-          (((yyGLRStackItem const *)
-            yyvsp)[YYFILL((7) - (8))].yystate.yysemantics.yysval.ast_node));
-    } break;
-
-    case 148:
-/* Line 868 of glr.c  */
-#line 785 "sql.ypp"
-    {
-      ((*yyvalp).ast_node) = new AstExprFunc(
-          AST_EXPR_FUNC, "TRIM_BOTH", NULL,
-          (((yyGLRStackItem const *)
-            yyvsp)[YYFILL((3) - (4))].yystate.yysemantics.yysval.ast_node),
-          NULL);
-    } break;
->>>>>>> fb0c4aaa
-
-    case 149:
-/* Line 868 of glr.c  */
-<<<<<<< HEAD
-#line 789 "sql.ypp"
+#line 790 "sql.ypp"
     { ((*yyvalp).ast_node) = new AstExprFunc(AST_EXPR_FUNC, "UPPER", 							(((yyGLRStackItem const *)yyvsp)[YYFILL ((3) - (4))].yystate.yysemantics.yysval.ast_node), NULL,	NULL); }
     break;
 
+  case 151:
+/* Line 868 of glr.c  */
+#line 791 "sql.ypp"
+    { ((*yyvalp).ast_node) = new AstExprFunc(AST_EXPR_FUNC, "CAST",								(((yyGLRStackItem const *)yyvsp)[YYFILL ((3) - (6))].yystate.yysemantics.yysval.ast_node), (((yyGLRStackItem const *)yyvsp)[YYFILL ((5) - (6))].yystate.yysemantics.yysval.ast_node),  	NULL); }
+    break;
+
   case 152:
 /* Line 868 of glr.c  */
-#line 790 "sql.ypp"
-    { ((*yyvalp).ast_node) = new AstExprFunc(AST_EXPR_FUNC, "CAST",								(((yyGLRStackItem const *)yyvsp)[YYFILL ((3) - (6))].yystate.yysemantics.yysval.ast_node), (((yyGLRStackItem const *)yyvsp)[YYFILL ((5) - (6))].yystate.yysemantics.yysval.ast_node),  	NULL); }
-    break;
-=======
-#line 786 "sql.ypp"
-    {
-      ((*yyvalp).ast_node) = new AstExprFunc(
-          AST_EXPR_FUNC, (((yyGLRStackItem const *)yyvsp)[YYFILL((3) - (7))]
-                              .yystate.yysemantics.yysval.strval),
-          (((yyGLRStackItem const *)
-            yyvsp)[YYFILL((4) - (7))].yystate.yysemantics.yysval.ast_node),
-          (((yyGLRStackItem const *)
-            yyvsp)[YYFILL((6) - (7))].yystate.yysemantics.yysval.ast_node),
-          NULL);
-    } break;
-
-    case 150:
-/* Line 868 of glr.c  */
-#line 787 "sql.ypp"
-    {
-      ((*yyvalp).ast_node) = new AstExprFunc(
-          AST_EXPR_FUNC, "UPPER",
-          (((yyGLRStackItem const *)
-            yyvsp)[YYFILL((3) - (4))].yystate.yysemantics.yysval.ast_node),
-          NULL, NULL);
-    } break;
->>>>>>> fb0c4aaa
-
-    case 151:
-/* Line 868 of glr.c  */
-<<<<<<< HEAD
-#line 791 "sql.ypp"
+#line 792 "sql.ypp"
     { ((*yyvalp).ast_node) = new AstExprFunc(AST_EXPR_FUNC, "COALESCE", 							(((yyGLRStackItem const *)yyvsp)[YYFILL ((3) - (4))].yystate.yysemantics.yysval.ast_node), NULL, 	NULL); }
     break;
 
+  case 153:
+/* Line 868 of glr.c  */
+#line 795 "sql.ypp"
+    { ((*yyvalp).strval)="TRIM_LEADING"; }
+    break;
+
   case 154:
 /* Line 868 of glr.c  */
-#line 794 "sql.ypp"
-    { ((*yyvalp).strval)="TRIM_LEADING"; }
-    break;
-=======
-#line 788 "sql.ypp"
-    {
-      ((*yyvalp).ast_node) = new AstExprFunc(
-          AST_EXPR_FUNC, "CAST",
-          (((yyGLRStackItem const *)
-            yyvsp)[YYFILL((3) - (6))].yystate.yysemantics.yysval.ast_node),
-          (((yyGLRStackItem const *)
-            yyvsp)[YYFILL((5) - (6))].yystate.yysemantics.yysval.ast_node),
-          NULL);
-    } break;
-
-    case 152:
-/* Line 868 of glr.c  */
-#line 789 "sql.ypp"
-    {
-      ((*yyvalp).ast_node) = new AstExprFunc(
-          AST_EXPR_FUNC, "COALESCE",
-          (((yyGLRStackItem const *)
-            yyvsp)[YYFILL((3) - (4))].yystate.yysemantics.yysval.ast_node),
-          NULL, NULL);
-    } break;
->>>>>>> fb0c4aaa
-
-    case 153:
-/* Line 868 of glr.c  */
-<<<<<<< HEAD
-#line 795 "sql.ypp"
+#line 796 "sql.ypp"
     { ((*yyvalp).strval)="TRIM_TRAILING"; }
     break;
-=======
-#line 792 "sql.ypp"
-    {
-      ((*yyvalp).strval) = "TRIM_LEADING";
-    } break;
->>>>>>> fb0c4aaa
-
-    case 154:
-/* Line 868 of glr.c  */
-<<<<<<< HEAD
-#line 796 "sql.ypp"
+
+  case 155:
+/* Line 868 of glr.c  */
+#line 797 "sql.ypp"
     { ((*yyvalp).strval)="TRIM_BOTH"; }
     break;
-=======
-#line 793 "sql.ypp"
-    {
-      ((*yyvalp).strval) = "TRIM_TRAILING";
-    } break;
->>>>>>> fb0c4aaa
-
-    case 155:
-/* Line 868 of glr.c  */
-<<<<<<< HEAD
-#line 799 "sql.ypp"
+
+  case 156:
+/* Line 868 of glr.c  */
+#line 800 "sql.ypp"
     { ((*yyvalp).ast_node) = NULL;}
     break;
-=======
-#line 794 "sql.ypp"
-    {
-      ((*yyvalp).strval) = "TRIM_BOTH";
-    } break;
->>>>>>> fb0c4aaa
-
-    case 156:
-/* Line 868 of glr.c  */
-<<<<<<< HEAD
-#line 800 "sql.ypp"
+
+  case 157:
+/* Line 868 of glr.c  */
+#line 801 "sql.ypp"
     {((*yyvalp).ast_node) = new AstExprConst(AST_EXPR_CONST, "INT", 	NULL);}
     break;
-=======
-#line 797 "sql.ypp"
-    {
-      ((*yyvalp).ast_node) = NULL;
-    } break;
->>>>>>> fb0c4aaa
-
-    case 157:
-/* Line 868 of glr.c  */
-<<<<<<< HEAD
-#line 801 "sql.ypp"
+
+  case 158:
+/* Line 868 of glr.c  */
+#line 802 "sql.ypp"
     {((*yyvalp).ast_node) = new AstExprConst(AST_EXPR_CONST, "STRING", NULL);}
     break;
-=======
-#line 798 "sql.ypp"
-    {
-      ((*yyvalp).ast_node) = new AstExprConst(AST_EXPR_CONST, "INT", NULL);
-    } break;
->>>>>>> fb0c4aaa
-
-    case 158:
-/* Line 868 of glr.c  */
-<<<<<<< HEAD
-#line 802 "sql.ypp"
+
+  case 159:
+/* Line 868 of glr.c  */
+#line 803 "sql.ypp"
     {((*yyvalp).ast_node) = new AstExprConst(AST_EXPR_CONST, "DOUBLE", NULL);}
     break;
-=======
-#line 799 "sql.ypp"
-    {
-      ((*yyvalp).ast_node) = new AstExprConst(AST_EXPR_CONST, "STRING", NULL);
-    } break;
->>>>>>> fb0c4aaa
-
-    case 159:
-/* Line 868 of glr.c  */
-<<<<<<< HEAD
-#line 803 "sql.ypp"
+
+  case 160:
+/* Line 868 of glr.c  */
+#line 804 "sql.ypp"
     {((*yyvalp).ast_node) = new AstExprConst(AST_EXPR_CONST, "FLOAT", 	NULL);}
     break;
-=======
-#line 800 "sql.ypp"
-    {
-      ((*yyvalp).ast_node) = new AstExprConst(AST_EXPR_CONST, "DOUBLE", NULL);
-    } break;
->>>>>>> fb0c4aaa
-
-    case 160:
-/* Line 868 of glr.c  */
-<<<<<<< HEAD
-#line 804 "sql.ypp"
+
+  case 161:
+/* Line 868 of glr.c  */
+#line 805 "sql.ypp"
     {((*yyvalp).ast_node) = new AstExprConst(AST_EXPR_CONST, "CHAR", 	NULL);}
     break;
-=======
-#line 801 "sql.ypp"
-    {
-      ((*yyvalp).ast_node) = new AstExprConst(AST_EXPR_CONST, "FLOAT", NULL);
-    } break;
->>>>>>> fb0c4aaa
-
-    case 161:
-/* Line 868 of glr.c  */
-<<<<<<< HEAD
-#line 807 "sql.ypp"
+
+  case 162:
+/* Line 868 of glr.c  */
+#line 808 "sql.ypp"
     { ((*yyvalp).ast_node) = new AstExprFunc(AST_EXPR_FUNC, "DATE_ADD", (((yyGLRStackItem const *)yyvsp)[YYFILL ((3) - (6))].yystate.yysemantics.yysval.ast_node), (((yyGLRStackItem const *)yyvsp)[YYFILL ((5) - (6))].yystate.yysemantics.yysval.ast_node), NULL); }
     break;
-=======
-#line 802 "sql.ypp"
-    {
-      ((*yyvalp).ast_node) = new AstExprConst(AST_EXPR_CONST, "CHAR", NULL);
-    } break;
->>>>>>> fb0c4aaa
-
-    case 162:
-/* Line 868 of glr.c  */
-<<<<<<< HEAD
-#line 808 "sql.ypp"
+
+  case 163:
+/* Line 868 of glr.c  */
+#line 809 "sql.ypp"
     { ((*yyvalp).ast_node) = new AstExprFunc(AST_EXPR_FUNC, "DATE_SUB", (((yyGLRStackItem const *)yyvsp)[YYFILL ((3) - (6))].yystate.yysemantics.yysval.ast_node), (((yyGLRStackItem const *)yyvsp)[YYFILL ((5) - (6))].yystate.yysemantics.yysval.ast_node), NULL); }
     break;
 
+  case 164:
+/* Line 868 of glr.c  */
+#line 813 "sql.ypp"
+    { ((*yyvalp).ast_node) = new AstExprFunc(AST_EXPR_FUNC, "INTERVAL_HOUR", 		(((yyGLRStackItem const *)yyvsp)[YYFILL ((2) - (3))].yystate.yysemantics.yysval.ast_node), NULL, NULL);  }
+    break;
+
   case 165:
 /* Line 868 of glr.c  */
-#line 812 "sql.ypp"
-    { ((*yyvalp).ast_node) = new AstExprFunc(AST_EXPR_FUNC, "INTERVAL_HOUR", 		(((yyGLRStackItem const *)yyvsp)[YYFILL ((2) - (3))].yystate.yysemantics.yysval.ast_node), NULL, NULL);  }
-    break;
-=======
-#line 805 "sql.ypp"
-    {
-      ((*yyvalp).ast_node) = new AstExprFunc(
-          AST_EXPR_FUNC, "DATE_ADD",
-          (((yyGLRStackItem const *)
-            yyvsp)[YYFILL((3) - (6))].yystate.yysemantics.yysval.ast_node),
-          (((yyGLRStackItem const *)
-            yyvsp)[YYFILL((5) - (6))].yystate.yysemantics.yysval.ast_node),
-          NULL);
-    } break;
-
-    case 163:
-/* Line 868 of glr.c  */
-#line 806 "sql.ypp"
-    {
-      ((*yyvalp).ast_node) = new AstExprFunc(
-          AST_EXPR_FUNC, "DATE_SUB",
-          (((yyGLRStackItem const *)
-            yyvsp)[YYFILL((3) - (6))].yystate.yysemantics.yysval.ast_node),
-          (((yyGLRStackItem const *)
-            yyvsp)[YYFILL((5) - (6))].yystate.yysemantics.yysval.ast_node),
-          NULL);
-    } break;
->>>>>>> fb0c4aaa
-
-    case 164:
-/* Line 868 of glr.c  */
-<<<<<<< HEAD
-#line 813 "sql.ypp"
+#line 814 "sql.ypp"
     { ((*yyvalp).ast_node) = new AstExprFunc(AST_EXPR_FUNC, "INTERVAL_MICROSECOND", 	(((yyGLRStackItem const *)yyvsp)[YYFILL ((2) - (3))].yystate.yysemantics.yysval.ast_node), NULL, NULL);  }
     break;
-=======
-#line 810 "sql.ypp"
-    {
-      ((*yyvalp).ast_node) = new AstExprFunc(
-          AST_EXPR_FUNC, "INTERVAL_HOUR",
-          (((yyGLRStackItem const *)
-            yyvsp)[YYFILL((2) - (3))].yystate.yysemantics.yysval.ast_node),
-          NULL, NULL);
-    } break;
->>>>>>> fb0c4aaa
-
-    case 165:
-/* Line 868 of glr.c  */
-<<<<<<< HEAD
-#line 814 "sql.ypp"
+
+  case 166:
+/* Line 868 of glr.c  */
+#line 815 "sql.ypp"
     { ((*yyvalp).ast_node) = new AstExprFunc(AST_EXPR_FUNC, "INTERVAL_MINUTE", 		(((yyGLRStackItem const *)yyvsp)[YYFILL ((2) - (3))].yystate.yysemantics.yysval.ast_node), NULL, NULL);  }
     break;
-=======
-#line 811 "sql.ypp"
-    {
-      ((*yyvalp).ast_node) = new AstExprFunc(
-          AST_EXPR_FUNC, "INTERVAL_MICROSECOND",
-          (((yyGLRStackItem const *)
-            yyvsp)[YYFILL((2) - (3))].yystate.yysemantics.yysval.ast_node),
-          NULL, NULL);
-    } break;
->>>>>>> fb0c4aaa
-
-    case 166:
-/* Line 868 of glr.c  */
-<<<<<<< HEAD
-#line 815 "sql.ypp"
+
+  case 167:
+/* Line 868 of glr.c  */
+#line 816 "sql.ypp"
     { ((*yyvalp).ast_node) = new AstExprFunc(AST_EXPR_FUNC, "INTERVAL_SECOND", 		(((yyGLRStackItem const *)yyvsp)[YYFILL ((2) - (3))].yystate.yysemantics.yysval.ast_node), NULL, NULL);  }
     break;
-=======
-#line 812 "sql.ypp"
-    {
-      ((*yyvalp).ast_node) = new AstExprFunc(
-          AST_EXPR_FUNC, "INTERVAL_MINUTE",
-          (((yyGLRStackItem const *)
-            yyvsp)[YYFILL((2) - (3))].yystate.yysemantics.yysval.ast_node),
-          NULL, NULL);
-    } break;
->>>>>>> fb0c4aaa
-
-    case 167:
-/* Line 868 of glr.c  */
-<<<<<<< HEAD
-#line 816 "sql.ypp"
+
+  case 168:
+/* Line 868 of glr.c  */
+#line 817 "sql.ypp"
     { ((*yyvalp).ast_node) = new AstExprFunc(AST_EXPR_FUNC, "INTERVAL_DAY", 			(((yyGLRStackItem const *)yyvsp)[YYFILL ((2) - (3))].yystate.yysemantics.yysval.ast_node), NULL, NULL);  }
     break;
-=======
-#line 813 "sql.ypp"
-    {
-      ((*yyvalp).ast_node) = new AstExprFunc(
-          AST_EXPR_FUNC, "INTERVAL_SECOND",
-          (((yyGLRStackItem const *)
-            yyvsp)[YYFILL((2) - (3))].yystate.yysemantics.yysval.ast_node),
-          NULL, NULL);
-    } break;
->>>>>>> fb0c4aaa
-
-    case 168:
-/* Line 868 of glr.c  */
-<<<<<<< HEAD
-#line 817 "sql.ypp"
+
+  case 169:
+/* Line 868 of glr.c  */
+#line 818 "sql.ypp"
     { ((*yyvalp).ast_node) = new AstExprFunc(AST_EXPR_FUNC, "INTERVAL_MONTH", 		(((yyGLRStackItem const *)yyvsp)[YYFILL ((2) - (3))].yystate.yysemantics.yysval.ast_node), NULL, NULL);  }
     break;
-=======
-#line 814 "sql.ypp"
-    {
-      ((*yyvalp).ast_node) = new AstExprFunc(
-          AST_EXPR_FUNC, "INTERVAL_DAY",
-          (((yyGLRStackItem const *)
-            yyvsp)[YYFILL((2) - (3))].yystate.yysemantics.yysval.ast_node),
-          NULL, NULL);
-    } break;
->>>>>>> fb0c4aaa
-
-    case 169:
-/* Line 868 of glr.c  */
-<<<<<<< HEAD
-#line 818 "sql.ypp"
+
+  case 170:
+/* Line 868 of glr.c  */
+#line 819 "sql.ypp"
     { ((*yyvalp).ast_node) = new AstExprFunc(AST_EXPR_FUNC, "INTERVAL_YEAR", 		(((yyGLRStackItem const *)yyvsp)[YYFILL ((2) - (3))].yystate.yysemantics.yysval.ast_node), NULL, NULL);  }
     break;
-=======
-#line 815 "sql.ypp"
-    {
-      ((*yyvalp).ast_node) = new AstExprFunc(
-          AST_EXPR_FUNC, "INTERVAL_MONTH",
-          (((yyGLRStackItem const *)
-            yyvsp)[YYFILL((2) - (3))].yystate.yysemantics.yysval.ast_node),
-          NULL, NULL);
-    } break;
->>>>>>> fb0c4aaa
-
-    case 170:
-/* Line 868 of glr.c  */
-<<<<<<< HEAD
-#line 819 "sql.ypp"
+
+  case 171:
+/* Line 868 of glr.c  */
+#line 820 "sql.ypp"
     { ((*yyvalp).ast_node) = new AstExprFunc(AST_EXPR_FUNC, "INTERVAL_WEEK", 		(((yyGLRStackItem const *)yyvsp)[YYFILL ((2) - (3))].yystate.yysemantics.yysval.ast_node), NULL, NULL);  }
     break;
-=======
-#line 816 "sql.ypp"
-    {
-      ((*yyvalp).ast_node) = new AstExprFunc(
-          AST_EXPR_FUNC, "INTERVAL_YEAR",
-          (((yyGLRStackItem const *)
-            yyvsp)[YYFILL((2) - (3))].yystate.yysemantics.yysval.ast_node),
-          NULL, NULL);
-    } break;
->>>>>>> fb0c4aaa
-
-    case 171:
-/* Line 868 of glr.c  */
-<<<<<<< HEAD
-#line 820 "sql.ypp"
+
+  case 172:
+/* Line 868 of glr.c  */
+#line 821 "sql.ypp"
     { ((*yyvalp).ast_node) = new AstExprFunc(AST_EXPR_FUNC, "INTERVAL_QUARTER", 		(((yyGLRStackItem const *)yyvsp)[YYFILL ((2) - (3))].yystate.yysemantics.yysval.ast_node), NULL, NULL);  }
     break;
-=======
-#line 817 "sql.ypp"
-    {
-      ((*yyvalp).ast_node) = new AstExprFunc(
-          AST_EXPR_FUNC, "INTERVAL_WEEK",
-          (((yyGLRStackItem const *)
-            yyvsp)[YYFILL((2) - (3))].yystate.yysemantics.yysval.ast_node),
-          NULL, NULL);
-    } break;
->>>>>>> fb0c4aaa
-
-    case 172:
-/* Line 868 of glr.c  */
-<<<<<<< HEAD
-#line 824 "sql.ypp"
+
+  case 173:
+/* Line 868 of glr.c  */
+#line 825 "sql.ypp"
     { ((*yyvalp).ast_node) = new AstExprFunc(AST_EXPR_FUNC, "CASE1", 		(((yyGLRStackItem const *)yyvsp)[YYFILL ((2) - (4))].yystate.yysemantics.yysval.ast_node), 	(((yyGLRStackItem const *)yyvsp)[YYFILL ((3) - (4))].yystate.yysemantics.yysval.ast_node), NULL); }
     break;
-=======
-#line 818 "sql.ypp"
-    {
-      ((*yyvalp).ast_node) = new AstExprFunc(
-          AST_EXPR_FUNC, "INTERVAL_QUARTER",
-          (((yyGLRStackItem const *)
-            yyvsp)[YYFILL((2) - (3))].yystate.yysemantics.yysval.ast_node),
-          NULL, NULL);
-    } break;
->>>>>>> fb0c4aaa
-
-    case 173:
-/* Line 868 of glr.c  */
-<<<<<<< HEAD
-#line 825 "sql.ypp"
+
+  case 174:
+/* Line 868 of glr.c  */
+#line 826 "sql.ypp"
     { ((*yyvalp).ast_node) = new AstExprFunc(AST_EXPR_FUNC, "CASE1_ELSE", 	(((yyGLRStackItem const *)yyvsp)[YYFILL ((2) - (6))].yystate.yysemantics.yysval.ast_node), 	(((yyGLRStackItem const *)yyvsp)[YYFILL ((3) - (6))].yystate.yysemantics.yysval.ast_node), (((yyGLRStackItem const *)yyvsp)[YYFILL ((5) - (6))].yystate.yysemantics.yysval.ast_node)); }
     break;
-=======
-#line 822 "sql.ypp"
-    {
-      ((*yyvalp).ast_node) = new AstExprFunc(
-          AST_EXPR_FUNC, "CASE1",
-          (((yyGLRStackItem const *)
-            yyvsp)[YYFILL((2) - (4))].yystate.yysemantics.yysval.ast_node),
-          (((yyGLRStackItem const *)
-            yyvsp)[YYFILL((3) - (4))].yystate.yysemantics.yysval.ast_node),
-          NULL);
-    } break;
->>>>>>> fb0c4aaa
-
-    case 174:
-/* Line 868 of glr.c  */
-<<<<<<< HEAD
-#line 826 "sql.ypp"
+
+  case 175:
+/* Line 868 of glr.c  */
+#line 827 "sql.ypp"
     { ((*yyvalp).ast_node) = new AstExprFunc(AST_EXPR_FUNC, "CASE2", 		NULL,	(((yyGLRStackItem const *)yyvsp)[YYFILL ((2) - (3))].yystate.yysemantics.yysval.ast_node), NULL); }
     break;
 
+  case 176:
+/* Line 868 of glr.c  */
+#line 828 "sql.ypp"
+    { ((*yyvalp).ast_node) = new AstExprFunc(AST_EXPR_FUNC, "CASE2_ELSE", 	NULL, 	(((yyGLRStackItem const *)yyvsp)[YYFILL ((2) - (5))].yystate.yysemantics.yysval.ast_node), (((yyGLRStackItem const *)yyvsp)[YYFILL ((4) - (5))].yystate.yysemantics.yysval.ast_node)); }
+    break;
+
   case 177:
 /* Line 868 of glr.c  */
-#line 827 "sql.ypp"
-    { ((*yyvalp).ast_node) = new AstExprFunc(AST_EXPR_FUNC, "CASE2_ELSE", 	NULL, 	(((yyGLRStackItem const *)yyvsp)[YYFILL ((2) - (5))].yystate.yysemantics.yysval.ast_node), (((yyGLRStackItem const *)yyvsp)[YYFILL ((4) - (5))].yystate.yysemantics.yysval.ast_node)); }
-    break;
-=======
-#line 823 "sql.ypp"
-    {
-      ((*yyvalp).ast_node) = new AstExprFunc(
-          AST_EXPR_FUNC, "CASE1_ELSE",
-          (((yyGLRStackItem const *)
-            yyvsp)[YYFILL((2) - (6))].yystate.yysemantics.yysval.ast_node),
-          (((yyGLRStackItem const *)
-            yyvsp)[YYFILL((3) - (6))].yystate.yysemantics.yysval.ast_node),
-          (((yyGLRStackItem const *)
-            yyvsp)[YYFILL((5) - (6))].yystate.yysemantics.yysval.ast_node));
-    } break;
-
-    case 175:
-/* Line 868 of glr.c  */
-#line 824 "sql.ypp"
-    {
-      ((*yyvalp).ast_node) = new AstExprFunc(
-          AST_EXPR_FUNC, "CASE2", NULL,
-          (((yyGLRStackItem const *)
-            yyvsp)[YYFILL((2) - (3))].yystate.yysemantics.yysval.ast_node),
-          NULL);
-    } break;
->>>>>>> fb0c4aaa
-
-    case 176:
-/* Line 868 of glr.c  */
-<<<<<<< HEAD
-#line 830 "sql.ypp"
+#line 831 "sql.ypp"
     { ((*yyvalp).ast_node) = new AstExprFunc(AST_EXPR_FUNC, "WHEN", (((yyGLRStackItem const *)yyvsp)[YYFILL ((2) - (4))].yystate.yysemantics.yysval.ast_node), (((yyGLRStackItem const *)yyvsp)[YYFILL ((4) - (4))].yystate.yysemantics.yysval.ast_node), NULL); }
     break;
-=======
-#line 825 "sql.ypp"
-    {
-      ((*yyvalp).ast_node) = new AstExprFunc(
-          AST_EXPR_FUNC, "CASE2_ELSE", NULL,
-          (((yyGLRStackItem const *)
-            yyvsp)[YYFILL((2) - (5))].yystate.yysemantics.yysval.ast_node),
-          (((yyGLRStackItem const *)
-            yyvsp)[YYFILL((4) - (5))].yystate.yysemantics.yysval.ast_node));
-    } break;
->>>>>>> fb0c4aaa
-
-    case 177:
-/* Line 868 of glr.c  */
-<<<<<<< HEAD
-#line 831 "sql.ypp"
+
+  case 178:
+/* Line 868 of glr.c  */
+#line 832 "sql.ypp"
     { ((*yyvalp).ast_node) = new AstExprFunc(AST_EXPR_FUNC, "WHEN", (((yyGLRStackItem const *)yyvsp)[YYFILL ((3) - (5))].yystate.yysemantics.yysval.ast_node), (((yyGLRStackItem const *)yyvsp)[YYFILL ((5) - (5))].yystate.yysemantics.yysval.ast_node), (((yyGLRStackItem const *)yyvsp)[YYFILL ((1) - (5))].yystate.yysemantics.yysval.ast_node)); }
     break;
 
+  case 179:
+/* Line 868 of glr.c  */
+#line 835 "sql.ypp"
+    { ((*yyvalp).ast_node) = new AstExprCalBinary(AST_EXPR_CAL_BINARY, "LIKE", 	(((yyGLRStackItem const *)yyvsp)[YYFILL ((1) - (3))].yystate.yysemantics.yysval.ast_node), (((yyGLRStackItem const *)yyvsp)[YYFILL ((3) - (3))].yystate.yysemantics.yysval.ast_node)); }
+    break;
+
   case 180:
 /* Line 868 of glr.c  */
-#line 834 "sql.ypp"
-    { ((*yyvalp).ast_node) = new AstExprCalBinary(AST_EXPR_CAL_BINARY, "LIKE", 	(((yyGLRStackItem const *)yyvsp)[YYFILL ((1) - (3))].yystate.yysemantics.yysval.ast_node), (((yyGLRStackItem const *)yyvsp)[YYFILL ((3) - (3))].yystate.yysemantics.yysval.ast_node)); }
+#line 836 "sql.ypp"
+    { ((*yyvalp).ast_node) = new AstExprCalBinary(AST_EXPR_CAL_BINARY, "NOT_LIKE", (((yyGLRStackItem const *)yyvsp)[YYFILL ((1) - (4))].yystate.yysemantics.yysval.ast_node), (((yyGLRStackItem const *)yyvsp)[YYFILL ((4) - (4))].yystate.yysemantics.yysval.ast_node)); }
     break;
 
   case 181:
 /* Line 868 of glr.c  */
-#line 835 "sql.ypp"
-    { ((*yyvalp).ast_node) = new AstExprCalBinary(AST_EXPR_CAL_BINARY, "NOT_LIKE", (((yyGLRStackItem const *)yyvsp)[YYFILL ((1) - (4))].yystate.yysemantics.yysval.ast_node), (((yyGLRStackItem const *)yyvsp)[YYFILL ((4) - (4))].yystate.yysemantics.yysval.ast_node)); }
-    break;
-=======
-#line 828 "sql.ypp"
-    {
-      ((*yyvalp).ast_node) = new AstExprFunc(
-          AST_EXPR_FUNC, "WHEN",
-          (((yyGLRStackItem const *)
-            yyvsp)[YYFILL((2) - (4))].yystate.yysemantics.yysval.ast_node),
-          (((yyGLRStackItem const *)
-            yyvsp)[YYFILL((4) - (4))].yystate.yysemantics.yysval.ast_node),
-          NULL);
-    } break;
-
-    case 178:
-/* Line 868 of glr.c  */
-#line 829 "sql.ypp"
-    {
-      ((*yyvalp).ast_node) = new AstExprFunc(
-          AST_EXPR_FUNC, "WHEN",
-          (((yyGLRStackItem const *)
-            yyvsp)[YYFILL((3) - (5))].yystate.yysemantics.yysval.ast_node),
-          (((yyGLRStackItem const *)
-            yyvsp)[YYFILL((5) - (5))].yystate.yysemantics.yysval.ast_node),
-          (((yyGLRStackItem const *)
-            yyvsp)[YYFILL((1) - (5))].yystate.yysemantics.yysval.ast_node));
-    } break;
-
-    case 179:
-/* Line 868 of glr.c  */
-#line 832 "sql.ypp"
-    {
-      ((*yyvalp).ast_node) = new AstExprCalBinary(
-          AST_EXPR_CAL_BINARY, "LIKE",
-          (((yyGLRStackItem const *)
-            yyvsp)[YYFILL((1) - (3))].yystate.yysemantics.yysval.ast_node),
-          (((yyGLRStackItem const *)
-            yyvsp)[YYFILL((3) - (3))].yystate.yysemantics.yysval.ast_node));
-    } break;
->>>>>>> fb0c4aaa
-
-    case 180:
-/* Line 868 of glr.c  */
-<<<<<<< HEAD
-#line 838 "sql.ypp"
+#line 839 "sql.ypp"
     { ((*yyvalp).ast_node) = new AstExprCalBinary(AST_EXPR_CAL_BINARY, "REGEXP", 		(((yyGLRStackItem const *)yyvsp)[YYFILL ((1) - (3))].yystate.yysemantics.yysval.ast_node), (((yyGLRStackItem const *)yyvsp)[YYFILL ((3) - (3))].yystate.yysemantics.yysval.ast_node)); }
     break;
-=======
-#line 833 "sql.ypp"
-    {
-      ((*yyvalp).ast_node) = new AstExprCalBinary(
-          AST_EXPR_CAL_BINARY, "NOT_LIKE",
-          (((yyGLRStackItem const *)
-            yyvsp)[YYFILL((1) - (4))].yystate.yysemantics.yysval.ast_node),
-          (((yyGLRStackItem const *)
-            yyvsp)[YYFILL((4) - (4))].yystate.yysemantics.yysval.ast_node));
-    } break;
->>>>>>> fb0c4aaa
-
-    case 181:
-/* Line 868 of glr.c  */
-<<<<<<< HEAD
-#line 839 "sql.ypp"
+
+  case 182:
+/* Line 868 of glr.c  */
+#line 840 "sql.ypp"
     { ((*yyvalp).ast_node) = new AstExprCalBinary(AST_EXPR_CAL_BINARY, "NOT_REGEXP", 	(((yyGLRStackItem const *)yyvsp)[YYFILL ((1) - (4))].yystate.yysemantics.yysval.ast_node), (((yyGLRStackItem const *)yyvsp)[YYFILL ((4) - (4))].yystate.yysemantics.yysval.ast_node)); }
     break;
-=======
-#line 836 "sql.ypp"
-    {
-      ((*yyvalp).ast_node) = new AstExprCalBinary(
-          AST_EXPR_CAL_BINARY, "REGEXP",
-          (((yyGLRStackItem const *)
-            yyvsp)[YYFILL((1) - (3))].yystate.yysemantics.yysval.ast_node),
-          (((yyGLRStackItem const *)
-            yyvsp)[YYFILL((3) - (3))].yystate.yysemantics.yysval.ast_node));
-    } break;
->>>>>>> fb0c4aaa
-
-    case 182:
-/* Line 868 of glr.c  */
-<<<<<<< HEAD
-#line 845 "sql.ypp"
+
+  case 183:
+/* Line 868 of glr.c  */
+#line 846 "sql.ypp"
     { ((*yyvalp).ast_node) = (((yyGLRStackItem const *)yyvsp)[YYFILL ((1) - (1))].yystate.yysemantics.yysval.ast_node); }
     break;
-=======
-#line 837 "sql.ypp"
-    {
-      ((*yyvalp).ast_node) = new AstExprCalBinary(
-          AST_EXPR_CAL_BINARY, "NOT_REGEXP",
-          (((yyGLRStackItem const *)
-            yyvsp)[YYFILL((1) - (4))].yystate.yysemantics.yysval.ast_node),
-          (((yyGLRStackItem const *)
-            yyvsp)[YYFILL((4) - (4))].yystate.yysemantics.yysval.ast_node));
-    } break;
->>>>>>> fb0c4aaa
-
-    case 183:
-/* Line 868 of glr.c  */
-<<<<<<< HEAD
-#line 849 "sql.ypp"
+
+  case 184:
+/* Line 868 of glr.c  */
+#line 850 "sql.ypp"
     { string temp = ((((yyGLRStackItem const *)yyvsp)[YYFILL ((4) - (4))].yystate.yysemantics.yysval.strval) == NULL)?"":string((((yyGLRStackItem const *)yyvsp)[YYFILL ((4) - (4))].yystate.yysemantics.yysval.strval)); ((*yyvalp).ast_node) = new AstCreateDatabase(AST_CREATE_DATABASE, 1, (((yyGLRStackItem const *)yyvsp)[YYFILL ((3) - (4))].yystate.yysemantics.yysval.intval), temp); }
     break;
-=======
-#line 843 "sql.ypp"
-    {
-      ((*yyvalp).ast_node) = (((yyGLRStackItem const *)yyvsp)[YYFILL((1) - (1))]
-                                  .yystate.yysemantics.yysval.ast_node);
-    } break;
->>>>>>> fb0c4aaa
-
-    case 184:
-/* Line 868 of glr.c  */
-<<<<<<< HEAD
-#line 850 "sql.ypp"
+
+  case 185:
+/* Line 868 of glr.c  */
+#line 851 "sql.ypp"
     { string temp = ((((yyGLRStackItem const *)yyvsp)[YYFILL ((4) - (4))].yystate.yysemantics.yysval.strval) == NULL)?"":string((((yyGLRStackItem const *)yyvsp)[YYFILL ((4) - (4))].yystate.yysemantics.yysval.strval)); ((*yyvalp).ast_node) = new AstCreateDatabase(AST_CREATE_SCHEMA, 2, (((yyGLRStackItem const *)yyvsp)[YYFILL ((3) - (4))].yystate.yysemantics.yysval.intval), temp); }
     break;
 
+  case 186:
+/* Line 868 of glr.c  */
+#line 854 "sql.ypp"
+    { ((*yyvalp).intval) = 0; }
+    break;
+
   case 187:
 /* Line 868 of glr.c  */
-#line 853 "sql.ypp"
+#line 855 "sql.ypp"
+    { ((*yyvalp).intval) = 1; }
+    break;
+
+  case 188:
+/* Line 868 of glr.c  */
+#line 860 "sql.ypp"
+    { ((*yyvalp).ast_node) = (((yyGLRStackItem const *)yyvsp)[YYFILL ((1) - (1))].yystate.yysemantics.yysval.ast_node);}
+    break;
+
+  case 189:
+/* Line 868 of glr.c  */
+#line 864 "sql.ypp"
+    { ((*yyvalp).ast_node) = new AstCreateTable(AST_CREATE_TABLE_LIST, (((yyGLRStackItem const *)yyvsp)[YYFILL ((2) - (8))].yystate.yysemantics.yysval.intval), (((yyGLRStackItem const *)yyvsp)[YYFILL ((4) - (8))].yystate.yysemantics.yysval.intval), string((((yyGLRStackItem const *)yyvsp)[YYFILL ((5) - (8))].yystate.yysemantics.yysval.strval)), "", (((yyGLRStackItem const *)yyvsp)[YYFILL ((7) - (8))].yystate.yysemantics.yysval.ast_node), NULL); }
+    break;
+
+  case 190:
+/* Line 868 of glr.c  */
+#line 868 "sql.ypp"
+    { ((*yyvalp).ast_node) = new AstCreateTable(AST_CREATE_TABLE_LIST, (((yyGLRStackItem const *)yyvsp)[YYFILL ((2) - (10))].yystate.yysemantics.yysval.intval), (((yyGLRStackItem const *)yyvsp)[YYFILL ((4) - (10))].yystate.yysemantics.yysval.intval), string((((yyGLRStackItem const *)yyvsp)[YYFILL ((5) - (10))].yystate.yysemantics.yysval.strval)), string((((yyGLRStackItem const *)yyvsp)[YYFILL ((7) - (10))].yystate.yysemantics.yysval.strval)), (((yyGLRStackItem const *)yyvsp)[YYFILL ((9) - (10))].yystate.yysemantics.yysval.ast_node), NULL); }
+    break;
+
+  case 191:
+/* Line 868 of glr.c  */
+#line 873 "sql.ypp"
+    { ((*yyvalp).ast_node) = new AstCreateTable(AST_CREATE_TABLE_LIST_SEL, (((yyGLRStackItem const *)yyvsp)[YYFILL ((2) - (9))].yystate.yysemantics.yysval.intval), (((yyGLRStackItem const *)yyvsp)[YYFILL ((4) - (9))].yystate.yysemantics.yysval.intval), string((((yyGLRStackItem const *)yyvsp)[YYFILL ((5) - (9))].yystate.yysemantics.yysval.strval)), "", (((yyGLRStackItem const *)yyvsp)[YYFILL ((7) - (9))].yystate.yysemantics.yysval.ast_node), (((yyGLRStackItem const *)yyvsp)[YYFILL ((9) - (9))].yystate.yysemantics.yysval.ast_node)); }
+    break;
+
+  case 192:
+/* Line 868 of glr.c  */
+#line 877 "sql.ypp"
+    { ((*yyvalp).ast_node) = new AstCreateTable(AST_CREATE_TABLE_SEL, (((yyGLRStackItem const *)yyvsp)[YYFILL ((2) - (6))].yystate.yysemantics.yysval.intval), (((yyGLRStackItem const *)yyvsp)[YYFILL ((4) - (6))].yystate.yysemantics.yysval.intval), string((((yyGLRStackItem const *)yyvsp)[YYFILL ((5) - (6))].yystate.yysemantics.yysval.strval)), "", NULL, (((yyGLRStackItem const *)yyvsp)[YYFILL ((6) - (6))].yystate.yysemantics.yysval.ast_node)); }
+    break;
+
+  case 193:
+/* Line 868 of glr.c  */
+#line 882 "sql.ypp"
+    { ((*yyvalp).ast_node) = new AstCreateTable(AST_CREATE_TABLE_LIST_SEL, (((yyGLRStackItem const *)yyvsp)[YYFILL ((2) - (11))].yystate.yysemantics.yysval.intval), (((yyGLRStackItem const *)yyvsp)[YYFILL ((4) - (11))].yystate.yysemantics.yysval.intval), string((((yyGLRStackItem const *)yyvsp)[YYFILL ((5) - (11))].yystate.yysemantics.yysval.strval)), string((((yyGLRStackItem const *)yyvsp)[YYFILL ((7) - (11))].yystate.yysemantics.yysval.strval)), (((yyGLRStackItem const *)yyvsp)[YYFILL ((9) - (11))].yystate.yysemantics.yysval.ast_node), (((yyGLRStackItem const *)yyvsp)[YYFILL ((11) - (11))].yystate.yysemantics.yysval.ast_node)); }
+    break;
+
+  case 194:
+/* Line 868 of glr.c  */
+#line 886 "sql.ypp"
+    { ((*yyvalp).ast_node) = new AstCreateTable(AST_CREATE_TABLE_SEL, (((yyGLRStackItem const *)yyvsp)[YYFILL ((2) - (8))].yystate.yysemantics.yysval.intval), (((yyGLRStackItem const *)yyvsp)[YYFILL ((4) - (8))].yystate.yysemantics.yysval.intval), string((((yyGLRStackItem const *)yyvsp)[YYFILL ((5) - (8))].yystate.yysemantics.yysval.strval)), string((((yyGLRStackItem const *)yyvsp)[YYFILL ((7) - (8))].yystate.yysemantics.yysval.strval)), NULL, (((yyGLRStackItem const *)yyvsp)[YYFILL ((8) - (8))].yystate.yysemantics.yysval.ast_node)); }
+    break;
+
+  case 195:
+/* Line 868 of glr.c  */
+#line 890 "sql.ypp"
+    { ((*yyvalp).ast_node) = new AstCreateSelect(AST_CREATE_SEL, (((yyGLRStackItem const *)yyvsp)[YYFILL ((1) - (3))].yystate.yysemantics.yysval.intval), 0, (((yyGLRStackItem const *)yyvsp)[YYFILL ((3) - (3))].yystate.yysemantics.yysval.ast_node)); }
+    break;
+
+  case 196:
+/* Line 868 of glr.c  */
+#line 893 "sql.ypp"
     { ((*yyvalp).intval) = 0; }
     break;
 
-  case 188:
-/* Line 868 of glr.c  */
-#line 854 "sql.ypp"
+  case 197:
+/* Line 868 of glr.c  */
+#line 894 "sql.ypp"
     { ((*yyvalp).intval) = 1; }
     break;
 
-  case 189:
-/* Line 868 of glr.c  */
-#line 859 "sql.ypp"
-    { ((*yyvalp).ast_node) = (((yyGLRStackItem const *)yyvsp)[YYFILL ((1) - (1))].yystate.yysemantics.yysval.ast_node);}
-    break;
-
-  case 190:
-/* Line 868 of glr.c  */
-#line 863 "sql.ypp"
-    { ((*yyvalp).ast_node) = new AstCreateTable(AST_CREATE_TABLE_LIST, (((yyGLRStackItem const *)yyvsp)[YYFILL ((2) - (8))].yystate.yysemantics.yysval.intval), (((yyGLRStackItem const *)yyvsp)[YYFILL ((4) - (8))].yystate.yysemantics.yysval.intval), string((((yyGLRStackItem const *)yyvsp)[YYFILL ((5) - (8))].yystate.yysemantics.yysval.strval)), "", (((yyGLRStackItem const *)yyvsp)[YYFILL ((7) - (8))].yystate.yysemantics.yysval.ast_node), NULL); }
-    break;
-
-  case 191:
-/* Line 868 of glr.c  */
-#line 867 "sql.ypp"
-    { ((*yyvalp).ast_node) = new AstCreateTable(AST_CREATE_TABLE_LIST, (((yyGLRStackItem const *)yyvsp)[YYFILL ((2) - (10))].yystate.yysemantics.yysval.intval), (((yyGLRStackItem const *)yyvsp)[YYFILL ((4) - (10))].yystate.yysemantics.yysval.intval), string((((yyGLRStackItem const *)yyvsp)[YYFILL ((5) - (10))].yystate.yysemantics.yysval.strval)), string((((yyGLRStackItem const *)yyvsp)[YYFILL ((7) - (10))].yystate.yysemantics.yysval.strval)), (((yyGLRStackItem const *)yyvsp)[YYFILL ((9) - (10))].yystate.yysemantics.yysval.ast_node), NULL); }
-    break;
-
-  case 192:
-/* Line 868 of glr.c  */
-#line 872 "sql.ypp"
-    { ((*yyvalp).ast_node) = new AstCreateTable(AST_CREATE_TABLE_LIST_SEL, (((yyGLRStackItem const *)yyvsp)[YYFILL ((2) - (9))].yystate.yysemantics.yysval.intval), (((yyGLRStackItem const *)yyvsp)[YYFILL ((4) - (9))].yystate.yysemantics.yysval.intval), string((((yyGLRStackItem const *)yyvsp)[YYFILL ((5) - (9))].yystate.yysemantics.yysval.strval)), "", (((yyGLRStackItem const *)yyvsp)[YYFILL ((7) - (9))].yystate.yysemantics.yysval.ast_node), (((yyGLRStackItem const *)yyvsp)[YYFILL ((9) - (9))].yystate.yysemantics.yysval.ast_node)); }
-    break;
-
-  case 193:
-/* Line 868 of glr.c  */
-#line 876 "sql.ypp"
-    { ((*yyvalp).ast_node) = new AstCreateTable(AST_CREATE_TABLE_SEL, (((yyGLRStackItem const *)yyvsp)[YYFILL ((2) - (6))].yystate.yysemantics.yysval.intval), (((yyGLRStackItem const *)yyvsp)[YYFILL ((4) - (6))].yystate.yysemantics.yysval.intval), string((((yyGLRStackItem const *)yyvsp)[YYFILL ((5) - (6))].yystate.yysemantics.yysval.strval)), "", NULL, (((yyGLRStackItem const *)yyvsp)[YYFILL ((6) - (6))].yystate.yysemantics.yysval.ast_node)); }
-    break;
-
-  case 194:
-/* Line 868 of glr.c  */
-#line 881 "sql.ypp"
-    { ((*yyvalp).ast_node) = new AstCreateTable(AST_CREATE_TABLE_LIST_SEL, (((yyGLRStackItem const *)yyvsp)[YYFILL ((2) - (11))].yystate.yysemantics.yysval.intval), (((yyGLRStackItem const *)yyvsp)[YYFILL ((4) - (11))].yystate.yysemantics.yysval.intval), string((((yyGLRStackItem const *)yyvsp)[YYFILL ((5) - (11))].yystate.yysemantics.yysval.strval)), string((((yyGLRStackItem const *)yyvsp)[YYFILL ((7) - (11))].yystate.yysemantics.yysval.strval)), (((yyGLRStackItem const *)yyvsp)[YYFILL ((9) - (11))].yystate.yysemantics.yysval.ast_node), (((yyGLRStackItem const *)yyvsp)[YYFILL ((11) - (11))].yystate.yysemantics.yysval.ast_node)); }
-    break;
-=======
-#line 847 "sql.ypp"
-    {
-      string temp =
-          ((((yyGLRStackItem const *)yyvsp)[YYFILL((4) - (4))]
-                .yystate.yysemantics.yysval.strval) == NULL)
-              ? ""
-              : string((((yyGLRStackItem const *)yyvsp)[YYFILL((4) - (4))]
-                            .yystate.yysemantics.yysval.strval));
-      ((*yyvalp).ast_node) = new AstCreateDatabase(
-          AST_CREATE_DATABASE, 1,
-          (((yyGLRStackItem const *)
-            yyvsp)[YYFILL((3) - (4))].yystate.yysemantics.yysval.intval),
-          temp);
-    } break;
-
-    case 185:
-/* Line 868 of glr.c  */
-#line 848 "sql.ypp"
-    {
-      string temp =
-          ((((yyGLRStackItem const *)yyvsp)[YYFILL((4) - (4))]
-                .yystate.yysemantics.yysval.strval) == NULL)
-              ? ""
-              : string((((yyGLRStackItem const *)yyvsp)[YYFILL((4) - (4))]
-                            .yystate.yysemantics.yysval.strval));
-      ((*yyvalp).ast_node) = new AstCreateDatabase(
-          AST_CREATE_SCHEMA, 2,
-          (((yyGLRStackItem const *)
-            yyvsp)[YYFILL((3) - (4))].yystate.yysemantics.yysval.intval),
-          temp);
-    } break;
-
-    case 186:
-/* Line 868 of glr.c  */
-#line 851 "sql.ypp"
-    {
-      ((*yyvalp).intval) = 0;
-    } break;
->>>>>>> fb0c4aaa
-
-    case 187:
-/* Line 868 of glr.c  */
-<<<<<<< HEAD
-#line 885 "sql.ypp"
-    { ((*yyvalp).ast_node) = new AstCreateTable(AST_CREATE_TABLE_SEL, (((yyGLRStackItem const *)yyvsp)[YYFILL ((2) - (8))].yystate.yysemantics.yysval.intval), (((yyGLRStackItem const *)yyvsp)[YYFILL ((4) - (8))].yystate.yysemantics.yysval.intval), string((((yyGLRStackItem const *)yyvsp)[YYFILL ((5) - (8))].yystate.yysemantics.yysval.strval)), string((((yyGLRStackItem const *)yyvsp)[YYFILL ((7) - (8))].yystate.yysemantics.yysval.strval)), NULL, (((yyGLRStackItem const *)yyvsp)[YYFILL ((8) - (8))].yystate.yysemantics.yysval.ast_node)); }
-    break;
-=======
-#line 852 "sql.ypp"
-    {
-      ((*yyvalp).intval) = 1;
-    } break;
->>>>>>> fb0c4aaa
-
-    case 188:
-/* Line 868 of glr.c  */
-<<<<<<< HEAD
-#line 889 "sql.ypp"
-    { ((*yyvalp).ast_node) = new AstCreateSelect(AST_CREATE_SEL, (((yyGLRStackItem const *)yyvsp)[YYFILL ((1) - (3))].yystate.yysemantics.yysval.intval), 0, (((yyGLRStackItem const *)yyvsp)[YYFILL ((3) - (3))].yystate.yysemantics.yysval.ast_node)); }
-    break;
-=======
-#line 857 "sql.ypp"
-    {
-      ((*yyvalp).ast_node) = (((yyGLRStackItem const *)yyvsp)[YYFILL((1) - (1))]
-                                  .yystate.yysemantics.yysval.ast_node);
-    } break;
->>>>>>> fb0c4aaa
-
-    case 189:
-/* Line 868 of glr.c  */
-<<<<<<< HEAD
-#line 892 "sql.ypp"
+  case 198:
+/* Line 868 of glr.c  */
+#line 895 "sql.ypp"
+    { ((*yyvalp).intval) = 2; }
+    break;
+
+  case 199:
+/* Line 868 of glr.c  */
+#line 898 "sql.ypp"
     { ((*yyvalp).intval) = 0; }
     break;
-=======
-#line 861 "sql.ypp"
-    {
-      ((*yyvalp).ast_node) = new AstCreateTable(
-          AST_CREATE_TABLE_LIST,
-          (((yyGLRStackItem const *)
-            yyvsp)[YYFILL((2) - (8))].yystate.yysemantics.yysval.intval),
-          (((yyGLRStackItem const *)
-            yyvsp)[YYFILL((4) - (8))].yystate.yysemantics.yysval.intval),
-          string((((yyGLRStackItem const *)yyvsp)[YYFILL((5) - (8))]
-                      .yystate.yysemantics.yysval.strval)),
-          "", (((yyGLRStackItem const *)
-                yyvsp)[YYFILL((7) - (8))].yystate.yysemantics.yysval.ast_node),
-          NULL);
-    } break;
-
-    case 190:
-/* Line 868 of glr.c  */
-#line 865 "sql.ypp"
-    {
-      ((*yyvalp).ast_node) = new AstCreateTable(
-          AST_CREATE_TABLE_LIST,
-          (((yyGLRStackItem const *)
-            yyvsp)[YYFILL((2) - (10))].yystate.yysemantics.yysval.intval),
-          (((yyGLRStackItem const *)
-            yyvsp)[YYFILL((4) - (10))].yystate.yysemantics.yysval.intval),
-          string((((yyGLRStackItem const *)yyvsp)[YYFILL((5) - (10))]
-                      .yystate.yysemantics.yysval.strval)),
-          string((((yyGLRStackItem const *)yyvsp)[YYFILL((7) - (10))]
-                      .yystate.yysemantics.yysval.strval)),
-          (((yyGLRStackItem const *)
-            yyvsp)[YYFILL((9) - (10))].yystate.yysemantics.yysval.ast_node),
-          NULL);
-    } break;
-
-    case 191:
-/* Line 868 of glr.c  */
-#line 870 "sql.ypp"
-    {
-      ((*yyvalp).ast_node) = new AstCreateTable(
-          AST_CREATE_TABLE_LIST_SEL,
-          (((yyGLRStackItem const *)
-            yyvsp)[YYFILL((2) - (9))].yystate.yysemantics.yysval.intval),
-          (((yyGLRStackItem const *)
-            yyvsp)[YYFILL((4) - (9))].yystate.yysemantics.yysval.intval),
-          string((((yyGLRStackItem const *)yyvsp)[YYFILL((5) - (9))]
-                      .yystate.yysemantics.yysval.strval)),
-          "", (((yyGLRStackItem const *)
-                yyvsp)[YYFILL((7) - (9))].yystate.yysemantics.yysval.ast_node),
-          (((yyGLRStackItem const *)
-            yyvsp)[YYFILL((9) - (9))].yystate.yysemantics.yysval.ast_node));
-    } break;
-
-    case 192:
-/* Line 868 of glr.c  */
-#line 874 "sql.ypp"
-    {
-      ((*yyvalp).ast_node) = new AstCreateTable(
-          AST_CREATE_TABLE_SEL,
-          (((yyGLRStackItem const *)
-            yyvsp)[YYFILL((2) - (6))].yystate.yysemantics.yysval.intval),
-          (((yyGLRStackItem const *)
-            yyvsp)[YYFILL((4) - (6))].yystate.yysemantics.yysval.intval),
-          string((((yyGLRStackItem const *)yyvsp)[YYFILL((5) - (6))]
-                      .yystate.yysemantics.yysval.strval)),
-          "", NULL, (((yyGLRStackItem const *)yyvsp)[YYFILL((6) - (6))]
-                         .yystate.yysemantics.yysval.ast_node));
-    } break;
-
-    case 193:
-/* Line 868 of glr.c  */
-#line 879 "sql.ypp"
-    {
-      ((*yyvalp).ast_node) = new AstCreateTable(
-          AST_CREATE_TABLE_LIST_SEL,
-          (((yyGLRStackItem const *)
-            yyvsp)[YYFILL((2) - (11))].yystate.yysemantics.yysval.intval),
-          (((yyGLRStackItem const *)
-            yyvsp)[YYFILL((4) - (11))].yystate.yysemantics.yysval.intval),
-          string((((yyGLRStackItem const *)yyvsp)[YYFILL((5) - (11))]
-                      .yystate.yysemantics.yysval.strval)),
-          string((((yyGLRStackItem const *)yyvsp)[YYFILL((7) - (11))]
-                      .yystate.yysemantics.yysval.strval)),
-          (((yyGLRStackItem const *)
-            yyvsp)[YYFILL((9) - (11))].yystate.yysemantics.yysval.ast_node),
-          (((yyGLRStackItem const *)
-            yyvsp)[YYFILL((11) - (11))].yystate.yysemantics.yysval.ast_node));
-    } break;
-
-    case 194:
-/* Line 868 of glr.c  */
-#line 883 "sql.ypp"
-    {
-      ((*yyvalp).ast_node) = new AstCreateTable(
-          AST_CREATE_TABLE_SEL,
-          (((yyGLRStackItem const *)
-            yyvsp)[YYFILL((2) - (8))].yystate.yysemantics.yysval.intval),
-          (((yyGLRStackItem const *)
-            yyvsp)[YYFILL((4) - (8))].yystate.yysemantics.yysval.intval),
-          string((((yyGLRStackItem const *)yyvsp)[YYFILL((5) - (8))]
-                      .yystate.yysemantics.yysval.strval)),
-          string((((yyGLRStackItem const *)yyvsp)[YYFILL((7) - (8))]
-                      .yystate.yysemantics.yysval.strval)),
-          NULL, (((yyGLRStackItem const *)yyvsp)[YYFILL((8) - (8))]
-                     .yystate.yysemantics.yysval.ast_node));
-    } break;
-
-    case 195:
-/* Line 868 of glr.c  */
-#line 887 "sql.ypp"
-    {
-      ((*yyvalp).ast_node) = new AstCreateSelect(
-          AST_CREATE_SEL, (((yyGLRStackItem const *)yyvsp)[YYFILL((1) - (3))]
-                               .yystate.yysemantics.yysval.intval),
-          0, (((yyGLRStackItem const *)
-               yyvsp)[YYFILL((3) - (3))].yystate.yysemantics.yysval.ast_node));
-    } break;
->>>>>>> fb0c4aaa
-
-    case 196:
-/* Line 868 of glr.c  */
-<<<<<<< HEAD
-#line 893 "sql.ypp"
+
+  case 200:
+/* Line 868 of glr.c  */
+#line 899 "sql.ypp"
     { ((*yyvalp).intval) = 1; }
     break;
-=======
-#line 890 "sql.ypp"
-    {
-      ((*yyvalp).intval) = 0;
-    } break;
->>>>>>> fb0c4aaa
-
-    case 197:
-/* Line 868 of glr.c  */
-<<<<<<< HEAD
-#line 894 "sql.ypp"
-    { ((*yyvalp).intval) = 2; }
-    break;
-=======
-#line 891 "sql.ypp"
-    {
-      ((*yyvalp).intval) = 1;
-    } break;
->>>>>>> fb0c4aaa
-
-    case 198:
-/* Line 868 of glr.c  */
-<<<<<<< HEAD
-#line 897 "sql.ypp"
-    { ((*yyvalp).intval) = 0; }
-    break;
-=======
-#line 892 "sql.ypp"
-    {
-      ((*yyvalp).intval) = 2;
-    } break;
->>>>>>> fb0c4aaa
-
-    case 199:
-/* Line 868 of glr.c  */
-<<<<<<< HEAD
-#line 898 "sql.ypp"
-    { ((*yyvalp).intval) = 1; }
-    break;
-=======
-#line 895 "sql.ypp"
-    {
-      ((*yyvalp).intval) = 0;
-    } break;
->>>>>>> fb0c4aaa
-
-    case 200:
-/* Line 868 of glr.c  */
-<<<<<<< HEAD
-#line 901 "sql.ypp"
+
+  case 201:
+/* Line 868 of glr.c  */
+#line 902 "sql.ypp"
     { ((*yyvalp).ast_node) = new AstCreateColList(AST_CREATE_COL_LIST, (((yyGLRStackItem const *)yyvsp)[YYFILL ((1) - (1))].yystate.yysemantics.yysval.ast_node), NULL); }
     break;
-=======
-#line 896 "sql.ypp"
-    {
-      ((*yyvalp).intval) = 1;
-    } break;
->>>>>>> fb0c4aaa
-
-    case 201:
-/* Line 868 of glr.c  */
-<<<<<<< HEAD
-#line 902 "sql.ypp"
+
+  case 202:
+/* Line 868 of glr.c  */
+#line 903 "sql.ypp"
     { ((*yyvalp).ast_node) = new AstCreateColList(AST_CREATE_COL_LIST, (((yyGLRStackItem const *)yyvsp)[YYFILL ((1) - (3))].yystate.yysemantics.yysval.ast_node), (((yyGLRStackItem const *)yyvsp)[YYFILL ((3) - (3))].yystate.yysemantics.yysval.ast_node)); }
     break;
-=======
-#line 899 "sql.ypp"
-    {
-      ((*yyvalp).ast_node) = new AstCreateColList(
-          AST_CREATE_COL_LIST,
-          (((yyGLRStackItem const *)
-            yyvsp)[YYFILL((1) - (1))].yystate.yysemantics.yysval.ast_node),
-          NULL);
-    } break;
->>>>>>> fb0c4aaa
-
-    case 202:
-/* Line 868 of glr.c  */
-<<<<<<< HEAD
-#line 907 "sql.ypp"
+
+  case 203:
+/* Line 868 of glr.c  */
+#line 908 "sql.ypp"
     { ((*yyvalp).ast_node) = new AstCreateDef( AST_CREATE_DEF_NAME, 1, string((((yyGLRStackItem const *)yyvsp)[YYFILL ((1) - (3))].yystate.yysemantics.yysval.strval)), (((yyGLRStackItem const *)yyvsp)[YYFILL ((2) - (3))].yystate.yysemantics.yysval.ast_node), (((yyGLRStackItem const *)yyvsp)[YYFILL ((3) - (3))].yystate.yysemantics.yysval.ast_node), NULL); }
     break;
-=======
-#line 900 "sql.ypp"
-    {
-      ((*yyvalp).ast_node) = new AstCreateColList(
-          AST_CREATE_COL_LIST,
-          (((yyGLRStackItem const *)
-            yyvsp)[YYFILL((1) - (3))].yystate.yysemantics.yysval.ast_node),
-          (((yyGLRStackItem const *)
-            yyvsp)[YYFILL((3) - (3))].yystate.yysemantics.yysval.ast_node));
-    } break;
->>>>>>> fb0c4aaa
-
-    case 203:
-/* Line 868 of glr.c  */
-<<<<<<< HEAD
-#line 908 "sql.ypp"
+
+  case 204:
+/* Line 868 of glr.c  */
+#line 909 "sql.ypp"
     { ((*yyvalp).ast_node) = new AstCreateDef( AST_CREATE_DEF_PR_KEY, 2, "", NULL, NULL, (((yyGLRStackItem const *)yyvsp)[YYFILL ((4) - (5))].yystate.yysemantics.yysval.ast_node));  }
     break;
 
+  case 205:
+/* Line 868 of glr.c  */
+#line 910 "sql.ypp"
+    { ((*yyvalp).ast_node) = new AstCreateDef( AST_CREATE_DEF_KEY, 3, "", NULL, NULL, (((yyGLRStackItem const *)yyvsp)[YYFILL ((3) - (4))].yystate.yysemantics.yysval.ast_node)); }
+    break;
+
   case 206:
 /* Line 868 of glr.c  */
-#line 909 "sql.ypp"
-    { ((*yyvalp).ast_node) = new AstCreateDef( AST_CREATE_DEF_KEY, 3, "", NULL, NULL, (((yyGLRStackItem const *)yyvsp)[YYFILL ((3) - (4))].yystate.yysemantics.yysval.ast_node)); }
-    break;
-=======
-#line 905 "sql.ypp"
-    {
-      ((*yyvalp).ast_node) = new AstCreateDef(
-          AST_CREATE_DEF_NAME, 1,
-          string((((yyGLRStackItem const *)yyvsp)[YYFILL((1) - (3))]
-                      .yystate.yysemantics.yysval.strval)),
-          (((yyGLRStackItem const *)
-            yyvsp)[YYFILL((2) - (3))].yystate.yysemantics.yysval.ast_node),
-          (((yyGLRStackItem const *)
-            yyvsp)[YYFILL((3) - (3))].yystate.yysemantics.yysval.ast_node),
-          NULL);
-    } break;
-
-    case 204:
-/* Line 868 of glr.c  */
-#line 906 "sql.ypp"
-    {
-      ((*yyvalp).ast_node) = new AstCreateDef(
-          AST_CREATE_DEF_PR_KEY, 2, "", NULL, NULL,
-          (((yyGLRStackItem const *)
-            yyvsp)[YYFILL((4) - (5))].yystate.yysemantics.yysval.ast_node));
-    } break;
->>>>>>> fb0c4aaa
-
-    case 205:
-/* Line 868 of glr.c  */
-<<<<<<< HEAD
-#line 910 "sql.ypp"
+#line 911 "sql.ypp"
     { ((*yyvalp).ast_node) = new AstCreateDef( AST_CREATE_DEF_INDEX, 4, "", NULL, NULL, (((yyGLRStackItem const *)yyvsp)[YYFILL ((3) - (4))].yystate.yysemantics.yysval.ast_node)); }
     break;
-=======
-#line 907 "sql.ypp"
-    {
-      ((*yyvalp).ast_node) = new AstCreateDef(
-          AST_CREATE_DEF_KEY, 3, "", NULL, NULL,
-          (((yyGLRStackItem const *)
-            yyvsp)[YYFILL((3) - (4))].yystate.yysemantics.yysval.ast_node));
-    } break;
->>>>>>> fb0c4aaa
-
-    case 206:
-/* Line 868 of glr.c  */
-<<<<<<< HEAD
-#line 911 "sql.ypp"
+
+  case 207:
+/* Line 868 of glr.c  */
+#line 912 "sql.ypp"
     { ((*yyvalp).ast_node) = new AstCreateDef( AST_CREATE_DEF_FTEXT_INDEX, 5, "", NULL, NULL, (((yyGLRStackItem const *)yyvsp)[YYFILL ((4) - (5))].yystate.yysemantics.yysval.ast_node)); }
     break;
-=======
-#line 908 "sql.ypp"
-    {
-      ((*yyvalp).ast_node) = new AstCreateDef(
-          AST_CREATE_DEF_INDEX, 4, "", NULL, NULL,
-          (((yyGLRStackItem const *)
-            yyvsp)[YYFILL((3) - (4))].yystate.yysemantics.yysval.ast_node));
-    } break;
->>>>>>> fb0c4aaa
-
-    case 207:
-/* Line 868 of glr.c  */
-<<<<<<< HEAD
-#line 912 "sql.ypp"
+
+  case 208:
+/* Line 868 of glr.c  */
+#line 913 "sql.ypp"
     { ((*yyvalp).ast_node) = new AstCreateDef( AST_CREATE_DEF_FTEXT_KEY, 6, "", NULL, NULL, (((yyGLRStackItem const *)yyvsp)[YYFILL ((4) - (5))].yystate.yysemantics.yysval.ast_node)); }
     break;
-=======
-#line 909 "sql.ypp"
-    {
-      ((*yyvalp).ast_node) = new AstCreateDef(
-          AST_CREATE_DEF_FTEXT_INDEX, 5, "", NULL, NULL,
-          (((yyGLRStackItem const *)
-            yyvsp)[YYFILL((4) - (5))].yystate.yysemantics.yysval.ast_node));
-    } break;
->>>>>>> fb0c4aaa
-
-    case 208:
-/* Line 868 of glr.c  */
-<<<<<<< HEAD
-#line 914 "sql.ypp"
+
+  case 209:
+/* Line 868 of glr.c  */
+#line 915 "sql.ypp"
     { ((*yyvalp).ast_node) = new AstColumnAtts(AST_COLUMN_ATTS, 0, 0, 0, "", NULL); }
     break;
-=======
-#line 910 "sql.ypp"
-    {
-      ((*yyvalp).ast_node) = new AstCreateDef(
-          AST_CREATE_DEF_FTEXT_KEY, 6, "", NULL, NULL,
-          (((yyGLRStackItem const *)
-            yyvsp)[YYFILL((4) - (5))].yystate.yysemantics.yysval.ast_node));
-    } break;
->>>>>>> fb0c4aaa
-
-    case 209:
-/* Line 868 of glr.c  */
-<<<<<<< HEAD
-#line 915 "sql.ypp"
+
+  case 210:
+/* Line 868 of glr.c  */
+#line 916 "sql.ypp"
     { AstColumnAtts* temp = static_cast<AstColumnAtts*>((((yyGLRStackItem const *)yyvsp)[YYFILL ((1) - (3))].yystate.yysemantics.yysval.ast_node));temp->datatype_ |= 01; ((*yyvalp).ast_node) = temp; }
     break;
-=======
-#line 912 "sql.ypp"
-    {
-      ((*yyvalp).ast_node) =
-          new AstColumnAtts(AST_COLUMN_ATTS, 0, 0, 0, "", NULL);
-    } break;
->>>>>>> fb0c4aaa
-
-    case 210:
-/* Line 868 of glr.c  */
-<<<<<<< HEAD
-#line 916 "sql.ypp"
+
+  case 211:
+/* Line 868 of glr.c  */
+#line 917 "sql.ypp"
     { AstColumnAtts* temp = static_cast<AstColumnAtts*>((((yyGLRStackItem const *)yyvsp)[YYFILL ((1) - (2))].yystate.yysemantics.yysval.ast_node));temp->datatype_ |= 02; ((*yyvalp).ast_node) = temp; }
     break;
-=======
-#line 913 "sql.ypp"
-    {
-      AstColumnAtts *temp = static_cast<AstColumnAtts *>(
-          (((yyGLRStackItem const *)
-            yyvsp)[YYFILL((1) - (3))].yystate.yysemantics.yysval.ast_node));
-      temp->datatype_ |= 01;
-      ((*yyvalp).ast_node) = temp;
-    } break;
->>>>>>> fb0c4aaa
-
-    case 211:
-/* Line 868 of glr.c  */
-<<<<<<< HEAD
-#line 917 "sql.ypp"
+
+  case 212:
+/* Line 868 of glr.c  */
+#line 918 "sql.ypp"
     { AstColumnAtts* temp = static_cast<AstColumnAtts*>((((yyGLRStackItem const *)yyvsp)[YYFILL ((1) - (3))].yystate.yysemantics.yysval.ast_node));temp->datatype_ |= 04; temp->default_string_ = ((((yyGLRStackItem const *)yyvsp)[YYFILL ((3) - (3))].yystate.yysemantics.yysval.strval)==NULL)?"":string((((yyGLRStackItem const *)yyvsp)[YYFILL ((3) - (3))].yystate.yysemantics.yysval.strval)); ((*yyvalp).ast_node) = temp; }
     break;
-=======
-#line 914 "sql.ypp"
-    {
-      AstColumnAtts *temp = static_cast<AstColumnAtts *>(
-          (((yyGLRStackItem const *)
-            yyvsp)[YYFILL((1) - (2))].yystate.yysemantics.yysval.ast_node));
-      temp->datatype_ |= 02;
-      ((*yyvalp).ast_node) = temp;
-    } break;
->>>>>>> fb0c4aaa
-
-    case 212:
-/* Line 868 of glr.c  */
-<<<<<<< HEAD
-#line 918 "sql.ypp"
+
+  case 213:
+/* Line 868 of glr.c  */
+#line 919 "sql.ypp"
     { AstColumnAtts* temp = static_cast<AstColumnAtts*>((((yyGLRStackItem const *)yyvsp)[YYFILL ((1) - (3))].yystate.yysemantics.yysval.ast_node));temp->datatype_ |= 010;temp->int_num_ = atoi((((yyGLRStackItem const *)yyvsp)[YYFILL ((3) - (3))].yystate.yysemantics.yysval.strval)); ((*yyvalp).ast_node) = temp; }
     break;
 
+  case 214:
+/* Line 868 of glr.c  */
+#line 920 "sql.ypp"
+    { AstColumnAtts* temp = static_cast<AstColumnAtts*>((((yyGLRStackItem const *)yyvsp)[YYFILL ((1) - (3))].yystate.yysemantics.yysval.ast_node));temp->datatype_ |= 020; temp->double_num_ = atof((((yyGLRStackItem const *)yyvsp)[YYFILL ((3) - (3))].yystate.yysemantics.yysval.strval)); ((*yyvalp).ast_node) = temp; }
+    break;
+
   case 215:
 /* Line 868 of glr.c  */
-#line 919 "sql.ypp"
-    { AstColumnAtts* temp = static_cast<AstColumnAtts*>((((yyGLRStackItem const *)yyvsp)[YYFILL ((1) - (3))].yystate.yysemantics.yysval.ast_node));temp->datatype_ |= 020; temp->double_num_ = atof((((yyGLRStackItem const *)yyvsp)[YYFILL ((3) - (3))].yystate.yysemantics.yysval.strval)); ((*yyvalp).ast_node) = temp; }
-    break;
-=======
-#line 915 "sql.ypp"
-    {
-      AstColumnAtts *temp = static_cast<AstColumnAtts *>(
-          (((yyGLRStackItem const *)
-            yyvsp)[YYFILL((1) - (3))].yystate.yysemantics.yysval.ast_node));
-      temp->datatype_ |= 04;
-      temp->default_string_ =
-          ((((yyGLRStackItem const *)yyvsp)[YYFILL((3) - (3))]
-                .yystate.yysemantics.yysval.strval) == NULL)
-              ? ""
-              : string((((yyGLRStackItem const *)yyvsp)[YYFILL((3) - (3))]
-                            .yystate.yysemantics.yysval.strval));
-      ((*yyvalp).ast_node) = temp;
-    } break;
-
-    case 213:
-/* Line 868 of glr.c  */
-#line 916 "sql.ypp"
-    {
-      AstColumnAtts *temp = static_cast<AstColumnAtts *>(
-          (((yyGLRStackItem const *)
-            yyvsp)[YYFILL((1) - (3))].yystate.yysemantics.yysval.ast_node));
-      temp->datatype_ |= 010;
-      temp->int_num_ = atoi((((yyGLRStackItem const *)yyvsp)[YYFILL((3) - (3))]
-                                 .yystate.yysemantics.yysval.strval));
-      ((*yyvalp).ast_node) = temp;
-    } break;
->>>>>>> fb0c4aaa
-
-    case 214:
-/* Line 868 of glr.c  */
-<<<<<<< HEAD
-#line 920 "sql.ypp"
+#line 921 "sql.ypp"
     { AstColumnAtts* temp = static_cast<AstColumnAtts*>((((yyGLRStackItem const *)yyvsp)[YYFILL ((1) - (3))].yystate.yysemantics.yysval.ast_node));temp->datatype_ |= 040; temp->int_num_ = atoi((((yyGLRStackItem const *)yyvsp)[YYFILL ((3) - (3))].yystate.yysemantics.yysval.strval)); ((*yyvalp).ast_node) = temp; }
     break;
 
+  case 216:
+/* Line 868 of glr.c  */
+#line 922 "sql.ypp"
+    { AstColumnAtts* temp = static_cast<AstColumnAtts*>((((yyGLRStackItem const *)yyvsp)[YYFILL ((1) - (2))].yystate.yysemantics.yysval.ast_node));temp->datatype_ |= 0100; ((*yyvalp).ast_node) = temp; }
+    break;
+
   case 217:
 /* Line 868 of glr.c  */
-#line 921 "sql.ypp"
-    { AstColumnAtts* temp = static_cast<AstColumnAtts*>((((yyGLRStackItem const *)yyvsp)[YYFILL ((1) - (2))].yystate.yysemantics.yysval.ast_node));temp->datatype_ |= 0100; ((*yyvalp).ast_node) = temp; }
-    break;
-=======
-#line 917 "sql.ypp"
-    {
-      AstColumnAtts *temp = static_cast<AstColumnAtts *>(
-          (((yyGLRStackItem const *)
-            yyvsp)[YYFILL((1) - (3))].yystate.yysemantics.yysval.ast_node));
-      temp->datatype_ |= 020;
-      temp->double_num_ =
-          atof((((yyGLRStackItem const *)
-                 yyvsp)[YYFILL((3) - (3))].yystate.yysemantics.yysval.strval));
-      ((*yyvalp).ast_node) = temp;
-    } break;
-
-    case 215:
-/* Line 868 of glr.c  */
-#line 918 "sql.ypp"
-    {
-      AstColumnAtts *temp = static_cast<AstColumnAtts *>(
-          (((yyGLRStackItem const *)
-            yyvsp)[YYFILL((1) - (3))].yystate.yysemantics.yysval.ast_node));
-      temp->datatype_ |= 040;
-      temp->int_num_ = atoi((((yyGLRStackItem const *)yyvsp)[YYFILL((3) - (3))]
-                                 .yystate.yysemantics.yysval.strval));
-      ((*yyvalp).ast_node) = temp;
-    } break;
->>>>>>> fb0c4aaa
-
-    case 216:
-/* Line 868 of glr.c  */
-<<<<<<< HEAD
-#line 922 "sql.ypp"
+#line 923 "sql.ypp"
     { AstColumnAtts* temp = static_cast<AstColumnAtts*>((((yyGLRStackItem const *)yyvsp)[YYFILL ((1) - (3))].yystate.yysemantics.yysval.ast_node));temp->datatype_ |= 0200; ((*yyvalp).ast_node) = temp; }
     break;
-=======
-#line 919 "sql.ypp"
-    {
-      AstColumnAtts *temp = static_cast<AstColumnAtts *>(
-          (((yyGLRStackItem const *)
-            yyvsp)[YYFILL((1) - (2))].yystate.yysemantics.yysval.ast_node));
-      temp->datatype_ |= 0100;
-      ((*yyvalp).ast_node) = temp;
-    } break;
->>>>>>> fb0c4aaa
-
-    case 217:
-/* Line 868 of glr.c  */
-<<<<<<< HEAD
-#line 923 "sql.ypp"
+
+  case 218:
+/* Line 868 of glr.c  */
+#line 924 "sql.ypp"
     { AstColumnAtts* temp = static_cast<AstColumnAtts*>((((yyGLRStackItem const *)yyvsp)[YYFILL ((1) - (3))].yystate.yysemantics.yysval.ast_node));temp->datatype_ |= 0400; ((*yyvalp).ast_node) = temp; }
     break;
-=======
-#line 920 "sql.ypp"
-    {
-      AstColumnAtts *temp = static_cast<AstColumnAtts *>(
-          (((yyGLRStackItem const *)
-            yyvsp)[YYFILL((1) - (3))].yystate.yysemantics.yysval.ast_node));
-      temp->datatype_ |= 0200;
-      ((*yyvalp).ast_node) = temp;
-    } break;
->>>>>>> fb0c4aaa
-
-    case 218:
-/* Line 868 of glr.c  */
-<<<<<<< HEAD
-#line 924 "sql.ypp"
+
+  case 219:
+/* Line 868 of glr.c  */
+#line 925 "sql.ypp"
     { AstColumnAtts* temp = static_cast<AstColumnAtts*>((((yyGLRStackItem const *)yyvsp)[YYFILL ((1) - (2))].yystate.yysemantics.yysval.ast_node));temp->datatype_ |= 01000; ((*yyvalp).ast_node) = temp; }
     break;
-=======
-#line 921 "sql.ypp"
-    {
-      AstColumnAtts *temp = static_cast<AstColumnAtts *>(
-          (((yyGLRStackItem const *)
-            yyvsp)[YYFILL((1) - (3))].yystate.yysemantics.yysval.ast_node));
-      temp->datatype_ |= 0400;
-      ((*yyvalp).ast_node) = temp;
-    } break;
->>>>>>> fb0c4aaa
-
-    case 219:
-/* Line 868 of glr.c  */
-<<<<<<< HEAD
-#line 925 "sql.ypp"
+
+  case 220:
+/* Line 868 of glr.c  */
+#line 926 "sql.ypp"
     { AstColumnAtts* temp = static_cast<AstColumnAtts*>((((yyGLRStackItem const *)yyvsp)[YYFILL ((1) - (3))].yystate.yysemantics.yysval.ast_node));temp->datatype_ |= 02000; ((*yyvalp).ast_node) = temp; }
     break;
-=======
-#line 922 "sql.ypp"
-    {
-      AstColumnAtts *temp = static_cast<AstColumnAtts *>(
-          (((yyGLRStackItem const *)
-            yyvsp)[YYFILL((1) - (2))].yystate.yysemantics.yysval.ast_node));
-      temp->datatype_ |= 01000;
-      ((*yyvalp).ast_node) = temp;
-    } break;
->>>>>>> fb0c4aaa
-
-    case 220:
-/* Line 868 of glr.c  */
-<<<<<<< HEAD
-#line 926 "sql.ypp"
+
+  case 221:
+/* Line 868 of glr.c  */
+#line 927 "sql.ypp"
     { AstColumnAtts* temp = static_cast<AstColumnAtts*>((((yyGLRStackItem const *)yyvsp)[YYFILL ((1) - (5))].yystate.yysemantics.yysval.ast_node));temp->datatype_ |= 04000; temp->col_list_ = (((yyGLRStackItem const *)yyvsp)[YYFILL ((4) - (5))].yystate.yysemantics.yysval.ast_node); ((*yyvalp).ast_node) = temp;}
     break;
-=======
-#line 923 "sql.ypp"
-    {
-      AstColumnAtts *temp = static_cast<AstColumnAtts *>(
-          (((yyGLRStackItem const *)
-            yyvsp)[YYFILL((1) - (3))].yystate.yysemantics.yysval.ast_node));
-      temp->datatype_ |= 02000;
-      ((*yyvalp).ast_node) = temp;
-    } break;
->>>>>>> fb0c4aaa
-
-    case 221:
-/* Line 868 of glr.c  */
-<<<<<<< HEAD
-#line 930 "sql.ypp"
+
+  case 222:
+/* Line 868 of glr.c  */
+#line 931 "sql.ypp"
     { ((*yyvalp).ast_node) = new AstDataType (AST_DATA_TYPE, 1, (((yyGLRStackItem const *)yyvsp)[YYFILL ((2) - (2))].yystate.yysemantics.yysval.ast_node), 0, NULL, 0, NULL); }
     break;
-=======
-#line 924 "sql.ypp"
-    {
-      AstColumnAtts *temp = static_cast<AstColumnAtts *>(
-          (((yyGLRStackItem const *)
-            yyvsp)[YYFILL((1) - (5))].yystate.yysemantics.yysval.ast_node));
-      temp->datatype_ |= 04000;
-      temp->col_list_ = (((yyGLRStackItem const *)yyvsp)[YYFILL((4) - (5))]
-                             .yystate.yysemantics.yysval.ast_node);
-      ((*yyvalp).ast_node) = temp;
-    } break;
->>>>>>> fb0c4aaa
-
-    case 222:
-/* Line 868 of glr.c  */
-<<<<<<< HEAD
-#line 931 "sql.ypp"
+
+  case 223:
+/* Line 868 of glr.c  */
+#line 932 "sql.ypp"
     { ((*yyvalp).ast_node) = new AstDataType (AST_DATA_TYPE, 2, (((yyGLRStackItem const *)yyvsp)[YYFILL ((2) - (3))].yystate.yysemantics.yysval.ast_node), (((yyGLRStackItem const *)yyvsp)[YYFILL ((3) - (3))].yystate.yysemantics.yysval.intval), NULL, 0, NULL); }
     break;
-=======
-#line 928 "sql.ypp"
-    {
-      ((*yyvalp).ast_node) = new AstDataType(
-          AST_DATA_TYPE, 1, (((yyGLRStackItem const *)yyvsp)[YYFILL((2) - (2))]
-                                 .yystate.yysemantics.yysval.ast_node),
-          0, NULL, 0, NULL);
-    } break;
->>>>>>> fb0c4aaa
-
-    case 223:
-/* Line 868 of glr.c  */
-<<<<<<< HEAD
-#line 932 "sql.ypp"
+
+  case 224:
+/* Line 868 of glr.c  */
+#line 933 "sql.ypp"
     { ((*yyvalp).ast_node) = new AstDataType (AST_DATA_TYPE, 3, (((yyGLRStackItem const *)yyvsp)[YYFILL ((2) - (3))].yystate.yysemantics.yysval.ast_node), (((yyGLRStackItem const *)yyvsp)[YYFILL ((3) - (3))].yystate.yysemantics.yysval.intval), NULL, 0, NULL); }
     break;
-=======
-#line 929 "sql.ypp"
-    {
-      ((*yyvalp).ast_node) = new AstDataType(
-          AST_DATA_TYPE, 2, (((yyGLRStackItem const *)yyvsp)[YYFILL((2) - (3))]
-                                 .yystate.yysemantics.yysval.ast_node),
-          (((yyGLRStackItem const *)
-            yyvsp)[YYFILL((3) - (3))].yystate.yysemantics.yysval.intval),
-          NULL, 0, NULL);
-    } break;
->>>>>>> fb0c4aaa
-
-    case 224:
-/* Line 868 of glr.c  */
-<<<<<<< HEAD
-#line 933 "sql.ypp"
+
+  case 225:
+/* Line 868 of glr.c  */
+#line 934 "sql.ypp"
     { ((*yyvalp).ast_node) = new AstDataType (AST_DATA_TYPE, 4, (((yyGLRStackItem const *)yyvsp)[YYFILL ((2) - (3))].yystate.yysemantics.yysval.ast_node), (((yyGLRStackItem const *)yyvsp)[YYFILL ((3) - (3))].yystate.yysemantics.yysval.intval), NULL, 0, NULL); }
     break;
-=======
-#line 930 "sql.ypp"
-    {
-      ((*yyvalp).ast_node) = new AstDataType(
-          AST_DATA_TYPE, 3, (((yyGLRStackItem const *)yyvsp)[YYFILL((2) - (3))]
-                                 .yystate.yysemantics.yysval.ast_node),
-          (((yyGLRStackItem const *)
-            yyvsp)[YYFILL((3) - (3))].yystate.yysemantics.yysval.intval),
-          NULL, 0, NULL);
-    } break;
->>>>>>> fb0c4aaa
-
-    case 225:
-/* Line 868 of glr.c  */
-<<<<<<< HEAD
-#line 934 "sql.ypp"
+
+  case 226:
+/* Line 868 of glr.c  */
+#line 935 "sql.ypp"
     { ((*yyvalp).ast_node) = new AstDataType (AST_DATA_TYPE, 5, (((yyGLRStackItem const *)yyvsp)[YYFILL ((2) - (3))].yystate.yysemantics.yysval.ast_node), (((yyGLRStackItem const *)yyvsp)[YYFILL ((3) - (3))].yystate.yysemantics.yysval.intval), NULL, 0, NULL); }
     break;
-=======
-#line 931 "sql.ypp"
-    {
-      ((*yyvalp).ast_node) = new AstDataType(
-          AST_DATA_TYPE, 4, (((yyGLRStackItem const *)yyvsp)[YYFILL((2) - (3))]
-                                 .yystate.yysemantics.yysval.ast_node),
-          (((yyGLRStackItem const *)
-            yyvsp)[YYFILL((3) - (3))].yystate.yysemantics.yysval.intval),
-          NULL, 0, NULL);
-    } break;
->>>>>>> fb0c4aaa
-
-    case 226:
-/* Line 868 of glr.c  */
-<<<<<<< HEAD
-#line 935 "sql.ypp"
+
+  case 227:
+/* Line 868 of glr.c  */
+#line 936 "sql.ypp"
     { ((*yyvalp).ast_node) = new AstDataType (AST_DATA_TYPE, 6, (((yyGLRStackItem const *)yyvsp)[YYFILL ((2) - (3))].yystate.yysemantics.yysval.ast_node), (((yyGLRStackItem const *)yyvsp)[YYFILL ((3) - (3))].yystate.yysemantics.yysval.intval), NULL, 0, NULL); }
     break;
-=======
-#line 932 "sql.ypp"
-    {
-      ((*yyvalp).ast_node) = new AstDataType(
-          AST_DATA_TYPE, 5, (((yyGLRStackItem const *)yyvsp)[YYFILL((2) - (3))]
-                                 .yystate.yysemantics.yysval.ast_node),
-          (((yyGLRStackItem const *)
-            yyvsp)[YYFILL((3) - (3))].yystate.yysemantics.yysval.intval),
-          NULL, 0, NULL);
-    } break;
->>>>>>> fb0c4aaa
-
-    case 227:
-/* Line 868 of glr.c  */
-<<<<<<< HEAD
-#line 936 "sql.ypp"
+
+  case 228:
+/* Line 868 of glr.c  */
+#line 937 "sql.ypp"
     { ((*yyvalp).ast_node) = new AstDataType (AST_DATA_TYPE, 7, (((yyGLRStackItem const *)yyvsp)[YYFILL ((2) - (3))].yystate.yysemantics.yysval.ast_node), (((yyGLRStackItem const *)yyvsp)[YYFILL ((3) - (3))].yystate.yysemantics.yysval.intval), NULL, 0, NULL); }
     break;
-=======
-#line 933 "sql.ypp"
-    {
-      ((*yyvalp).ast_node) = new AstDataType(
-          AST_DATA_TYPE, 6, (((yyGLRStackItem const *)yyvsp)[YYFILL((2) - (3))]
-                                 .yystate.yysemantics.yysval.ast_node),
-          (((yyGLRStackItem const *)
-            yyvsp)[YYFILL((3) - (3))].yystate.yysemantics.yysval.intval),
-          NULL, 0, NULL);
-    } break;
->>>>>>> fb0c4aaa
-
-    case 228:
-/* Line 868 of glr.c  */
-<<<<<<< HEAD
-#line 937 "sql.ypp"
+
+  case 229:
+/* Line 868 of glr.c  */
+#line 938 "sql.ypp"
     { ((*yyvalp).ast_node) = new AstDataType (AST_DATA_TYPE, 8, (((yyGLRStackItem const *)yyvsp)[YYFILL ((2) - (3))].yystate.yysemantics.yysval.ast_node), (((yyGLRStackItem const *)yyvsp)[YYFILL ((3) - (3))].yystate.yysemantics.yysval.intval), NULL, 0, NULL); }
     break;
-=======
-#line 934 "sql.ypp"
-    {
-      ((*yyvalp).ast_node) = new AstDataType(
-          AST_DATA_TYPE, 7, (((yyGLRStackItem const *)yyvsp)[YYFILL((2) - (3))]
-                                 .yystate.yysemantics.yysval.ast_node),
-          (((yyGLRStackItem const *)
-            yyvsp)[YYFILL((3) - (3))].yystate.yysemantics.yysval.intval),
-          NULL, 0, NULL);
-    } break;
->>>>>>> fb0c4aaa
-
-    case 229:
-/* Line 868 of glr.c  */
-<<<<<<< HEAD
-#line 938 "sql.ypp"
+
+  case 230:
+/* Line 868 of glr.c  */
+#line 939 "sql.ypp"
     { ((*yyvalp).ast_node) = new AstDataType (AST_DATA_TYPE, 9, (((yyGLRStackItem const *)yyvsp)[YYFILL ((2) - (3))].yystate.yysemantics.yysval.ast_node), (((yyGLRStackItem const *)yyvsp)[YYFILL ((3) - (3))].yystate.yysemantics.yysval.intval), NULL, 0, NULL); }
     break;
-=======
-#line 935 "sql.ypp"
-    {
-      ((*yyvalp).ast_node) = new AstDataType(
-          AST_DATA_TYPE, 8, (((yyGLRStackItem const *)yyvsp)[YYFILL((2) - (3))]
-                                 .yystate.yysemantics.yysval.ast_node),
-          (((yyGLRStackItem const *)
-            yyvsp)[YYFILL((3) - (3))].yystate.yysemantics.yysval.intval),
-          NULL, 0, NULL);
-    } break;
->>>>>>> fb0c4aaa
-
-    case 230:
-/* Line 868 of glr.c  */
-<<<<<<< HEAD
-#line 939 "sql.ypp"
+
+  case 231:
+/* Line 868 of glr.c  */
+#line 940 "sql.ypp"
     { ((*yyvalp).ast_node) = new AstDataType (AST_DATA_TYPE, 10, (((yyGLRStackItem const *)yyvsp)[YYFILL ((2) - (3))].yystate.yysemantics.yysval.ast_node), (((yyGLRStackItem const *)yyvsp)[YYFILL ((3) - (3))].yystate.yysemantics.yysval.intval), NULL, 0, NULL); }
     break;
-=======
-#line 936 "sql.ypp"
-    {
-      ((*yyvalp).ast_node) = new AstDataType(
-          AST_DATA_TYPE, 9, (((yyGLRStackItem const *)yyvsp)[YYFILL((2) - (3))]
-                                 .yystate.yysemantics.yysval.ast_node),
-          (((yyGLRStackItem const *)
-            yyvsp)[YYFILL((3) - (3))].yystate.yysemantics.yysval.intval),
-          NULL, 0, NULL);
-    } break;
->>>>>>> fb0c4aaa
-
-    case 231:
-/* Line 868 of glr.c  */
-<<<<<<< HEAD
-#line 940 "sql.ypp"
+
+  case 232:
+/* Line 868 of glr.c  */
+#line 941 "sql.ypp"
     { ((*yyvalp).ast_node) = new AstDataType (AST_DATA_TYPE, 11, (((yyGLRStackItem const *)yyvsp)[YYFILL ((2) - (3))].yystate.yysemantics.yysval.ast_node), (((yyGLRStackItem const *)yyvsp)[YYFILL ((3) - (3))].yystate.yysemantics.yysval.intval), NULL, 0, NULL); }
     break;
-=======
-#line 937 "sql.ypp"
-    {
-      ((*yyvalp).ast_node) = new AstDataType(
-          AST_DATA_TYPE, 10, (((yyGLRStackItem const *)yyvsp)[YYFILL((2) - (3))]
-                                  .yystate.yysemantics.yysval.ast_node),
-          (((yyGLRStackItem const *)
-            yyvsp)[YYFILL((3) - (3))].yystate.yysemantics.yysval.intval),
-          NULL, 0, NULL);
-    } break;
->>>>>>> fb0c4aaa
-
-    case 232:
-/* Line 868 of glr.c  */
-<<<<<<< HEAD
-#line 941 "sql.ypp"
+
+  case 233:
+/* Line 868 of glr.c  */
+#line 942 "sql.ypp"
     { ((*yyvalp).ast_node) = new AstDataType (AST_DATA_TYPE, 12, NULL, 0, NULL, 0, NULL); }
     break;
-=======
-#line 938 "sql.ypp"
-    {
-      ((*yyvalp).ast_node) = new AstDataType(
-          AST_DATA_TYPE, 11, (((yyGLRStackItem const *)yyvsp)[YYFILL((2) - (3))]
-                                  .yystate.yysemantics.yysval.ast_node),
-          (((yyGLRStackItem const *)
-            yyvsp)[YYFILL((3) - (3))].yystate.yysemantics.yysval.intval),
-          NULL, 0, NULL);
-    } break;
->>>>>>> fb0c4aaa
-
-    case 233:
-/* Line 868 of glr.c  */
-<<<<<<< HEAD
-#line 942 "sql.ypp"
+
+  case 234:
+/* Line 868 of glr.c  */
+#line 943 "sql.ypp"
     { ((*yyvalp).ast_node) = new AstDataType (AST_DATA_TYPE, 13, NULL, 0, NULL, 0, NULL); }
     break;
-=======
-#line 939 "sql.ypp"
-    {
-      ((*yyvalp).ast_node) =
-          new AstDataType(AST_DATA_TYPE, 12, NULL, 0, NULL, 0, NULL);
-    } break;
->>>>>>> fb0c4aaa
-
-    case 234:
-/* Line 868 of glr.c  */
-<<<<<<< HEAD
-#line 943 "sql.ypp"
+
+  case 235:
+/* Line 868 of glr.c  */
+#line 944 "sql.ypp"
     { ((*yyvalp).ast_node) = new AstDataType (AST_DATA_TYPE, 14, NULL, 0, NULL, 0, NULL); }
     break;
-=======
-#line 940 "sql.ypp"
-    {
-      ((*yyvalp).ast_node) =
-          new AstDataType(AST_DATA_TYPE, 13, NULL, 0, NULL, 0, NULL);
-    } break;
->>>>>>> fb0c4aaa
-
-    case 235:
-/* Line 868 of glr.c  */
-<<<<<<< HEAD
-#line 944 "sql.ypp"
+
+  case 236:
+/* Line 868 of glr.c  */
+#line 945 "sql.ypp"
     { ((*yyvalp).ast_node) = new AstDataType (AST_DATA_TYPE, 15, NULL, 0, NULL, 0, NULL); }
     break;
-=======
-#line 941 "sql.ypp"
-    {
-      ((*yyvalp).ast_node) =
-          new AstDataType(AST_DATA_TYPE, 14, NULL, 0, NULL, 0, NULL);
-    } break;
->>>>>>> fb0c4aaa
-
-    case 236:
-/* Line 868 of glr.c  */
-<<<<<<< HEAD
-#line 945 "sql.ypp"
+
+  case 237:
+/* Line 868 of glr.c  */
+#line 946 "sql.ypp"
     { ((*yyvalp).ast_node) = new AstDataType (AST_DATA_TYPE, 16, NULL, 0, NULL, 0, NULL); }
     break;
-=======
-#line 942 "sql.ypp"
-    {
-      ((*yyvalp).ast_node) =
-          new AstDataType(AST_DATA_TYPE, 15, NULL, 0, NULL, 0, NULL);
-    } break;
->>>>>>> fb0c4aaa
-
-    case 237:
-/* Line 868 of glr.c  */
-<<<<<<< HEAD
-#line 946 "sql.ypp"
+
+  case 238:
+/* Line 868 of glr.c  */
+#line 947 "sql.ypp"
     { ((*yyvalp).ast_node) = new AstDataType (AST_DATA_TYPE, 17, (((yyGLRStackItem const *)yyvsp)[YYFILL ((2) - (3))].yystate.yysemantics.yysval.ast_node), 0, (((yyGLRStackItem const *)yyvsp)[YYFILL ((3) - (3))].yystate.yysemantics.yysval.ast_node), 0, NULL); }
     break;
-=======
-#line 943 "sql.ypp"
-    {
-      ((*yyvalp).ast_node) =
-          new AstDataType(AST_DATA_TYPE, 16, NULL, 0, NULL, 0, NULL);
-    } break;
->>>>>>> fb0c4aaa
-
-    case 238:
-/* Line 868 of glr.c  */
-<<<<<<< HEAD
-#line 947 "sql.ypp"
+
+  case 239:
+/* Line 868 of glr.c  */
+#line 948 "sql.ypp"
     { ((*yyvalp).ast_node) = new AstDataType (AST_DATA_TYPE, 18, (((yyGLRStackItem const *)yyvsp)[YYFILL ((2) - (3))].yystate.yysemantics.yysval.ast_node), 0, (((yyGLRStackItem const *)yyvsp)[YYFILL ((3) - (3))].yystate.yysemantics.yysval.ast_node), 0, NULL); }
     break;
-=======
-#line 944 "sql.ypp"
-    {
-      ((*yyvalp).ast_node) = new AstDataType(
-          AST_DATA_TYPE, 17, (((yyGLRStackItem const *)yyvsp)[YYFILL((2) - (3))]
-                                  .yystate.yysemantics.yysval.ast_node),
-          0, (((yyGLRStackItem const *)
-               yyvsp)[YYFILL((3) - (3))].yystate.yysemantics.yysval.ast_node),
-          0, NULL);
-    } break;
->>>>>>> fb0c4aaa
-
-    case 239:
-/* Line 868 of glr.c  */
-<<<<<<< HEAD
-#line 948 "sql.ypp"
+
+  case 240:
+/* Line 868 of glr.c  */
+#line 949 "sql.ypp"
     { ((*yyvalp).ast_node) = new AstDataType (AST_DATA_TYPE, 19, (((yyGLRStackItem const *)yyvsp)[YYFILL ((2) - (2))].yystate.yysemantics.yysval.ast_node), 0, NULL, 0, NULL); }
     break;
-=======
-#line 945 "sql.ypp"
-    {
-      ((*yyvalp).ast_node) = new AstDataType(
-          AST_DATA_TYPE, 18, (((yyGLRStackItem const *)yyvsp)[YYFILL((2) - (3))]
-                                  .yystate.yysemantics.yysval.ast_node),
-          0, (((yyGLRStackItem const *)
-               yyvsp)[YYFILL((3) - (3))].yystate.yysemantics.yysval.ast_node),
-          0, NULL);
-    } break;
->>>>>>> fb0c4aaa
-
-    case 240:
-/* Line 868 of glr.c  */
-<<<<<<< HEAD
-#line 949 "sql.ypp"
+
+  case 241:
+/* Line 868 of glr.c  */
+#line 950 "sql.ypp"
     { AstNode* temp = new AstOptLength(AST_OPT_LENGTH,atoi((((yyGLRStackItem const *)yyvsp)[YYFILL ((3) - (4))].yystate.yysemantics.yysval.strval)),NULL); 
                                               ((*yyvalp).ast_node) = new AstDataType (AST_DATA_TYPE, 20, temp, 0, NULL, 0, NULL); }
     break;
-=======
-#line 946 "sql.ypp"
-    {
-      ((*yyvalp).ast_node) = new AstDataType(
-          AST_DATA_TYPE, 19, (((yyGLRStackItem const *)yyvsp)[YYFILL((2) - (2))]
-                                  .yystate.yysemantics.yysval.ast_node),
-          0, NULL, 0, NULL);
-    } break;
->>>>>>> fb0c4aaa
-
-    case 241:
-/* Line 868 of glr.c  */
-<<<<<<< HEAD
-#line 951 "sql.ypp"
+
+  case 242:
+/* Line 868 of glr.c  */
+#line 952 "sql.ypp"
     { ((*yyvalp).ast_node) = new AstDataType (AST_DATA_TYPE, 21, NULL, 0, NULL, 0, NULL); }
     break;
-=======
-#line 947 "sql.ypp"
-    {
-      AstNode *temp = new AstOptLength(
-          AST_OPT_LENGTH,
-          atoi((((yyGLRStackItem const *)
-                 yyvsp)[YYFILL((3) - (4))].yystate.yysemantics.yysval.strval)),
-          NULL);
-      ((*yyvalp).ast_node) =
-          new AstDataType(AST_DATA_TYPE, 20, temp, 0, NULL, 0, NULL);
-    } break;
->>>>>>> fb0c4aaa
-
-    case 242:
-/* Line 868 of glr.c  */
-<<<<<<< HEAD
-#line 952 "sql.ypp"
+
+  case 243:
+/* Line 868 of glr.c  */
+#line 953 "sql.ypp"
     { ((*yyvalp).ast_node) = new AstDataType (AST_DATA_TYPE, 22, NULL, 0, NULL, 0, NULL); }
     break;
-=======
-#line 949 "sql.ypp"
-    {
-      ((*yyvalp).ast_node) =
-          new AstDataType(AST_DATA_TYPE, 21, NULL, 0, NULL, 0, NULL);
-    } break;
->>>>>>> fb0c4aaa
-
-    case 243:
-/* Line 868 of glr.c  */
-<<<<<<< HEAD
-#line 953 "sql.ypp"
+
+  case 244:
+/* Line 868 of glr.c  */
+#line 954 "sql.ypp"
     { ((*yyvalp).ast_node) = new AstDataType (AST_DATA_TYPE, 23, NULL, 0, NULL, 0, NULL); }
     break;
-=======
-#line 950 "sql.ypp"
-    {
-      ((*yyvalp).ast_node) =
-          new AstDataType(AST_DATA_TYPE, 22, NULL, 0, NULL, 0, NULL);
-    } break;
->>>>>>> fb0c4aaa
-
-    case 244:
-/* Line 868 of glr.c  */
-<<<<<<< HEAD
-#line 954 "sql.ypp"
+
+  case 245:
+/* Line 868 of glr.c  */
+#line 955 "sql.ypp"
     { ((*yyvalp).ast_node) = new AstDataType (AST_DATA_TYPE, 24, NULL, 0, NULL, 0, NULL); }
     break;
-=======
-#line 951 "sql.ypp"
-    {
-      ((*yyvalp).ast_node) =
-          new AstDataType(AST_DATA_TYPE, 23, NULL, 0, NULL, 0, NULL);
-    } break;
->>>>>>> fb0c4aaa
-
-    case 245:
-/* Line 868 of glr.c  */
-<<<<<<< HEAD
-#line 955 "sql.ypp"
+
+  case 246:
+/* Line 868 of glr.c  */
+#line 956 "sql.ypp"
     { ((*yyvalp).ast_node) = new AstDataType (AST_DATA_TYPE, 25, NULL, 0, (((yyGLRStackItem const *)yyvsp)[YYFILL ((3) - (3))].yystate.yysemantics.yysval.ast_node), (((yyGLRStackItem const *)yyvsp)[YYFILL ((2) - (3))].yystate.yysemantics.yysval.intval), NULL); }
     break;
-=======
-#line 952 "sql.ypp"
-    {
-      ((*yyvalp).ast_node) =
-          new AstDataType(AST_DATA_TYPE, 24, NULL, 0, NULL, 0, NULL);
-    } break;
->>>>>>> fb0c4aaa
-
-    case 246:
-/* Line 868 of glr.c  */
-<<<<<<< HEAD
-#line 956 "sql.ypp"
+
+  case 247:
+/* Line 868 of glr.c  */
+#line 957 "sql.ypp"
     { ((*yyvalp).ast_node) = new AstDataType (AST_DATA_TYPE, 26, NULL, 0, (((yyGLRStackItem const *)yyvsp)[YYFILL ((3) - (3))].yystate.yysemantics.yysval.ast_node), (((yyGLRStackItem const *)yyvsp)[YYFILL ((2) - (3))].yystate.yysemantics.yysval.intval), NULL); }
     break;
-=======
-#line 953 "sql.ypp"
-    {
-      ((*yyvalp).ast_node) = new AstDataType(
-          AST_DATA_TYPE, 25, NULL, 0,
-          (((yyGLRStackItem const *)
-            yyvsp)[YYFILL((3) - (3))].yystate.yysemantics.yysval.ast_node),
-          (((yyGLRStackItem const *)
-            yyvsp)[YYFILL((2) - (3))].yystate.yysemantics.yysval.intval),
-          NULL);
-    } break;
->>>>>>> fb0c4aaa
-
-    case 247:
-/* Line 868 of glr.c  */
-<<<<<<< HEAD
-#line 957 "sql.ypp"
+
+  case 248:
+/* Line 868 of glr.c  */
+#line 958 "sql.ypp"
     { ((*yyvalp).ast_node) = new AstDataType (AST_DATA_TYPE, 27, NULL, 0, (((yyGLRStackItem const *)yyvsp)[YYFILL ((3) - (3))].yystate.yysemantics.yysval.ast_node), (((yyGLRStackItem const *)yyvsp)[YYFILL ((2) - (3))].yystate.yysemantics.yysval.intval), NULL); }
     break;
-=======
-#line 954 "sql.ypp"
-    {
-      ((*yyvalp).ast_node) = new AstDataType(
-          AST_DATA_TYPE, 26, NULL, 0,
-          (((yyGLRStackItem const *)
-            yyvsp)[YYFILL((3) - (3))].yystate.yysemantics.yysval.ast_node),
-          (((yyGLRStackItem const *)
-            yyvsp)[YYFILL((2) - (3))].yystate.yysemantics.yysval.intval),
-          NULL);
-    } break;
->>>>>>> fb0c4aaa
-
-    case 248:
-/* Line 868 of glr.c  */
-<<<<<<< HEAD
-#line 958 "sql.ypp"
+
+  case 249:
+/* Line 868 of glr.c  */
+#line 959 "sql.ypp"
     { ((*yyvalp).ast_node) = new AstDataType (AST_DATA_TYPE, 28, NULL, 0, (((yyGLRStackItem const *)yyvsp)[YYFILL ((3) - (3))].yystate.yysemantics.yysval.ast_node), (((yyGLRStackItem const *)yyvsp)[YYFILL ((2) - (3))].yystate.yysemantics.yysval.intval), NULL); }
     break;
-=======
-#line 955 "sql.ypp"
-    {
-      ((*yyvalp).ast_node) = new AstDataType(
-          AST_DATA_TYPE, 27, NULL, 0,
-          (((yyGLRStackItem const *)
-            yyvsp)[YYFILL((3) - (3))].yystate.yysemantics.yysval.ast_node),
-          (((yyGLRStackItem const *)
-            yyvsp)[YYFILL((2) - (3))].yystate.yysemantics.yysval.intval),
-          NULL);
-    } break;
->>>>>>> fb0c4aaa
-
-    case 249:
-/* Line 868 of glr.c  */
-<<<<<<< HEAD
-#line 959 "sql.ypp"
+
+  case 250:
+/* Line 868 of glr.c  */
+#line 960 "sql.ypp"
     { ((*yyvalp).ast_node) = new AstDataType (AST_DATA_TYPE, 29, NULL, 0, (((yyGLRStackItem const *)yyvsp)[YYFILL ((5) - (5))].yystate.yysemantics.yysval.ast_node), 0, (((yyGLRStackItem const *)yyvsp)[YYFILL ((3) - (5))].yystate.yysemantics.yysval.ast_node)); }
     break;
-=======
-#line 956 "sql.ypp"
-    {
-      ((*yyvalp).ast_node) = new AstDataType(
-          AST_DATA_TYPE, 28, NULL, 0,
-          (((yyGLRStackItem const *)
-            yyvsp)[YYFILL((3) - (3))].yystate.yysemantics.yysval.ast_node),
-          (((yyGLRStackItem const *)
-            yyvsp)[YYFILL((2) - (3))].yystate.yysemantics.yysval.intval),
-          NULL);
-    } break;
->>>>>>> fb0c4aaa
-
-    case 250:
-/* Line 868 of glr.c  */
-<<<<<<< HEAD
-#line 960 "sql.ypp"
+
+  case 251:
+/* Line 868 of glr.c  */
+#line 961 "sql.ypp"
     { ((*yyvalp).ast_node) = new AstDataType (AST_DATA_TYPE, 30, NULL, 0, (((yyGLRStackItem const *)yyvsp)[YYFILL ((5) - (5))].yystate.yysemantics.yysval.ast_node), 0, (((yyGLRStackItem const *)yyvsp)[YYFILL ((3) - (5))].yystate.yysemantics.yysval.ast_node)); }
     break;
-=======
-#line 957 "sql.ypp"
-    {
-      ((*yyvalp).ast_node) = new AstDataType(
-          AST_DATA_TYPE, 29, NULL, 0,
-          (((yyGLRStackItem const *)
-            yyvsp)[YYFILL((5) - (5))].yystate.yysemantics.yysval.ast_node),
-          0, (((yyGLRStackItem const *)
-               yyvsp)[YYFILL((3) - (5))].yystate.yysemantics.yysval.ast_node));
-    } break;
->>>>>>> fb0c4aaa
-
-    case 251:
-/* Line 868 of glr.c  */
-<<<<<<< HEAD
-#line 962 "sql.ypp"
+
+  case 252:
+/* Line 868 of glr.c  */
+#line 963 "sql.ypp"
     { ((*yyvalp).ast_node) = new AstEnumList( AST_ENUM, string((((yyGLRStackItem const *)yyvsp)[YYFILL ((1) - (1))].yystate.yysemantics.yysval.strval)), NULL); }
     break;
-=======
-#line 958 "sql.ypp"
-    {
-      ((*yyvalp).ast_node) = new AstDataType(
-          AST_DATA_TYPE, 30, NULL, 0,
-          (((yyGLRStackItem const *)
-            yyvsp)[YYFILL((5) - (5))].yystate.yysemantics.yysval.ast_node),
-          0, (((yyGLRStackItem const *)
-               yyvsp)[YYFILL((3) - (5))].yystate.yysemantics.yysval.ast_node));
-    } break;
->>>>>>> fb0c4aaa
-
-    case 252:
-/* Line 868 of glr.c  */
-<<<<<<< HEAD
-#line 963 "sql.ypp"
+
+  case 253:
+/* Line 868 of glr.c  */
+#line 964 "sql.ypp"
     { ((*yyvalp).ast_node) = new AstEnumList( AST_ENUM_LIST, string((((yyGLRStackItem const *)yyvsp)[YYFILL ((3) - (3))].yystate.yysemantics.yysval.strval)), (((yyGLRStackItem const *)yyvsp)[YYFILL ((1) - (3))].yystate.yysemantics.yysval.ast_node)); }
     break;
-=======
-#line 960 "sql.ypp"
-    {
-      ((*yyvalp).ast_node) = new AstEnumList(
-          AST_ENUM, string((((yyGLRStackItem const *)yyvsp)[YYFILL((1) - (1))]
-                                .yystate.yysemantics.yysval.strval)),
-          NULL);
-    } break;
->>>>>>> fb0c4aaa
-
-    case 253:
-/* Line 868 of glr.c  */
-<<<<<<< HEAD
-#line 966 "sql.ypp"
+
+  case 254:
+/* Line 868 of glr.c  */
+#line 967 "sql.ypp"
     { ((*yyvalp).ast_node) = NULL; }
     break;
-=======
-#line 961 "sql.ypp"
-    {
-      ((*yyvalp).ast_node) = new AstEnumList(
-          AST_ENUM_LIST,
-          string((((yyGLRStackItem const *)yyvsp)[YYFILL((3) - (3))]
-                      .yystate.yysemantics.yysval.strval)),
-          (((yyGLRStackItem const *)
-            yyvsp)[YYFILL((1) - (3))].yystate.yysemantics.yysval.ast_node));
-    } break;
->>>>>>> fb0c4aaa
-
-    case 254:
-/* Line 868 of glr.c  */
-<<<<<<< HEAD
-#line 967 "sql.ypp"
+
+  case 255:
+/* Line 868 of glr.c  */
+#line 968 "sql.ypp"
     { ((*yyvalp).ast_node) = new AstOptLength (AST_OPT_LENGTH, atoi((((yyGLRStackItem const *)yyvsp)[YYFILL ((2) - (3))].yystate.yysemantics.yysval.strval)), 0); }
     break;
-=======
-#line 964 "sql.ypp"
-    {
-      ((*yyvalp).ast_node) = NULL;
-    } break;
->>>>>>> fb0c4aaa
-
-    case 255:
-/* Line 868 of glr.c  */
-<<<<<<< HEAD
-#line 968 "sql.ypp"
+
+  case 256:
+/* Line 868 of glr.c  */
+#line 969 "sql.ypp"
     { ((*yyvalp).ast_node) = new AstOptLength (AST_OPT_LENGTH, atoi((((yyGLRStackItem const *)yyvsp)[YYFILL ((2) - (5))].yystate.yysemantics.yysval.strval)), atoi((((yyGLRStackItem const *)yyvsp)[YYFILL ((4) - (5))].yystate.yysemantics.yysval.strval))); }
     break;
-=======
-#line 965 "sql.ypp"
-    {
-      ((*yyvalp).ast_node) = new AstOptLength(
-          AST_OPT_LENGTH,
-          atoi((((yyGLRStackItem const *)
-                 yyvsp)[YYFILL((2) - (3))].yystate.yysemantics.yysval.strval)),
-          0);
-    } break;
->>>>>>> fb0c4aaa
-
-    case 256:
-/* Line 868 of glr.c  */
-<<<<<<< HEAD
-#line 971 "sql.ypp"
+
+  case 257:
+/* Line 868 of glr.c  */
+#line 972 "sql.ypp"
     { ((*yyvalp).intval) = 0; }
     break;
-=======
-#line 966 "sql.ypp"
-    {
-      ((*yyvalp).ast_node) = new AstOptLength(
-          AST_OPT_LENGTH,
-          atoi((((yyGLRStackItem const *)
-                 yyvsp)[YYFILL((2) - (5))].yystate.yysemantics.yysval.strval)),
-          atoi((((yyGLRStackItem const *)
-                 yyvsp)[YYFILL((4) - (5))].yystate.yysemantics.yysval.strval)));
-    } break;
->>>>>>> fb0c4aaa
-
-    case 257:
-/* Line 868 of glr.c  */
-<<<<<<< HEAD
-#line 972 "sql.ypp"
+
+  case 258:
+/* Line 868 of glr.c  */
+#line 973 "sql.ypp"
     { ((*yyvalp).intval) = 1; }
     break;
-=======
-#line 969 "sql.ypp"
-    {
-      ((*yyvalp).intval) = 0;
-    } break;
->>>>>>> fb0c4aaa
-
-    case 258:
-/* Line 868 of glr.c  */
-<<<<<<< HEAD
-#line 975 "sql.ypp"
+
+  case 259:
+/* Line 868 of glr.c  */
+#line 976 "sql.ypp"
     { ((*yyvalp).intval) = 0; }
     break;
-=======
-#line 970 "sql.ypp"
-    {
-      ((*yyvalp).intval) = 1;
-    } break;
->>>>>>> fb0c4aaa
-
-    case 259:
-/* Line 868 of glr.c  */
-<<<<<<< HEAD
-#line 976 "sql.ypp"
+
+  case 260:
+/* Line 868 of glr.c  */
+#line 977 "sql.ypp"
     { ((*yyvalp).intval) = (((yyGLRStackItem const *)yyvsp)[YYFILL ((1) - (2))].yystate.yysemantics.yysval.intval) | 01; }
     break;
-=======
-#line 973 "sql.ypp"
-    {
-      ((*yyvalp).intval) = 0;
-    } break;
->>>>>>> fb0c4aaa
-
-    case 260:
-/* Line 868 of glr.c  */
-<<<<<<< HEAD
-#line 977 "sql.ypp"
+
+  case 261:
+/* Line 868 of glr.c  */
+#line 978 "sql.ypp"
     { ((*yyvalp).intval) = (((yyGLRStackItem const *)yyvsp)[YYFILL ((1) - (2))].yystate.yysemantics.yysval.intval) | 02; }
     break;
 
+  case 262:
+/* Line 868 of glr.c  */
+#line 981 "sql.ypp"
+    { ((*yyvalp).ast_node) =new AstOptCsc(AST_OPT_CSC, 0, "", "");}
+    break;
+
   case 263:
 /* Line 868 of glr.c  */
-#line 980 "sql.ypp"
-    { ((*yyvalp).ast_node) =new AstOptCsc(AST_OPT_CSC, 0, "", "");}
+#line 983 "sql.ypp"
+    { AstOptCsc* temp=static_cast<AstOptCsc*>((((yyGLRStackItem const *)yyvsp)[YYFILL ((1) - (4))].yystate.yysemantics.yysval.ast_node));temp->data_type_ |= 01; temp->str1_ = string((((yyGLRStackItem const *)yyvsp)[YYFILL ((4) - (4))].yystate.yysemantics.yysval.strval)); ((*yyvalp).ast_node) = temp; }
     break;
 
   case 264:
 /* Line 868 of glr.c  */
-#line 982 "sql.ypp"
-    { AstOptCsc* temp=static_cast<AstOptCsc*>((((yyGLRStackItem const *)yyvsp)[YYFILL ((1) - (4))].yystate.yysemantics.yysval.ast_node));temp->data_type_ |= 01; temp->str1_ = string((((yyGLRStackItem const *)yyvsp)[YYFILL ((4) - (4))].yystate.yysemantics.yysval.strval)); ((*yyvalp).ast_node) = temp; }
+#line 985 "sql.ypp"
+    { AstOptCsc* temp=static_cast<AstOptCsc*>((((yyGLRStackItem const *)yyvsp)[YYFILL ((1) - (3))].yystate.yysemantics.yysval.ast_node));temp->data_type_ |= 02; temp->str2_ = string((((yyGLRStackItem const *)yyvsp)[YYFILL ((3) - (3))].yystate.yysemantics.yysval.strval)); ((*yyvalp).ast_node) = temp; }
     break;
 
   case 265:
 /* Line 868 of glr.c  */
-#line 984 "sql.ypp"
-    { AstOptCsc* temp=static_cast<AstOptCsc*>((((yyGLRStackItem const *)yyvsp)[YYFILL ((1) - (3))].yystate.yysemantics.yysval.ast_node));temp->data_type_ |= 02; temp->str2_ = string((((yyGLRStackItem const *)yyvsp)[YYFILL ((3) - (3))].yystate.yysemantics.yysval.strval)); ((*yyvalp).ast_node) = temp; }
-    break;
-=======
-#line 974 "sql.ypp"
-    {
-      ((*yyvalp).intval) = (((yyGLRStackItem const *)yyvsp)[YYFILL((1) - (2))]
-                                .yystate.yysemantics.yysval.intval) |
-                           01;
-    } break;
->>>>>>> fb0c4aaa
-
-    case 261:
-/* Line 868 of glr.c  */
-<<<<<<< HEAD
-#line 988 "sql.ypp"
+#line 989 "sql.ypp"
     { ((*yyvalp).ast_node) = (((yyGLRStackItem const *)yyvsp)[YYFILL ((1) - (1))].yystate.yysemantics.yysval.ast_node);/* puts("SQL parser： This is a create_projection statement");*/ }
     break;
-=======
-#line 975 "sql.ypp"
-    {
-      ((*yyvalp).intval) = (((yyGLRStackItem const *)yyvsp)[YYFILL((1) - (2))]
-                                .yystate.yysemantics.yysval.intval) |
-                           02;
-    } break;
->>>>>>> fb0c4aaa
-
-    case 262:
-/* Line 868 of glr.c  */
-<<<<<<< HEAD
-#line 992 "sql.ypp"
+
+  case 266:
+/* Line 868 of glr.c  */
+#line 993 "sql.ypp"
     { ((*yyvalp).ast_node) = new AstCreateProjection(AST_CREATE_PROJECTION, string((((yyGLRStackItem const *)yyvsp)[YYFILL ((4) - (10))].yystate.yysemantics.yysval.strval)), (((yyGLRStackItem const *)yyvsp)[YYFILL ((6) - (10))].yystate.yysemantics.yysval.ast_node), 1, string((((yyGLRStackItem const *)yyvsp)[YYFILL ((10) - (10))].yystate.yysemantics.yysval.strval))); }
     break;
-=======
-#line 978 "sql.ypp"
-    {
-      ((*yyvalp).ast_node) = new AstOptCsc(AST_OPT_CSC, 0, "", "");
-    } break;
->>>>>>> fb0c4aaa
-
-    case 263:
-/* Line 868 of glr.c  */
-<<<<<<< HEAD
-#line 994 "sql.ypp"
+
+  case 267:
+/* Line 868 of glr.c  */
+#line 995 "sql.ypp"
     { 
 		if ((((yyGLRStackItem const *)yyvsp)[YYFILL ((9) - (13))].yystate.yysemantics.yysval.subtok) != 4) { yyerror(result,"please give a specific number"); } 
 		else                                { ((*yyvalp).ast_node) = new AstCreateProjection(AST_CREATE_PROJECTION_NUM, string((((yyGLRStackItem const *)yyvsp)[YYFILL ((4) - (13))].yystate.yysemantics.yysval.strval)), (((yyGLRStackItem const *)yyvsp)[YYFILL ((6) - (13))].yystate.yysemantics.yysval.ast_node), atoi((((yyGLRStackItem const *)yyvsp)[YYFILL ((10) - (13))].yystate.yysemantics.yysval.strval)), string((((yyGLRStackItem const *)yyvsp)[YYFILL ((13) - (13))].yystate.yysemantics.yysval.strval))); }
 	}
     break;
-=======
-#line 980 "sql.ypp"
+
+  case 268:
+/* Line 868 of glr.c  */
+#line 1002 "sql.ypp"
+    { ((*yyvalp).ast_node)=(((yyGLRStackItem const *)yyvsp)[YYFILL ((1) - (1))].yystate.yysemantics.yysval.ast_node);}
+    break;
+
+  case 269:
+/* Line 868 of glr.c  */
+#line 1007 "sql.ypp"
+    { ((*yyvalp).ast_node) = new AstCreateIndex(AST_CREATE_INDEX, (((yyGLRStackItem const *)yyvsp)[YYFILL ((2) - (10))].yystate.yysemantics.yysval.intval), string((((yyGLRStackItem const *)yyvsp)[YYFILL ((4) - (10))].yystate.yysemantics.yysval.strval)), (((yyGLRStackItem const *)yyvsp)[YYFILL ((5) - (10))].yystate.yysemantics.yysval.intval), (((yyGLRStackItem const *)yyvsp)[YYFILL ((7) - (10))].yystate.yysemantics.yysval.strval), (((yyGLRStackItem const *)yyvsp)[YYFILL ((9) - (10))].yystate.yysemantics.yysval.ast_node)); }
+    break;
+
+  case 270:
+/* Line 868 of glr.c  */
+#line 1010 "sql.ypp"
+    { ((*yyvalp).intval) = 0; }
+    break;
+
+  case 271:
+/* Line 868 of glr.c  */
+#line 1011 "sql.ypp"
+    { ((*yyvalp).intval) = 1; }
+    break;
+
+  case 272:
+/* Line 868 of glr.c  */
+#line 1012 "sql.ypp"
+    { ((*yyvalp).intval) = 2; }
+    break;
+
+  case 273:
+/* Line 868 of glr.c  */
+#line 1013 "sql.ypp"
+    { ((*yyvalp).intval) = 3; }
+    break;
+
+  case 274:
+/* Line 868 of glr.c  */
+#line 1016 "sql.ypp"
+    { ((*yyvalp).intval) = 0;  }
+    break;
+
+  case 275:
+/* Line 868 of glr.c  */
+#line 1017 "sql.ypp"
+    { ((*yyvalp).intval) = (((yyGLRStackItem const *)yyvsp)[YYFILL ((2) - (2))].yystate.yysemantics.yysval.intval); }
+    break;
+
+  case 276:
+/* Line 868 of glr.c  */
+#line 1020 "sql.ypp"
+    { ((*yyvalp).intval) = 1; }
+    break;
+
+  case 277:
+/* Line 868 of glr.c  */
+#line 1021 "sql.ypp"
+    { ((*yyvalp).intval) = 2; }
+    break;
+
+  case 278:
+/* Line 868 of glr.c  */
+#line 1024 "sql.ypp"
+    { ((*yyvalp).ast_node) = new AstIndexColList(AST_INDEX_COL, string((((yyGLRStackItem const *)yyvsp)[YYFILL ((1) - (3))].yystate.yysemantics.yysval.strval)), (((yyGLRStackItem const *)yyvsp)[YYFILL ((2) - (3))].yystate.yysemantics.yysval.ast_node), (((yyGLRStackItem const *)yyvsp)[YYFILL ((3) - (3))].yystate.yysemantics.yysval.intval), NULL); }
+    break;
+
+  case 279:
+/* Line 868 of glr.c  */
+#line 1025 "sql.ypp"
+    { ((*yyvalp).ast_node) = new AstIndexColList(AST_INDEX_COL_LIST, string((((yyGLRStackItem const *)yyvsp)[YYFILL ((1) - (5))].yystate.yysemantics.yysval.strval)), (((yyGLRStackItem const *)yyvsp)[YYFILL ((2) - (5))].yystate.yysemantics.yysval.ast_node), (((yyGLRStackItem const *)yyvsp)[YYFILL ((3) - (5))].yystate.yysemantics.yysval.intval), (((yyGLRStackItem const *)yyvsp)[YYFILL ((5) - (5))].yystate.yysemantics.yysval.ast_node)); }
+    break;
+
+  case 280:
+/* Line 868 of glr.c  */
+#line 1029 "sql.ypp"
+    { ((*yyvalp).ast_node) = (((yyGLRStackItem const *)yyvsp)[YYFILL ((1) - (1))].yystate.yysemantics.yysval.ast_node);}
+    break;
+
+  case 281:
+/* Line 868 of glr.c  */
+#line 1033 "sql.ypp"
     {
-      AstOptCsc *temp = static_cast<AstOptCsc *>(
-          (((yyGLRStackItem const *)
-            yyvsp)[YYFILL((1) - (4))].yystate.yysemantics.yysval.ast_node));
-      temp->data_type_ |= 01;
-      temp->str1_ = string((((yyGLRStackItem const *)yyvsp)[YYFILL((4) - (4))]
-                                .yystate.yysemantics.yysval.strval));
-      ((*yyvalp).ast_node) = temp;
-    } break;
-
-    case 264:
-/* Line 868 of glr.c  */
-#line 982 "sql.ypp"
-    {
-      AstOptCsc *temp = static_cast<AstOptCsc *>(
-          (((yyGLRStackItem const *)
-            yyvsp)[YYFILL((1) - (3))].yystate.yysemantics.yysval.ast_node));
-      temp->data_type_ |= 02;
-      temp->str2_ = string((((yyGLRStackItem const *)yyvsp)[YYFILL((3) - (3))]
-                                .yystate.yysemantics.yysval.strval));
-      ((*yyvalp).ast_node) = temp;
-    } break;
-
-    case 265:
-/* Line 868 of glr.c  */
-#line 986 "sql.ypp"
-    {
-      ((*yyvalp).ast_node) = (((yyGLRStackItem const *)yyvsp)[YYFILL((1) - (1))]
-                                  .yystate.yysemantics.yysval
-                                  .ast_node); /* puts("SQL parser： This is a
-                                                 create_projection
-                                                 statement");*/
-    } break;
->>>>>>> fb0c4aaa
-
-    case 266:
-/* Line 868 of glr.c  */
-<<<<<<< HEAD
-#line 1001 "sql.ypp"
-    { ((*yyvalp).ast_node)=(((yyGLRStackItem const *)yyvsp)[YYFILL ((1) - (1))].yystate.yysemantics.yysval.ast_node);}
-    break;
-=======
-#line 990 "sql.ypp"
-    {
-      ((*yyvalp).ast_node) = new AstCreateProjection(
-          AST_CREATE_PROJECTION,
-          string((((yyGLRStackItem const *)yyvsp)[YYFILL((4) - (10))]
-                      .yystate.yysemantics.yysval.strval)),
-          (((yyGLRStackItem const *)
-            yyvsp)[YYFILL((6) - (10))].yystate.yysemantics.yysval.ast_node),
-          1, string((((yyGLRStackItem const *)yyvsp)[YYFILL((10) - (10))]
-                         .yystate.yysemantics.yysval.strval)));
-    } break;
-
-    case 267:
-/* Line 868 of glr.c  */
-#line 992 "sql.ypp"
-    {
-      if ((((yyGLRStackItem const *)yyvsp)[YYFILL((9) - (13))]
-               .yystate.yysemantics.yysval.subtok) != 4) {
-        yyerror(result, "please give a specific number");
-      } else {
-        ((*yyvalp).ast_node) = new AstCreateProjection(
-            AST_CREATE_PROJECTION_NUM,
-            string((((yyGLRStackItem const *)yyvsp)[YYFILL((4) - (13))]
-                        .yystate.yysemantics.yysval.strval)),
-            (((yyGLRStackItem const *)
-              yyvsp)[YYFILL((6) - (13))].yystate.yysemantics.yysval.ast_node),
-            atoi((((yyGLRStackItem const *)yyvsp)[YYFILL((10) - (13))]
-                      .yystate.yysemantics.yysval.strval)),
-            string((((yyGLRStackItem const *)yyvsp)[YYFILL((13) - (13))]
-                        .yystate.yysemantics.yysval.strval)));
-      }
-    } break;
->>>>>>> fb0c4aaa
-
-    case 268:
-/* Line 868 of glr.c  */
-<<<<<<< HEAD
-#line 1006 "sql.ypp"
-    { ((*yyvalp).ast_node) = new AstCreateIndex(AST_CREATE_INDEX, (((yyGLRStackItem const *)yyvsp)[YYFILL ((2) - (10))].yystate.yysemantics.yysval.intval), string((((yyGLRStackItem const *)yyvsp)[YYFILL ((4) - (10))].yystate.yysemantics.yysval.strval)), (((yyGLRStackItem const *)yyvsp)[YYFILL ((5) - (10))].yystate.yysemantics.yysval.intval), (((yyGLRStackItem const *)yyvsp)[YYFILL ((7) - (10))].yystate.yysemantics.yysval.strval), (((yyGLRStackItem const *)yyvsp)[YYFILL ((9) - (10))].yystate.yysemantics.yysval.ast_node)); }
-    break;
-=======
-#line 999 "sql.ypp"
-    {
-      ((*yyvalp).ast_node) = (((yyGLRStackItem const *)yyvsp)[YYFILL((1) - (1))]
-                                  .yystate.yysemantics.yysval.ast_node);
-    } break;
->>>>>>> fb0c4aaa
-
-    case 269:
-/* Line 868 of glr.c  */
-<<<<<<< HEAD
-#line 1009 "sql.ypp"
-    { ((*yyvalp).intval) = 0; }
-    break;
-
-  case 272:
-/* Line 868 of glr.c  */
-#line 1010 "sql.ypp"
-    { ((*yyvalp).intval) = 1; }
-    break;
-=======
-#line 1004 "sql.ypp"
-    {
-      ((*yyvalp).ast_node) = new AstCreateIndex(
-          AST_CREATE_INDEX, (((yyGLRStackItem const *)yyvsp)[YYFILL((2) - (10))]
-                                 .yystate.yysemantics.yysval.intval),
-          string((((yyGLRStackItem const *)yyvsp)[YYFILL((4) - (10))]
-                      .yystate.yysemantics.yysval.strval)),
-          (((yyGLRStackItem const *)
-            yyvsp)[YYFILL((5) - (10))].yystate.yysemantics.yysval.intval),
-          (((yyGLRStackItem const *)
-            yyvsp)[YYFILL((7) - (10))].yystate.yysemantics.yysval.strval),
-          (((yyGLRStackItem const *)
-            yyvsp)[YYFILL((9) - (10))].yystate.yysemantics.yysval.ast_node));
-    } break;
-
-    case 270:
-/* Line 868 of glr.c  */
-#line 1007 "sql.ypp"
-    {
-      ((*yyvalp).intval) = 0;
-    } break;
->>>>>>> fb0c4aaa
-
-    case 271:
-/* Line 868 of glr.c  */
-<<<<<<< HEAD
-#line 1011 "sql.ypp"
-    { ((*yyvalp).intval) = 2; }
-    break;
-=======
-#line 1008 "sql.ypp"
-    {
-      ((*yyvalp).intval) = 1;
-    } break;
->>>>>>> fb0c4aaa
-
-    case 272:
-/* Line 868 of glr.c  */
-<<<<<<< HEAD
-#line 1012 "sql.ypp"
-    { ((*yyvalp).intval) = 3; }
-    break;
-=======
-#line 1009 "sql.ypp"
-    {
-      ((*yyvalp).intval) = 2;
-    } break;
->>>>>>> fb0c4aaa
-
-    case 273:
-/* Line 868 of glr.c  */
-<<<<<<< HEAD
-#line 1015 "sql.ypp"
-    { ((*yyvalp).intval) = 0;  }
-    break;
-=======
-#line 1010 "sql.ypp"
-    {
-      ((*yyvalp).intval) = 3;
-    } break;
->>>>>>> fb0c4aaa
-
-    case 274:
-/* Line 868 of glr.c  */
-<<<<<<< HEAD
-#line 1016 "sql.ypp"
-    { ((*yyvalp).intval) = (((yyGLRStackItem const *)yyvsp)[YYFILL ((2) - (2))].yystate.yysemantics.yysval.intval); }
-    break;
-=======
-#line 1013 "sql.ypp"
-    {
-      ((*yyvalp).intval) = 0;
-    } break;
->>>>>>> fb0c4aaa
-
-    case 275:
-/* Line 868 of glr.c  */
-<<<<<<< HEAD
-#line 1019 "sql.ypp"
-    { ((*yyvalp).intval) = 1; }
-    break;
-=======
-#line 1014 "sql.ypp"
-    {
-      ((*yyvalp).intval) = (((yyGLRStackItem const *)yyvsp)[YYFILL((2) - (2))]
-                                .yystate.yysemantics.yysval.intval);
-    } break;
->>>>>>> fb0c4aaa
-
-    case 276:
-/* Line 868 of glr.c  */
-<<<<<<< HEAD
-#line 1020 "sql.ypp"
-    { ((*yyvalp).intval) = 2; }
-    break;
-=======
-#line 1017 "sql.ypp"
-    {
-      ((*yyvalp).intval) = 1;
-    } break;
->>>>>>> fb0c4aaa
-
-    case 277:
-/* Line 868 of glr.c  */
-<<<<<<< HEAD
-#line 1023 "sql.ypp"
-    { ((*yyvalp).ast_node) = new AstIndexColList(AST_INDEX_COL, string((((yyGLRStackItem const *)yyvsp)[YYFILL ((1) - (3))].yystate.yysemantics.yysval.strval)), (((yyGLRStackItem const *)yyvsp)[YYFILL ((2) - (3))].yystate.yysemantics.yysval.ast_node), (((yyGLRStackItem const *)yyvsp)[YYFILL ((3) - (3))].yystate.yysemantics.yysval.intval), NULL); }
-    break;
-=======
-#line 1018 "sql.ypp"
-    {
-      ((*yyvalp).intval) = 2;
-    } break;
->>>>>>> fb0c4aaa
-
-    case 278:
-/* Line 868 of glr.c  */
-<<<<<<< HEAD
-#line 1024 "sql.ypp"
-    { ((*yyvalp).ast_node) = new AstIndexColList(AST_INDEX_COL_LIST, string((((yyGLRStackItem const *)yyvsp)[YYFILL ((1) - (5))].yystate.yysemantics.yysval.strval)), (((yyGLRStackItem const *)yyvsp)[YYFILL ((2) - (5))].yystate.yysemantics.yysval.ast_node), (((yyGLRStackItem const *)yyvsp)[YYFILL ((3) - (5))].yystate.yysemantics.yysval.intval), (((yyGLRStackItem const *)yyvsp)[YYFILL ((5) - (5))].yystate.yysemantics.yysval.ast_node)); }
-    break;
-
-  case 281:
-/* Line 868 of glr.c  */
-#line 1028 "sql.ypp"
-    { ((*yyvalp).ast_node) = (((yyGLRStackItem const *)yyvsp)[YYFILL ((1) - (1))].yystate.yysemantics.yysval.ast_node);}
+		  if ((((yyGLRStackItem const *)yyvsp)[YYFILL ((11) - (12))].yystate.yysemantics.yysval.subtok) != 4) { yyerror(result,"please give a specific number"); } 
+		  else {((*yyvalp).ast_node) = new AstLoadTable(AST_LOAD_TABLE, string((((yyGLRStackItem const *)yyvsp)[YYFILL ((3) - (12))].yystate.yysemantics.yysval.strval)), (((yyGLRStackItem const *)yyvsp)[YYFILL ((5) - (12))].yystate.yysemantics.yysval.ast_node), string((((yyGLRStackItem const *)yyvsp)[YYFILL ((7) - (12))].yystate.yysemantics.yysval.strval)), string((((yyGLRStackItem const *)yyvsp)[YYFILL ((9) - (12))].yystate.yysemantics.yysval.strval)), atof((((yyGLRStackItem const *)yyvsp)[YYFILL ((12) - (12))].yystate.yysemantics.yysval.strval)), 1);}
+		}
     break;
 
   case 282:
 /* Line 868 of glr.c  */
-#line 1032 "sql.ypp"
-=======
-#line 1021 "sql.ypp"
->>>>>>> fb0c4aaa
-    {
-      ((*yyvalp).ast_node) = new AstIndexColList(
-          AST_INDEX_COL,
-          string((((yyGLRStackItem const *)yyvsp)[YYFILL((1) - (3))]
-                      .yystate.yysemantics.yysval.strval)),
-          (((yyGLRStackItem const *)
-            yyvsp)[YYFILL((2) - (3))].yystate.yysemantics.yysval.ast_node),
-          (((yyGLRStackItem const *)
-            yyvsp)[YYFILL((3) - (3))].yystate.yysemantics.yysval.intval),
-          NULL);
-    } break;
-
-    case 279:
-/* Line 868 of glr.c  */
-#line 1022 "sql.ypp"
-    {
-      ((*yyvalp).ast_node) = new AstIndexColList(
-          AST_INDEX_COL_LIST,
-          string((((yyGLRStackItem const *)yyvsp)[YYFILL((1) - (5))]
-                      .yystate.yysemantics.yysval.strval)),
-          (((yyGLRStackItem const *)
-            yyvsp)[YYFILL((2) - (5))].yystate.yysemantics.yysval.ast_node),
-          (((yyGLRStackItem const *)
-            yyvsp)[YYFILL((3) - (5))].yystate.yysemantics.yysval.intval),
-          (((yyGLRStackItem const *)
-            yyvsp)[YYFILL((5) - (5))].yystate.yysemantics.yysval.ast_node));
-    } break;
-
-    case 280:
-/* Line 868 of glr.c  */
-#line 1026 "sql.ypp"
-    {
-      ((*yyvalp).ast_node) = (((yyGLRStackItem const *)yyvsp)[YYFILL((1) - (1))]
-                                  .yystate.yysemantics.yysval.ast_node);
-    } break;
-
-    case 281:
-/* Line 868 of glr.c  */
-<<<<<<< HEAD
-#line 1036 "sql.ypp"
+#line 1037 "sql.ypp"
     { ((*yyvalp).ast_node) = new AstLoadTable(AST_LOAD_TABLE, string((((yyGLRStackItem const *)yyvsp)[YYFILL ((3) - (9))].yystate.yysemantics.yysval.strval)), (((yyGLRStackItem const *)yyvsp)[YYFILL ((5) - (9))].yystate.yysemantics.yysval.ast_node), string((((yyGLRStackItem const *)yyvsp)[YYFILL ((7) - (9))].yystate.yysemantics.yysval.strval)), string((((yyGLRStackItem const *)yyvsp)[YYFILL ((9) - (9))].yystate.yysemantics.yysval.strval)), 1.0, 1);}
     break;
-=======
-#line 1030 "sql.ypp"
-    {
-      if ((((yyGLRStackItem const *)yyvsp)[YYFILL((11) - (12))]
-               .yystate.yysemantics.yysval.subtok) != 4) {
-        yyerror(result, "please give a specific number");
-      } else {
-        ((*yyvalp).ast_node) = new AstLoadTable(
-            AST_LOAD_TABLE,
-            string((((yyGLRStackItem const *)yyvsp)[YYFILL((3) - (12))]
-                        .yystate.yysemantics.yysval.strval)),
-            (((yyGLRStackItem const *)
-              yyvsp)[YYFILL((5) - (12))].yystate.yysemantics.yysval.ast_node),
-            string((((yyGLRStackItem const *)yyvsp)[YYFILL((7) - (12))]
-                        .yystate.yysemantics.yysval.strval)),
-            string((((yyGLRStackItem const *)yyvsp)[YYFILL((9) - (12))]
-                        .yystate.yysemantics.yysval.strval)),
-            atof((((yyGLRStackItem const *)yyvsp)[YYFILL((12) - (12))]
-                      .yystate.yysemantics.yysval.strval)),
-            1);
-      }
-    } break;
->>>>>>> fb0c4aaa
-
-    case 282:
-/* Line 868 of glr.c  */
-<<<<<<< HEAD
-#line 1037 "sql.ypp"
+
+  case 283:
+/* Line 868 of glr.c  */
+#line 1038 "sql.ypp"
     { ((*yyvalp).ast_node) = new AstLoadTable(AST_LOAD_TABLE, string((((yyGLRStackItem const *)yyvsp)[YYFILL ((3) - (9))].yystate.yysemantics.yysval.strval)), (((yyGLRStackItem const *)yyvsp)[YYFILL ((5) - (9))].yystate.yysemantics.yysval.ast_node), string((((yyGLRStackItem const *)yyvsp)[YYFILL ((7) - (9))].yystate.yysemantics.yysval.strval)), string((((yyGLRStackItem const *)yyvsp)[YYFILL ((9) - (9))].yystate.yysemantics.yysval.strval)), 1.0, 2);}
     break;
 
-  case 285:
-/* Line 868 of glr.c  */
-#line 1039 "sql.ypp"
+  case 284:
+/* Line 868 of glr.c  */
+#line 1040 "sql.ypp"
     { if ((((yyGLRStackItem const *)yyvsp)[YYFILL ((11) - (12))].yystate.yysemantics.yysval.subtok) != 4) { yyerror(result,"please give a specific number"); } 
 		 else {((*yyvalp).ast_node) = new AstLoadTable(AST_LOAD_TABLE, string((((yyGLRStackItem const *)yyvsp)[YYFILL ((3) - (12))].yystate.yysemantics.yysval.strval)), (((yyGLRStackItem const *)yyvsp)[YYFILL ((5) - (12))].yystate.yysemantics.yysval.ast_node), string((((yyGLRStackItem const *)yyvsp)[YYFILL ((7) - (12))].yystate.yysemantics.yysval.strval)), string((((yyGLRStackItem const *)yyvsp)[YYFILL ((9) - (12))].yystate.yysemantics.yysval.strval)), atof((((yyGLRStackItem const *)yyvsp)[YYFILL ((12) - (12))].yystate.yysemantics.yysval.strval)), 2);}
 		}
     break;
 
+  case 285:
+/* Line 868 of glr.c  */
+#line 1046 "sql.ypp"
+    { ((*yyvalp).ast_node) = (((yyGLRStackItem const *)yyvsp)[YYFILL ((1) - (1))].yystate.yysemantics.yysval.ast_node);}
+    break;
+
   case 286:
 /* Line 868 of glr.c  */
-#line 1045 "sql.ypp"
-    { ((*yyvalp).ast_node) = (((yyGLRStackItem const *)yyvsp)[YYFILL ((1) - (1))].yystate.yysemantics.yysval.ast_node);}
-    break;
-=======
-#line 1034 "sql.ypp"
-    {
-      ((*yyvalp).ast_node) = new AstLoadTable(
-          AST_LOAD_TABLE,
-          string((((yyGLRStackItem const *)yyvsp)[YYFILL((3) - (9))]
-                      .yystate.yysemantics.yysval.strval)),
-          (((yyGLRStackItem const *)
-            yyvsp)[YYFILL((5) - (9))].yystate.yysemantics.yysval.ast_node),
-          string((((yyGLRStackItem const *)yyvsp)[YYFILL((7) - (9))]
-                      .yystate.yysemantics.yysval.strval)),
-          string((((yyGLRStackItem const *)yyvsp)[YYFILL((9) - (9))]
-                      .yystate.yysemantics.yysval.strval)),
-          1.0, 1);
-    } break;
-
-    case 283:
-/* Line 868 of glr.c  */
-#line 1035 "sql.ypp"
-    {
-      ((*yyvalp).ast_node) = new AstLoadTable(
-          AST_LOAD_TABLE,
-          string((((yyGLRStackItem const *)yyvsp)[YYFILL((3) - (9))]
-                      .yystate.yysemantics.yysval.strval)),
-          (((yyGLRStackItem const *)
-            yyvsp)[YYFILL((5) - (9))].yystate.yysemantics.yysval.ast_node),
-          string((((yyGLRStackItem const *)yyvsp)[YYFILL((7) - (9))]
-                      .yystate.yysemantics.yysval.strval)),
-          string((((yyGLRStackItem const *)yyvsp)[YYFILL((9) - (9))]
-                      .yystate.yysemantics.yysval.strval)),
-          1.0, 2);
-    } break;
-
-    case 284:
-/* Line 868 of glr.c  */
-#line 1037 "sql.ypp"
-    {
-      if ((((yyGLRStackItem const *)yyvsp)[YYFILL((11) - (12))]
-               .yystate.yysemantics.yysval.subtok) != 4) {
-        yyerror(result, "please give a specific number");
-      } else {
-        ((*yyvalp).ast_node) = new AstLoadTable(
-            AST_LOAD_TABLE,
-            string((((yyGLRStackItem const *)yyvsp)[YYFILL((3) - (12))]
-                        .yystate.yysemantics.yysval.strval)),
-            (((yyGLRStackItem const *)
-              yyvsp)[YYFILL((5) - (12))].yystate.yysemantics.yysval.ast_node),
-            string((((yyGLRStackItem const *)yyvsp)[YYFILL((7) - (12))]
-                        .yystate.yysemantics.yysval.strval)),
-            string((((yyGLRStackItem const *)yyvsp)[YYFILL((9) - (12))]
-                        .yystate.yysemantics.yysval.strval)),
-            atof((((yyGLRStackItem const *)yyvsp)[YYFILL((12) - (12))]
-                      .yystate.yysemantics.yysval.strval)),
-            2);
-      }
-    } break;
->>>>>>> fb0c4aaa
-
-    case 285:
-/* Line 868 of glr.c  */
-<<<<<<< HEAD
-#line 1049 "sql.ypp"
+#line 1050 "sql.ypp"
     { 
       ((*yyvalp).ast_node) = new AstExportTable(AST_EXPORT_TABLE, string((((yyGLRStackItem const *)yyvsp)[YYFILL ((3) - (9))].yystate.yysemantics.yysval.strval)), (((yyGLRStackItem const *)yyvsp)[YYFILL ((5) - (9))].yystate.yysemantics.yysval.ast_node), string((((yyGLRStackItem const *)yyvsp)[YYFILL ((7) - (9))].yystate.yysemantics.yysval.strval)), string((((yyGLRStackItem const *)yyvsp)[YYFILL ((9) - (9))].yystate.yysemantics.yysval.strval)));
 
            }
     break;
-=======
-#line 1043 "sql.ypp"
-    {
-      ((*yyvalp).ast_node) = (((yyGLRStackItem const *)yyvsp)[YYFILL((1) - (1))]
-                                  .yystate.yysemantics.yysval
-                                  .ast_node); /*output($$, 1); puts("SQL
-                                                 parser： This is a drop_index
-                                                 statement");*/
-    } break;
->>>>>>> fb0c4aaa
-
-    case 286:
-/* Line 868 of glr.c  */
-<<<<<<< HEAD
-#line 1056 "sql.ypp"
+
+  case 287:
+/* Line 868 of glr.c  */
+#line 1057 "sql.ypp"
     { ((*yyvalp).ast_node) = (((yyGLRStackItem const *)yyvsp)[YYFILL ((1) - (1))].yystate.yysemantics.yysval.ast_node); /*output($$, 1); puts("SQL parser： This is a drop_index statement");*/ }
     break;
-=======
-#line 1046 "sql.ypp"
-    {
-      ((*yyvalp).ast_node) = new AstDropIndex(
-          AST_DROP_INDEX,
-          string((((yyGLRStackItem const *)yyvsp)[YYFILL((3) - (5))]
-                      .yystate.yysemantics.yysval.strval)),
-          string((((yyGLRStackItem const *)yyvsp)[YYFILL((5) - (5))]
-                      .yystate.yysemantics.yysval.strval)));
-    } break;
->>>>>>> fb0c4aaa
-
-    case 287:
-/* Line 868 of glr.c  */
-<<<<<<< HEAD
-#line 1059 "sql.ypp"
+
+  case 288:
+/* Line 868 of glr.c  */
+#line 1060 "sql.ypp"
     { ((*yyvalp).ast_node) = new AstDropIndex(AST_DROP_INDEX, string((((yyGLRStackItem const *)yyvsp)[YYFILL ((3) - (5))].yystate.yysemantics.yysval.strval)), string((((yyGLRStackItem const *)yyvsp)[YYFILL ((5) - (5))].yystate.yysemantics.yysval.strval))); }
     break;
-=======
-#line 1050 "sql.ypp"
-    {
-      ((*yyvalp).ast_node) = (((yyGLRStackItem const *)yyvsp)[YYFILL((1) - (1))]
-                                  .yystate.yysemantics.yysval
-                                  .ast_node); /* output($$, 1); puts("SQL
-                                                 parser： This is a
-                                                 drop_database statement");*/
-    } break;
->>>>>>> fb0c4aaa
-
-    case 288:
-/* Line 868 of glr.c  */
-<<<<<<< HEAD
-#line 1063 "sql.ypp"
+
+  case 289:
+/* Line 868 of glr.c  */
+#line 1064 "sql.ypp"
     { ((*yyvalp).ast_node) = (((yyGLRStackItem const *)yyvsp)[YYFILL ((1) - (1))].yystate.yysemantics.yysval.ast_node);/* output($$, 1); puts("SQL parser： This is a drop_database statement");*/ }
     break;
-=======
-#line 1054 "sql.ypp"
-    {
-      ((*yyvalp).ast_node) = new AstDropDatabase(
-          AST_DROP_DB, 1, (((yyGLRStackItem const *)yyvsp)[YYFILL((3) - (4))]
-                               .yystate.yysemantics.yysval.intval),
-          string((((yyGLRStackItem const *)yyvsp)[YYFILL((4) - (4))]
-                      .yystate.yysemantics.yysval.strval)));
-    } break;
->>>>>>> fb0c4aaa
-
-    case 289:
-/* Line 868 of glr.c  */
-<<<<<<< HEAD
-#line 1067 "sql.ypp"
+
+  case 290:
+/* Line 868 of glr.c  */
+#line 1068 "sql.ypp"
     { ((*yyvalp).ast_node) = new AstDropDatabase(AST_DROP_DB, 1, (((yyGLRStackItem const *)yyvsp)[YYFILL ((3) - (4))].yystate.yysemantics.yysval.intval), string((((yyGLRStackItem const *)yyvsp)[YYFILL ((4) - (4))].yystate.yysemantics.yysval.strval))); }
     break;
-=======
-#line 1055 "sql.ypp"
-    {
-      ((*yyvalp).ast_node) = new AstDropDatabase(
-          AST_DROP_SCHEMA, 2,
-          (((yyGLRStackItem const *)
-            yyvsp)[YYFILL((3) - (4))].yystate.yysemantics.yysval.intval),
-          string((((yyGLRStackItem const *)yyvsp)[YYFILL((4) - (4))]
-                      .yystate.yysemantics.yysval.strval)));
-    } break;
->>>>>>> fb0c4aaa
-
-    case 290:
-/* Line 868 of glr.c  */
-<<<<<<< HEAD
-#line 1068 "sql.ypp"
+
+  case 291:
+/* Line 868 of glr.c  */
+#line 1069 "sql.ypp"
     { ((*yyvalp).ast_node) = new AstDropDatabase(AST_DROP_SCHEMA, 2, (((yyGLRStackItem const *)yyvsp)[YYFILL ((3) - (4))].yystate.yysemantics.yysval.intval), string((((yyGLRStackItem const *)yyvsp)[YYFILL ((4) - (4))].yystate.yysemantics.yysval.strval))); }
     break;
-=======
-#line 1058 "sql.ypp"
-    {
-      ((*yyvalp).intval) = 0;
-    } break;
->>>>>>> fb0c4aaa
-
-    case 291:
-/* Line 868 of glr.c  */
-<<<<<<< HEAD
-#line 1071 "sql.ypp"
+
+  case 292:
+/* Line 868 of glr.c  */
+#line 1072 "sql.ypp"
     { ((*yyvalp).intval) = 0; }
     break;
-=======
-#line 1059 "sql.ypp"
-    {
-      ((*yyvalp).intval) = 1;
-    } break;
->>>>>>> fb0c4aaa
-
-    case 292:
-/* Line 868 of glr.c  */
-<<<<<<< HEAD
-#line 1072 "sql.ypp"
+
+  case 293:
+/* Line 868 of glr.c  */
+#line 1073 "sql.ypp"
     { ((*yyvalp).intval) = 1; }
     break;
-=======
-#line 1063 "sql.ypp"
-    {
-      ((*yyvalp).ast_node) = (((yyGLRStackItem const *)yyvsp)[YYFILL((1) - (1))]
-                                  .yystate.yysemantics.yysval
-                                  .ast_node); /*output($$, 1); puts("SQL
-                                                 parser： This is a drop_table
-                                                 statement"); */
-    } break;
->>>>>>> fb0c4aaa
-
-    case 293:
-/* Line 868 of glr.c  */
-<<<<<<< HEAD
-#line 1076 "sql.ypp"
+
+  case 294:
+/* Line 868 of glr.c  */
+#line 1077 "sql.ypp"
     { ((*yyvalp).ast_node) = (((yyGLRStackItem const *)yyvsp)[YYFILL ((1) - (1))].yystate.yysemantics.yysval.ast_node); /*output($$, 1); puts("SQL parser： This is a drop_table statement"); */}
     break;
 
+  case 295:
+/* Line 868 of glr.c  */
+#line 1081 "sql.ypp"
+    { ((*yyvalp).ast_node) = new AstDropTable(AST_DROP_TABLE, (((yyGLRStackItem const *)yyvsp)[YYFILL ((2) - (6))].yystate.yysemantics.yysval.intval), (((yyGLRStackItem const *)yyvsp)[YYFILL ((4) - (6))].yystate.yysemantics.yysval.intval), (((yyGLRStackItem const *)yyvsp)[YYFILL ((6) - (6))].yystate.yysemantics.yysval.intval), (((yyGLRStackItem const *)yyvsp)[YYFILL ((5) - (6))].yystate.yysemantics.yysval.ast_node)); }
+    break;
+
   case 296:
 /* Line 868 of glr.c  */
-#line 1080 "sql.ypp"
-    { ((*yyvalp).ast_node) = new AstDropTable(AST_DROP_TABLE, (((yyGLRStackItem const *)yyvsp)[YYFILL ((2) - (6))].yystate.yysemantics.yysval.intval), (((yyGLRStackItem const *)yyvsp)[YYFILL ((4) - (6))].yystate.yysemantics.yysval.intval), (((yyGLRStackItem const *)yyvsp)[YYFILL ((6) - (6))].yystate.yysemantics.yysval.intval), (((yyGLRStackItem const *)yyvsp)[YYFILL ((5) - (6))].yystate.yysemantics.yysval.ast_node)); }
-    break;
-=======
-#line 1067 "sql.ypp"
-    {
-      ((*yyvalp).ast_node) = new AstDropTable(
-          AST_DROP_TABLE, (((yyGLRStackItem const *)yyvsp)[YYFILL((2) - (6))]
-                               .yystate.yysemantics.yysval.intval),
-          (((yyGLRStackItem const *)
-            yyvsp)[YYFILL((4) - (6))].yystate.yysemantics.yysval.intval),
-          (((yyGLRStackItem const *)
-            yyvsp)[YYFILL((6) - (6))].yystate.yysemantics.yysval.intval),
-          (((yyGLRStackItem const *)
-            yyvsp)[YYFILL((5) - (6))].yystate.yysemantics.yysval.ast_node));
-    } break;
-
-    case 294:
-/* Line 868 of glr.c  */
-#line 1070 "sql.ypp"
-    {
-      ((*yyvalp).ast_node) = new AstDropTableList(
-          AST_DROP_TABLE_LIST, "",
-          string((((yyGLRStackItem const *)yyvsp)[YYFILL((1) - (1))]
-                      .yystate.yysemantics.yysval.strval)),
-          NULL);
-    } break;
->>>>>>> fb0c4aaa
-
-    case 295:
-/* Line 868 of glr.c  */
-<<<<<<< HEAD
-#line 1083 "sql.ypp"
+#line 1084 "sql.ypp"
     { ((*yyvalp).ast_node) = new AstDropTableList(AST_DROP_TABLE_LIST, "", string((((yyGLRStackItem const *)yyvsp)[YYFILL ((1) - (1))].yystate.yysemantics.yysval.strval)), NULL); }
     break;
-=======
-#line 1071 "sql.ypp"
-    {
-      ((*yyvalp).ast_node) = new AstDropTableList(
-          AST_DROP_TABLE_LIST,
-          string((((yyGLRStackItem const *)yyvsp)[YYFILL((1) - (3))]
-                      .yystate.yysemantics.yysval.strval)),
-          string((((yyGLRStackItem const *)yyvsp)[YYFILL((3) - (3))]
-                      .yystate.yysemantics.yysval.strval)),
-          NULL);
-    } break;
->>>>>>> fb0c4aaa
-
-    case 296:
-/* Line 868 of glr.c  */
-<<<<<<< HEAD
-#line 1084 "sql.ypp"
+
+  case 297:
+/* Line 868 of glr.c  */
+#line 1085 "sql.ypp"
     { ((*yyvalp).ast_node) = new AstDropTableList(AST_DROP_TABLE_LIST, string((((yyGLRStackItem const *)yyvsp)[YYFILL ((1) - (3))].yystate.yysemantics.yysval.strval)), string((((yyGLRStackItem const *)yyvsp)[YYFILL ((3) - (3))].yystate.yysemantics.yysval.strval)), NULL); }
     break;
-=======
-#line 1072 "sql.ypp"
-    {
-      ((*yyvalp).ast_node) = new AstDropTableList(
-          AST_DROP_TABLE_LIST, "",
-          string((((yyGLRStackItem const *)yyvsp)[YYFILL((1) - (3))]
-                      .yystate.yysemantics.yysval.strval)),
-          (((yyGLRStackItem const *)
-            yyvsp)[YYFILL((3) - (3))].yystate.yysemantics.yysval.ast_node));
-    } break;
->>>>>>> fb0c4aaa
-
-    case 297:
-/* Line 868 of glr.c  */
-<<<<<<< HEAD
-#line 1085 "sql.ypp"
+
+  case 298:
+/* Line 868 of glr.c  */
+#line 1086 "sql.ypp"
     { ((*yyvalp).ast_node) = new AstDropTableList(AST_DROP_TABLE_LIST, "", string((((yyGLRStackItem const *)yyvsp)[YYFILL ((1) - (3))].yystate.yysemantics.yysval.strval)), (((yyGLRStackItem const *)yyvsp)[YYFILL ((3) - (3))].yystate.yysemantics.yysval.ast_node)); }
     break;
 
+  case 299:
+/* Line 868 of glr.c  */
+#line 1087 "sql.ypp"
+    { ((*yyvalp).ast_node) = new AstDropTableList(AST_DROP_TABLE_LIST, string((((yyGLRStackItem const *)yyvsp)[YYFILL ((1) - (5))].yystate.yysemantics.yysval.strval)), string((((yyGLRStackItem const *)yyvsp)[YYFILL ((3) - (5))].yystate.yysemantics.yysval.strval)), (((yyGLRStackItem const *)yyvsp)[YYFILL ((5) - (5))].yystate.yysemantics.yysval.ast_node)); }
+    break;
+
   case 300:
 /* Line 868 of glr.c  */
-#line 1086 "sql.ypp"
-    { ((*yyvalp).ast_node) = new AstDropTableList(AST_DROP_TABLE_LIST, string((((yyGLRStackItem const *)yyvsp)[YYFILL ((1) - (5))].yystate.yysemantics.yysval.strval)), string((((yyGLRStackItem const *)yyvsp)[YYFILL ((3) - (5))].yystate.yysemantics.yysval.strval)), (((yyGLRStackItem const *)yyvsp)[YYFILL ((5) - (5))].yystate.yysemantics.yysval.ast_node)); }
-    break;
-=======
-#line 1073 "sql.ypp"
-    {
-      ((*yyvalp).ast_node) = new AstDropTableList(
-          AST_DROP_TABLE_LIST,
-          string((((yyGLRStackItem const *)yyvsp)[YYFILL((1) - (5))]
-                      .yystate.yysemantics.yysval.strval)),
-          string((((yyGLRStackItem const *)yyvsp)[YYFILL((3) - (5))]
-                      .yystate.yysemantics.yysval.strval)),
-          (((yyGLRStackItem const *)
-            yyvsp)[YYFILL((5) - (5))].yystate.yysemantics.yysval.ast_node));
-    } break;
-
-    case 298:
-/* Line 868 of glr.c  */
-#line 1076 "sql.ypp"
-    {
-      ((*yyvalp).intval) = 0;
-    } break;
->>>>>>> fb0c4aaa
-
-    case 299:
-/* Line 868 of glr.c  */
-<<<<<<< HEAD
-#line 1089 "sql.ypp"
+#line 1090 "sql.ypp"
     { ((*yyvalp).intval) = 0; }
     break;
-=======
-#line 1077 "sql.ypp"
-    {
-      ((*yyvalp).intval) = 1;
-    } break;
->>>>>>> fb0c4aaa
-
-    case 300:
-/* Line 868 of glr.c  */
-<<<<<<< HEAD
-#line 1090 "sql.ypp"
+
+  case 301:
+/* Line 868 of glr.c  */
+#line 1091 "sql.ypp"
     { ((*yyvalp).intval) = 1; }
     break;
-=======
-#line 1078 "sql.ypp"
-    {
-      ((*yyvalp).intval) = 2;
-    } break;
->>>>>>> fb0c4aaa
-
-    case 301:
-/* Line 868 of glr.c  */
-<<<<<<< HEAD
-#line 1091 "sql.ypp"
+
+  case 302:
+/* Line 868 of glr.c  */
+#line 1092 "sql.ypp"
     { ((*yyvalp).intval) = 2; }
     break;
-=======
-#line 1082 "sql.ypp"
-    {
-      ((*yyvalp).ast_node) = (((yyGLRStackItem const *)yyvsp)[YYFILL((1) - (1))]
-                                  .yystate.yysemantics.yysval
-                                  .ast_node); /*output($$, 1); puts("SQL
-                                                 parser： This is a
-                                                 drop_projection statement"); */
-    } break;
->>>>>>> fb0c4aaa
-
-    case 302:
-/* Line 868 of glr.c  */
-<<<<<<< HEAD
-#line 1095 "sql.ypp"
+
+  case 303:
+/* Line 868 of glr.c  */
+#line 1096 "sql.ypp"
     { ((*yyvalp).ast_node) = (((yyGLRStackItem const *)yyvsp)[YYFILL ((1) - (1))].yystate.yysemantics.yysval.ast_node); /*output($$, 1); puts("SQL parser： This is a drop_projection statement"); */}
     break;
-=======
-#line 1085 "sql.ypp"
-    {
-      ((*yyvalp).ast_node) = new AstDropProjection(
-          AST_DROP_PROJECTION,
-          string((((yyGLRStackItem const *)yyvsp)[YYFILL((4) - (4))]
-                      .yystate.yysemantics.yysval.strval)),
-          1, NULL);
-    } break;
->>>>>>> fb0c4aaa
-
-    case 303:
-/* Line 868 of glr.c  */
-<<<<<<< HEAD
-#line 1098 "sql.ypp"
+
+  case 304:
+/* Line 868 of glr.c  */
+#line 1099 "sql.ypp"
     { ((*yyvalp).ast_node) = new AstDropProjection(AST_DROP_PROJECTION, string((((yyGLRStackItem const *)yyvsp)[YYFILL ((4) - (4))].yystate.yysemantics.yysval.strval)),1,NULL); }
     break;
-=======
-#line 1087 "sql.ypp"
-    {
-      ((*yyvalp).ast_node) = new AstDropProjection(
-          AST_DROP_PROJECTION,
-          string((((yyGLRStackItem const *)yyvsp)[YYFILL((5) - (5))]
-                      .yystate.yysemantics.yysval.strval)),
-          0, atoi((((yyGLRStackItem const *)yyvsp)[YYFILL((3) - (5))]
-                       .yystate.yysemantics.yysval.strval)));
-    } break;
->>>>>>> fb0c4aaa
-
-    case 304:
-/* Line 868 of glr.c  */
-<<<<<<< HEAD
-#line 1100 "sql.ypp"
+
+  case 305:
+/* Line 868 of glr.c  */
+#line 1101 "sql.ypp"
     { ((*yyvalp).ast_node) = new AstDropProjection(AST_DROP_PROJECTION, string((((yyGLRStackItem const *)yyvsp)[YYFILL ((5) - (5))].yystate.yysemantics.yysval.strval)),0,atoi((((yyGLRStackItem const *)yyvsp)[YYFILL ((3) - (5))].yystate.yysemantics.yysval.strval)));}
     break;
-=======
-#line 1093 "sql.ypp"
-    {
-      ((*yyvalp).ast_node) = (((yyGLRStackItem const *)yyvsp)[YYFILL((1) - (1))]
-                                  .yystate.yysemantics.yysval
-                                  .ast_node); /*output($$, 1); puts("SQL
-                                                 parser： This is a truncate
-                                                 statement"); */
-    } break;
->>>>>>> fb0c4aaa
-
-    case 305:
-/* Line 868 of glr.c  */
-<<<<<<< HEAD
-#line 1106 "sql.ypp"
+
+  case 306:
+/* Line 868 of glr.c  */
+#line 1107 "sql.ypp"
     { ((*yyvalp).ast_node) = (((yyGLRStackItem const *)yyvsp)[YYFILL ((1) - (1))].yystate.yysemantics.yysval.ast_node); /*output($$, 1); puts("SQL parser： This is a truncate statement"); */}
     break;
-=======
-#line 1096 "sql.ypp"
-    {
-      ((*yyvalp).ast_node) = new AstTruncateTable(
-          AST_TRUNCATE_TABLE,
-          (((yyGLRStackItem const *)
-            yyvsp)[YYFILL((3) - (3))].yystate.yysemantics.yysval.ast_node),
-          "", "");
-    } break;
->>>>>>> fb0c4aaa
-
-    case 306:
-/* Line 868 of glr.c  */
-<<<<<<< HEAD
-#line 1109 "sql.ypp"
+
+  case 307:
+/* Line 868 of glr.c  */
+#line 1110 "sql.ypp"
     { ((*yyvalp).ast_node) = new AstTruncateTable(AST_TRUNCATE_TABLE,(((yyGLRStackItem const *)yyvsp)[YYFILL ((3) - (3))].yystate.yysemantics.yysval.ast_node),"",""); }
     break;
-=======
-#line 1097 "sql.ypp"
-    {
-      ((*yyvalp).ast_node) = new AstTruncateTable(
-          AST_TRUNCATE_TABLE, NULL,
-          string((((yyGLRStackItem const *)yyvsp)[YYFILL((5) - (5))]
-                      .yystate.yysemantics.yysval.strval)),
-          atoi((((yyGLRStackItem const *)
-                 yyvsp)[YYFILL((3) - (5))].yystate.yysemantics.yysval.strval)));
-    } break;
->>>>>>> fb0c4aaa
-
-    case 307:
-/* Line 868 of glr.c  */
-<<<<<<< HEAD
-#line 1110 "sql.ypp"
+
+  case 308:
+/* Line 868 of glr.c  */
+#line 1111 "sql.ypp"
     { ((*yyvalp).ast_node) = new AstTruncateTable(AST_TRUNCATE_TABLE,NULL,string((((yyGLRStackItem const *)yyvsp)[YYFILL ((5) - (5))].yystate.yysemantics.yysval.strval)),atoi((((yyGLRStackItem const *)yyvsp)[YYFILL ((3) - (5))].yystate.yysemantics.yysval.strval))); }
     break;
-=======
-#line 1102 "sql.ypp"
-    {
-      ((*yyvalp).ast_node) = (((yyGLRStackItem const *)yyvsp)[YYFILL((1) - (1))]
-                                  .yystate.yysemantics.yysval.ast_node);
-    } break;
->>>>>>> fb0c4aaa
-
-    case 308:
-/* Line 868 of glr.c  */
-<<<<<<< HEAD
-#line 1115 "sql.ypp"
+
+  case 309:
+/* Line 868 of glr.c  */
+#line 1116 "sql.ypp"
     { ((*yyvalp).ast_node) = (((yyGLRStackItem const *)yyvsp)[YYFILL ((1) - (1))].yystate.yysemantics.yysval.ast_node);}
     break;
 
+  case 310:
+/* Line 868 of glr.c  */
+#line 1122 "sql.ypp"
+    { ((*yyvalp).ast_node) = new AstInsertStmt(AST_INSERT_STMT, (((yyGLRStackItem const *)yyvsp)[YYFILL ((2) - (8))].yystate.yysemantics.yysval.intval), string((((yyGLRStackItem const *)yyvsp)[YYFILL ((4) - (8))].yystate.yysemantics.yysval.strval)), (((yyGLRStackItem const *)yyvsp)[YYFILL ((5) - (8))].yystate.yysemantics.yysval.ast_node), (((yyGLRStackItem const *)yyvsp)[YYFILL ((7) - (8))].yystate.yysemantics.yysval.ast_node), (((yyGLRStackItem const *)yyvsp)[YYFILL ((8) - (8))].yystate.yysemantics.yysval.ast_node), NULL, NULL); }
+    break;
+
   case 311:
 /* Line 868 of glr.c  */
-#line 1121 "sql.ypp"
-    { ((*yyvalp).ast_node) = new AstInsertStmt(AST_INSERT_STMT, (((yyGLRStackItem const *)yyvsp)[YYFILL ((2) - (8))].yystate.yysemantics.yysval.intval), string((((yyGLRStackItem const *)yyvsp)[YYFILL ((4) - (8))].yystate.yysemantics.yysval.strval)), (((yyGLRStackItem const *)yyvsp)[YYFILL ((5) - (8))].yystate.yysemantics.yysval.ast_node), (((yyGLRStackItem const *)yyvsp)[YYFILL ((7) - (8))].yystate.yysemantics.yysval.ast_node), (((yyGLRStackItem const *)yyvsp)[YYFILL ((8) - (8))].yystate.yysemantics.yysval.ast_node), NULL, NULL); }
-    break;
-=======
-#line 1108 "sql.ypp"
-    {
-      ((*yyvalp).ast_node) = new AstInsertStmt(
-          AST_INSERT_STMT, (((yyGLRStackItem const *)yyvsp)[YYFILL((2) - (8))]
-                                .yystate.yysemantics.yysval.intval),
-          string((((yyGLRStackItem const *)yyvsp)[YYFILL((4) - (8))]
-                      .yystate.yysemantics.yysval.strval)),
-          (((yyGLRStackItem const *)
-            yyvsp)[YYFILL((5) - (8))].yystate.yysemantics.yysval.ast_node),
-          (((yyGLRStackItem const *)
-            yyvsp)[YYFILL((7) - (8))].yystate.yysemantics.yysval.ast_node),
-          (((yyGLRStackItem const *)
-            yyvsp)[YYFILL((8) - (8))].yystate.yysemantics.yysval.ast_node),
-          NULL, NULL);
-    } break;
-
-    case 309:
-/* Line 868 of glr.c  */
-#line 1111 "sql.ypp"
-    {
-      ((*yyvalp).ast_node) = NULL;
-    } break;
->>>>>>> fb0c4aaa
-
-    case 310:
-/* Line 868 of glr.c  */
-<<<<<<< HEAD
-#line 1124 "sql.ypp"
+#line 1125 "sql.ypp"
     { ((*yyvalp).ast_node) = NULL; }
     break;
-=======
-#line 1112 "sql.ypp"
-    {
-      ((*yyvalp).ast_node) = (((yyGLRStackItem const *)yyvsp)[YYFILL((5) - (5))]
-                                  .yystate.yysemantics.yysval.ast_node);
-    } break;
->>>>>>> fb0c4aaa
-
-    case 311:
-/* Line 868 of glr.c  */
-<<<<<<< HEAD
-#line 1125 "sql.ypp"
+
+  case 312:
+/* Line 868 of glr.c  */
+#line 1126 "sql.ypp"
     { ((*yyvalp).ast_node) = (((yyGLRStackItem const *)yyvsp)[YYFILL ((5) - (5))].yystate.yysemantics.yysval.ast_node); }
     break;
-=======
-#line 1115 "sql.ypp"
-    {
-      ((*yyvalp).intval) = 0;
-    } break;
->>>>>>> fb0c4aaa
-
-    case 312:
-/* Line 868 of glr.c  */
-<<<<<<< HEAD
-#line 1128 "sql.ypp"
+
+  case 313:
+/* Line 868 of glr.c  */
+#line 1129 "sql.ypp"
     { ((*yyvalp).intval) = 0; }
     break;
-=======
-#line 1116 "sql.ypp"
-    {
-      ((*yyvalp).intval) = (((yyGLRStackItem const *)yyvsp)[YYFILL((1) - (2))]
-                                .yystate.yysemantics.yysval.intval) |
-                           01;
-    } break;
->>>>>>> fb0c4aaa
-
-    case 313:
-/* Line 868 of glr.c  */
-<<<<<<< HEAD
-#line 1129 "sql.ypp"
+
+  case 314:
+/* Line 868 of glr.c  */
+#line 1130 "sql.ypp"
     { ((*yyvalp).intval) = (((yyGLRStackItem const *)yyvsp)[YYFILL ((1) - (2))].yystate.yysemantics.yysval.intval) | 01 ; }
     break;
-=======
-#line 1117 "sql.ypp"
-    {
-      ((*yyvalp).intval) = (((yyGLRStackItem const *)yyvsp)[YYFILL((1) - (2))]
-                                .yystate.yysemantics.yysval.intval) |
-                           02;
-    } break;
->>>>>>> fb0c4aaa
-
-    case 314:
-/* Line 868 of glr.c  */
-<<<<<<< HEAD
-#line 1130 "sql.ypp"
+
+  case 315:
+/* Line 868 of glr.c  */
+#line 1131 "sql.ypp"
     { ((*yyvalp).intval) = (((yyGLRStackItem const *)yyvsp)[YYFILL ((1) - (2))].yystate.yysemantics.yysval.intval) | 02 ; }
     break;
 
+  case 316:
+/* Line 868 of glr.c  */
+#line 1132 "sql.ypp"
+    { ((*yyvalp).intval) = (((yyGLRStackItem const *)yyvsp)[YYFILL ((1) - (2))].yystate.yysemantics.yysval.intval) | 04 ; }
+    break;
+
   case 317:
 /* Line 868 of glr.c  */
-#line 1131 "sql.ypp"
-    { ((*yyvalp).intval) = (((yyGLRStackItem const *)yyvsp)[YYFILL ((1) - (2))].yystate.yysemantics.yysval.intval) | 04 ; }
-    break;
-
-  case 318:
-/* Line 868 of glr.c  */
-#line 1132 "sql.ypp"
+#line 1133 "sql.ypp"
     { ((*yyvalp).intval) = (((yyGLRStackItem const *)yyvsp)[YYFILL ((1) - (2))].yystate.yysemantics.yysval.intval) | 010 ; }
     break;
 
+  case 320:
+/* Line 868 of glr.c  */
+#line 1139 "sql.ypp"
+    { ((*yyvalp).ast_node) = NULL; }
+    break;
+
   case 321:
 /* Line 868 of glr.c  */
-#line 1138 "sql.ypp"
-    { ((*yyvalp).ast_node) = NULL; }
+#line 1140 "sql.ypp"
+    { ((*yyvalp).ast_node) = (((yyGLRStackItem const *)yyvsp)[YYFILL ((2) - (3))].yystate.yysemantics.yysval.ast_node); }
     break;
 
   case 322:
 /* Line 868 of glr.c  */
-#line 1139 "sql.ypp"
-    { ((*yyvalp).ast_node) = (((yyGLRStackItem const *)yyvsp)[YYFILL ((2) - (3))].yystate.yysemantics.yysval.ast_node); }
+#line 1143 "sql.ypp"
+    { ((*yyvalp).ast_node) = new AstInsertValList(AST_INSERT_VALUE_LIST, (((yyGLRStackItem const *)yyvsp)[YYFILL ((2) - (3))].yystate.yysemantics.yysval.ast_node), NULL); }
     break;
 
   case 323:
 /* Line 868 of glr.c  */
-#line 1142 "sql.ypp"
-    { ((*yyvalp).ast_node) = new AstInsertValList(AST_INSERT_VALUE_LIST, (((yyGLRStackItem const *)yyvsp)[YYFILL ((2) - (3))].yystate.yysemantics.yysval.ast_node), NULL); }
+#line 1144 "sql.ypp"
+    { ((*yyvalp).ast_node) = new AstInsertValList(AST_INSERT_VALUE_LIST, (((yyGLRStackItem const *)yyvsp)[YYFILL ((2) - (5))].yystate.yysemantics.yysval.ast_node), (((yyGLRStackItem const *)yyvsp)[YYFILL ((5) - (5))].yystate.yysemantics.yysval.ast_node)); }
     break;
 
   case 324:
 /* Line 868 of glr.c  */
-#line 1143 "sql.ypp"
-    { ((*yyvalp).ast_node) = new AstInsertValList(AST_INSERT_VALUE_LIST, (((yyGLRStackItem const *)yyvsp)[YYFILL ((2) - (5))].yystate.yysemantics.yysval.ast_node), (((yyGLRStackItem const *)yyvsp)[YYFILL ((5) - (5))].yystate.yysemantics.yysval.ast_node)); }
+#line 1148 "sql.ypp"
+    { ((*yyvalp).ast_node) = new AstInsertVals(AST_INSERT_VALUE,0, (((yyGLRStackItem const *)yyvsp)[YYFILL ((1) - (1))].yystate.yysemantics.yysval.ast_node), NULL); }
     break;
 
   case 325:
 /* Line 868 of glr.c  */
-#line 1147 "sql.ypp"
-    { ((*yyvalp).ast_node) = new AstInsertVals(AST_INSERT_VALUE,0, (((yyGLRStackItem const *)yyvsp)[YYFILL ((1) - (1))].yystate.yysemantics.yysval.ast_node), NULL); }
+#line 1149 "sql.ypp"
+    { ((*yyvalp).ast_node) = new AstInsertVals(AST_INSERT_VALUE,1, NULL, NULL); }
     break;
 
   case 326:
 /* Line 868 of glr.c  */
-#line 1148 "sql.ypp"
-    { ((*yyvalp).ast_node) = new AstInsertVals(AST_INSERT_VALUE,1, NULL, NULL); }
+#line 1150 "sql.ypp"
+    { ((*yyvalp).ast_node) = new AstInsertVals(AST_INSERT_VALUE,0, (((yyGLRStackItem const *)yyvsp)[YYFILL ((1) - (3))].yystate.yysemantics.yysval.ast_node), (((yyGLRStackItem const *)yyvsp)[YYFILL ((3) - (3))].yystate.yysemantics.yysval.ast_node)); }
     break;
 
   case 327:
 /* Line 868 of glr.c  */
-#line 1149 "sql.ypp"
-    { ((*yyvalp).ast_node) = new AstInsertVals(AST_INSERT_VALUE,0, (((yyGLRStackItem const *)yyvsp)[YYFILL ((1) - (3))].yystate.yysemantics.yysval.ast_node), (((yyGLRStackItem const *)yyvsp)[YYFILL ((3) - (3))].yystate.yysemantics.yysval.ast_node)); }
+#line 1151 "sql.ypp"
+    { ((*yyvalp).ast_node) = new AstInsertVals(AST_INSERT_VALUE,1, NULL, (((yyGLRStackItem const *)yyvsp)[YYFILL ((3) - (3))].yystate.yysemantics.yysval.ast_node)); }
     break;
 
   case 328:
 /* Line 868 of glr.c  */
-#line 1150 "sql.ypp"
-    { ((*yyvalp).ast_node) = new AstInsertVals(AST_INSERT_VALUE,1, NULL, (((yyGLRStackItem const *)yyvsp)[YYFILL ((3) - (3))].yystate.yysemantics.yysval.ast_node)); }
+#line 1155 "sql.ypp"
+    { ((*yyvalp).ast_node) = new AstInsertStmt(AST_INSERT_STMT, (((yyGLRStackItem const *)yyvsp)[YYFILL ((2) - (7))].yystate.yysemantics.yysval.intval), string((((yyGLRStackItem const *)yyvsp)[YYFILL ((4) - (7))].yystate.yysemantics.yysval.strval)), NULL, NULL, (((yyGLRStackItem const *)yyvsp)[YYFILL ((7) - (7))].yystate.yysemantics.yysval.ast_node), (((yyGLRStackItem const *)yyvsp)[YYFILL ((6) - (7))].yystate.yysemantics.yysval.ast_node), NULL); }
     break;
 
   case 329:
 /* Line 868 of glr.c  */
-#line 1154 "sql.ypp"
-    { ((*yyvalp).ast_node) = new AstInsertStmt(AST_INSERT_STMT, (((yyGLRStackItem const *)yyvsp)[YYFILL ((2) - (7))].yystate.yysemantics.yysval.intval), string((((yyGLRStackItem const *)yyvsp)[YYFILL ((4) - (7))].yystate.yysemantics.yysval.strval)), NULL, NULL, (((yyGLRStackItem const *)yyvsp)[YYFILL ((7) - (7))].yystate.yysemantics.yysval.ast_node), (((yyGLRStackItem const *)yyvsp)[YYFILL ((6) - (7))].yystate.yysemantics.yysval.ast_node), NULL); }
+#line 1159 "sql.ypp"
+    { ((*yyvalp).ast_node) = new AstInsertStmt(AST_INSERT_STMT, (((yyGLRStackItem const *)yyvsp)[YYFILL ((2) - (7))].yystate.yysemantics.yysval.intval), string((((yyGLRStackItem const *)yyvsp)[YYFILL ((4) - (7))].yystate.yysemantics.yysval.strval)), (((yyGLRStackItem const *)yyvsp)[YYFILL ((5) - (7))].yystate.yysemantics.yysval.ast_node), NULL, (((yyGLRStackItem const *)yyvsp)[YYFILL ((7) - (7))].yystate.yysemantics.yysval.ast_node), NULL, (((yyGLRStackItem const *)yyvsp)[YYFILL ((6) - (7))].yystate.yysemantics.yysval.ast_node)); }
     break;
 
   case 330:
 /* Line 868 of glr.c  */
-#line 1158 "sql.ypp"
-    { ((*yyvalp).ast_node) = new AstInsertStmt(AST_INSERT_STMT, (((yyGLRStackItem const *)yyvsp)[YYFILL ((2) - (7))].yystate.yysemantics.yysval.intval), string((((yyGLRStackItem const *)yyvsp)[YYFILL ((4) - (7))].yystate.yysemantics.yysval.strval)), (((yyGLRStackItem const *)yyvsp)[YYFILL ((5) - (7))].yystate.yysemantics.yysval.ast_node), NULL, (((yyGLRStackItem const *)yyvsp)[YYFILL ((7) - (7))].yystate.yysemantics.yysval.ast_node), NULL, (((yyGLRStackItem const *)yyvsp)[YYFILL ((6) - (7))].yystate.yysemantics.yysval.ast_node)); }
-    break;
-
-  case 331:
-/* Line 868 of glr.c  */
-#line 1162 "sql.ypp"
+#line 1163 "sql.ypp"
     { 
 		if((((yyGLRStackItem const *)yyvsp)[YYFILL ((2) - (3))].yystate.yysemantics.yysval.subtok) != 4) yyerror(result,"bad insert assignment to %s", (((yyGLRStackItem const *)yyvsp)[YYFILL ((1) - (3))].yystate.yysemantics.yysval.strval)); 
 		else ((*yyvalp).ast_node) = new AstInsertAssignList(AST_INSERT_ASSIGN_LIST, string((((yyGLRStackItem const *)yyvsp)[YYFILL ((1) - (3))].yystate.yysemantics.yysval.strval)), 0, (((yyGLRStackItem const *)yyvsp)[YYFILL ((3) - (3))].yystate.yysemantics.yysval.ast_node), NULL); }
     break;
 
-  case 332:
-/* Line 868 of glr.c  */
-#line 1165 "sql.ypp"
+  case 331:
+/* Line 868 of glr.c  */
+#line 1166 "sql.ypp"
     { 
 		if ((((yyGLRStackItem const *)yyvsp)[YYFILL ((2) - (3))].yystate.yysemantics.yysval.subtok) != 4) yyerror(result,"bad insert assignment to %s", (((yyGLRStackItem const *)yyvsp)[YYFILL ((1) - (3))].yystate.yysemantics.yysval.strval));
  		else ((*yyvalp).ast_node) = new AstInsertAssignList(AST_INSERT_ASSIGN_LIST, string((((yyGLRStackItem const *)yyvsp)[YYFILL ((1) - (3))].yystate.yysemantics.yysval.strval)), 1, NULL, NULL); }
     break;
 
-  case 333:
-/* Line 868 of glr.c  */
-#line 1168 "sql.ypp"
+  case 332:
+/* Line 868 of glr.c  */
+#line 1169 "sql.ypp"
     { 
 		if ((((yyGLRStackItem const *)yyvsp)[YYFILL ((4) - (5))].yystate.yysemantics.yysval.subtok) != 4) yyerror(result,"bad insert assignment to %s", (((yyGLRStackItem const *)yyvsp)[YYFILL ((1) - (5))].yystate.yysemantics.yysval.ast_node));		 
 		else ((*yyvalp).ast_node) = new AstInsertAssignList(AST_INSERT_ASSIGN_LIST, string((((yyGLRStackItem const *)yyvsp)[YYFILL ((3) - (5))].yystate.yysemantics.yysval.strval)), 0, (((yyGLRStackItem const *)yyvsp)[YYFILL ((5) - (5))].yystate.yysemantics.yysval.ast_node), (((yyGLRStackItem const *)yyvsp)[YYFILL ((1) - (5))].yystate.yysemantics.yysval.ast_node)); }
     break;
 
-  case 334:
-/* Line 868 of glr.c  */
-#line 1171 "sql.ypp"
+  case 333:
+/* Line 868 of glr.c  */
+#line 1172 "sql.ypp"
     { 
 		if ((((yyGLRStackItem const *)yyvsp)[YYFILL ((4) - (5))].yystate.yysemantics.yysval.subtok) != 4) yyerror(result,"bad insert assignment to %s", (((yyGLRStackItem const *)yyvsp)[YYFILL ((1) - (5))].yystate.yysemantics.yysval.ast_node));
 		else ((*yyvalp).ast_node) = new AstInsertAssignList(AST_INSERT_ASSIGN_LIST, string((((yyGLRStackItem const *)yyvsp)[YYFILL ((3) - (5))].yystate.yysemantics.yysval.strval)), 1, NULL, (((yyGLRStackItem const *)yyvsp)[YYFILL ((1) - (5))].yystate.yysemantics.yysval.ast_node)); }
     break;
 
+  case 334:
+/* Line 868 of glr.c  */
+#line 1177 "sql.ypp"
+    { ((*yyvalp).ast_node) = (((yyGLRStackItem const *)yyvsp)[YYFILL ((1) - (1))].yystate.yysemantics.yysval.ast_node); /*output($$, 1); puts("SQL parser： This is a show statement");*/ }
+    break;
+
   case 335:
 /* Line 868 of glr.c  */
-#line 1176 "sql.ypp"
-    { ((*yyvalp).ast_node) = (((yyGLRStackItem const *)yyvsp)[YYFILL ((1) - (1))].yystate.yysemantics.yysval.ast_node); /*output($$, 1); puts("SQL parser： This is a show statement");*/ }
+#line 1180 "sql.ypp"
+    { ((*yyvalp).ast_node) = new AstShowStmt(AST_SHOW_STMT,1, (((yyGLRStackItem const *)yyvsp)[YYFILL ((2) - (5))].yystate.yysemantics.yysval.intval), ((((yyGLRStackItem const *)yyvsp)[YYFILL ((4) - (5))].yystate.yysemantics.yysval.intval)==NULL)?"":string((((yyGLRStackItem const *)yyvsp)[YYFILL ((4) - (5))].yystate.yysemantics.yysval.intval)), ((((yyGLRStackItem const *)yyvsp)[YYFILL ((5) - (5))].yystate.yysemantics.yysval.strval)==NULL)?"":string((((yyGLRStackItem const *)yyvsp)[YYFILL ((5) - (5))].yystate.yysemantics.yysval.strval))); }
     break;
 
   case 336:
 /* Line 868 of glr.c  */
-#line 1179 "sql.ypp"
-    { ((*yyvalp).ast_node) = new AstShowStmt(AST_SHOW_STMT,1, (((yyGLRStackItem const *)yyvsp)[YYFILL ((2) - (5))].yystate.yysemantics.yysval.intval), ((((yyGLRStackItem const *)yyvsp)[YYFILL ((4) - (5))].yystate.yysemantics.yysval.intval)==NULL)?"":string((((yyGLRStackItem const *)yyvsp)[YYFILL ((4) - (5))].yystate.yysemantics.yysval.intval)), ((((yyGLRStackItem const *)yyvsp)[YYFILL ((5) - (5))].yystate.yysemantics.yysval.strval)==NULL)?"":string((((yyGLRStackItem const *)yyvsp)[YYFILL ((5) - (5))].yystate.yysemantics.yysval.strval))); }
-    break;
-=======
-#line 1118 "sql.ypp"
-    {
-      ((*yyvalp).intval) = (((yyGLRStackItem const *)yyvsp)[YYFILL((1) - (2))]
-                                .yystate.yysemantics.yysval.intval) |
-                           04;
-    } break;
-
-    case 315:
-/* Line 868 of glr.c  */
-#line 1119 "sql.ypp"
-    {
-      ((*yyvalp).intval) = (((yyGLRStackItem const *)yyvsp)[YYFILL((1) - (2))]
-                                .yystate.yysemantics.yysval.intval) |
-                           010;
-    } break;
-
-    case 318:
-/* Line 868 of glr.c  */
-#line 1125 "sql.ypp"
-    {
-      ((*yyvalp).ast_node) = NULL;
-    } break;
-
-    case 319:
-/* Line 868 of glr.c  */
-#line 1126 "sql.ypp"
-    {
-      ((*yyvalp).ast_node) = (((yyGLRStackItem const *)yyvsp)[YYFILL((2) - (3))]
-                                  .yystate.yysemantics.yysval.ast_node);
-    } break;
-
-    case 320:
-/* Line 868 of glr.c  */
-#line 1129 "sql.ypp"
-    {
-      ((*yyvalp).ast_node) = new AstInsertValList(
-          AST_INSERT_VALUE_LIST,
-          (((yyGLRStackItem const *)
-            yyvsp)[YYFILL((2) - (3))].yystate.yysemantics.yysval.ast_node),
-          NULL);
-    } break;
-
-    case 321:
-/* Line 868 of glr.c  */
-#line 1130 "sql.ypp"
-    {
-      ((*yyvalp).ast_node) = new AstInsertValList(
-          AST_INSERT_VALUE_LIST,
-          (((yyGLRStackItem const *)
-            yyvsp)[YYFILL((2) - (5))].yystate.yysemantics.yysval.ast_node),
-          (((yyGLRStackItem const *)
-            yyvsp)[YYFILL((5) - (5))].yystate.yysemantics.yysval.ast_node));
-    } break;
-
-    case 322:
-/* Line 868 of glr.c  */
-#line 1134 "sql.ypp"
-    {
-      ((*yyvalp).ast_node) = new AstInsertVals(
-          AST_INSERT_VALUE, 0,
-          (((yyGLRStackItem const *)
-            yyvsp)[YYFILL((1) - (1))].yystate.yysemantics.yysval.ast_node),
-          NULL);
-    } break;
-
-    case 323:
-/* Line 868 of glr.c  */
-#line 1135 "sql.ypp"
-    {
-      ((*yyvalp).ast_node) = new AstInsertVals(AST_INSERT_VALUE, 1, NULL, NULL);
-    } break;
-
-    case 324:
-/* Line 868 of glr.c  */
-#line 1136 "sql.ypp"
-    {
-      ((*yyvalp).ast_node) = new AstInsertVals(
-          AST_INSERT_VALUE, 0,
-          (((yyGLRStackItem const *)
-            yyvsp)[YYFILL((1) - (3))].yystate.yysemantics.yysval.ast_node),
-          (((yyGLRStackItem const *)
-            yyvsp)[YYFILL((3) - (3))].yystate.yysemantics.yysval.ast_node));
-    } break;
-
-    case 325:
-/* Line 868 of glr.c  */
-#line 1137 "sql.ypp"
-    {
-      ((*yyvalp).ast_node) = new AstInsertVals(
-          AST_INSERT_VALUE, 1, NULL,
-          (((yyGLRStackItem const *)
-            yyvsp)[YYFILL((3) - (3))].yystate.yysemantics.yysval.ast_node));
-    } break;
-
-    case 326:
-/* Line 868 of glr.c  */
-#line 1141 "sql.ypp"
-    {
-      ((*yyvalp).ast_node) = new AstInsertStmt(
-          AST_INSERT_STMT, (((yyGLRStackItem const *)yyvsp)[YYFILL((2) - (7))]
-                                .yystate.yysemantics.yysval.intval),
-          string((((yyGLRStackItem const *)yyvsp)[YYFILL((4) - (7))]
-                      .yystate.yysemantics.yysval.strval)),
-          NULL, NULL, (((yyGLRStackItem const *)yyvsp)[YYFILL((7) - (7))]
-                           .yystate.yysemantics.yysval.ast_node),
-          (((yyGLRStackItem const *)
-            yyvsp)[YYFILL((6) - (7))].yystate.yysemantics.yysval.ast_node),
-          NULL);
-    } break;
-
-    case 327:
-/* Line 868 of glr.c  */
-#line 1145 "sql.ypp"
-    {
-      ((*yyvalp).ast_node) = new AstInsertStmt(
-          AST_INSERT_STMT, (((yyGLRStackItem const *)yyvsp)[YYFILL((2) - (7))]
-                                .yystate.yysemantics.yysval.intval),
-          string((((yyGLRStackItem const *)yyvsp)[YYFILL((4) - (7))]
-                      .yystate.yysemantics.yysval.strval)),
-          (((yyGLRStackItem const *)
-            yyvsp)[YYFILL((5) - (7))].yystate.yysemantics.yysval.ast_node),
-          NULL, (((yyGLRStackItem const *)yyvsp)[YYFILL((7) - (7))]
-                     .yystate.yysemantics.yysval.ast_node),
-          NULL, (((yyGLRStackItem const *)yyvsp)[YYFILL((6) - (7))]
-                     .yystate.yysemantics.yysval.ast_node));
-    } break;
-
-    case 328:
-/* Line 868 of glr.c  */
-#line 1149 "sql.ypp"
-    {
-      if ((((yyGLRStackItem const *)
-            yyvsp)[YYFILL((2) - (3))].yystate.yysemantics.yysval.subtok) != 4)
-        yyerror(result, "bad insert assignment to %s",
-                (((yyGLRStackItem const *)
-                  yyvsp)[YYFILL((1) - (3))].yystate.yysemantics.yysval.strval));
-      else
-        ((*yyvalp).ast_node) = new AstInsertAssignList(
-            AST_INSERT_ASSIGN_LIST,
-            string((((yyGLRStackItem const *)yyvsp)[YYFILL((1) - (3))]
-                        .yystate.yysemantics.yysval.strval)),
-            0, (((yyGLRStackItem const *)
-                 yyvsp)[YYFILL((3) - (3))].yystate.yysemantics.yysval.ast_node),
-            NULL);
-    } break;
-
-    case 329:
-/* Line 868 of glr.c  */
-#line 1152 "sql.ypp"
-    {
-      if ((((yyGLRStackItem const *)
-            yyvsp)[YYFILL((2) - (3))].yystate.yysemantics.yysval.subtok) != 4)
-        yyerror(result, "bad insert assignment to %s",
-                (((yyGLRStackItem const *)
-                  yyvsp)[YYFILL((1) - (3))].yystate.yysemantics.yysval.strval));
-      else
-        ((*yyvalp).ast_node) = new AstInsertAssignList(
-            AST_INSERT_ASSIGN_LIST,
-            string((((yyGLRStackItem const *)yyvsp)[YYFILL((1) - (3))]
-                        .yystate.yysemantics.yysval.strval)),
-            1, NULL, NULL);
-    } break;
-
-    case 330:
-/* Line 868 of glr.c  */
-#line 1155 "sql.ypp"
-    {
-      if ((((yyGLRStackItem const *)
-            yyvsp)[YYFILL((4) - (5))].yystate.yysemantics.yysval.subtok) != 4)
-        yyerror(result, "bad insert assignment to %s",
-                (((yyGLRStackItem const *)yyvsp)[YYFILL((1) - (5))]
-                     .yystate.yysemantics.yysval.ast_node));
-      else
-        ((*yyvalp).ast_node) = new AstInsertAssignList(
-            AST_INSERT_ASSIGN_LIST,
-            string((((yyGLRStackItem const *)yyvsp)[YYFILL((3) - (5))]
-                        .yystate.yysemantics.yysval.strval)),
-            0, (((yyGLRStackItem const *)
-                 yyvsp)[YYFILL((5) - (5))].yystate.yysemantics.yysval.ast_node),
-            (((yyGLRStackItem const *)
-              yyvsp)[YYFILL((1) - (5))].yystate.yysemantics.yysval.ast_node));
-    } break;
-
-    case 331:
-/* Line 868 of glr.c  */
-#line 1158 "sql.ypp"
-    {
-      if ((((yyGLRStackItem const *)
-            yyvsp)[YYFILL((4) - (5))].yystate.yysemantics.yysval.subtok) != 4)
-        yyerror(result, "bad insert assignment to %s",
-                (((yyGLRStackItem const *)yyvsp)[YYFILL((1) - (5))]
-                     .yystate.yysemantics.yysval.ast_node));
-      else
-        ((*yyvalp).ast_node) = new AstInsertAssignList(
-            AST_INSERT_ASSIGN_LIST,
-            string((((yyGLRStackItem const *)yyvsp)[YYFILL((3) - (5))]
-                        .yystate.yysemantics.yysval.strval)),
-            1, NULL, (((yyGLRStackItem const *)yyvsp)[YYFILL((1) - (5))]
-                          .yystate.yysemantics.yysval.ast_node));
-    } break;
-
-    case 332:
-/* Line 868 of glr.c  */
-#line 1163 "sql.ypp"
-    {
-      ((*yyvalp).ast_node) = (((yyGLRStackItem const *)yyvsp)[YYFILL((1) - (1))]
-                                  .yystate.yysemantics.yysval
-                                  .ast_node); /*output($$, 1); puts("SQL
-                                                 parser： This is a show
-                                                 statement");*/
-    } break;
-
-    case 333:
-/* Line 868 of glr.c  */
-#line 1166 "sql.ypp"
-    {
-      ((*yyvalp).ast_node) = new AstShowStmt(
-          AST_SHOW_STMT, 1, (((yyGLRStackItem const *)yyvsp)[YYFILL((2) - (5))]
-                                 .yystate.yysemantics.yysval.intval),
-          ((((yyGLRStackItem const *)yyvsp)[YYFILL((4) - (5))]
-                .yystate.yysemantics.yysval.intval) == NULL)
-              ? ""
-              : string((((yyGLRStackItem const *)yyvsp)[YYFILL((4) - (5))]
-                            .yystate.yysemantics.yysval.intval)),
-          ((((yyGLRStackItem const *)yyvsp)[YYFILL((5) - (5))]
-                .yystate.yysemantics.yysval.strval) == NULL)
-              ? ""
-              : string((((yyGLRStackItem const *)yyvsp)[YYFILL((5) - (5))]
-                            .yystate.yysemantics.yysval.strval)));
-    } break;
-
-    case 334:
-/* Line 868 of glr.c  */
-#line 1167 "sql.ypp"
-    {
-      ((*yyvalp).ast_node) = NULL;
-    } break;
->>>>>>> fb0c4aaa
-
-    case 335:
-/* Line 868 of glr.c  */
-<<<<<<< HEAD
-#line 1180 "sql.ypp"
-    { ((*yyvalp).ast_node) = NULL; }
-    break;
-=======
-#line 1168 "sql.ypp"
-    {
-      ((*yyvalp).ast_node) = NULL;
-    } break;
->>>>>>> fb0c4aaa
-
-    case 336:
-/* Line 868 of glr.c  */
-<<<<<<< HEAD
 #line 1181 "sql.ypp"
     { ((*yyvalp).ast_node) = NULL; }
     break;
-=======
-#line 1169 "sql.ypp"
-    {
-      ((*yyvalp).ast_node) = NULL;
-    } break;
->>>>>>> fb0c4aaa
-
-    case 337:
-/* Line 868 of glr.c  */
-<<<<<<< HEAD
+
+  case 337:
+/* Line 868 of glr.c  */
 #line 1182 "sql.ypp"
     { ((*yyvalp).ast_node) = NULL; }
     break;
-=======
-#line 1170 "sql.ypp"
-    {
-      ((*yyvalp).ast_node) = NULL;
-    } break;
->>>>>>> fb0c4aaa
-
-    case 338:
-/* Line 868 of glr.c  */
-<<<<<<< HEAD
+
+  case 338:
+/* Line 868 of glr.c  */
 #line 1183 "sql.ypp"
     { ((*yyvalp).ast_node) = NULL; }
     break;
-=======
-#line 1171 "sql.ypp"
-    {
-      ((*yyvalp).ast_node) = NULL;
-    } break;
->>>>>>> fb0c4aaa
-
-    case 339:
-/* Line 868 of glr.c  */
-<<<<<<< HEAD
+
+  case 339:
+/* Line 868 of glr.c  */
 #line 1184 "sql.ypp"
     { ((*yyvalp).ast_node) = NULL; }
     break;
-=======
-#line 1172 "sql.ypp"
-    {
-      ((*yyvalp).ast_node) = NULL;
-    } break;
->>>>>>> fb0c4aaa
-
-    case 340:
-/* Line 868 of glr.c  */
-<<<<<<< HEAD
+
+  case 340:
+/* Line 868 of glr.c  */
 #line 1185 "sql.ypp"
     { ((*yyvalp).ast_node) = NULL; }
     break;
-=======
-#line 1173 "sql.ypp"
-    {
-      ((*yyvalp).ast_node) = NULL;
-    } break;
->>>>>>> fb0c4aaa
-
-    case 341:
-/* Line 868 of glr.c  */
-<<<<<<< HEAD
+
+  case 341:
+/* Line 868 of glr.c  */
 #line 1186 "sql.ypp"
     { ((*yyvalp).ast_node) = NULL; }
     break;
-=======
-#line 1174 "sql.ypp"
-    {
-      ((*yyvalp).ast_node) = NULL;
-    } break;
->>>>>>> fb0c4aaa
-
-    case 342:
-/* Line 868 of glr.c  */
-<<<<<<< HEAD
+
+  case 342:
+/* Line 868 of glr.c  */
 #line 1187 "sql.ypp"
     { ((*yyvalp).ast_node) = NULL; }
     break;
-=======
-#line 1175 "sql.ypp"
-    {
-      ((*yyvalp).ast_node) = NULL;
-    } break;
->>>>>>> fb0c4aaa
-
-    case 343:
-/* Line 868 of glr.c  */
-<<<<<<< HEAD
+
+  case 343:
+/* Line 868 of glr.c  */
 #line 1188 "sql.ypp"
     { ((*yyvalp).ast_node) = NULL; }
     break;
-=======
-#line 1176 "sql.ypp"
-    {
-      ((*yyvalp).ast_node) = NULL;
-    } break;
->>>>>>> fb0c4aaa
-
-    case 344:
-/* Line 868 of glr.c  */
-<<<<<<< HEAD
+
+  case 344:
+/* Line 868 of glr.c  */
 #line 1189 "sql.ypp"
     { ((*yyvalp).ast_node) = NULL; }
     break;
-=======
-#line 1177 "sql.ypp"
-    {
-      ((*yyvalp).ast_node) = NULL;
-    } break;
->>>>>>> fb0c4aaa
-
-    case 345:
-/* Line 868 of glr.c  */
-<<<<<<< HEAD
+
+  case 345:
+/* Line 868 of glr.c  */
 #line 1190 "sql.ypp"
     { ((*yyvalp).ast_node) = NULL; }
     break;
-=======
-#line 1178 "sql.ypp"
-    {
-      ((*yyvalp).ast_node) = NULL;
-    } break;
->>>>>>> fb0c4aaa
-
-    case 346:
-/* Line 868 of glr.c  */
-<<<<<<< HEAD
+
+  case 346:
+/* Line 868 of glr.c  */
 #line 1191 "sql.ypp"
     { ((*yyvalp).ast_node) = NULL; }
     break;
-=======
-#line 1179 "sql.ypp"
-    {
-      ((*yyvalp).ast_node) = NULL;
-    } break;
->>>>>>> fb0c4aaa
-
-    case 347:
-/* Line 868 of glr.c  */
-<<<<<<< HEAD
+
+  case 347:
+/* Line 868 of glr.c  */
 #line 1192 "sql.ypp"
     { ((*yyvalp).ast_node) = NULL; }
     break;
-=======
-#line 1180 "sql.ypp"
-    {
-      ((*yyvalp).ast_node) = NULL;
-    } break;
->>>>>>> fb0c4aaa
-
-    case 348:
-/* Line 868 of glr.c  */
-<<<<<<< HEAD
+
+  case 348:
+/* Line 868 of glr.c  */
 #line 1193 "sql.ypp"
     { ((*yyvalp).ast_node) = NULL; }
     break;
-=======
-#line 1181 "sql.ypp"
-    {
-      ((*yyvalp).ast_node) = NULL;
-    } break;
->>>>>>> fb0c4aaa
-
-    case 349:
-/* Line 868 of glr.c  */
-<<<<<<< HEAD
+
+  case 349:
+/* Line 868 of glr.c  */
 #line 1194 "sql.ypp"
     { ((*yyvalp).ast_node) = NULL; }
     break;
-=======
-#line 1182 "sql.ypp"
-    {
-      ((*yyvalp).ast_node) = NULL;
-    } break;
->>>>>>> fb0c4aaa
-
-    case 350:
-/* Line 868 of glr.c  */
-<<<<<<< HEAD
+
+  case 350:
+/* Line 868 of glr.c  */
 #line 1195 "sql.ypp"
     { ((*yyvalp).ast_node) = NULL; }
     break;
-=======
-#line 1183 "sql.ypp"
-    {
-      ((*yyvalp).ast_node) = NULL;
-    } break;
->>>>>>> fb0c4aaa
-
-    case 351:
-/* Line 868 of glr.c  */
-<<<<<<< HEAD
+
+  case 351:
+/* Line 868 of glr.c  */
 #line 1196 "sql.ypp"
     { ((*yyvalp).ast_node) = NULL; }
     break;
-=======
-#line 1184 "sql.ypp"
-    {
-      ((*yyvalp).ast_node) = NULL;
-    } break;
->>>>>>> fb0c4aaa
-
-    case 352:
-/* Line 868 of glr.c  */
-<<<<<<< HEAD
+
+  case 352:
+/* Line 868 of glr.c  */
 #line 1197 "sql.ypp"
     { ((*yyvalp).ast_node) = NULL; }
     break;
-=======
-#line 1185 "sql.ypp"
-    {
-      ((*yyvalp).ast_node) = NULL;
-    } break;
->>>>>>> fb0c4aaa
-
-    case 353:
-/* Line 868 of glr.c  */
-<<<<<<< HEAD
+
+  case 353:
+/* Line 868 of glr.c  */
 #line 1198 "sql.ypp"
     { ((*yyvalp).ast_node) = NULL; }
     break;
-=======
-#line 1186 "sql.ypp"
-    {
-      ((*yyvalp).ast_node) = NULL;
-    } break;
->>>>>>> fb0c4aaa
-
-    case 354:
-/* Line 868 of glr.c  */
-<<<<<<< HEAD
+
+  case 354:
+/* Line 868 of glr.c  */
 #line 1199 "sql.ypp"
     { ((*yyvalp).ast_node) = NULL; }
     break;
-=======
-#line 1187 "sql.ypp"
-    {
-      ((*yyvalp).ast_node) = NULL;
-    } break;
->>>>>>> fb0c4aaa
-
-    case 355:
-/* Line 868 of glr.c  */
-<<<<<<< HEAD
+
+  case 355:
+/* Line 868 of glr.c  */
 #line 1200 "sql.ypp"
     { ((*yyvalp).ast_node) = NULL; }
     break;
-=======
-#line 1188 "sql.ypp"
-    {
-      ((*yyvalp).ast_node) = NULL;
-    } break;
->>>>>>> fb0c4aaa
-
-    case 356:
-/* Line 868 of glr.c  */
-<<<<<<< HEAD
+
+  case 356:
+/* Line 868 of glr.c  */
 #line 1201 "sql.ypp"
     { ((*yyvalp).ast_node) = NULL; }
     break;
-=======
-#line 1189 "sql.ypp"
-    {
-      ((*yyvalp).ast_node) = NULL;
-    } break;
->>>>>>> fb0c4aaa
-
-    case 357:
-/* Line 868 of glr.c  */
-<<<<<<< HEAD
+
+  case 357:
+/* Line 868 of glr.c  */
 #line 1202 "sql.ypp"
     { ((*yyvalp).ast_node) = NULL; }
     break;
-=======
-#line 1190 "sql.ypp"
-    {
-      ((*yyvalp).ast_node) = NULL;
-    } break;
->>>>>>> fb0c4aaa
-
-    case 358:
-/* Line 868 of glr.c  */
-<<<<<<< HEAD
+
+  case 358:
+/* Line 868 of glr.c  */
 #line 1203 "sql.ypp"
     { ((*yyvalp).ast_node) = NULL; }
     break;
-=======
-#line 1191 "sql.ypp"
-    {
-      ((*yyvalp).ast_node) = NULL;
-    } break;
->>>>>>> fb0c4aaa
-
-    case 359:
-/* Line 868 of glr.c  */
-<<<<<<< HEAD
+
+  case 359:
+/* Line 868 of glr.c  */
 #line 1204 "sql.ypp"
     { ((*yyvalp).ast_node) = NULL; }
     break;
-=======
-#line 1192 "sql.ypp"
-    {
-      ((*yyvalp).ast_node) = NULL;
-    } break;
->>>>>>> fb0c4aaa
-
-    case 360:
-/* Line 868 of glr.c  */
-<<<<<<< HEAD
+
+  case 360:
+/* Line 868 of glr.c  */
 #line 1205 "sql.ypp"
     { ((*yyvalp).ast_node) = NULL; }
     break;
-=======
-#line 1194 "sql.ypp"
-    {
-      ((*yyvalp).intval) = 0;
-    } break;
->>>>>>> fb0c4aaa
-
-    case 361:
-/* Line 868 of glr.c  */
-<<<<<<< HEAD
-#line 1207 "sql.ypp"
+
+  case 361:
+/* Line 868 of glr.c  */
+#line 1206 "sql.ypp"
+    { ((*yyvalp).ast_node) = NULL; }
+    break;
+
+  case 362:
+/* Line 868 of glr.c  */
+#line 1208 "sql.ypp"
     { ((*yyvalp).intval) = 0; }
     break;
-=======
-#line 1198 "sql.ypp"
-    {
-      ((*yyvalp).intval) = NULL;
-    } break;
->>>>>>> fb0c4aaa
-
-    case 362:
-/* Line 868 of glr.c  */
-<<<<<<< HEAD
-#line 1211 "sql.ypp"
+
+  case 363:
+/* Line 868 of glr.c  */
+#line 1212 "sql.ypp"
     { ((*yyvalp).intval) = NULL; }
     break;
-=======
-#line 1199 "sql.ypp"
-    {
-      ((*yyvalp).intval) = (((yyGLRStackItem const *)yyvsp)[YYFILL((2) - (2))]
-                                .yystate.yysemantics.yysval.strval);
-    } break;
->>>>>>> fb0c4aaa
-
-    case 363:
-/* Line 868 of glr.c  */
-<<<<<<< HEAD
-#line 1212 "sql.ypp"
+
+  case 364:
+/* Line 868 of glr.c  */
+#line 1213 "sql.ypp"
     { ((*yyvalp).intval) = (((yyGLRStackItem const *)yyvsp)[YYFILL ((2) - (2))].yystate.yysemantics.yysval.strval); }
     break;
 
+  case 365:
+/* Line 868 of glr.c  */
+#line 1216 "sql.ypp"
+    { ((*yyvalp).strval) = NULL; }
+    break;
+
   case 366:
 /* Line 868 of glr.c  */
-#line 1215 "sql.ypp"
-    { ((*yyvalp).strval) = NULL; }
-    break;
-
-  case 367:
-/* Line 868 of glr.c  */
-#line 1216 "sql.ypp"
+#line 1217 "sql.ypp"
     { ((*yyvalp).strval) = (((yyGLRStackItem const *)yyvsp)[YYFILL ((2) - (2))].yystate.yysemantics.yysval.strval); }
     break;
 
+  case 371:
+/* Line 868 of glr.c  */
+#line 1227 "sql.ypp"
+    { ((*yyvalp).intval) = 0; }
+    break;
+
   case 372:
 /* Line 868 of glr.c  */
-#line 1226 "sql.ypp"
-    { ((*yyvalp).intval) = 0; }
+#line 1228 "sql.ypp"
+    { ((*yyvalp).intval) = 1; }
     break;
 
   case 373:
 /* Line 868 of glr.c  */
-#line 1227 "sql.ypp"
-    { ((*yyvalp).intval) = 1; }
+#line 1229 "sql.ypp"
+    { ((*yyvalp).intval) = 2; }
     break;
 
   case 374:
 /* Line 868 of glr.c  */
-#line 1228 "sql.ypp"
-    { ((*yyvalp).intval) = 2; }
+#line 1232 "sql.ypp"
+    { ((*yyvalp).ast_node) = new AstDescStmt(AST_DESC_STMT, (((yyGLRStackItem const *)yyvsp)[YYFILL ((2) - (2))].yystate.yysemantics.yysval.strval)); }
     break;
 
   case 375:
 /* Line 868 of glr.c  */
-#line 1231 "sql.ypp"
-    { ((*yyvalp).ast_node) = new AstDescStmt(AST_DESC_STMT, (((yyGLRStackItem const *)yyvsp)[YYFILL ((2) - (2))].yystate.yysemantics.yysval.strval)); }
+#line 1235 "sql.ypp"
+    { ((*yyvalp).ast_node) = (((yyGLRStackItem const *)yyvsp)[YYFILL ((1) - (1))].yystate.yysemantics.yysval.ast_node); }
     break;
 
   case 376:
 /* Line 868 of glr.c  */
-#line 1234 "sql.ypp"
-    { ((*yyvalp).ast_node) = (((yyGLRStackItem const *)yyvsp)[YYFILL ((1) - (1))].yystate.yysemantics.yysval.ast_node); }
+#line 1239 "sql.ypp"
+    { ((*yyvalp).ast_node) = new AstDeleteStmt(AST_DELETE_STMT,(((yyGLRStackItem const *)yyvsp)[YYFILL ((4) - (7))].yystate.yysemantics.yysval.ast_node),(((yyGLRStackItem const *)yyvsp)[YYFILL ((5) - (7))].yystate.yysemantics.yysval.ast_node),(((yyGLRStackItem const *)yyvsp)[YYFILL ((2) - (7))].yystate.yysemantics.yysval.ast_node) );}
     break;
 
   case 377:
 /* Line 868 of glr.c  */
-#line 1238 "sql.ypp"
-    { ((*yyvalp).ast_node) = new AstDeleteStmt(AST_DELETE_STMT,(((yyGLRStackItem const *)yyvsp)[YYFILL ((4) - (7))].yystate.yysemantics.yysval.ast_node),(((yyGLRStackItem const *)yyvsp)[YYFILL ((5) - (7))].yystate.yysemantics.yysval.ast_node),(((yyGLRStackItem const *)yyvsp)[YYFILL ((2) - (7))].yystate.yysemantics.yysval.ast_node) );}
+#line 1243 "sql.ypp"
+    { emit("DELETEMULTI %d %d %d", (((yyGLRStackItem const *)yyvsp)[YYFILL ((2) - (7))].yystate.yysemantics.yysval.ast_node), (((yyGLRStackItem const *)yyvsp)[YYFILL ((4) - (7))].yystate.yysemantics.yysval.ast_node), (((yyGLRStackItem const *)yyvsp)[YYFILL ((6) - (7))].yystate.yysemantics.yysval.ast_node)); }
     break;
 
   case 378:
 /* Line 868 of glr.c  */
-#line 1242 "sql.ypp"
-    { emit("DELETEMULTI %d %d %d", (((yyGLRStackItem const *)yyvsp)[YYFILL ((2) - (7))].yystate.yysemantics.yysval.ast_node), (((yyGLRStackItem const *)yyvsp)[YYFILL ((4) - (7))].yystate.yysemantics.yysval.ast_node), (((yyGLRStackItem const *)yyvsp)[YYFILL ((6) - (7))].yystate.yysemantics.yysval.ast_node)); }
+#line 1248 "sql.ypp"
+    {}
     break;
 
   case 379:
 /* Line 868 of glr.c  */
-#line 1247 "sql.ypp"
-    {}
+#line 1251 "sql.ypp"
+    { ((*yyvalp).ast_node) = (((yyGLRStackItem const *)yyvsp)[YYFILL ((1) - (2))].yystate.yysemantics.yysval.ast_node) + 01; }
     break;
 
   case 380:
 /* Line 868 of glr.c  */
-#line 1250 "sql.ypp"
-    { ((*yyvalp).ast_node) = (((yyGLRStackItem const *)yyvsp)[YYFILL ((1) - (2))].yystate.yysemantics.yysval.ast_node) + 01; }
+#line 1252 "sql.ypp"
+    { ((*yyvalp).ast_node) = (((yyGLRStackItem const *)yyvsp)[YYFILL ((1) - (2))].yystate.yysemantics.yysval.ast_node) + 02; }
     break;
 
   case 381:
 /* Line 868 of glr.c  */
-#line 1251 "sql.ypp"
-    { ((*yyvalp).ast_node) = (((yyGLRStackItem const *)yyvsp)[YYFILL ((1) - (2))].yystate.yysemantics.yysval.ast_node) + 02; }
+#line 1253 "sql.ypp"
+    { ((*yyvalp).ast_node) = (((yyGLRStackItem const *)yyvsp)[YYFILL ((1) - (2))].yystate.yysemantics.yysval.ast_node) + 04; }
     break;
 
   case 382:
 /* Line 868 of glr.c  */
-#line 1252 "sql.ypp"
-    { ((*yyvalp).ast_node) = (((yyGLRStackItem const *)yyvsp)[YYFILL ((1) - (2))].yystate.yysemantics.yysval.ast_node) + 04; }
+#line 1254 "sql.ypp"
+    { ((*yyvalp).ast_node) = 0; }
     break;
 
   case 383:
-/* Line 868 of glr.c  */
-#line 1253 "sql.ypp"
-    { ((*yyvalp).ast_node) = 0; }
-    break;
-
-  case 384:
-/* Line 868 of glr.c  */
-#line 1257 "sql.ypp"
-    {  }
-    break;
-
-  case 385:
 /* Line 868 of glr.c  */
 #line 1258 "sql.ypp"
     {  }
     break;
 
+  case 384:
+/* Line 868 of glr.c  */
+#line 1259 "sql.ypp"
+    {  }
+    break;
+
+  case 387:
+/* Line 868 of glr.c  */
+#line 1266 "sql.ypp"
+    { ((*yyvalp).ast_node) = (((yyGLRStackItem const *)yyvsp)[YYFILL ((1) - (1))].yystate.yysemantics.yysval.ast_node); }
+    break;
+
   case 388:
 /* Line 868 of glr.c  */
-#line 1265 "sql.ypp"
-    { ((*yyvalp).ast_node) = (((yyGLRStackItem const *)yyvsp)[YYFILL ((1) - (1))].yystate.yysemantics.yysval.ast_node); }
+#line 1269 "sql.ypp"
+    { ((*yyvalp).ast_node) = new AstUpdateStmt(AST_UPDATE_STMT, (((yyGLRStackItem const *)yyvsp)[YYFILL ((4) - (5))].yystate.yysemantics.yysval.ast_node), (((yyGLRStackItem const *)yyvsp)[YYFILL ((2) - (5))].yystate.yysemantics.yysval.ast_node), (((yyGLRStackItem const *)yyvsp)[YYFILL ((5) - (5))].yystate.yysemantics.yysval.ast_node)); }
     break;
 
   case 389:
 /* Line 868 of glr.c  */
-#line 1268 "sql.ypp"
-    { ((*yyvalp).ast_node) = new AstUpdateStmt(AST_UPDATE_STMT, (((yyGLRStackItem const *)yyvsp)[YYFILL ((4) - (5))].yystate.yysemantics.yysval.ast_node), (((yyGLRStackItem const *)yyvsp)[YYFILL ((2) - (5))].yystate.yysemantics.yysval.ast_node), (((yyGLRStackItem const *)yyvsp)[YYFILL ((5) - (5))].yystate.yysemantics.yysval.ast_node)); }
+#line 1272 "sql.ypp"
+    { ((*yyvalp).ast_node) = new AstUpdateSetList(AST_UPDATE_SET_LIST, (((yyGLRStackItem const *)yyvsp)[YYFILL ((1) - (3))].yystate.yysemantics.yysval.ast_node), (((yyGLRStackItem const *)yyvsp)[YYFILL ((3) - (3))].yystate.yysemantics.yysval.ast_node), NULL); }
     break;
 
   case 390:
 /* Line 868 of glr.c  */
-#line 1271 "sql.ypp"
-    { ((*yyvalp).ast_node) = new AstUpdateSetList(AST_UPDATE_SET_LIST, (((yyGLRStackItem const *)yyvsp)[YYFILL ((1) - (3))].yystate.yysemantics.yysval.ast_node), (((yyGLRStackItem const *)yyvsp)[YYFILL ((3) - (3))].yystate.yysemantics.yysval.ast_node), NULL); }
-    break;
-
-  case 391:
-/* Line 868 of glr.c  */
-#line 1272 "sql.ypp"
+#line 1273 "sql.ypp"
     { ((*yyvalp).ast_node) = new AstUpdateSetList(AST_UPDATE_SET_LIST, (((yyGLRStackItem const *)yyvsp)[YYFILL ((3) - (5))].yystate.yysemantics.yysval.ast_node), (((yyGLRStackItem const *)yyvsp)[YYFILL ((5) - (5))].yystate.yysemantics.yysval.ast_node), (((yyGLRStackItem const *)yyvsp)[YYFILL ((1) - (5))].yystate.yysemantics.yysval.ast_node)); }
     break;
 
 
 /* Line 868 of glr.c  */
-#line 4816 "sql.tab.cpp"
+#line 4791 "sql.tab.cpp"
       default: break;
     }
-=======
-#line 1202 "sql.ypp"
+
+  return yyok;
+# undef yyerrok
+# undef YYABORT
+# undef YYACCEPT
+# undef YYERROR
+# undef YYBACKUP
+# undef yyclearin
+# undef YYRECOVERING
+}
++
+
+/*ARGSUSED*/ static void
+yyuserMerge (int yyn, YYSTYPE* yy0, YYSTYPE* yy1)
+{
+  YYUSE (yy0);
+  YYUSE (yy1);
+
+  switch (yyn)
     {
-      ((*yyvalp).strval) = NULL;
-    } break;
-
-    case 364:
-/* Line 868 of glr.c  */
-#line 1203 "sql.ypp"
-    {
-      ((*yyvalp).strval) = (((yyGLRStackItem const *)yyvsp)[YYFILL((2) - (2))]
-                                .yystate.yysemantics.yysval.strval);
-    } break;
-
-    case 369:
-/* Line 868 of glr.c  */
-#line 1213 "sql.ypp"
-    {
-      ((*yyvalp).intval) = 0;
-    } break;
-
-    case 370:
-/* Line 868 of glr.c  */
-#line 1214 "sql.ypp"
-    {
-      ((*yyvalp).intval) = 1;
-    } break;
-
-    case 371:
-/* Line 868 of glr.c  */
-#line 1215 "sql.ypp"
-    {
-      ((*yyvalp).intval) = 2;
-    } break;
-
-    case 372:
-/* Line 868 of glr.c  */
-#line 1218 "sql.ypp"
-    {
-      ((*yyvalp).ast_node) = new AstDescStmt(
-          AST_DESC_STMT, (((yyGLRStackItem const *)yyvsp)[YYFILL((2) - (2))]
-                              .yystate.yysemantics.yysval.strval));
-    } break;
-
-    case 373:
-/* Line 868 of glr.c  */
-#line 1221 "sql.ypp"
-    {
-      ((*yyvalp).ast_node) = (((yyGLRStackItem const *)yyvsp)[YYFILL((1) - (1))]
-                                  .yystate.yysemantics.yysval.ast_node);
-    } break;
-
-    case 374:
-/* Line 868 of glr.c  */
-#line 1225 "sql.ypp"
-    {
-      ((*yyvalp).ast_node) = new AstDeleteStmt(
-          AST_DELETE_STMT, (((yyGLRStackItem const *)yyvsp)[YYFILL((4) - (7))]
-                                .yystate.yysemantics.yysval.ast_node),
-          (((yyGLRStackItem const *)
-            yyvsp)[YYFILL((5) - (7))].yystate.yysemantics.yysval.ast_node),
-          (((yyGLRStackItem const *)
-            yyvsp)[YYFILL((2) - (7))].yystate.yysemantics.yysval.ast_node));
-    } break;
-
-    case 375:
-/* Line 868 of glr.c  */
-#line 1229 "sql.ypp"
-    {
-      emit("DELETEMULTI %d %d %d",
-           (((yyGLRStackItem const *)
-             yyvsp)[YYFILL((2) - (7))].yystate.yysemantics.yysval.ast_node),
-           (((yyGLRStackItem const *)
-             yyvsp)[YYFILL((4) - (7))].yystate.yysemantics.yysval.ast_node),
-           (((yyGLRStackItem const *)
-             yyvsp)[YYFILL((6) - (7))].yystate.yysemantics.yysval.ast_node));
-    } break;
-
-    case 376:
-/* Line 868 of glr.c  */
-#line 1234 "sql.ypp"
-    {
-    } break;
-
-    case 377:
-/* Line 868 of glr.c  */
-#line 1237 "sql.ypp"
-    {
-      ((*yyvalp).ast_node) = (((yyGLRStackItem const *)yyvsp)[YYFILL((1) - (2))]
-                                  .yystate.yysemantics.yysval.ast_node) +
-                             01;
-    } break;
-
-    case 378:
-/* Line 868 of glr.c  */
-#line 1238 "sql.ypp"
-    {
-      ((*yyvalp).ast_node) = (((yyGLRStackItem const *)yyvsp)[YYFILL((1) - (2))]
-                                  .yystate.yysemantics.yysval.ast_node) +
-                             02;
-    } break;
-
-    case 379:
-/* Line 868 of glr.c  */
-#line 1239 "sql.ypp"
-    {
-      ((*yyvalp).ast_node) = (((yyGLRStackItem const *)yyvsp)[YYFILL((1) - (2))]
-                                  .yystate.yysemantics.yysval.ast_node) +
-                             04;
-    } break;
-
-    case 380:
-/* Line 868 of glr.c  */
-#line 1240 "sql.ypp"
-    {
-      ((*yyvalp).ast_node) = 0;
-    } break;
-
-    case 381:
-/* Line 868 of glr.c  */
-#line 1244 "sql.ypp"
-    {
-    } break;
-
-    case 382:
-/* Line 868 of glr.c  */
-#line 1245 "sql.ypp"
-    {
-    } break;
-
-    case 385:
-/* Line 868 of glr.c  */
-#line 1252 "sql.ypp"
-    {
-      ((*yyvalp).ast_node) = (((yyGLRStackItem const *)yyvsp)[YYFILL((1) - (1))]
-                                  .yystate.yysemantics.yysval.ast_node);
-    } break;
-
-    case 386:
-/* Line 868 of glr.c  */
-#line 1255 "sql.ypp"
-    {
-      ((*yyvalp).ast_node) = new AstUpdateStmt(
-          AST_UPDATE_STMT, (((yyGLRStackItem const *)yyvsp)[YYFILL((4) - (5))]
-                                .yystate.yysemantics.yysval.ast_node),
-          (((yyGLRStackItem const *)
-            yyvsp)[YYFILL((2) - (5))].yystate.yysemantics.yysval.ast_node),
-          (((yyGLRStackItem const *)
-            yyvsp)[YYFILL((5) - (5))].yystate.yysemantics.yysval.ast_node));
-    } break;
-
-    case 387:
-/* Line 868 of glr.c  */
-#line 1258 "sql.ypp"
-    {
-      ((*yyvalp).ast_node) = new AstUpdateSetList(
-          AST_UPDATE_SET_LIST,
-          (((yyGLRStackItem const *)
-            yyvsp)[YYFILL((1) - (3))].yystate.yysemantics.yysval.ast_node),
-          (((yyGLRStackItem const *)
-            yyvsp)[YYFILL((3) - (3))].yystate.yysemantics.yysval.ast_node),
-          NULL);
-    } break;
-
-    case 388:
-/* Line 868 of glr.c  */
-#line 1259 "sql.ypp"
-    {
-      ((*yyvalp).ast_node) = new AstUpdateSetList(
-          AST_UPDATE_SET_LIST,
-          (((yyGLRStackItem const *)
-            yyvsp)[YYFILL((3) - (5))].yystate.yysemantics.yysval.ast_node),
-          (((yyGLRStackItem const *)
-            yyvsp)[YYFILL((5) - (5))].yystate.yysemantics.yysval.ast_node),
-          (((yyGLRStackItem const *)
-            yyvsp)[YYFILL((1) - (5))].yystate.yysemantics.yysval.ast_node));
-    } break;
-
-/* Line 868 of glr.c  */
-#line 4766 "sql.tab.cpp"
-    default:
-      break;
-  }
->>>>>>> fb0c4aaa
-
-  return yyok;
-#undef yyerrok
-#undef YYABORT
-#undef YYACCEPT
-#undef YYERROR
-#undef YYBACKUP
-#undef yyclearin
-#undef YYRECOVERING
+      
+      default: break;
+    }
 }
 
-/*ARGSUSED*/ static void yyuserMerge(int yyn, YYSTYPE *yy0, YYSTYPE *yy1) {
-  YYUSE(yy0);
-  YYUSE(yy1);
-
-  switch (yyn) {
-    default:
-      break;
-  }
-}
-
-/* Bison grammar-table manipulation.  */
+                              /* Bison grammar-table manipulation.  */
 
 /*-----------------------------------------------.
 | Release the memory associated to this symbol.  |
 `-----------------------------------------------*/
 
 /*ARGSUSED*/
-static void yydestruct(const char *yymsg, int yytype, YYSTYPE *yyvaluep,
-                       struct ParseResult *result) {
-  YYUSE(yyvaluep);
-  YYUSE(result);
-
-  if (!yymsg) yymsg = "Deleting";
-  YY_SYMBOL_PRINT(yymsg, yytype, yyvaluep, yylocationp);
-
-  switch (yytype) {
-    default:
-      break;
-  }
+static void
+yydestruct (const char *yymsg, int yytype, YYSTYPE *yyvaluep, struct ParseResult* result)
+{
+  YYUSE (yyvaluep);
+  YYUSE (result);
+
+  if (!yymsg)
+    yymsg = "Deleting";
+  YY_SYMBOL_PRINT (yymsg, yytype, yyvaluep, yylocationp);
+
+  switch (yytype)
+    {
+
+      default:
+        break;
+    }
 }
 
 /** Number of symbols composing the right hand side of rule #RULE.  */
-static inline int yyrhsLength(yyRuleNum yyrule) { return yyr2[yyrule]; }
-
-static void yydestroyGLRState(char const *yymsg, yyGLRState *yys,
-                              struct ParseResult *result) {
+static inline int
+yyrhsLength (yyRuleNum yyrule)
+{
+  return yyr2[yyrule];
+}
+
+static void
+yydestroyGLRState (char const *yymsg, yyGLRState *yys, struct ParseResult* result)
+{
   if (yys->yyresolved)
-    yydestruct(yymsg, yystos[yys->yylrState], &yys->yysemantics.yysval, result);
-  else {
+    yydestruct (yymsg, yystos[yys->yylrState],
+                &yys->yysemantics.yysval, result);
+  else
+    {
 #if YYDEBUG
-    if (yydebug) {
+      if (yydebug)
+        {
+          if (yys->yysemantics.yyfirstVal)
+            YYFPRINTF (stderr, "%s unresolved ", yymsg);
+          else
+            YYFPRINTF (stderr, "%s incomplete ", yymsg);
+          yy_symbol_print (stderr, yystos[yys->yylrState],
+                           YY_NULL, result);
+          YYFPRINTF (stderr, "\n");
+        }
+#endif
+
       if (yys->yysemantics.yyfirstVal)
-        YYFPRINTF(stderr, "%s unresolved ", yymsg);
-      else
-        YYFPRINTF(stderr, "%s incomplete ", yymsg);
-      yy_symbol_print(stderr, yystos[yys->yylrState], YY_NULL, result);
-      YYFPRINTF(stderr, "\n");
+        {
+          yySemanticOption *yyoption = yys->yysemantics.yyfirstVal;
+          yyGLRState *yyrh;
+          int yyn;
+          for (yyrh = yyoption->yystate, yyn = yyrhsLength (yyoption->yyrule);
+               yyn > 0;
+               yyrh = yyrh->yypred, yyn -= 1)
+            yydestroyGLRState (yymsg, yyrh, result);
+        }
     }
-#endif
-
-    if (yys->yysemantics.yyfirstVal) {
-      yySemanticOption *yyoption = yys->yysemantics.yyfirstVal;
-      yyGLRState *yyrh;
-      int yyn;
-      for (yyrh = yyoption->yystate, yyn = yyrhsLength(yyoption->yyrule);
-           yyn > 0; yyrh = yyrh->yypred, yyn -= 1)
-        yydestroyGLRState(yymsg, yyrh, result);
-    }
-  }
 }
 
 /** Left-hand-side symbol for rule #RULE.  */
-static inline yySymbol yylhsNonterm(yyRuleNum yyrule) { return yyr1[yyrule]; }
-
-<<<<<<< HEAD
+static inline yySymbol
+yylhsNonterm (yyRuleNum yyrule)
+{
+  return yyr1[yyrule];
+}
+
 #define yypact_value_is_default(Yystate) \
-  (!!((Yystate) == (-541)))
-=======
-#define yypact_value_is_default(Yystate) (!!((Yystate) == (-533)))
->>>>>>> fb0c4aaa
+  (!!((Yystate) == (-529)))
 
 /** True iff LR state STATE has only a default reduction (regardless
  *  of token).  */
-static inline yybool yyisDefaultedState(yyStateNum yystate) {
-  return yypact_value_is_default(yypact[yystate]);
+static inline yybool
+yyisDefaultedState (yyStateNum yystate)
+{
+  return yypact_value_is_default (yypact[yystate]);
 }
 
 /** The default reduction for STATE, assuming it has one.  */
-static inline yyRuleNum yydefaultAction(yyStateNum yystate) {
+static inline yyRuleNum
+yydefaultAction (yyStateNum yystate)
+{
   return yydefact[yystate];
 }
 
-<<<<<<< HEAD
 #define yytable_value_is_error(Yytable_value) \
-  (!!((Yytable_value) == (-392)))
-=======
-#define yytable_value_is_error(Yytable_value) (!!((Yytable_value) == (-389)))
->>>>>>> fb0c4aaa
+  (!!((Yytable_value) == (-391)))
 
 /** Set *YYACTION to the action to take in YYSTATE on seeing YYTOKEN.
  *  Result R means
@@ -10244,24 +4922,32 @@
  *  Set *CONFLICTS to a pointer into yyconfl to 0-terminated list of
  *  conflicting reductions.
  */
-static inline void yygetLRActions(yyStateNum yystate, int yytoken,
-                                  int *yyaction,
-                                  const short int **yyconflicts) {
+static inline void
+yygetLRActions (yyStateNum yystate, int yytoken,
+                int* yyaction, const short int** yyconflicts)
+{
   int yyindex = yypact[yystate] + yytoken;
-  if (yypact_value_is_default(yypact[yystate]) || yyindex < 0 ||
-      YYLAST < yyindex || yycheck[yyindex] != yytoken) {
-    *yyaction = -yydefact[yystate];
-    *yyconflicts = yyconfl;
-  } else if (!yytable_value_is_error(yytable[yyindex])) {
-    *yyaction = yytable[yyindex];
-    *yyconflicts = yyconfl + yyconflp[yyindex];
-  } else {
-    *yyaction = 0;
-    *yyconflicts = yyconfl + yyconflp[yyindex];
-  }
+  if (yypact_value_is_default (yypact[yystate])
+      || yyindex < 0 || YYLAST < yyindex || yycheck[yyindex] != yytoken)
+    {
+      *yyaction = -yydefact[yystate];
+      *yyconflicts = yyconfl;
+    }
+  else if (! yytable_value_is_error (yytable[yyindex]))
+    {
+      *yyaction = yytable[yyindex];
+      *yyconflicts = yyconfl + yyconflp[yyindex];
+    }
+  else
+    {
+      *yyaction = 0;
+      *yyconflicts = yyconfl + yyconflp[yyindex];
+    }
 }
 
-static inline yyStateNum yyLRgotoState(yyStateNum yystate, yySymbol yylhs) {
+static inline yyStateNum
+yyLRgotoState (yyStateNum yystate, yySymbol yylhs)
+{
   int yyr;
   yyr = yypgoto[yylhs - YYNTOKENS] + yystate;
   if (0 <= yyr && yyr <= YYLAST && yycheck[yyr] == yystate)
@@ -10270,19 +4956,28 @@
     return yydefgoto[yylhs - YYNTOKENS];
 }
 
-static inline yybool yyisShiftAction(int yyaction) { return 0 < yyaction; }
-
-static inline yybool yyisErrorAction(int yyaction) { return yyaction == 0; }
-
-/* GLRStates */
+static inline yybool
+yyisShiftAction (int yyaction)
+{
+  return 0 < yyaction;
+}
+
+static inline yybool
+yyisErrorAction (int yyaction)
+{
+  return yyaction == 0;
+}
+
+                                /* GLRStates */
 
 /** Return a fresh GLRStackItem.  Callers should call
  * YY_RESERVE_GLRSTACK afterwards to make sure there is sufficient
  * headroom.  */
 
-static inline yyGLRStackItem *yynewGLRStackItem(yyGLRStack *yystackp,
-                                                yybool yyisState) {
-  yyGLRStackItem *yynewItem = yystackp->yynextFree;
+static inline yyGLRStackItem*
+yynewGLRStackItem (yyGLRStack* yystackp, yybool yyisState)
+{
+  yyGLRStackItem* yynewItem = yystackp->yynextFree;
   yystackp->yyspaceLeft -= 1;
   yystackp->yynextFree += 1;
   yynewItem->yystate.yyisState = yyisState;
@@ -10293,133 +4988,162 @@
  *  RULENUM on the semantic values in RHS to the list of
  *  alternative actions for STATE.  Assumes that RHS comes from
  *  stack #K of *STACKP. */
-static void yyaddDeferredAction(yyGLRStack *yystackp, size_t yyk,
-                                yyGLRState *yystate, yyGLRState *rhs,
-                                yyRuleNum yyrule) {
-  yySemanticOption *yynewOption =
-      &yynewGLRStackItem(yystackp, yyfalse)->yyoption;
+static void
+yyaddDeferredAction (yyGLRStack* yystackp, size_t yyk, yyGLRState* yystate,
+                     yyGLRState* rhs, yyRuleNum yyrule)
+{
+  yySemanticOption* yynewOption =
+    &yynewGLRStackItem (yystackp, yyfalse)->yyoption;
   yynewOption->yystate = rhs;
   yynewOption->yyrule = yyrule;
-  if (yystackp->yytops.yylookaheadNeeds[yyk]) {
-    yynewOption->yyrawchar = yychar;
-    yynewOption->yyval = yylval;
-  } else
+  if (yystackp->yytops.yylookaheadNeeds[yyk])
+    {
+      yynewOption->yyrawchar = yychar;
+      yynewOption->yyval = yylval;
+    }
+  else
     yynewOption->yyrawchar = YYEMPTY;
   yynewOption->yynext = yystate->yysemantics.yyfirstVal;
   yystate->yysemantics.yyfirstVal = yynewOption;
 
-  YY_RESERVE_GLRSTACK(yystackp);
+  YY_RESERVE_GLRSTACK (yystackp);
 }
 
-/* GLRStacks */
+                                /* GLRStacks */
 
 /** Initialize SET to a singleton set containing an empty stack.  */
-static yybool yyinitStateSet(yyGLRStateSet *yyset) {
+static yybool
+yyinitStateSet (yyGLRStateSet* yyset)
+{
   yyset->yysize = 1;
   yyset->yycapacity = 16;
-  yyset->yystates = (yyGLRState **)YYMALLOC(16 * sizeof yyset->yystates[0]);
-  if (!yyset->yystates) return yyfalse;
+  yyset->yystates = (yyGLRState**) YYMALLOC (16 * sizeof yyset->yystates[0]);
+  if (! yyset->yystates)
+    return yyfalse;
   yyset->yystates[0] = YY_NULL;
   yyset->yylookaheadNeeds =
-      (yybool *)YYMALLOC(16 * sizeof yyset->yylookaheadNeeds[0]);
-  if (!yyset->yylookaheadNeeds) {
-    YYFREE(yyset->yystates);
-    return yyfalse;
-  }
+    (yybool*) YYMALLOC (16 * sizeof yyset->yylookaheadNeeds[0]);
+  if (! yyset->yylookaheadNeeds)
+    {
+      YYFREE (yyset->yystates);
+      return yyfalse;
+    }
   return yytrue;
 }
 
-static void yyfreeStateSet(yyGLRStateSet *yyset) {
-  YYFREE(yyset->yystates);
-  YYFREE(yyset->yylookaheadNeeds);
+static void yyfreeStateSet (yyGLRStateSet* yyset)
+{
+  YYFREE (yyset->yystates);
+  YYFREE (yyset->yylookaheadNeeds);
 }
 
 /** Initialize STACK to a single empty stack, with total maximum
  *  capacity for all stacks of SIZE.  */
-static yybool yyinitGLRStack(yyGLRStack *yystackp, size_t yysize) {
+static yybool
+yyinitGLRStack (yyGLRStack* yystackp, size_t yysize)
+{
   yystackp->yyerrState = 0;
   yynerrs = 0;
   yystackp->yyspaceLeft = yysize;
   yystackp->yyitems =
-      (yyGLRStackItem *)YYMALLOC(yysize * sizeof yystackp->yynextFree[0]);
-  if (!yystackp->yyitems) return yyfalse;
+    (yyGLRStackItem*) YYMALLOC (yysize * sizeof yystackp->yynextFree[0]);
+  if (!yystackp->yyitems)
+    return yyfalse;
   yystackp->yynextFree = yystackp->yyitems;
   yystackp->yysplitPoint = YY_NULL;
   yystackp->yylastDeleted = YY_NULL;
-  return yyinitStateSet(&yystackp->yytops);
+  return yyinitStateSet (&yystackp->yytops);
 }
 
+
 #if YYSTACKEXPANDABLE
-#define YYRELOC(YYFROMITEMS, YYTOITEMS, YYX, YYTYPE) \
-  &((YYTOITEMS) - ((YYFROMITEMS) - (yyGLRStackItem *)(YYX)))->YYTYPE
+# define YYRELOC(YYFROMITEMS,YYTOITEMS,YYX,YYTYPE) \
+  &((YYTOITEMS) - ((YYFROMITEMS) - (yyGLRStackItem*) (YYX)))->YYTYPE
 
 /** If STACK is expandable, extend it.  WARNING: Pointers into the
     stack from outside should be considered invalid after this call.
     We always expand when there are 1 or fewer items left AFTER an
     allocation, so that we can avoid having external pointers exist
     across an allocation.  */
-static void yyexpandGLRStack(yyGLRStack *yystackp) {
-  yyGLRStackItem *yynewItems;
-  yyGLRStackItem *yyp0, *yyp1;
+static void
+yyexpandGLRStack (yyGLRStack* yystackp)
+{
+  yyGLRStackItem* yynewItems;
+  yyGLRStackItem* yyp0, *yyp1;
   size_t yynewSize;
   size_t yyn;
   size_t yysize = yystackp->yynextFree - yystackp->yyitems;
-  if (YYMAXDEPTH - YYHEADROOM < yysize) yyMemoryExhausted(yystackp);
-  yynewSize = 2 * yysize;
-  if (YYMAXDEPTH < yynewSize) yynewSize = YYMAXDEPTH;
-  yynewItems = (yyGLRStackItem *)YYMALLOC(yynewSize * sizeof yynewItems[0]);
-  if (!yynewItems) yyMemoryExhausted(yystackp);
-  for (yyp0 = yystackp->yyitems, yyp1 = yynewItems, yyn = yysize; 0 < yyn;
-       yyn -= 1, yyp0 += 1, yyp1 += 1) {
-    *yyp1 = *yyp0;
-    if (*(yybool *)yyp0) {
-      yyGLRState *yys0 = &yyp0->yystate;
-      yyGLRState *yys1 = &yyp1->yystate;
-      if (yys0->yypred != YY_NULL)
-        yys1->yypred = YYRELOC(yyp0, yyp1, yys0->yypred, yystate);
-      if (!yys0->yyresolved && yys0->yysemantics.yyfirstVal != YY_NULL)
-        yys1->yysemantics.yyfirstVal =
-            YYRELOC(yyp0, yyp1, yys0->yysemantics.yyfirstVal, yyoption);
-    } else {
-      yySemanticOption *yyv0 = &yyp0->yyoption;
-      yySemanticOption *yyv1 = &yyp1->yyoption;
-      if (yyv0->yystate != YY_NULL)
-        yyv1->yystate = YYRELOC(yyp0, yyp1, yyv0->yystate, yystate);
-      if (yyv0->yynext != YY_NULL)
-        yyv1->yynext = YYRELOC(yyp0, yyp1, yyv0->yynext, yyoption);
+  if (YYMAXDEPTH - YYHEADROOM < yysize)
+    yyMemoryExhausted (yystackp);
+  yynewSize = 2*yysize;
+  if (YYMAXDEPTH < yynewSize)
+    yynewSize = YYMAXDEPTH;
+  yynewItems = (yyGLRStackItem*) YYMALLOC (yynewSize * sizeof yynewItems[0]);
+  if (! yynewItems)
+    yyMemoryExhausted (yystackp);
+  for (yyp0 = yystackp->yyitems, yyp1 = yynewItems, yyn = yysize;
+       0 < yyn;
+       yyn -= 1, yyp0 += 1, yyp1 += 1)
+    {
+      *yyp1 = *yyp0;
+      if (*(yybool *) yyp0)
+        {
+          yyGLRState* yys0 = &yyp0->yystate;
+          yyGLRState* yys1 = &yyp1->yystate;
+          if (yys0->yypred != YY_NULL)
+            yys1->yypred =
+              YYRELOC (yyp0, yyp1, yys0->yypred, yystate);
+          if (! yys0->yyresolved && yys0->yysemantics.yyfirstVal != YY_NULL)
+            yys1->yysemantics.yyfirstVal =
+              YYRELOC (yyp0, yyp1, yys0->yysemantics.yyfirstVal, yyoption);
+        }
+      else
+        {
+          yySemanticOption* yyv0 = &yyp0->yyoption;
+          yySemanticOption* yyv1 = &yyp1->yyoption;
+          if (yyv0->yystate != YY_NULL)
+            yyv1->yystate = YYRELOC (yyp0, yyp1, yyv0->yystate, yystate);
+          if (yyv0->yynext != YY_NULL)
+            yyv1->yynext = YYRELOC (yyp0, yyp1, yyv0->yynext, yyoption);
+        }
     }
-  }
   if (yystackp->yysplitPoint != YY_NULL)
-    yystackp->yysplitPoint =
-        YYRELOC(yystackp->yyitems, yynewItems, yystackp->yysplitPoint, yystate);
+    yystackp->yysplitPoint = YYRELOC (yystackp->yyitems, yynewItems,
+                                 yystackp->yysplitPoint, yystate);
 
   for (yyn = 0; yyn < yystackp->yytops.yysize; yyn += 1)
     if (yystackp->yytops.yystates[yyn] != YY_NULL)
       yystackp->yytops.yystates[yyn] =
-          YYRELOC(yystackp->yyitems, yynewItems, yystackp->yytops.yystates[yyn],
-                  yystate);
-  YYFREE(yystackp->yyitems);
+        YYRELOC (yystackp->yyitems, yynewItems,
+                 yystackp->yytops.yystates[yyn], yystate);
+  YYFREE (yystackp->yyitems);
   yystackp->yyitems = yynewItems;
   yystackp->yynextFree = yynewItems + yysize;
   yystackp->yyspaceLeft = yynewSize - yysize;
 }
 #endif
 
-static void yyfreeGLRStack(yyGLRStack *yystackp) {
-  YYFREE(yystackp->yyitems);
-  yyfreeStateSet(&yystackp->yytops);
+static void
+yyfreeGLRStack (yyGLRStack* yystackp)
+{
+  YYFREE (yystackp->yyitems);
+  yyfreeStateSet (&yystackp->yytops);
 }
 
 /** Assuming that S is a GLRState somewhere on STACK, update the
  *  splitpoint of STACK, if needed, so that it is at least as deep as
  *  S.  */
-static inline void yyupdateSplit(yyGLRStack *yystackp, yyGLRState *yys) {
+static inline void
+yyupdateSplit (yyGLRStack* yystackp, yyGLRState* yys)
+{
   if (yystackp->yysplitPoint != YY_NULL && yystackp->yysplitPoint > yys)
     yystackp->yysplitPoint = yys;
 }
 
 /** Invalidate stack #K in STACK.  */
-static inline void yymarkStackDeleted(yyGLRStack *yystackp, size_t yyk) {
+static inline void
+yymarkStackDeleted (yyGLRStack* yystackp, size_t yyk)
+{
   if (yystackp->yytops.yystates[yyk] != YY_NULL)
     yystackp->yylastDeleted = yystackp->yytops.yystates[yyk];
   yystackp->yytops.yystates[yyk] = YY_NULL;
@@ -10428,49 +5152,61 @@
 /** Undelete the last stack that was marked as deleted.  Can only be
     done once after a deletion, and only when all other stacks have
     been deleted.  */
-static void yyundeleteLastStack(yyGLRStack *yystackp) {
+static void
+yyundeleteLastStack (yyGLRStack* yystackp)
+{
   if (yystackp->yylastDeleted == YY_NULL || yystackp->yytops.yysize != 0)
     return;
   yystackp->yytops.yystates[0] = yystackp->yylastDeleted;
   yystackp->yytops.yysize = 1;
-  YYDPRINTF((stderr, "Restoring last deleted stack as stack #0.\n"));
+  YYDPRINTF ((stderr, "Restoring last deleted stack as stack #0.\n"));
   yystackp->yylastDeleted = YY_NULL;
 }
 
-static inline void yyremoveDeletes(yyGLRStack *yystackp) {
+static inline void
+yyremoveDeletes (yyGLRStack* yystackp)
+{
   size_t yyi, yyj;
   yyi = yyj = 0;
-  while (yyj < yystackp->yytops.yysize) {
-    if (yystackp->yytops.yystates[yyi] == YY_NULL) {
-      if (yyi == yyj) {
-        YYDPRINTF((stderr, "Removing dead stacks.\n"));
-      }
-      yystackp->yytops.yysize -= 1;
-    } else {
-      yystackp->yytops.yystates[yyj] = yystackp->yytops.yystates[yyi];
-      /* In the current implementation, it's unnecessary to copy
-         yystackp->yytops.yylookaheadNeeds[yyi] since, after
-         yyremoveDeletes returns, the parser immediately either enters
-         deterministic operation or shifts a token.  However, it doesn't
-         hurt, and the code might evolve to need it.  */
-      yystackp->yytops.yylookaheadNeeds[yyj] =
-          yystackp->yytops.yylookaheadNeeds[yyi];
-      if (yyj != yyi) {
-        YYDPRINTF((stderr, "Rename stack %lu -> %lu.\n", (unsigned long int)yyi,
-                   (unsigned long int)yyj));
-      }
-      yyj += 1;
+  while (yyj < yystackp->yytops.yysize)
+    {
+      if (yystackp->yytops.yystates[yyi] == YY_NULL)
+        {
+          if (yyi == yyj)
+            {
+              YYDPRINTF ((stderr, "Removing dead stacks.\n"));
+            }
+          yystackp->yytops.yysize -= 1;
+        }
+      else
+        {
+          yystackp->yytops.yystates[yyj] = yystackp->yytops.yystates[yyi];
+          /* In the current implementation, it's unnecessary to copy
+             yystackp->yytops.yylookaheadNeeds[yyi] since, after
+             yyremoveDeletes returns, the parser immediately either enters
+             deterministic operation or shifts a token.  However, it doesn't
+             hurt, and the code might evolve to need it.  */
+          yystackp->yytops.yylookaheadNeeds[yyj] =
+            yystackp->yytops.yylookaheadNeeds[yyi];
+          if (yyj != yyi)
+            {
+              YYDPRINTF ((stderr, "Rename stack %lu -> %lu.\n",
+                          (unsigned long int) yyi, (unsigned long int) yyj));
+            }
+          yyj += 1;
+        }
+      yyi += 1;
     }
-    yyi += 1;
-  }
 }
 
 /** Shift to a new state on stack #K of STACK, corresponding to LR state
  * LRSTATE, at input position POSN, with (resolved) semantic value SVAL.  */
-static inline void yyglrShift(yyGLRStack *yystackp, size_t yyk,
-                              yyStateNum yylrState, size_t yyposn,
-                              YYSTYPE *yyvalp) {
-  yyGLRState *yynewState = &yynewGLRStackItem(yystackp, yytrue)->yystate;
+static inline void
+yyglrShift (yyGLRStack* yystackp, size_t yyk, yyStateNum yylrState,
+            size_t yyposn,
+            YYSTYPE* yyvalp)
+{
+  yyGLRState* yynewState = &yynewGLRStackItem (yystackp, yytrue)->yystate;
 
   yynewState->yylrState = yylrState;
   yynewState->yyposn = yyposn;
@@ -10479,16 +5215,17 @@
   yynewState->yysemantics.yysval = *yyvalp;
   yystackp->yytops.yystates[yyk] = yynewState;
 
-  YY_RESERVE_GLRSTACK(yystackp);
+  YY_RESERVE_GLRSTACK (yystackp);
 }
 
 /** Shift stack #K of YYSTACK, to a new state corresponding to LR
  *  state YYLRSTATE, at input position YYPOSN, with the (unresolved)
  *  semantic value of YYRHS under the action for YYRULE.  */
-static inline void yyglrShiftDefer(yyGLRStack *yystackp, size_t yyk,
-                                   yyStateNum yylrState, size_t yyposn,
-                                   yyGLRState *rhs, yyRuleNum yyrule) {
-  yyGLRState *yynewState = &yynewGLRStackItem(yystackp, yytrue)->yystate;
+static inline void
+yyglrShiftDefer (yyGLRStack* yystackp, size_t yyk, yyStateNum yylrState,
+                 size_t yyposn, yyGLRState* rhs, yyRuleNum yyrule)
+{
+  yyGLRState* yynewState = &yynewGLRStackItem (yystackp, yytrue)->yystate;
 
   yynewState->yylrState = yylrState;
   yynewState->yyposn = yyposn;
@@ -10498,7 +5235,7 @@
   yystackp->yytops.yystates[yyk] = yynewState;
 
   /* Invokes YY_RESERVE_GLRSTACK.  */
-  yyaddDeferredAction(yystackp, yyk, yynewState, rhs, yyrule);
+  yyaddDeferredAction (yystackp, yyk, yynewState, rhs, yyrule);
 }
 
 /** Pop the symbols consumed by reduction #RULE from the top of stack
@@ -10507,77 +5244,83 @@
  *  have been previously resolved.  Set *VALP to the resulting value,
  *  and *LOCP to the computed location (if any).  Return value is as
  *  for userAction.  */
-static inline YYRESULTTAG yydoAction(yyGLRStack *yystackp, size_t yyk,
-                                     yyRuleNum yyrule, YYSTYPE *yyvalp,
-                                     struct ParseResult *result) {
-  int yynrhs = yyrhsLength(yyrule);
-
-  if (yystackp->yysplitPoint == YY_NULL) {
-    /* Standard special case: single stack.  */
-    yyGLRStackItem *rhs = (yyGLRStackItem *)yystackp->yytops.yystates[yyk];
-    YYASSERT(yyk == 0);
-    yystackp->yynextFree -= yynrhs;
-    yystackp->yyspaceLeft += yynrhs;
-    yystackp->yytops.yystates[0] = &yystackp->yynextFree[-1].yystate;
-    return yyuserAction(yyrule, yynrhs, rhs, yystackp, yyvalp, result);
-  } else {
-    /* At present, doAction is never called in nondeterministic
-     * mode, so this branch is never taken.  It is here in
-     * anticipation of a future feature that will allow immediate
-     * evaluation of selected actions in nondeterministic mode.  */
-    int yyi;
-    yyGLRState *yys;
-    yyGLRStackItem yyrhsVals[YYMAXRHS + YYMAXLEFT + 1];
-    yys = yyrhsVals[YYMAXRHS + YYMAXLEFT].yystate.yypred =
-        yystackp->yytops.yystates[yyk];
-    for (yyi = 0; yyi < yynrhs; yyi += 1) {
-      yys = yys->yypred;
-      YYASSERT(yys);
+static inline YYRESULTTAG
+yydoAction (yyGLRStack* yystackp, size_t yyk, yyRuleNum yyrule,
+            YYSTYPE* yyvalp, struct ParseResult* result)
+{
+  int yynrhs = yyrhsLength (yyrule);
+
+  if (yystackp->yysplitPoint == YY_NULL)
+    {
+      /* Standard special case: single stack.  */
+      yyGLRStackItem* rhs = (yyGLRStackItem*) yystackp->yytops.yystates[yyk];
+      YYASSERT (yyk == 0);
+      yystackp->yynextFree -= yynrhs;
+      yystackp->yyspaceLeft += yynrhs;
+      yystackp->yytops.yystates[0] = & yystackp->yynextFree[-1].yystate;
+      return yyuserAction (yyrule, yynrhs, rhs, yystackp,
+                           yyvalp, result);
     }
-    yyupdateSplit(yystackp, yys);
-    yystackp->yytops.yystates[yyk] = yys;
-    return yyuserAction(yyrule, yynrhs, yyrhsVals + YYMAXRHS + YYMAXLEFT - 1,
-                        yystackp, yyvalp, result);
-  }
+  else
+    {
+      /* At present, doAction is never called in nondeterministic
+       * mode, so this branch is never taken.  It is here in
+       * anticipation of a future feature that will allow immediate
+       * evaluation of selected actions in nondeterministic mode.  */
+      int yyi;
+      yyGLRState* yys;
+      yyGLRStackItem yyrhsVals[YYMAXRHS + YYMAXLEFT + 1];
+      yys = yyrhsVals[YYMAXRHS + YYMAXLEFT].yystate.yypred
+        = yystackp->yytops.yystates[yyk];
+      for (yyi = 0; yyi < yynrhs; yyi += 1)
+        {
+          yys = yys->yypred;
+          YYASSERT (yys);
+        }
+      yyupdateSplit (yystackp, yys);
+      yystackp->yytops.yystates[yyk] = yys;
+      return yyuserAction (yyrule, yynrhs, yyrhsVals + YYMAXRHS + YYMAXLEFT - 1,
+                           yystackp, yyvalp, result);
+    }
 }
 
 #if !YYDEBUG
-#define YY_REDUCE_PRINT(Args)
+# define YY_REDUCE_PRINT(Args)
 #else
-#define YY_REDUCE_PRINT(Args)          \
-  do {                                 \
-    if (yydebug) yy_reduce_print Args; \
-  } while (YYID(0))
+# define YY_REDUCE_PRINT(Args)          \
+do {                                    \
+  if (yydebug)                          \
+    yy_reduce_print Args;               \
+} while (YYID (0))
 
 /*----------------------------------------------------------.
 | Report that the RULE is going to be reduced on stack #K.  |
 `----------------------------------------------------------*/
 
-/*ARGSUSED*/ static inline void yy_reduce_print(yyGLRStack *yystackp,
-                                                size_t yyk, yyRuleNum yyrule,
-                                                YYSTYPE *yyvalp,
-                                                struct ParseResult *result) {
-  int yynrhs = yyrhsLength(yyrule);
-  yybool yynormal __attribute__((__unused__)) =
-      (yystackp->yysplitPoint == YY_NULL);
-  yyGLRStackItem *yyvsp = (yyGLRStackItem *)yystackp->yytops.yystates[yyk];
+/*ARGSUSED*/ static inline void
+yy_reduce_print (yyGLRStack* yystackp, size_t yyk, yyRuleNum yyrule,
+                 YYSTYPE* yyvalp, struct ParseResult* result)
+{
+  int yynrhs = yyrhsLength (yyrule);
+  yybool yynormal __attribute__ ((__unused__)) =
+    (yystackp->yysplitPoint == YY_NULL);
+  yyGLRStackItem* yyvsp = (yyGLRStackItem*) yystackp->yytops.yystates[yyk];
   int yylow = 1;
   int yyi;
-  YYUSE(yyvalp);
-  YYUSE(result);
-  YYFPRINTF(stderr, "Reducing stack %lu by rule %d (line %lu):\n",
-            (unsigned long int)yyk, yyrule - 1,
-            (unsigned long int)yyrline[yyrule]);
+  YYUSE (yyvalp);
+  YYUSE (result);
+  YYFPRINTF (stderr, "Reducing stack %lu by rule %d (line %lu):\n",
+             (unsigned long int) yyk, yyrule - 1,
+             (unsigned long int) yyrline[yyrule]);
   /* The symbols being reduced.  */
-  for (yyi = 0; yyi < yynrhs; yyi++) {
-    YYFPRINTF(stderr, "   $%d = ", yyi + 1);
-    yy_symbol_print(
-        stderr, yyrhs[yyprhs[yyrule] + yyi],
-        &(((yyGLRStackItem const *)
-           yyvsp)[YYFILL((yyi + 1) - (yynrhs))].yystate.yysemantics.yysval),
-        result);
-    YYFPRINTF(stderr, "\n");
-  }
+  for (yyi = 0; yyi < yynrhs; yyi++)
+    {
+      YYFPRINTF (stderr, "   $%d = ", yyi + 1);
+      yy_symbol_print (stderr, yyrhs[yyprhs[yyrule] + yyi],
+                       &(((yyGLRStackItem const *)yyvsp)[YYFILL ((yyi + 1) - (yynrhs))].yystate.yysemantics.yysval)
+                                              , result);
+      YYFPRINTF (stderr, "\n");
+    }
 }
 #endif
 
@@ -10592,184 +5335,229 @@
  *  the STACK.  In this case, the (necessarily deferred) semantic value is
  *  added to the options for the existing state's semantic value.
  */
-static inline YYRESULTTAG yyglrReduce(yyGLRStack *yystackp, size_t yyk,
-                                      yyRuleNum yyrule, yybool yyforceEval,
-                                      struct ParseResult *result) {
+static inline YYRESULTTAG
+yyglrReduce (yyGLRStack* yystackp, size_t yyk, yyRuleNum yyrule,
+             yybool yyforceEval, struct ParseResult* result)
+{
   size_t yyposn = yystackp->yytops.yystates[yyk]->yyposn;
 
-  if (yyforceEval || yystackp->yysplitPoint == YY_NULL) {
-    YYSTYPE yysval;
-
-    YY_REDUCE_PRINT((yystackp, yyk, yyrule, &yysval, result));
-    YYCHK(yydoAction(yystackp, yyk, yyrule, &yysval, result));
-    YY_SYMBOL_PRINT("-> $$ =", yyr1[yyrule], &yysval, &yyloc);
-    yyglrShift(yystackp, yyk,
-               yyLRgotoState(yystackp->yytops.yystates[yyk]->yylrState,
-                             yylhsNonterm(yyrule)),
-               yyposn, &yysval);
-  } else {
-    size_t yyi;
-    int yyn;
-    yyGLRState *yys, *yys0 = yystackp->yytops.yystates[yyk];
-    yyStateNum yynewLRState;
-
-    for (yys = yystackp->yytops.yystates[yyk], yyn = yyrhsLength(yyrule);
-         0 < yyn; yyn -= 1) {
-      yys = yys->yypred;
-      YYASSERT(yys);
+  if (yyforceEval || yystackp->yysplitPoint == YY_NULL)
+    {
+      YYSTYPE yysval;
+
+      YY_REDUCE_PRINT ((yystackp, yyk, yyrule, &yysval, result));
+      YYCHK (yydoAction (yystackp, yyk, yyrule, &yysval, result));
+      YY_SYMBOL_PRINT ("-> $$ =", yyr1[yyrule], &yysval, &yyloc);
+      yyglrShift (yystackp, yyk,
+                  yyLRgotoState (yystackp->yytops.yystates[yyk]->yylrState,
+                                 yylhsNonterm (yyrule)),
+                  yyposn, &yysval);
     }
-    yyupdateSplit(yystackp, yys);
-    yynewLRState = yyLRgotoState(yys->yylrState, yylhsNonterm(yyrule));
-    YYDPRINTF(
-        (stderr,
-         "Reduced stack %lu by rule #%d; action deferred.  Now in state %d.\n",
-         (unsigned long int)yyk, yyrule - 1, yynewLRState));
-    for (yyi = 0; yyi < yystackp->yytops.yysize; yyi += 1)
-      if (yyi != yyk && yystackp->yytops.yystates[yyi] != YY_NULL) {
-        yyGLRState *yysplit = yystackp->yysplitPoint;
-        yyGLRState *yyp = yystackp->yytops.yystates[yyi];
-        while (yyp != yys && yyp != yysplit && yyp->yyposn >= yyposn) {
-          if (yyp->yylrState == yynewLRState && yyp->yypred == yys) {
-            yyaddDeferredAction(yystackp, yyk, yyp, yys0, yyrule);
-            yymarkStackDeleted(yystackp, yyk);
-            YYDPRINTF((stderr, "Merging stack %lu into stack %lu.\n",
-                       (unsigned long int)yyk, (unsigned long int)yyi));
-            return yyok;
+  else
+    {
+      size_t yyi;
+      int yyn;
+      yyGLRState* yys, *yys0 = yystackp->yytops.yystates[yyk];
+      yyStateNum yynewLRState;
+
+      for (yys = yystackp->yytops.yystates[yyk], yyn = yyrhsLength (yyrule);
+           0 < yyn; yyn -= 1)
+        {
+          yys = yys->yypred;
+          YYASSERT (yys);
+        }
+      yyupdateSplit (yystackp, yys);
+      yynewLRState = yyLRgotoState (yys->yylrState, yylhsNonterm (yyrule));
+      YYDPRINTF ((stderr,
+                  "Reduced stack %lu by rule #%d; action deferred.  Now in state %d.\n",
+                  (unsigned long int) yyk, yyrule - 1, yynewLRState));
+      for (yyi = 0; yyi < yystackp->yytops.yysize; yyi += 1)
+        if (yyi != yyk && yystackp->yytops.yystates[yyi] != YY_NULL)
+          {
+            yyGLRState *yysplit = yystackp->yysplitPoint;
+            yyGLRState *yyp = yystackp->yytops.yystates[yyi];
+            while (yyp != yys && yyp != yysplit && yyp->yyposn >= yyposn)
+              {
+                if (yyp->yylrState == yynewLRState && yyp->yypred == yys)
+                  {
+                    yyaddDeferredAction (yystackp, yyk, yyp, yys0, yyrule);
+                    yymarkStackDeleted (yystackp, yyk);
+                    YYDPRINTF ((stderr, "Merging stack %lu into stack %lu.\n",
+                                (unsigned long int) yyk,
+                                (unsigned long int) yyi));
+                    return yyok;
+                  }
+                yyp = yyp->yypred;
+              }
           }
-          yyp = yyp->yypred;
-        }
-      }
-    yystackp->yytops.yystates[yyk] = yys;
-    yyglrShiftDefer(yystackp, yyk, yynewLRState, yyposn, yys0, yyrule);
-  }
+      yystackp->yytops.yystates[yyk] = yys;
+      yyglrShiftDefer (yystackp, yyk, yynewLRState, yyposn, yys0, yyrule);
+    }
   return yyok;
 }
 
-static size_t yysplitStack(yyGLRStack *yystackp, size_t yyk) {
-  if (yystackp->yysplitPoint == YY_NULL) {
-    YYASSERT(yyk == 0);
-    yystackp->yysplitPoint = yystackp->yytops.yystates[yyk];
-  }
-  if (yystackp->yytops.yysize >= yystackp->yytops.yycapacity) {
-    yyGLRState **yynewStates;
-    yybool *yynewLookaheadNeeds;
-
-    yynewStates = YY_NULL;
-
-    if (yystackp->yytops.yycapacity > (YYSIZEMAX / (2 * sizeof yynewStates[0])))
-      yyMemoryExhausted(yystackp);
-    yystackp->yytops.yycapacity *= 2;
-
-    yynewStates = (yyGLRState **)YYREALLOC(
-        yystackp->yytops.yystates,
-        (yystackp->yytops.yycapacity * sizeof yynewStates[0]));
-    if (yynewStates == YY_NULL) yyMemoryExhausted(yystackp);
-    yystackp->yytops.yystates = yynewStates;
-
-    yynewLookaheadNeeds = (yybool *)YYREALLOC(
-        yystackp->yytops.yylookaheadNeeds,
-        (yystackp->yytops.yycapacity * sizeof yynewLookaheadNeeds[0]));
-    if (yynewLookaheadNeeds == YY_NULL) yyMemoryExhausted(yystackp);
-    yystackp->yytops.yylookaheadNeeds = yynewLookaheadNeeds;
-  }
-  yystackp->yytops.yystates[yystackp->yytops.yysize] =
-      yystackp->yytops.yystates[yyk];
-  yystackp->yytops.yylookaheadNeeds[yystackp->yytops.yysize] =
-      yystackp->yytops.yylookaheadNeeds[yyk];
+static size_t
+yysplitStack (yyGLRStack* yystackp, size_t yyk)
+{
+  if (yystackp->yysplitPoint == YY_NULL)
+    {
+      YYASSERT (yyk == 0);
+      yystackp->yysplitPoint = yystackp->yytops.yystates[yyk];
+    }
+  if (yystackp->yytops.yysize >= yystackp->yytops.yycapacity)
+    {
+      yyGLRState** yynewStates;
+      yybool* yynewLookaheadNeeds;
+
+      yynewStates = YY_NULL;
+
+      if (yystackp->yytops.yycapacity
+          > (YYSIZEMAX / (2 * sizeof yynewStates[0])))
+        yyMemoryExhausted (yystackp);
+      yystackp->yytops.yycapacity *= 2;
+
+      yynewStates =
+        (yyGLRState**) YYREALLOC (yystackp->yytops.yystates,
+                                  (yystackp->yytops.yycapacity
+                                   * sizeof yynewStates[0]));
+      if (yynewStates == YY_NULL)
+        yyMemoryExhausted (yystackp);
+      yystackp->yytops.yystates = yynewStates;
+
+      yynewLookaheadNeeds =
+        (yybool*) YYREALLOC (yystackp->yytops.yylookaheadNeeds,
+                             (yystackp->yytops.yycapacity
+                              * sizeof yynewLookaheadNeeds[0]));
+      if (yynewLookaheadNeeds == YY_NULL)
+        yyMemoryExhausted (yystackp);
+      yystackp->yytops.yylookaheadNeeds = yynewLookaheadNeeds;
+    }
+  yystackp->yytops.yystates[yystackp->yytops.yysize]
+    = yystackp->yytops.yystates[yyk];
+  yystackp->yytops.yylookaheadNeeds[yystackp->yytops.yysize]
+    = yystackp->yytops.yylookaheadNeeds[yyk];
   yystackp->yytops.yysize += 1;
-  return yystackp->yytops.yysize - 1;
+  return yystackp->yytops.yysize-1;
 }
 
 /** True iff Y0 and Y1 represent identical options at the top level.
  *  That is, they represent the same rule applied to RHS symbols
  *  that produce the same terminal symbols.  */
-static yybool yyidenticalOptions(yySemanticOption *yyy0,
-                                 yySemanticOption *yyy1) {
-  if (yyy0->yyrule == yyy1->yyrule) {
-    yyGLRState *yys0, *yys1;
-    int yyn;
-    for (yys0 = yyy0->yystate, yys1 = yyy1->yystate,
-        yyn = yyrhsLength(yyy0->yyrule);
-         yyn > 0; yys0 = yys0->yypred, yys1 = yys1->yypred, yyn -= 1)
-      if (yys0->yyposn != yys1->yyposn) return yyfalse;
-    return yytrue;
-  } else
+static yybool
+yyidenticalOptions (yySemanticOption* yyy0, yySemanticOption* yyy1)
+{
+  if (yyy0->yyrule == yyy1->yyrule)
+    {
+      yyGLRState *yys0, *yys1;
+      int yyn;
+      for (yys0 = yyy0->yystate, yys1 = yyy1->yystate,
+           yyn = yyrhsLength (yyy0->yyrule);
+           yyn > 0;
+           yys0 = yys0->yypred, yys1 = yys1->yypred, yyn -= 1)
+        if (yys0->yyposn != yys1->yyposn)
+          return yyfalse;
+      return yytrue;
+    }
+  else
     return yyfalse;
 }
 
 /** Assuming identicalOptions (Y0,Y1), destructively merge the
  *  alternative semantic values for the RHS-symbols of Y1 and Y0.  */
-static void yymergeOptionSets(yySemanticOption *yyy0, yySemanticOption *yyy1) {
+static void
+yymergeOptionSets (yySemanticOption* yyy0, yySemanticOption* yyy1)
+{
   yyGLRState *yys0, *yys1;
   int yyn;
   for (yys0 = yyy0->yystate, yys1 = yyy1->yystate,
-      yyn = yyrhsLength(yyy0->yyrule);
-       yyn > 0; yys0 = yys0->yypred, yys1 = yys1->yypred, yyn -= 1) {
-    if (yys0 == yys1)
-      break;
-    else if (yys0->yyresolved) {
-      yys1->yyresolved = yytrue;
-      yys1->yysemantics.yysval = yys0->yysemantics.yysval;
-    } else if (yys1->yyresolved) {
-      yys0->yyresolved = yytrue;
-      yys0->yysemantics.yysval = yys1->yysemantics.yysval;
-    } else {
-      yySemanticOption **yyz0p = &yys0->yysemantics.yyfirstVal;
-      yySemanticOption *yyz1 = yys1->yysemantics.yyfirstVal;
-      while (YYID(yytrue)) {
-        if (yyz1 == *yyz0p || yyz1 == YY_NULL)
-          break;
-        else if (*yyz0p == YY_NULL) {
-          *yyz0p = yyz1;
-          break;
-        } else if (*yyz0p < yyz1) {
-          yySemanticOption *yyz = *yyz0p;
-          *yyz0p = yyz1;
-          yyz1 = yyz1->yynext;
-          (*yyz0p)->yynext = yyz;
+       yyn = yyrhsLength (yyy0->yyrule);
+       yyn > 0;
+       yys0 = yys0->yypred, yys1 = yys1->yypred, yyn -= 1)
+    {
+      if (yys0 == yys1)
+        break;
+      else if (yys0->yyresolved)
+        {
+          yys1->yyresolved = yytrue;
+          yys1->yysemantics.yysval = yys0->yysemantics.yysval;
         }
-        yyz0p = &(*yyz0p)->yynext;
-      }
-      yys1->yysemantics.yyfirstVal = yys0->yysemantics.yyfirstVal;
+      else if (yys1->yyresolved)
+        {
+          yys0->yyresolved = yytrue;
+          yys0->yysemantics.yysval = yys1->yysemantics.yysval;
+        }
+      else
+        {
+          yySemanticOption** yyz0p = &yys0->yysemantics.yyfirstVal;
+          yySemanticOption* yyz1 = yys1->yysemantics.yyfirstVal;
+          while (YYID (yytrue))
+            {
+              if (yyz1 == *yyz0p || yyz1 == YY_NULL)
+                break;
+              else if (*yyz0p == YY_NULL)
+                {
+                  *yyz0p = yyz1;
+                  break;
+                }
+              else if (*yyz0p < yyz1)
+                {
+                  yySemanticOption* yyz = *yyz0p;
+                  *yyz0p = yyz1;
+                  yyz1 = yyz1->yynext;
+                  (*yyz0p)->yynext = yyz;
+                }
+              yyz0p = &(*yyz0p)->yynext;
+            }
+          yys1->yysemantics.yyfirstVal = yys0->yysemantics.yyfirstVal;
+        }
     }
-  }
 }
 
 /** Y0 and Y1 represent two possible actions to take in a given
  *  parsing state; return 0 if no combination is possible,
  *  1 if user-mergeable, 2 if Y0 is preferred, 3 if Y1 is preferred.  */
-static int yypreference(yySemanticOption *y0, yySemanticOption *y1) {
+static int
+yypreference (yySemanticOption* y0, yySemanticOption* y1)
+{
   yyRuleNum r0 = y0->yyrule, r1 = y1->yyrule;
   int p0 = yydprec[r0], p1 = yydprec[r1];
 
-  if (p0 == p1) {
-    if (yymerger[r0] == 0 || yymerger[r0] != yymerger[r1])
-      return 0;
-    else
-      return 1;
-  }
-  if (p0 == 0 || p1 == 0) return 0;
-  if (p0 < p1) return 3;
-  if (p1 < p0) return 2;
+  if (p0 == p1)
+    {
+      if (yymerger[r0] == 0 || yymerger[r0] != yymerger[r1])
+        return 0;
+      else
+        return 1;
+    }
+  if (p0 == 0 || p1 == 0)
+    return 0;
+  if (p0 < p1)
+    return 3;
+  if (p1 < p0)
+    return 2;
   return 0;
 }
 
-static YYRESULTTAG yyresolveValue(yyGLRState *yys, yyGLRStack *yystackp,
-                                  struct ParseResult *result);
+static YYRESULTTAG yyresolveValue (yyGLRState* yys,
+                                   yyGLRStack* yystackp, struct ParseResult* result);
+
 
 /** Resolve the previous N states starting at and including state S.  If result
  *  != yyok, some states may have been left unresolved possibly with empty
  *  semantic option chains.  Regardless of whether result = yyok, each state
  *  has been left with consistent data so that yydestroyGLRState can be invoked
  *  if necessary.  */
-static YYRESULTTAG yyresolveStates(yyGLRState *yys, int yyn,
-                                   yyGLRStack *yystackp,
-                                   struct ParseResult *result) {
-  if (0 < yyn) {
-    YYASSERT(yys->yypred);
-    YYCHK(yyresolveStates(yys->yypred, yyn - 1, yystackp, result));
-    if (!yys->yyresolved) YYCHK(yyresolveValue(yys, yystackp, result));
-  }
+static YYRESULTTAG
+yyresolveStates (yyGLRState* yys, int yyn,
+                 yyGLRStack* yystackp, struct ParseResult* result)
+{
+  if (0 < yyn)
+    {
+      YYASSERT (yys->yypred);
+      YYCHK (yyresolveStates (yys->yypred, yyn-1, yystackp, result));
+      if (! yys->yyresolved)
+        YYCHK (yyresolveValue (yys, yystackp, result));
+    }
   return yyok;
 }
 
@@ -10777,19 +5565,21 @@
  *  the semantic value and location.  Regardless of whether result = yyok, all
  *  RHS states have been destroyed (assuming the user action destroys all RHS
  *  semantic values if invoked).  */
-static YYRESULTTAG yyresolveAction(yySemanticOption *yyopt,
-                                   yyGLRStack *yystackp, YYSTYPE *yyvalp,
-                                   struct ParseResult *result) {
+static YYRESULTTAG
+yyresolveAction (yySemanticOption* yyopt, yyGLRStack* yystackp,
+                 YYSTYPE* yyvalp, struct ParseResult* result)
+{
   yyGLRStackItem yyrhsVals[YYMAXRHS + YYMAXLEFT + 1];
-  int yynrhs = yyrhsLength(yyopt->yyrule);
+  int yynrhs = yyrhsLength (yyopt->yyrule);
   YYRESULTTAG yyflag =
-      yyresolveStates(yyopt->yystate, yynrhs, yystackp, result);
-  if (yyflag != yyok) {
-    yyGLRState *yys;
-    for (yys = yyopt->yystate; yynrhs > 0; yys = yys->yypred, yynrhs -= 1)
-      yydestroyGLRState("Cleanup: popping", yys, result);
-    return yyflag;
-  }
+    yyresolveStates (yyopt->yystate, yynrhs, yystackp, result);
+  if (yyflag != yyok)
+    {
+      yyGLRState *yys;
+      for (yys = yyopt->yystate; yynrhs > 0; yys = yys->yypred, yynrhs -= 1)
+        yydestroyGLRState ("Cleanup: popping", yys, result);
+      return yyflag;
+    }
 
   yyrhsVals[YYMAXRHS + YYMAXLEFT].yystate.yypred = yyopt->yystate;
   {
@@ -10797,9 +5587,9 @@
     YYSTYPE yylval_current = yylval;
     yychar = yyopt->yyrawchar;
     yylval = yyopt->yyval;
-    yyflag = yyuserAction(yyopt->yyrule, yynrhs,
-                          yyrhsVals + YYMAXRHS + YYMAXLEFT - 1, yystackp,
-                          yyvalp, result);
+    yyflag = yyuserAction (yyopt->yyrule, yynrhs,
+                           yyrhsVals + YYMAXRHS + YYMAXLEFT - 1,
+                           yystackp, yyvalp, result);
     yychar = yychar_current;
     yylval = yylval_current;
   }
@@ -10807,61 +5597,70 @@
 }
 
 #if YYDEBUG
-static void yyreportTree(yySemanticOption *yyx, int yyindent) {
-  int yynrhs = yyrhsLength(yyx->yyrule);
+static void
+yyreportTree (yySemanticOption* yyx, int yyindent)
+{
+  int yynrhs = yyrhsLength (yyx->yyrule);
   int yyi;
-  yyGLRState *yys;
-  yyGLRState *yystates[1 + YYMAXRHS];
+  yyGLRState* yys;
+  yyGLRState* yystates[1 + YYMAXRHS];
   yyGLRState yyleftmost_state;
 
   for (yyi = yynrhs, yys = yyx->yystate; 0 < yyi; yyi -= 1, yys = yys->yypred)
     yystates[yyi] = yys;
-  if (yys == YY_NULL) {
-    yyleftmost_state.yyposn = 0;
-    yystates[0] = &yyleftmost_state;
-  } else
+  if (yys == YY_NULL)
+    {
+      yyleftmost_state.yyposn = 0;
+      yystates[0] = &yyleftmost_state;
+    }
+  else
     yystates[0] = yys;
 
   if (yyx->yystate->yyposn < yys->yyposn + 1)
-    YYFPRINTF(stderr, "%*s%s -> <Rule %d, empty>\n", yyindent, "",
-              yytokenName(yylhsNonterm(yyx->yyrule)), yyx->yyrule - 1);
+    YYFPRINTF (stderr, "%*s%s -> <Rule %d, empty>\n",
+               yyindent, "", yytokenName (yylhsNonterm (yyx->yyrule)),
+               yyx->yyrule - 1);
   else
-    YYFPRINTF(stderr, "%*s%s -> <Rule %d, tokens %lu .. %lu>\n", yyindent, "",
-              yytokenName(yylhsNonterm(yyx->yyrule)), yyx->yyrule - 1,
-              (unsigned long int)(yys->yyposn + 1),
-              (unsigned long int)yyx->yystate->yyposn);
-  for (yyi = 1; yyi <= yynrhs; yyi += 1) {
-    if (yystates[yyi]->yyresolved) {
-      if (yystates[yyi - 1]->yyposn + 1 > yystates[yyi]->yyposn)
-        YYFPRINTF(stderr, "%*s%s <empty>\n", yyindent + 2, "",
-                  yytokenName(yyrhs[yyprhs[yyx->yyrule] + yyi - 1]));
+    YYFPRINTF (stderr, "%*s%s -> <Rule %d, tokens %lu .. %lu>\n",
+               yyindent, "", yytokenName (yylhsNonterm (yyx->yyrule)),
+               yyx->yyrule - 1, (unsigned long int) (yys->yyposn + 1),
+               (unsigned long int) yyx->yystate->yyposn);
+  for (yyi = 1; yyi <= yynrhs; yyi += 1)
+    {
+      if (yystates[yyi]->yyresolved)
+        {
+          if (yystates[yyi-1]->yyposn+1 > yystates[yyi]->yyposn)
+            YYFPRINTF (stderr, "%*s%s <empty>\n", yyindent+2, "",
+                       yytokenName (yyrhs[yyprhs[yyx->yyrule]+yyi-1]));
+          else
+            YYFPRINTF (stderr, "%*s%s <tokens %lu .. %lu>\n", yyindent+2, "",
+                       yytokenName (yyrhs[yyprhs[yyx->yyrule]+yyi-1]),
+                       (unsigned long int) (yystates[yyi - 1]->yyposn + 1),
+                       (unsigned long int) yystates[yyi]->yyposn);
+        }
       else
-        YYFPRINTF(stderr, "%*s%s <tokens %lu .. %lu>\n", yyindent + 2, "",
-                  yytokenName(yyrhs[yyprhs[yyx->yyrule] + yyi - 1]),
-                  (unsigned long int)(yystates[yyi - 1]->yyposn + 1),
-                  (unsigned long int)yystates[yyi]->yyposn);
-    } else
-      yyreportTree(yystates[yyi]->yysemantics.yyfirstVal, yyindent + 2);
-  }
+        yyreportTree (yystates[yyi]->yysemantics.yyfirstVal, yyindent+2);
+    }
 }
 #endif
 
-/*ARGSUSED*/ static YYRESULTTAG yyreportAmbiguity(yySemanticOption *yyx0,
-                                                  yySemanticOption *yyx1,
-                                                  struct ParseResult *result) {
-  YYUSE(yyx0);
-  YYUSE(yyx1);
+/*ARGSUSED*/ static YYRESULTTAG
+yyreportAmbiguity (yySemanticOption* yyx0,
+                   yySemanticOption* yyx1, struct ParseResult* result)
+{
+  YYUSE (yyx0);
+  YYUSE (yyx1);
 
 #if YYDEBUG
-  YYFPRINTF(stderr, "Ambiguity detected.\n");
-  YYFPRINTF(stderr, "Option 1,\n");
-  yyreportTree(yyx0, 2);
-  YYFPRINTF(stderr, "\nOption 2,\n");
-  yyreportTree(yyx1, 2);
-  YYFPRINTF(stderr, "\n");
+  YYFPRINTF (stderr, "Ambiguity detected.\n");
+  YYFPRINTF (stderr, "Option 1,\n");
+  yyreportTree (yyx0, 2);
+  YYFPRINTF (stderr, "\nOption 2,\n");
+  yyreportTree (yyx1, 2);
+  YYFPRINTF (stderr, "\n");
 #endif
 
-  yyerror(result, YY_("syntax is ambiguous"));
+  yyerror (result, YY_("syntax is ambiguous"));
   return yyabort;
 }
 
@@ -10871,289 +5670,344 @@
  *  unmodified except that redundant options may have been removed.  Regardless
  *  of whether result = yyok, S has been left with consistent data so that
  *  yydestroyGLRState can be invoked if necessary.  */
-static YYRESULTTAG yyresolveValue(yyGLRState *yys, yyGLRStack *yystackp,
-                                  struct ParseResult *result) {
-  yySemanticOption *yyoptionList = yys->yysemantics.yyfirstVal;
-  yySemanticOption *yybest = yyoptionList;
-  yySemanticOption **yypp;
+static YYRESULTTAG
+yyresolveValue (yyGLRState* yys, yyGLRStack* yystackp, struct ParseResult* result)
+{
+  yySemanticOption* yyoptionList = yys->yysemantics.yyfirstVal;
+  yySemanticOption* yybest = yyoptionList;
+  yySemanticOption** yypp;
   yybool yymerge = yyfalse;
   YYSTYPE yysval;
   YYRESULTTAG yyflag;
 
-  for (yypp = &yyoptionList->yynext; *yypp != YY_NULL;) {
-    yySemanticOption *yyp = *yypp;
-
-    if (yyidenticalOptions(yybest, yyp)) {
-      yymergeOptionSets(yybest, yyp);
-      *yypp = yyp->yynext;
-    } else {
-      switch (yypreference(yybest, yyp)) {
-        case 0:
-          return yyreportAmbiguity(yybest, yyp, result);
-          break;
-        case 1:
-          yymerge = yytrue;
-          break;
-        case 2:
-          break;
-        case 3:
-          yybest = yyp;
-          yymerge = yyfalse;
-          break;
-        default:
-          /* This cannot happen so it is not worth a YYASSERT (yyfalse),
-             but some compilers complain if the default case is
-             omitted.  */
-          break;
-      }
-      yypp = &yyp->yynext;
+  for (yypp = &yyoptionList->yynext; *yypp != YY_NULL; )
+    {
+      yySemanticOption* yyp = *yypp;
+
+      if (yyidenticalOptions (yybest, yyp))
+        {
+          yymergeOptionSets (yybest, yyp);
+          *yypp = yyp->yynext;
+        }
+      else
+        {
+          switch (yypreference (yybest, yyp))
+            {
+            case 0:
+              return yyreportAmbiguity (yybest, yyp, result);
+              break;
+            case 1:
+              yymerge = yytrue;
+              break;
+            case 2:
+              break;
+            case 3:
+              yybest = yyp;
+              yymerge = yyfalse;
+              break;
+            default:
+              /* This cannot happen so it is not worth a YYASSERT (yyfalse),
+                 but some compilers complain if the default case is
+                 omitted.  */
+              break;
+            }
+          yypp = &yyp->yynext;
+        }
     }
-  }
-
-  if (yymerge) {
-    yySemanticOption *yyp;
-    int yyprec = yydprec[yybest->yyrule];
-    yyflag = yyresolveAction(yybest, yystackp, &yysval, result);
-    if (yyflag == yyok)
-      for (yyp = yybest->yynext; yyp != YY_NULL; yyp = yyp->yynext) {
-        if (yyprec == yydprec[yyp->yyrule]) {
-          YYSTYPE yysval_other;
-          yyflag = yyresolveAction(yyp, yystackp, &yysval_other, result);
-          if (yyflag != yyok) {
-            yydestruct("Cleanup: discarding incompletely merged value for",
-                       yystos[yys->yylrState], &yysval, result);
-            break;
+
+  if (yymerge)
+    {
+      yySemanticOption* yyp;
+      int yyprec = yydprec[yybest->yyrule];
+      yyflag = yyresolveAction (yybest, yystackp, &yysval, result);
+      if (yyflag == yyok)
+        for (yyp = yybest->yynext; yyp != YY_NULL; yyp = yyp->yynext)
+          {
+            if (yyprec == yydprec[yyp->yyrule])
+              {
+                YYSTYPE yysval_other;
+                yyflag = yyresolveAction (yyp, yystackp, &yysval_other, result);
+                if (yyflag != yyok)
+                  {
+                    yydestruct ("Cleanup: discarding incompletely merged value for",
+                                yystos[yys->yylrState],
+                                &yysval, result);
+                    break;
+                  }
+                yyuserMerge (yymerger[yyp->yyrule], &yysval, &yysval_other);
+              }
           }
-          yyuserMerge(yymerger[yyp->yyrule], &yysval, &yysval_other);
-        }
-      }
-  } else
-    yyflag = yyresolveAction(yybest, yystackp, &yysval, result);
-
-  if (yyflag == yyok) {
-    yys->yyresolved = yytrue;
-    yys->yysemantics.yysval = yysval;
-  } else
+    }
+  else
+    yyflag = yyresolveAction (yybest, yystackp, &yysval, result);
+
+  if (yyflag == yyok)
+    {
+      yys->yyresolved = yytrue;
+      yys->yysemantics.yysval = yysval;
+    }
+  else
     yys->yysemantics.yyfirstVal = YY_NULL;
   return yyflag;
 }
 
-static YYRESULTTAG yyresolveStack(yyGLRStack *yystackp,
-                                  struct ParseResult *result) {
-  if (yystackp->yysplitPoint != YY_NULL) {
-    yyGLRState *yys;
-    int yyn;
-
-    for (yyn = 0, yys = yystackp->yytops.yystates[0];
-         yys != yystackp->yysplitPoint; yys = yys->yypred, yyn += 1)
-      continue;
-    YYCHK(yyresolveStates(yystackp->yytops.yystates[0], yyn, yystackp, result));
-  }
+static YYRESULTTAG
+yyresolveStack (yyGLRStack* yystackp, struct ParseResult* result)
+{
+  if (yystackp->yysplitPoint != YY_NULL)
+    {
+      yyGLRState* yys;
+      int yyn;
+
+      for (yyn = 0, yys = yystackp->yytops.yystates[0];
+           yys != yystackp->yysplitPoint;
+           yys = yys->yypred, yyn += 1)
+        continue;
+      YYCHK (yyresolveStates (yystackp->yytops.yystates[0], yyn, yystackp
+                             , result));
+    }
   return yyok;
 }
 
-static void yycompressStack(yyGLRStack *yystackp) {
-  yyGLRState *yyp, *yyq, *yyr;
-
-  if (yystackp->yytops.yysize != 1 || yystackp->yysplitPoint == YY_NULL) return;
+static void
+yycompressStack (yyGLRStack* yystackp)
+{
+  yyGLRState* yyp, *yyq, *yyr;
+
+  if (yystackp->yytops.yysize != 1 || yystackp->yysplitPoint == YY_NULL)
+    return;
 
   for (yyp = yystackp->yytops.yystates[0], yyq = yyp->yypred, yyr = YY_NULL;
-       yyp != yystackp->yysplitPoint; yyr = yyp, yyp = yyq, yyq = yyp->yypred)
+       yyp != yystackp->yysplitPoint;
+       yyr = yyp, yyp = yyq, yyq = yyp->yypred)
     yyp->yypred = yyr;
 
   yystackp->yyspaceLeft += yystackp->yynextFree - yystackp->yyitems;
-  yystackp->yynextFree = ((yyGLRStackItem *)yystackp->yysplitPoint) + 1;
+  yystackp->yynextFree = ((yyGLRStackItem*) yystackp->yysplitPoint) + 1;
   yystackp->yyspaceLeft -= yystackp->yynextFree - yystackp->yyitems;
   yystackp->yysplitPoint = YY_NULL;
   yystackp->yylastDeleted = YY_NULL;
 
-  while (yyr != YY_NULL) {
-    yystackp->yynextFree->yystate = *yyr;
-    yyr = yyr->yypred;
-    yystackp->yynextFree->yystate.yypred = &yystackp->yynextFree[-1].yystate;
-    yystackp->yytops.yystates[0] = &yystackp->yynextFree->yystate;
-    yystackp->yynextFree += 1;
-    yystackp->yyspaceLeft -= 1;
-  }
+  while (yyr != YY_NULL)
+    {
+      yystackp->yynextFree->yystate = *yyr;
+      yyr = yyr->yypred;
+      yystackp->yynextFree->yystate.yypred = &yystackp->yynextFree[-1].yystate;
+      yystackp->yytops.yystates[0] = &yystackp->yynextFree->yystate;
+      yystackp->yynextFree += 1;
+      yystackp->yyspaceLeft -= 1;
+    }
 }
 
-static YYRESULTTAG yyprocessOneStack(yyGLRStack *yystackp, size_t yyk,
-                                     size_t yyposn,
-                                     struct ParseResult *result) {
+static YYRESULTTAG
+yyprocessOneStack (yyGLRStack* yystackp, size_t yyk,
+                   size_t yyposn, struct ParseResult* result)
+{
   int yyaction;
-  const short int *yyconflicts;
+  const short int* yyconflicts;
   yyRuleNum yyrule;
 
-  while (yystackp->yytops.yystates[yyk] != YY_NULL) {
-    yyStateNum yystate = yystackp->yytops.yystates[yyk]->yylrState;
-    YYDPRINTF((stderr, "Stack %lu Entering state %d\n", (unsigned long int)yyk,
-               yystate));
-
-    YYASSERT(yystate != YYFINAL);
-
-    if (yyisDefaultedState(yystate)) {
-      yyrule = yydefaultAction(yystate);
-      if (yyrule == 0) {
-        YYDPRINTF((stderr, "Stack %lu dies.\n", (unsigned long int)yyk));
-        yymarkStackDeleted(yystackp, yyk);
-        return yyok;
-      }
-      YYCHK(yyglrReduce(yystackp, yyk, yyrule, yyfalse, result));
-    } else {
-      yySymbol yytoken;
-      yystackp->yytops.yylookaheadNeeds[yyk] = yytrue;
-      if (yychar == YYEMPTY) {
-        YYDPRINTF((stderr, "Reading a token: "));
-        yychar = YYLEX;
-      }
-
-      if (yychar <= YYEOF) {
-        yychar = yytoken = YYEOF;
-        YYDPRINTF((stderr, "Now at end of input.\n"));
-      } else {
-        yytoken = YYTRANSLATE(yychar);
-        YY_SYMBOL_PRINT("Next token is", yytoken, &yylval, &yylloc);
-      }
-
-      yygetLRActions(yystate, yytoken, &yyaction, &yyconflicts);
-
-      while (*yyconflicts != 0) {
-        size_t yynewStack = yysplitStack(yystackp, yyk);
-        YYDPRINTF((stderr, "Splitting off stack %lu from %lu.\n",
-                   (unsigned long int)yynewStack, (unsigned long int)yyk));
-        YYCHK(yyglrReduce(yystackp, yynewStack, *yyconflicts, yyfalse, result));
-        YYCHK(yyprocessOneStack(yystackp, yynewStack, yyposn, result));
-        yyconflicts += 1;
-      }
-
-      if (yyisShiftAction(yyaction))
-        break;
-      else if (yyisErrorAction(yyaction)) {
-        YYDPRINTF((stderr, "Stack %lu dies.\n", (unsigned long int)yyk));
-        yymarkStackDeleted(yystackp, yyk);
-        break;
-      } else
-        YYCHK(yyglrReduce(yystackp, yyk, -yyaction, yyfalse, result));
+  while (yystackp->yytops.yystates[yyk] != YY_NULL)
+    {
+      yyStateNum yystate = yystackp->yytops.yystates[yyk]->yylrState;
+      YYDPRINTF ((stderr, "Stack %lu Entering state %d\n",
+                  (unsigned long int) yyk, yystate));
+
+      YYASSERT (yystate != YYFINAL);
+
+      if (yyisDefaultedState (yystate))
+        {
+          yyrule = yydefaultAction (yystate);
+          if (yyrule == 0)
+            {
+              YYDPRINTF ((stderr, "Stack %lu dies.\n",
+                          (unsigned long int) yyk));
+              yymarkStackDeleted (yystackp, yyk);
+              return yyok;
+            }
+          YYCHK (yyglrReduce (yystackp, yyk, yyrule, yyfalse, result));
+        }
+      else
+        {
+          yySymbol yytoken;
+          yystackp->yytops.yylookaheadNeeds[yyk] = yytrue;
+          if (yychar == YYEMPTY)
+            {
+              YYDPRINTF ((stderr, "Reading a token: "));
+              yychar = YYLEX;
+            }
+
+          if (yychar <= YYEOF)
+            {
+              yychar = yytoken = YYEOF;
+              YYDPRINTF ((stderr, "Now at end of input.\n"));
+            }
+          else
+            {
+              yytoken = YYTRANSLATE (yychar);
+              YY_SYMBOL_PRINT ("Next token is", yytoken, &yylval, &yylloc);
+            }
+
+          yygetLRActions (yystate, yytoken, &yyaction, &yyconflicts);
+
+          while (*yyconflicts != 0)
+            {
+              size_t yynewStack = yysplitStack (yystackp, yyk);
+              YYDPRINTF ((stderr, "Splitting off stack %lu from %lu.\n",
+                          (unsigned long int) yynewStack,
+                          (unsigned long int) yyk));
+              YYCHK (yyglrReduce (yystackp, yynewStack,
+                                  *yyconflicts, yyfalse, result));
+              YYCHK (yyprocessOneStack (yystackp, yynewStack,
+                                        yyposn, result));
+              yyconflicts += 1;
+            }
+
+          if (yyisShiftAction (yyaction))
+            break;
+          else if (yyisErrorAction (yyaction))
+            {
+              YYDPRINTF ((stderr, "Stack %lu dies.\n",
+                          (unsigned long int) yyk));
+              yymarkStackDeleted (yystackp, yyk);
+              break;
+            }
+          else
+            YYCHK (yyglrReduce (yystackp, yyk, -yyaction,
+                                yyfalse, result));
+        }
     }
-  }
   return yyok;
 }
 
-/*ARGSUSED*/ static void yyreportSyntaxError(yyGLRStack *yystackp,
-                                             struct ParseResult *result) {
-  if (yystackp->yyerrState != 0) return;
-#if !YYERROR_VERBOSE
-  yyerror(result, YY_("syntax error"));
+/*ARGSUSED*/ static void
+yyreportSyntaxError (yyGLRStack* yystackp, struct ParseResult* result)
+{
+  if (yystackp->yyerrState != 0)
+    return;
+#if ! YYERROR_VERBOSE
+  yyerror (result, YY_("syntax error"));
 #else
   {
-    yySymbol yytoken = yychar == YYEMPTY ? YYEMPTY : YYTRANSLATE(yychar);
-    size_t yysize0 = yytnamerr(YY_NULL, yytokenName(yytoken));
-    size_t yysize = yysize0;
-    yybool yysize_overflow = yyfalse;
-    char *yymsg = YY_NULL;
-    enum { YYERROR_VERBOSE_ARGS_MAXIMUM = 5 };
-    /* Internationalized format string. */
-    const char *yyformat = YY_NULL;
-    /* Arguments of yyformat. */
-    char const *yyarg[YYERROR_VERBOSE_ARGS_MAXIMUM];
-    /* Number of reported tokens (one for the "unexpected", one per
-       "expected").  */
-    int yycount = 0;
-
-    /* There are many possibilities here to consider:
-       - If this state is a consistent state with a default action, then
-         the only way this function was invoked is if the default action
-         is an error action.  In that case, don't check for expected
-         tokens because there are none.
-       - The only way there can be no lookahead present (in yychar) is if
-         this state is a consistent state with a default action.  Thus,
-         detecting the absence of a lookahead is sufficient to determine
-         that there is no unexpected or expected token to report.  In that
-         case, just report a simple "syntax error".
-       - Don't assume there isn't a lookahead just because this state is a
-         consistent state with a default action.  There might have been a
-         previous inconsistent state, consistent state with a non-default
-         action, or user semantic action that manipulated yychar.
-       - Of course, the expected token list depends on states to have
-         correct lookahead information, and it depends on the parser not
-         to perform extra reductions after fetching a lookahead from the
-         scanner and before detecting a syntax error.  Thus, state merging
-         (from LALR or IELR) and default reductions corrupt the expected
-         token list.  However, the list is correct for canonical LR with
-         one exception: it will still contain any token that will not be
-         accepted due to an error action in a later state.
-    */
-    if (yytoken != YYEMPTY) {
+  yySymbol yytoken = yychar == YYEMPTY ? YYEMPTY : YYTRANSLATE (yychar);
+  size_t yysize0 = yytnamerr (YY_NULL, yytokenName (yytoken));
+  size_t yysize = yysize0;
+  yybool yysize_overflow = yyfalse;
+  char* yymsg = YY_NULL;
+  enum { YYERROR_VERBOSE_ARGS_MAXIMUM = 5 };
+  /* Internationalized format string. */
+  const char *yyformat = YY_NULL;
+  /* Arguments of yyformat. */
+  char const *yyarg[YYERROR_VERBOSE_ARGS_MAXIMUM];
+  /* Number of reported tokens (one for the "unexpected", one per
+     "expected").  */
+  int yycount = 0;
+
+  /* There are many possibilities here to consider:
+     - If this state is a consistent state with a default action, then
+       the only way this function was invoked is if the default action
+       is an error action.  In that case, don't check for expected
+       tokens because there are none.
+     - The only way there can be no lookahead present (in yychar) is if
+       this state is a consistent state with a default action.  Thus,
+       detecting the absence of a lookahead is sufficient to determine
+       that there is no unexpected or expected token to report.  In that
+       case, just report a simple "syntax error".
+     - Don't assume there isn't a lookahead just because this state is a
+       consistent state with a default action.  There might have been a
+       previous inconsistent state, consistent state with a non-default
+       action, or user semantic action that manipulated yychar.
+     - Of course, the expected token list depends on states to have
+       correct lookahead information, and it depends on the parser not
+       to perform extra reductions after fetching a lookahead from the
+       scanner and before detecting a syntax error.  Thus, state merging
+       (from LALR or IELR) and default reductions corrupt the expected
+       token list.  However, the list is correct for canonical LR with
+       one exception: it will still contain any token that will not be
+       accepted due to an error action in a later state.
+  */
+  if (yytoken != YYEMPTY)
+    {
       int yyn = yypact[yystackp->yytops.yystates[0]->yylrState];
-      yyarg[yycount++] = yytokenName(yytoken);
-      if (!yypact_value_is_default(yyn)) {
-        /* Start YYX at -YYN if negative to avoid negative indexes in
-           YYCHECK.  In other words, skip the first -YYN actions for this
-           state because they are default actions.  */
-        int yyxbegin = yyn < 0 ? -yyn : 0;
-        /* Stay within bounds of both yycheck and yytname.  */
-        int yychecklim = YYLAST - yyn + 1;
-        int yyxend = yychecklim < YYNTOKENS ? yychecklim : YYNTOKENS;
-        int yyx;
-        for (yyx = yyxbegin; yyx < yyxend; ++yyx)
-          if (yycheck[yyx + yyn] == yyx && yyx != YYTERROR &&
-              !yytable_value_is_error(yytable[yyx + yyn])) {
-            if (yycount == YYERROR_VERBOSE_ARGS_MAXIMUM) {
-              yycount = 1;
-              yysize = yysize0;
-              break;
-            }
-            yyarg[yycount++] = yytokenName(yyx);
-            {
-              size_t yysz = yysize + yytnamerr(YY_NULL, yytokenName(yyx));
-              yysize_overflow |= yysz < yysize;
-              yysize = yysz;
-            }
-          }
-      }
+      yyarg[yycount++] = yytokenName (yytoken);
+      if (!yypact_value_is_default (yyn))
+        {
+          /* Start YYX at -YYN if negative to avoid negative indexes in
+             YYCHECK.  In other words, skip the first -YYN actions for this
+             state because they are default actions.  */
+          int yyxbegin = yyn < 0 ? -yyn : 0;
+          /* Stay within bounds of both yycheck and yytname.  */
+          int yychecklim = YYLAST - yyn + 1;
+          int yyxend = yychecklim < YYNTOKENS ? yychecklim : YYNTOKENS;
+          int yyx;
+          for (yyx = yyxbegin; yyx < yyxend; ++yyx)
+            if (yycheck[yyx + yyn] == yyx && yyx != YYTERROR
+                && !yytable_value_is_error (yytable[yyx + yyn]))
+              {
+                if (yycount == YYERROR_VERBOSE_ARGS_MAXIMUM)
+                  {
+                    yycount = 1;
+                    yysize = yysize0;
+                    break;
+                  }
+                yyarg[yycount++] = yytokenName (yyx);
+                {
+                  size_t yysz = yysize + yytnamerr (YY_NULL, yytokenName (yyx));
+                  yysize_overflow |= yysz < yysize;
+                  yysize = yysz;
+                }
+              }
+        }
     }
 
-    switch (yycount) {
-#define YYCASE_(N, S) \
-  case N:             \
-    yyformat = S;     \
-    break
+  switch (yycount)
+    {
+#define YYCASE_(N, S)                   \
+      case N:                           \
+        yyformat = S;                   \
+      break
       YYCASE_(0, YY_("syntax error"));
       YYCASE_(1, YY_("syntax error, unexpected %s"));
       YYCASE_(2, YY_("syntax error, unexpected %s, expecting %s"));
       YYCASE_(3, YY_("syntax error, unexpected %s, expecting %s or %s"));
       YYCASE_(4, YY_("syntax error, unexpected %s, expecting %s or %s or %s"));
-      YYCASE_(
-          5,
-          YY_("syntax error, unexpected %s, expecting %s or %s or %s or %s"));
+      YYCASE_(5, YY_("syntax error, unexpected %s, expecting %s or %s or %s or %s"));
 #undef YYCASE_
     }
 
+  {
+    size_t yysz = yysize + strlen (yyformat);
+    yysize_overflow |= yysz < yysize;
+    yysize = yysz;
+  }
+
+  if (!yysize_overflow)
+    yymsg = (char *) YYMALLOC (yysize);
+
+  if (yymsg)
     {
-      size_t yysz = yysize + strlen(yyformat);
-      yysize_overflow |= yysz < yysize;
-      yysize = yysz;
-    }
-
-    if (!yysize_overflow) yymsg = (char *)YYMALLOC(yysize);
-
-    if (yymsg) {
       char *yyp = yymsg;
       int yyi = 0;
-      while ((*yyp = *yyformat)) {
-        if (*yyp == '%' && yyformat[1] == 's' && yyi < yycount) {
-          yyp += yytnamerr(yyp, yyarg[yyi++]);
-          yyformat += 2;
-        } else {
-          yyp++;
-          yyformat++;
+      while ((*yyp = *yyformat))
+        {
+          if (*yyp == '%' && yyformat[1] == 's' && yyi < yycount)
+            {
+              yyp += yytnamerr (yyp, yyarg[yyi++]);
+              yyformat += 2;
+            }
+          else
+            {
+              yyp++;
+              yyformat++;
+            }
         }
-      }
-      yyerror(result, yymsg);
-      YYFREE(yymsg);
-    } else {
-      yyerror(result, YY_("syntax error"));
-      yyMemoryExhausted(yystackp);
+      yyerror (result, yymsg);
+      YYFREE (yymsg);
+    }
+  else
+    {
+      yyerror (result, YY_("syntax error"));
+      yyMemoryExhausted (yystackp);
     }
   }
 #endif /* YYERROR_VERBOSE */
@@ -11163,371 +6017,435 @@
 /* Recover from a syntax error on *YYSTACKP, assuming that *YYSTACKP->YYTOKENP,
    yylval, and yylloc are the syntactic category, semantic value, and location
    of the lookahead.  */
-/*ARGSUSED*/ static void yyrecoverSyntaxError(yyGLRStack *yystackp,
-                                              struct ParseResult *result) {
+/*ARGSUSED*/ static void
+yyrecoverSyntaxError (yyGLRStack* yystackp, struct ParseResult* result)
+{
   size_t yyk;
   int yyj;
 
   if (yystackp->yyerrState == 3)
     /* We just shifted the error token and (perhaps) took some
        reductions.  Skip tokens until we can proceed.  */
-    while (YYID(yytrue)) {
-      yySymbol yytoken;
-      if (yychar == YYEOF) yyFail(yystackp, result, YY_NULL);
-      if (yychar != YYEMPTY) {
-        yytoken = YYTRANSLATE(yychar);
-        yydestruct("Error: discarding", yytoken, &yylval, result);
+    while (YYID (yytrue))
+      {
+        yySymbol yytoken;
+        if (yychar == YYEOF)
+          yyFail (yystackp, result, YY_NULL);
+        if (yychar != YYEMPTY)
+          {
+            yytoken = YYTRANSLATE (yychar);
+            yydestruct ("Error: discarding",
+                        yytoken, &yylval, result);
+          }
+        YYDPRINTF ((stderr, "Reading a token: "));
+        yychar = YYLEX;
+        if (yychar <= YYEOF)
+          {
+            yychar = yytoken = YYEOF;
+            YYDPRINTF ((stderr, "Now at end of input.\n"));
+          }
+        else
+          {
+            yytoken = YYTRANSLATE (yychar);
+            YY_SYMBOL_PRINT ("Next token is", yytoken, &yylval, &yylloc);
+          }
+        yyj = yypact[yystackp->yytops.yystates[0]->yylrState];
+        if (yypact_value_is_default (yyj))
+          return;
+        yyj += yytoken;
+        if (yyj < 0 || YYLAST < yyj || yycheck[yyj] != yytoken)
+          {
+            if (yydefact[yystackp->yytops.yystates[0]->yylrState] != 0)
+              return;
+          }
+        else if (! yytable_value_is_error (yytable[yyj]))
+          return;
       }
-      YYDPRINTF((stderr, "Reading a token: "));
-      yychar = YYLEX;
-      if (yychar <= YYEOF) {
-        yychar = yytoken = YYEOF;
-        YYDPRINTF((stderr, "Now at end of input.\n"));
-      } else {
-        yytoken = YYTRANSLATE(yychar);
-        YY_SYMBOL_PRINT("Next token is", yytoken, &yylval, &yylloc);
-      }
-      yyj = yypact[yystackp->yytops.yystates[0]->yylrState];
-      if (yypact_value_is_default(yyj)) return;
-      yyj += yytoken;
-      if (yyj < 0 || YYLAST < yyj || yycheck[yyj] != yytoken) {
-        if (yydefact[yystackp->yytops.yystates[0]->yylrState] != 0) return;
-      } else if (!yytable_value_is_error(yytable[yyj]))
-        return;
-    }
 
   /* Reduce to one stack.  */
   for (yyk = 0; yyk < yystackp->yytops.yysize; yyk += 1)
-    if (yystackp->yytops.yystates[yyk] != YY_NULL) break;
-  if (yyk >= yystackp->yytops.yysize) yyFail(yystackp, result, YY_NULL);
+    if (yystackp->yytops.yystates[yyk] != YY_NULL)
+      break;
+  if (yyk >= yystackp->yytops.yysize)
+    yyFail (yystackp, result, YY_NULL);
   for (yyk += 1; yyk < yystackp->yytops.yysize; yyk += 1)
-    yymarkStackDeleted(yystackp, yyk);
-  yyremoveDeletes(yystackp);
-  yycompressStack(yystackp);
+    yymarkStackDeleted (yystackp, yyk);
+  yyremoveDeletes (yystackp);
+  yycompressStack (yystackp);
 
   /* Now pop stack until we find a state that shifts the error token.  */
   yystackp->yyerrState = 3;
-  while (yystackp->yytops.yystates[0] != YY_NULL) {
-    yyGLRState *yys = yystackp->yytops.yystates[0];
-    yyj = yypact[yys->yylrState];
-    if (!yypact_value_is_default(yyj)) {
-      yyj += YYTERROR;
-      if (0 <= yyj && yyj <= YYLAST && yycheck[yyj] == YYTERROR &&
-          yyisShiftAction(yytable[yyj])) {
-        /* Shift the error token.  */
-        YY_SYMBOL_PRINT("Shifting", yystos[yytable[yyj]], &yylval, &yyerrloc);
-        yyglrShift(yystackp, 0, yytable[yyj], yys->yyposn, &yylval);
-        yys = yystackp->yytops.yystates[0];
-        break;
-      }
+  while (yystackp->yytops.yystates[0] != YY_NULL)
+    {
+      yyGLRState *yys = yystackp->yytops.yystates[0];
+      yyj = yypact[yys->yylrState];
+      if (! yypact_value_is_default (yyj))
+        {
+          yyj += YYTERROR;
+          if (0 <= yyj && yyj <= YYLAST && yycheck[yyj] == YYTERROR
+              && yyisShiftAction (yytable[yyj]))
+            {
+              /* Shift the error token.  */
+              YY_SYMBOL_PRINT ("Shifting", yystos[yytable[yyj]],
+                               &yylval, &yyerrloc);
+              yyglrShift (yystackp, 0, yytable[yyj],
+                          yys->yyposn, &yylval);
+              yys = yystackp->yytops.yystates[0];
+              break;
+            }
+        }
+      if (yys->yypred != YY_NULL)
+        yydestroyGLRState ("Error: popping", yys, result);
+      yystackp->yytops.yystates[0] = yys->yypred;
+      yystackp->yynextFree -= 1;
+      yystackp->yyspaceLeft += 1;
     }
-    if (yys->yypred != YY_NULL)
-      yydestroyGLRState("Error: popping", yys, result);
-    yystackp->yytops.yystates[0] = yys->yypred;
-    yystackp->yynextFree -= 1;
-    yystackp->yyspaceLeft += 1;
-  }
   if (yystackp->yytops.yystates[0] == YY_NULL)
-    yyFail(yystackp, result, YY_NULL);
+    yyFail (yystackp, result, YY_NULL);
 }
 
-#define YYCHK1(YYE)        \
-  do {                     \
-    switch (YYE) {         \
-      case yyok:           \
-        break;             \
-      case yyabort:        \
-        goto yyabortlab;   \
-      case yyaccept:       \
-        goto yyacceptlab;  \
-      case yyerr:          \
-        goto yyuser_error; \
-      default:             \
-        goto yybuglab;     \
-    }                      \
-  } while (YYID(0))
+#define YYCHK1(YYE)                                                          \
+  do {                                                                       \
+    switch (YYE) {                                                           \
+    case yyok:                                                               \
+      break;                                                                 \
+    case yyabort:                                                            \
+      goto yyabortlab;                                                       \
+    case yyaccept:                                                           \
+      goto yyacceptlab;                                                      \
+    case yyerr:                                                              \
+      goto yyuser_error;                                                     \
+    default:                                                                 \
+      goto yybuglab;                                                         \
+    }                                                                        \
+  } while (YYID (0))
+
 
 /*----------.
 | yyparse.  |
 `----------*/
 
-int yyparse(struct ParseResult *result) {
+int
+yyparse (struct ParseResult* result)
+{
   int yyresult;
   yyGLRStack yystack;
-  yyGLRStack *const yystackp = &yystack;
+  yyGLRStack* const yystackp = &yystack;
   size_t yyposn;
 
-  YYDPRINTF((stderr, "Starting parse\n"));
+  YYDPRINTF ((stderr, "Starting parse\n"));
 
   yychar = YYEMPTY;
   yylval = yyval_default;
 
-  if (!yyinitGLRStack(yystackp, YYINITDEPTH)) goto yyexhaustedlab;
-  switch (YYSETJMP(yystack.yyexception_buffer)) {
-    case 0:
-      break;
-    case 1:
-      goto yyabortlab;
-    case 2:
-      goto yyexhaustedlab;
-    default:
-      goto yybuglab;
-  }
-  yyglrShift(&yystack, 0, 0, 0, &yylval);
+  if (! yyinitGLRStack (yystackp, YYINITDEPTH))
+    goto yyexhaustedlab;
+  switch (YYSETJMP (yystack.yyexception_buffer))
+    {
+    case 0: break;
+    case 1: goto yyabortlab;
+    case 2: goto yyexhaustedlab;
+    default: goto yybuglab;
+    }
+  yyglrShift (&yystack, 0, 0, 0, &yylval);
   yyposn = 0;
 
-  while (YYID(yytrue)) {
-    /* For efficiency, we have two loops, the first of which is
-       specialized to deterministic operation (single stack, no
-       potential ambiguity).  */
-    /* Standard mode */
-    while (YYID(yytrue)) {
-      yyRuleNum yyrule;
-      int yyaction;
-      const short int *yyconflicts;
-
-      yyStateNum yystate = yystack.yytops.yystates[0]->yylrState;
-      YYDPRINTF((stderr, "Entering state %d\n", yystate));
-      if (yystate == YYFINAL) goto yyacceptlab;
-      if (yyisDefaultedState(yystate)) {
-        yyrule = yydefaultAction(yystate);
-        if (yyrule == 0) {
-          yyreportSyntaxError(&yystack, result);
-          goto yyuser_error;
+  while (YYID (yytrue))
+    {
+      /* For efficiency, we have two loops, the first of which is
+         specialized to deterministic operation (single stack, no
+         potential ambiguity).  */
+      /* Standard mode */
+      while (YYID (yytrue))
+        {
+          yyRuleNum yyrule;
+          int yyaction;
+          const short int* yyconflicts;
+
+          yyStateNum yystate = yystack.yytops.yystates[0]->yylrState;
+          YYDPRINTF ((stderr, "Entering state %d\n", yystate));
+          if (yystate == YYFINAL)
+            goto yyacceptlab;
+          if (yyisDefaultedState (yystate))
+            {
+              yyrule = yydefaultAction (yystate);
+              if (yyrule == 0)
+                {
+
+                  yyreportSyntaxError (&yystack, result);
+                  goto yyuser_error;
+                }
+              YYCHK1 (yyglrReduce (&yystack, 0, yyrule, yytrue, result));
+            }
+          else
+            {
+              yySymbol yytoken;
+              if (yychar == YYEMPTY)
+                {
+                  YYDPRINTF ((stderr, "Reading a token: "));
+                  yychar = YYLEX;
+                }
+
+              if (yychar <= YYEOF)
+                {
+                  yychar = yytoken = YYEOF;
+                  YYDPRINTF ((stderr, "Now at end of input.\n"));
+                }
+              else
+                {
+                  yytoken = YYTRANSLATE (yychar);
+                  YY_SYMBOL_PRINT ("Next token is", yytoken, &yylval, &yylloc);
+                }
+
+              yygetLRActions (yystate, yytoken, &yyaction, &yyconflicts);
+              if (*yyconflicts != 0)
+                break;
+              if (yyisShiftAction (yyaction))
+                {
+                  YY_SYMBOL_PRINT ("Shifting", yytoken, &yylval, &yylloc);
+                  yychar = YYEMPTY;
+                  yyposn += 1;
+                  yyglrShift (&yystack, 0, yyaction, yyposn, &yylval);
+                  if (0 < yystack.yyerrState)
+                    yystack.yyerrState -= 1;
+                }
+              else if (yyisErrorAction (yyaction))
+                {
+
+                  yyreportSyntaxError (&yystack, result);
+                  goto yyuser_error;
+                }
+              else
+                YYCHK1 (yyglrReduce (&yystack, 0, -yyaction, yytrue, result));
+            }
         }
-        YYCHK1(yyglrReduce(&yystack, 0, yyrule, yytrue, result));
-      } else {
-        yySymbol yytoken;
-        if (yychar == YYEMPTY) {
-          YYDPRINTF((stderr, "Reading a token: "));
-          yychar = YYLEX;
-        }
-
-        if (yychar <= YYEOF) {
-          yychar = yytoken = YYEOF;
-          YYDPRINTF((stderr, "Now at end of input.\n"));
-        } else {
-          yytoken = YYTRANSLATE(yychar);
-          YY_SYMBOL_PRINT("Next token is", yytoken, &yylval, &yylloc);
-        }
-
-        yygetLRActions(yystate, yytoken, &yyaction, &yyconflicts);
-        if (*yyconflicts != 0) break;
-        if (yyisShiftAction(yyaction)) {
-          YY_SYMBOL_PRINT("Shifting", yytoken, &yylval, &yylloc);
+
+      while (YYID (yytrue))
+        {
+          yySymbol yytoken_to_shift;
+          size_t yys;
+
+          for (yys = 0; yys < yystack.yytops.yysize; yys += 1)
+            yystackp->yytops.yylookaheadNeeds[yys] = yychar != YYEMPTY;
+
+          /* yyprocessOneStack returns one of three things:
+
+              - An error flag.  If the caller is yyprocessOneStack, it
+                immediately returns as well.  When the caller is finally
+                yyparse, it jumps to an error label via YYCHK1.
+
+              - yyok, but yyprocessOneStack has invoked yymarkStackDeleted
+                (&yystack, yys), which sets the top state of yys to NULL.  Thus,
+                yyparse's following invocation of yyremoveDeletes will remove
+                the stack.
+
+              - yyok, when ready to shift a token.
+
+             Except in the first case, yyparse will invoke yyremoveDeletes and
+             then shift the next token onto all remaining stacks.  This
+             synchronization of the shift (that is, after all preceding
+             reductions on all stacks) helps prevent double destructor calls
+             on yylval in the event of memory exhaustion.  */
+
+          for (yys = 0; yys < yystack.yytops.yysize; yys += 1)
+            YYCHK1 (yyprocessOneStack (&yystack, yys, yyposn, result));
+          yyremoveDeletes (&yystack);
+          if (yystack.yytops.yysize == 0)
+            {
+              yyundeleteLastStack (&yystack);
+              if (yystack.yytops.yysize == 0)
+                yyFail (&yystack, result, YY_("syntax error"));
+              YYCHK1 (yyresolveStack (&yystack, result));
+              YYDPRINTF ((stderr, "Returning to deterministic operation.\n"));
+
+              yyreportSyntaxError (&yystack, result);
+              goto yyuser_error;
+            }
+
+          /* If any yyglrShift call fails, it will fail after shifting.  Thus,
+             a copy of yylval will already be on stack 0 in the event of a
+             failure in the following loop.  Thus, yychar is set to YYEMPTY
+             before the loop to make sure the user destructor for yylval isn't
+             called twice.  */
+          yytoken_to_shift = YYTRANSLATE (yychar);
           yychar = YYEMPTY;
           yyposn += 1;
-          yyglrShift(&yystack, 0, yyaction, yyposn, &yylval);
-          if (0 < yystack.yyerrState) yystack.yyerrState -= 1;
-        } else if (yyisErrorAction(yyaction)) {
-          yyreportSyntaxError(&yystack, result);
-          goto yyuser_error;
-        } else
-          YYCHK1(yyglrReduce(&yystack, 0, -yyaction, yytrue, result));
-      }
+          for (yys = 0; yys < yystack.yytops.yysize; yys += 1)
+            {
+              int yyaction;
+              const short int* yyconflicts;
+              yyStateNum yystate = yystack.yytops.yystates[yys]->yylrState;
+              yygetLRActions (yystate, yytoken_to_shift, &yyaction,
+                              &yyconflicts);
+              /* Note that yyconflicts were handled by yyprocessOneStack.  */
+              YYDPRINTF ((stderr, "On stack %lu, ", (unsigned long int) yys));
+              YY_SYMBOL_PRINT ("shifting", yytoken_to_shift, &yylval, &yylloc);
+              yyglrShift (&yystack, yys, yyaction, yyposn,
+                          &yylval);
+              YYDPRINTF ((stderr, "Stack %lu now in state #%d\n",
+                          (unsigned long int) yys,
+                          yystack.yytops.yystates[yys]->yylrState));
+            }
+
+          if (yystack.yytops.yysize == 1)
+            {
+              YYCHK1 (yyresolveStack (&yystack, result));
+              YYDPRINTF ((stderr, "Returning to deterministic operation.\n"));
+              yycompressStack (&yystack);
+              break;
+            }
+        }
+      continue;
+    yyuser_error:
+      yyrecoverSyntaxError (&yystack, result);
+      yyposn = yystack.yytops.yystates[0]->yyposn;
     }
 
-    while (YYID(yytrue)) {
-      yySymbol yytoken_to_shift;
-      size_t yys;
-
-      for (yys = 0; yys < yystack.yytops.yysize; yys += 1)
-        yystackp->yytops.yylookaheadNeeds[yys] = yychar != YYEMPTY;
-
-      /* yyprocessOneStack returns one of three things:
-
-          - An error flag.  If the caller is yyprocessOneStack, it
-            immediately returns as well.  When the caller is finally
-            yyparse, it jumps to an error label via YYCHK1.
-
-          - yyok, but yyprocessOneStack has invoked yymarkStackDeleted
-            (&yystack, yys), which sets the top state of yys to NULL.  Thus,
-            yyparse's following invocation of yyremoveDeletes will remove
-            the stack.
-
-          - yyok, when ready to shift a token.
-
-         Except in the first case, yyparse will invoke yyremoveDeletes and
-         then shift the next token onto all remaining stacks.  This
-         synchronization of the shift (that is, after all preceding
-         reductions on all stacks) helps prevent double destructor calls
-         on yylval in the event of memory exhaustion.  */
-
-      for (yys = 0; yys < yystack.yytops.yysize; yys += 1)
-        YYCHK1(yyprocessOneStack(&yystack, yys, yyposn, result));
-      yyremoveDeletes(&yystack);
-      if (yystack.yytops.yysize == 0) {
-        yyundeleteLastStack(&yystack);
-        if (yystack.yytops.yysize == 0)
-          yyFail(&yystack, result, YY_("syntax error"));
-        YYCHK1(yyresolveStack(&yystack, result));
-        YYDPRINTF((stderr, "Returning to deterministic operation.\n"));
-
-        yyreportSyntaxError(&yystack, result);
-        goto yyuser_error;
-      }
-
-      /* If any yyglrShift call fails, it will fail after shifting.  Thus,
-         a copy of yylval will already be on stack 0 in the event of a
-         failure in the following loop.  Thus, yychar is set to YYEMPTY
-         before the loop to make sure the user destructor for yylval isn't
-         called twice.  */
-      yytoken_to_shift = YYTRANSLATE(yychar);
-      yychar = YYEMPTY;
-      yyposn += 1;
-      for (yys = 0; yys < yystack.yytops.yysize; yys += 1) {
-        int yyaction;
-        const short int *yyconflicts;
-        yyStateNum yystate = yystack.yytops.yystates[yys]->yylrState;
-        yygetLRActions(yystate, yytoken_to_shift, &yyaction, &yyconflicts);
-        /* Note that yyconflicts were handled by yyprocessOneStack.  */
-        YYDPRINTF((stderr, "On stack %lu, ", (unsigned long int)yys));
-        YY_SYMBOL_PRINT("shifting", yytoken_to_shift, &yylval, &yylloc);
-        yyglrShift(&yystack, yys, yyaction, yyposn, &yylval);
-        YYDPRINTF((stderr, "Stack %lu now in state #%d\n",
-                   (unsigned long int)yys,
-                   yystack.yytops.yystates[yys]->yylrState));
-      }
-
-      if (yystack.yytops.yysize == 1) {
-        YYCHK1(yyresolveStack(&yystack, result));
-        YYDPRINTF((stderr, "Returning to deterministic operation.\n"));
-        yycompressStack(&yystack);
-        break;
-      }
-    }
-    continue;
-  yyuser_error:
-    yyrecoverSyntaxError(&yystack, result);
-    yyposn = yystack.yytops.yystates[0]->yyposn;
-  }
-
-yyacceptlab:
+ yyacceptlab:
   yyresult = 0;
   goto yyreturn;
 
-yybuglab:
-  YYASSERT(yyfalse);
+ yybuglab:
+  YYASSERT (yyfalse);
   goto yyabortlab;
 
-yyabortlab:
+ yyabortlab:
   yyresult = 1;
   goto yyreturn;
 
-yyexhaustedlab:
-  yyerror(result, YY_("memory exhausted"));
+ yyexhaustedlab:
+  yyerror (result, YY_("memory exhausted"));
   yyresult = 2;
   goto yyreturn;
 
-yyreturn:
+ yyreturn:
   if (yychar != YYEMPTY)
-    yydestruct("Cleanup: discarding lookahead", YYTRANSLATE(yychar), &yylval,
-               result);
+    yydestruct ("Cleanup: discarding lookahead",
+                YYTRANSLATE (yychar), &yylval, result);
 
   /* If the stack is well-formed, pop the stack until it is empty,
      destroying its entries as we go.  But free the stack regardless
      of whether it is well-formed.  */
-  if (yystack.yyitems) {
-    yyGLRState **yystates = yystack.yytops.yystates;
-    if (yystates) {
-      size_t yysize = yystack.yytops.yysize;
-      size_t yyk;
-      for (yyk = 0; yyk < yysize; yyk += 1)
-        if (yystates[yyk]) {
-          while (yystates[yyk]) {
-            yyGLRState *yys = yystates[yyk];
-            if (yys->yypred != YY_NULL)
-              yydestroyGLRState("Cleanup: popping", yys, result);
-            yystates[yyk] = yys->yypred;
-            yystack.yynextFree -= 1;
-            yystack.yyspaceLeft += 1;
-          }
-          break;
+  if (yystack.yyitems)
+    {
+      yyGLRState** yystates = yystack.yytops.yystates;
+      if (yystates)
+        {
+          size_t yysize = yystack.yytops.yysize;
+          size_t yyk;
+          for (yyk = 0; yyk < yysize; yyk += 1)
+            if (yystates[yyk])
+              {
+                while (yystates[yyk])
+                  {
+                    yyGLRState *yys = yystates[yyk];
+                  if (yys->yypred != YY_NULL)
+                      yydestroyGLRState ("Cleanup: popping", yys, result);
+                    yystates[yyk] = yys->yypred;
+                    yystack.yynextFree -= 1;
+                    yystack.yyspaceLeft += 1;
+                  }
+                break;
+              }
         }
+      yyfreeGLRStack (&yystack);
     }
-    yyfreeGLRStack(&yystack);
-  }
 
   /* Make sure YYID is used.  */
-  return YYID(yyresult);
+  return YYID (yyresult);
 }
 
 /* DEBUGGING ONLY */
 #if YYDEBUG
-static void yypstack(yyGLRStack *yystackp, size_t yyk)
-    __attribute__((__unused__));
-static void yypdumpstack(yyGLRStack *yystackp) __attribute__((__unused__));
-
-static void yy_yypstack(yyGLRState *yys) {
-  if (yys->yypred) {
-    yy_yypstack(yys->yypred);
-    YYFPRINTF(stderr, " -> ");
-  }
-  YYFPRINTF(stderr, "%d@%lu", yys->yylrState, (unsigned long int)yys->yyposn);
+static void yypstack (yyGLRStack* yystackp, size_t yyk)
+  __attribute__ ((__unused__));
+static void yypdumpstack (yyGLRStack* yystackp) __attribute__ ((__unused__));
+
+static void
+yy_yypstack (yyGLRState* yys)
+{
+  if (yys->yypred)
+    {
+      yy_yypstack (yys->yypred);
+      YYFPRINTF (stderr, " -> ");
+    }
+  YYFPRINTF (stderr, "%d@%lu", yys->yylrState,
+             (unsigned long int) yys->yyposn);
 }
 
-static void yypstates(yyGLRState *yyst) {
+static void
+yypstates (yyGLRState* yyst)
+{
   if (yyst == YY_NULL)
-    YYFPRINTF(stderr, "<null>");
+    YYFPRINTF (stderr, "<null>");
   else
-    yy_yypstack(yyst);
-  YYFPRINTF(stderr, "\n");
+    yy_yypstack (yyst);
+  YYFPRINTF (stderr, "\n");
 }
 
-static void yypstack(yyGLRStack *yystackp, size_t yyk) {
-  yypstates(yystackp->yytops.yystates[yyk]);
+static void
+yypstack (yyGLRStack* yystackp, size_t yyk)
+{
+  yypstates (yystackp->yytops.yystates[yyk]);
 }
 
-#define YYINDEX(YYX) \
-  ((YYX) == YY_NULL ? -1 : (yyGLRStackItem *)(YYX) - yystackp->yyitems)
-
-static void yypdumpstack(yyGLRStack *yystackp) {
-  yyGLRStackItem *yyp;
+#define YYINDEX(YYX)                                                         \
+    ((YYX) == YY_NULL ? -1 : (yyGLRStackItem*) (YYX) - yystackp->yyitems)
+
+
+static void
+yypdumpstack (yyGLRStack* yystackp)
+{
+  yyGLRStackItem* yyp;
   size_t yyi;
-  for (yyp = yystackp->yyitems; yyp < yystackp->yynextFree; yyp += 1) {
-    YYFPRINTF(stderr, "%3lu. ", (unsigned long int)(yyp - yystackp->yyitems));
-    if (*(yybool *)yyp) {
-      YYFPRINTF(stderr, "Res: %d, LR State: %d, posn: %lu, pred: %ld",
-                yyp->yystate.yyresolved, yyp->yystate.yylrState,
-                (unsigned long int)yyp->yystate.yyposn,
-                (long int)YYINDEX(yyp->yystate.yypred));
-      if (!yyp->yystate.yyresolved)
-        YYFPRINTF(stderr, ", firstVal: %ld",
-                  (long int)YYINDEX(yyp->yystate.yysemantics.yyfirstVal));
-    } else {
-      YYFPRINTF(stderr, "Option. rule: %d, state: %ld, next: %ld",
-                yyp->yyoption.yyrule - 1,
-                (long int)YYINDEX(yyp->yyoption.yystate),
-                (long int)YYINDEX(yyp->yyoption.yynext));
+  for (yyp = yystackp->yyitems; yyp < yystackp->yynextFree; yyp += 1)
+    {
+      YYFPRINTF (stderr, "%3lu. ",
+                 (unsigned long int) (yyp - yystackp->yyitems));
+      if (*(yybool *) yyp)
+        {
+          YYFPRINTF (stderr, "Res: %d, LR State: %d, posn: %lu, pred: %ld",
+                     yyp->yystate.yyresolved, yyp->yystate.yylrState,
+                     (unsigned long int) yyp->yystate.yyposn,
+                     (long int) YYINDEX (yyp->yystate.yypred));
+          if (! yyp->yystate.yyresolved)
+            YYFPRINTF (stderr, ", firstVal: %ld",
+                       (long int) YYINDEX (yyp->yystate
+                                             .yysemantics.yyfirstVal));
+        }
+      else
+        {
+          YYFPRINTF (stderr, "Option. rule: %d, state: %ld, next: %ld",
+                     yyp->yyoption.yyrule - 1,
+                     (long int) YYINDEX (yyp->yyoption.yystate),
+                     (long int) YYINDEX (yyp->yyoption.yynext));
+        }
+      YYFPRINTF (stderr, "\n");
     }
-    YYFPRINTF(stderr, "\n");
-  }
-  YYFPRINTF(stderr, "Tops:");
+  YYFPRINTF (stderr, "Tops:");
   for (yyi = 0; yyi < yystackp->yytops.yysize; yyi += 1)
-    YYFPRINTF(stderr, "%lu: %ld; ", (unsigned long int)yyi,
-              (long int)YYINDEX(yystackp->yytops.yystates[yyi]));
-  YYFPRINTF(stderr, "\n");
+    YYFPRINTF (stderr, "%lu: %ld; ", (unsigned long int) yyi,
+               (long int) YYINDEX (yystackp->yytops.yystates[yyi]));
+  YYFPRINTF (stderr, "\n");
 }
 #endif
 /* Line 2575 of glr.c  */
-<<<<<<< HEAD
-#line 1275 "sql.ypp"
-=======
-#line 1262 "sql.ypp"
->>>>>>> fb0c4aaa
-
-void emit(char *s, ...) {
-  /*
-  extern int yylineno;
-  va_list ap;
-  va_start(ap, s);
-  printf("rpn: ");
-  vfprintf(stdout, s, ap);
-  printf("\n");
-  */
+#line 1276 "sql.ypp"
+
+
+void emit(char *s, ...)
+{
+ 	/*
+ 	extern int yylineno;
+	va_list ap;
+  	va_start(ap, s);
+  	printf("rpn: ");
+  	vfprintf(stdout, s, ap);
+  	printf("\n");
+  	*/
 }
 
-void yyerror(struct ParseResult *pp, const char *s, ...) {
+void yyerror(struct ParseResult *pp,const char *  s, ...) {
   va_list ap;
   va_start(ap, s);
   string sql_clause = pp->sql_clause;
