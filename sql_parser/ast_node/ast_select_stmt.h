/*
 * Copyright [2012-2015] DaSE@ECNU
 *
 * Licensed to the Apache Software Foundation (ASF) under one or more
 * contributor license agreements.  See the NOTICE file distributed with
 * this work for additional information regarding copyright ownership.
 * The ASF licenses this file to You under the Apache License, Version 2.0
 * (the "License"); you may not use this file except in compliance with
 * the License.  You may obtain a copy of the License at
 *
 *     http://www.apache.org/licenses/LICENSE-2.0
 *
 * Unless required by applicable law or agreed to in writing, software
 * distributed under the License is distributed on an "AS IS" BASIS,
 * WITHOUT WARRANTIES OR CONDITIONS OF ANY KIND, either express or implied.
 * See the License for the specific language governing permissions and
 * limitations under the License.
 *
 * /sql_parser/ast_node/ast_select_stmt.h
 *  Created on: May 22, 2015 11:32:03 AM
 *      Author: fzh
 *       Email: fzhedu@gmail.com
 */

#ifndef SQL_PARSER_AST_NODE_AST_SELECT_STMT_H_
#define SQL_PARSER_AST_NODE_AST_SELECT_STMT_H_
#include <string>

#include "./ast_node.h"
using std::string;
/**
 * @brief The AST of select list.
 * @details The member bool is_all_ stands for "select *" statement.
 */
class AstSelectList : public AstNode {
 public:
  AstSelectList(AstNodeType ast_node_type, bool is_all, AstNode* args,
                AstNode* next);
  ~AstSelectList();
  void Print(int level = 0) const;
  ErrorNo SemanticAnalisys(SemanticContext* sem_cnxt);

  bool is_all_;
  AstNode* args_;
  AstNode* next_;
};
/**
 * @brief The AST of select expression statement.
 */
class AstSelectExpr : public AstNode {
 public:
  AstSelectExpr(AstNodeType ast_node_type, string expr_alias, AstNode* expr);
  ~AstSelectExpr();
  void Print(int level = 0) const;
  ErrorNo SemanticAnalisys(SemanticContext* sem_cnxt);

  string expr_alias_;
  AstNode* expr_;
};
/**
 * @brief The AST of from list.
 * @details TODO(fzh):condition_ is not used in this version.
 */
class AstFromList : public AstNode {
 public:
  AstFromList(AstNodeType ast_node_type, AstNode* args, AstNode* next);
  ~AstFromList();
  void Print(int level = 0) const;
<<<<<<< HEAD
  ErrorNo SemanticAnalisys(SemanticContext* sem_cnxt);
=======
>>>>>>> 29af08d1
  AstNode* args_;
  AstNode* next_;
  AstNode* condition_;
};
/**
 * @brief The AST of table.
 * @details AstTable mainly includes database name, table name, table alias
 * and table id.
 */
class AstTable : public AstNode {
 public:
  AstTable(AstNodeType ast_node_type, string db_name, string table_name,
           string table_alias);
  ~AstTable();
  void Print(int level = 0) const;
  ErrorNo SemanticAnalisys(SemanticContext* sem_cnxt);
  string db_name_;
  string table_name_;
  string table_alias_;
  int table_id_;
  // AstNode* condition_; //
};
/**
 * @brief The AST of sub query statement.
 * @details AstSubquery mainly includes sub query alias and a pointer to
 * select statement.
 */
class AstSubquery : public AstNode {
 public:
  AstSubquery(AstNodeType ast_node_type, string subquery_alias,
              AstNode* subquery);
  ~AstSubquery();
  void Print(int level = 0) const;
<<<<<<< HEAD
  ErrorNo SemanticAnalisys(SemanticContext* sem_cnxt);
=======
>>>>>>> 29af08d1
  string subquery_alias_;
  AstNode* subquery_;
};
/**
 * @brief The AST of join condition.
 */
class AstJoinCondition : public AstNode {
 public:
  AstJoinCondition(AstNodeType ast_node_type, string join_condition_type,
                   AstNode* condition);
  ~AstJoinCondition();
  void Print(int level = 0) const;
  ErrorNo SemanticAnalisys(SemanticContext* sem_cnxt);
  string join_condition_type_;
  AstNode* condition_;
};
/**
 * @brief The AST of join statement.
 * @details AstJoin mainly includes join_type, pointer to left table, pointer to
 * right table and pointer to join condition.
 */
class AstJoin : public AstNode {
 public:
  AstJoin(AstNodeType ast_node_type, int join_type, AstNode* left_table,
          AstNode* right_table, AstNode* join_condition);
  ~AstJoin();
  void Print(int level = 0) const;
  ErrorNo SemanticAnalisys(SemanticContext* sem_cnxt);
  string join_type_;
  AstNode* left_table_;
  AstNode* right_table_;
  AstJoinCondition* join_condition_;
};
/**
 * @brief The AST of where clause.
 */
class AstWhereClause : public AstNode {
 public:
  AstWhereClause(AstNodeType ast_node_type, AstNode* expr);
  ~AstWhereClause();
  void Print(int level = 0) const;
<<<<<<< HEAD
  ErrorNo SemanticAnalisys(SemanticContext* sem_cnxt);
=======
>>>>>>> 29af08d1
  AstNode* expr_;
};
/**
 * @brief The AST of group by list.
 */
class AstGroupByList : public AstNode {
 public:
  AstGroupByList(AstNodeType ast_node_type, AstNode* expr, AstNode* next);
  ~AstGroupByList();
  void Print(int level = 0) const;
  ErrorNo SemanticAnalisys(SemanticContext* sem_cnxt);

  AstNode* expr_;
  AstNode* next_;
};
/**
 * @brief The AST of group by clause.
 */
class AstGroupByClause : public AstNode {
 public:
  AstGroupByClause(AstNodeType ast_node_type, AstNode* groupby_list,
                   bool with_roolup);
  ~AstGroupByClause();
  void Print(int level = 0) const;
  ErrorNo SemanticAnalisys(SemanticContext* sem_cnxt);
  AstGroupByList* groupby_list_;
  bool with_roolup_;
};
/**
 * @brief The AST of order by list.
 */
class AstOrderByList : public AstNode {
 public:
  explicit AstOrderByList(AstNodeType ast_node_type, AstNode* expr,
                          int orderby_type, AstNode* next);
  ~AstOrderByList();
  void Print(int level = 0) const;
  ErrorNo SemanticAnalisys(SemanticContext* sem_cnxt);

  AstNode* expr_;
  string orderby_type_;
  AstNode* next_;
};
/**
 * @brief The AST of order by clause.
 */
class AstOrderByClause : public AstNode {
 public:
  AstOrderByClause(AstNodeType ast_node_type, AstNode* orderby_list);
  ~AstOrderByClause();
  void Print(int level = 0) const;
  ErrorNo SemanticAnalisys(SemanticContext* sem_cnxt);

  AstOrderByList* orderby_list_;
};
/**
 * @brief The AST of having clause.
 */
class AstHavingClause : public AstNode {
 public:
  AstHavingClause(AstNodeType ast_node_type, AstNode* expr);
  ~AstHavingClause();
  void Print(int level = 0) const;
  ErrorNo SemanticAnalisys(SemanticContext* sem_cnxt);

  AstNode* expr_;
};
/**
 * @brief The AST of limit clause.
 */
class AstLimitClause : public AstNode {
 public:
  AstLimitClause(AstNodeType ast_node_type, AstNode* offset,
                 AstNode* row_count);
  ~AstLimitClause();
  void Print(int level = 0) const;
  ErrorNo SemanticAnalisys(SemanticContext* sem_cnxt);

  AstNode* offset_;
  AstNode* row_count_;
};
/**
 * TODO(fzh):not used in this version.
 */
class AstSelectIntoClause : public AstNode {
 public:
  // AstSelectIntoClause();
  // ~AstSelectIntoClause();
  // void Print(int level = 0) const;
};
/**
 * @brief The AST of AstColumn.
 */
class AstColumn : public AstNode {
 public:
  AstColumn(AstNodeType ast_node_type, string relation_name,
            string column_name);
  AstColumn(AstNodeType ast_node_type, string relation_name, string column_name,
            AstNode* next);
  ~AstColumn();
  void Print(int level = 0) const;
  ErrorNo SemanticAnalisys(SemanticContext* sem_cnxt);

  string relation_name_;
  string column_name_;
  AstNode* next_;
};
/**
 * @brief The AST of select statement.
 * @details AstSelectStmt is the beginning of a SQL AST. So it has pointers to
 * all
 * other clauses.
 */
class AstSelectStmt : public AstNode {
 public:
  enum SelectOpts {
    SELECT_ALL,
    SELECT_DISTINCT,
    SELECT_DISTINCTROW,
  };
  AstSelectStmt(AstNodeType ast_node_type, int select_opts,
                AstNode* select_list, AstNode* from_list, AstNode* where_clause,
                AstNode* groupby_clause, AstNode* having_clause,
                AstNode* orderby_clause, AstNode* limit_clause,
                AstNode* select_into_clause);
  ~AstSelectStmt();
  void Print(int level = 0) const;
  ErrorNo SemanticAnalisys(SemanticContext* sem_cnxt);
  string select_str_;
  SelectOpts select_opts_;
  AstNode* select_list_;
  AstNode* from_list_;
  AstNode* where_clause_;
  AstNode* groupby_clause_;
  AstNode* having_clause_;
  AstNode* orderby_clause_;
  AstNode* limit_clause_;
  AstNode* select_into_clause_;
};

#endif  //  SQL_PARSER_AST_NODE_AST_SELECT_STMT_H_<|MERGE_RESOLUTION|>--- conflicted
+++ resolved
@@ -66,10 +66,8 @@
   AstFromList(AstNodeType ast_node_type, AstNode* args, AstNode* next);
   ~AstFromList();
   void Print(int level = 0) const;
-<<<<<<< HEAD
-  ErrorNo SemanticAnalisys(SemanticContext* sem_cnxt);
-=======
->>>>>>> 29af08d1
+  ErrorNo SemanticAnalisys(SemanticContext* sem_cnxt);
+
   AstNode* args_;
   AstNode* next_;
   AstNode* condition_;
@@ -103,10 +101,7 @@
               AstNode* subquery);
   ~AstSubquery();
   void Print(int level = 0) const;
-<<<<<<< HEAD
-  ErrorNo SemanticAnalisys(SemanticContext* sem_cnxt);
-=======
->>>>>>> 29af08d1
+  ErrorNo SemanticAnalisys(SemanticContext* sem_cnxt);
   string subquery_alias_;
   AstNode* subquery_;
 };
@@ -148,10 +143,7 @@
   AstWhereClause(AstNodeType ast_node_type, AstNode* expr);
   ~AstWhereClause();
   void Print(int level = 0) const;
-<<<<<<< HEAD
-  ErrorNo SemanticAnalisys(SemanticContext* sem_cnxt);
-=======
->>>>>>> 29af08d1
+  ErrorNo SemanticAnalisys(SemanticContext* sem_cnxt);
   AstNode* expr_;
 };
 /**
