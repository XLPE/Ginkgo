--- conflicted
+++ resolved
@@ -276,13 +276,8 @@
                  AstNode* row_count);
   ~AstLimitClause();
   void Print(int level = 0) const;
-<<<<<<< HEAD
-  ErrorNo SemanticAnalisys(SemanticContext* sem_cnxt);
-  ErrorNo GetLogicalPlan(LogicalOperator*& logic_plan);
-=======
-  RetCode SemanticAnalisys(SemanticContext* sem_cnxt);
-
->>>>>>> b1c9ff22
+  RetCode SemanticAnalisys(SemanticContext* sem_cnxt);
+  RetCode GetLogicalPlan(LogicalOperator*& logic_plan);
   AstNode* offset_;
   AstNode* row_count_;
 };
