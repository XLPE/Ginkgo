/*
 * Copyright [2012-2015] DaSE@ECNU
 *
 * Licensed to the Apache Software Foundation (ASF) under one or more
 * contributor license agreements.  See the NOTICE file distributed with
 * this work for additional information regarding copyright ownership.
 * The ASF licenses this file to You under the Apache License, Version 2.0
 * (the "License"); you may not use this file except in compliance with
 * the License.  You may obtain a copy of the License at
 *
 *     http://www.apache.org/licenses/LICENSE-2.0
 *
 * Unless required by applicable law or agreed to in writing, software
 * distributed under the License is distributed on an "AS IS" BASIS,
 * WITHOUT WARRANTIES OR CONDITIONS OF ANY KIND, either express or implied.
 * See the License for the specific language governing permissions and
 * limitations under the License.
 *
 * ./sql_parser/ast_node/ast_node.h
 *  Created on: May 21, 2015 4:10:35 PM
 *      Author: fzh
 *       Email: fzhedu@gmail.com
 *
 */

#ifndef AST_NODE_H_  // NOLINT
#define AST_NODE_H_
<<<<<<< HEAD
#include <string>
#include <map>
#include <set>
=======
#include <iosfwd>
>>>>>>> 29af08d1
#include <vector>
#include <utility>
#include <set>
#include <map>
#include <string>
using std::pair;
using std::set;
using std::map;
using std::multimap;
using std::string;

using std::multimap;
using std::set;
using std::string;
typedef int ErrorNo;
enum AstNodeType {
  AST_NODE,
  AST_STMT_LIST,

  AST_SELECT_LIST,
  AST_SELECT_EXPR,
  AST_FROM_LIST,
  AST_TABLE,
  AST_SUBQUERY,
  AST_JOIN_CONDITION,
  AST_JOIN,
  AST_WHERE_CLAUSE,
  AST_GROUPBY_LIST,
  AST_GROUPBY_CLAUSE,
  AST_ORDERBY_LIST,
  AST_ORDERBY_CLAUSE,
  AST_HAVING_CLAUSE,
  AST_LIMIT_CLAUSE,
  AST_SELECT_INTO_CLAUSE,
  AST_COLUMN,
  AST_SELECT_STMT,
  AST_EXPR_LIST,
  AST_EXPR_CONST,
  AST_EXPR_UNARY,
  AST_EXPR_CAL_BINARY,
  AST_EXPR_CMP_BINARY,
  AST_EXPR_FUNC,

  AST_CREATE_DATABASE,
  AST_CREATE_SCHEMA,
  AST_CREATE_TABLE_LIST,
  AST_CREATE_TABLE_LIST_SEL,
  AST_CREATE_TABLE_SEL,
  AST_CREATE_COL_LIST,
  AST_CREATE_DEF_NAME,
  AST_CREATE_DEF_PR_KEY,
  AST_CREATE_DEF_KEY,
  AST_CREATE_DEF_INDEX,
  AST_CREATE_SEL,
  AST_CREATE_DEF_FTEXT_INDEX,
  AST_CREATE_DEF_FTEXT_KEY,
  AST_CREATE_INDEX,
  AST_LOAD_TABLE,
  AST_INDEX_COL,
  AST_INDEX_COL_LIST,
  AST_COLUMN_ATTS,
  AST_DATA_TYPE,
  AST_ENUM,
  AST_ENUM_LIST,
  AST_OPT_LENGTH,
  AST_OPT_CSC,
  AST_CREATE_PROJECTION,
  AST_CREATE_PROJECTION_NUM,
  AST_DROP_INDEX,
  AST_DROP_DB,
  AST_DROP_SCHEMA,
  AST_DROP_TABLE,
  AST_DROP_TABLE_LIST,
  AST_INSERT_STMT,
  AST_INSERT_VALUE_LIST,
  AST_INSERT_VALUE,
  AST_INSERT_ASSIGN_LIST,

  AST_INTNUM,
  AST_APPROXNUM,
  AST_STRINGVAL,
  AST_BOOL,
};
enum ErrorNoType {
  eOK = 10000,
  eTableNotExist,
  eTableillegal,
  eTableAliasEqualExistedTable,
  eTableAliasEqualLowerAlias,
  eColumnNotExist,
  eColumnIsAmbiguous,
  eColumnAliasIsAmbiguous,
  eColumnIsAmbiguousAfterAlias,
  eColumnIsAmbiguousToExistedColumn,
  eArgNotExist,
  eFromClauseIsNULL,
  eSelectClauseIsNULL,
};
const int TAB_SIZE = 4;
<<<<<<< HEAD
class SemanticContext {
 public:
  SemanticContext();
  ~SemanticContext();
  ErrorNo IsTableExist(const string table);
  ErrorNo IsColumnExist(string& table, const string column);
  ErrorNo AddTable(string table);
  ErrorNo AddTableColumn(const string& table, const string& column);
  ErrorNo AddTableColumn(const multimap<string, string>& column_to_table);
  ErrorNo GetAliasColumn(const string& alias,
                         multimap<string, string>& column_to_table);

 private:
  multimap<string, string> column_to_table_;
  set<string> tables_;
};
=======
/**
 * @brief The basic data structure of other AST nodes.
 */
>>>>>>> 29af08d1
class AstNode {
 public:
  /**
   * @brief The Semantic analysis middle scheme context.
   * @details SemanticContext mainly includes a multimap used for storing middle
   * scheme and a set for storing table name.
   * IsTableExist(string table_name) is used for judging whether table_name is
   * in the set<string>table_name_.
   * IsColumnExist(string column) is used for  judging whether column is in the
   * column_to_table_.
   */
  class SemanticContext {
   public:
    multimap<string, string> column_to_table_;
    set<string> table_name_;
    bool IsTableExist(string table_name) {}
    bool IsColumnExist(string column) {}
  };
  explicit AstNode(AstNodeType ast_node_type);
  virtual ~AstNode();
  virtual void Print(int level = 0) const;
<<<<<<< HEAD
  virtual ErrorNo SemanticAnalisys(SemanticContext* sem_cnxt);
=======
  virtual int SemanticAnalysis();
>>>>>>> 29af08d1
  AstNodeType ast_node_type();
  AstNodeType ast_node_type_;
};
struct ParseResult {
  void* yyscan_info_;
  AstNode* ast;
  const char* sql_clause;
  int error_number;
};

/**
 * @brief AstStmtList is used to link every statement in one sql contains
 * multiple statement.
 * @details For example: select a from tb;select max(a) from tb2;
 */
class AstStmtList : public AstNode {
 public:
  AstStmtList(AstNodeType ast_node_type, AstNode* stmt, AstNode* next);
  ~AstStmtList();
  void Print(int level = 0) const;
  ErrorNo SemanticAnalisys(SemanticContext* sem_cnxt);
  AstNode* stmt_;
  AstNode* next_;
};

#endif  // SQL_PARSER_AST_NODE_AST_NODE_H_<|MERGE_RESOLUTION|>--- conflicted
+++ resolved
@@ -25,24 +25,16 @@
 
 #ifndef AST_NODE_H_  // NOLINT
 #define AST_NODE_H_
-<<<<<<< HEAD
 #include <string>
 #include <map>
 #include <set>
-=======
-#include <iosfwd>
->>>>>>> 29af08d1
 #include <vector>
 #include <utility>
-#include <set>
-#include <map>
-#include <string>
 using std::pair;
 using std::set;
 using std::map;
 using std::multimap;
 using std::string;
-
 using std::multimap;
 using std::set;
 using std::string;
@@ -131,7 +123,9 @@
   eSelectClauseIsNULL,
 };
 const int TAB_SIZE = 4;
-<<<<<<< HEAD
+/**
+ * @brief The Semantic analysis middle scheme context.
+ */
 class SemanticContext {
  public:
   SemanticContext();
@@ -148,37 +142,16 @@
   multimap<string, string> column_to_table_;
   set<string> tables_;
 };
-=======
 /**
  * @brief The basic data structure of other AST nodes.
  */
->>>>>>> 29af08d1
 class AstNode {
  public:
-  /**
-   * @brief The Semantic analysis middle scheme context.
-   * @details SemanticContext mainly includes a multimap used for storing middle
-   * scheme and a set for storing table name.
-   * IsTableExist(string table_name) is used for judging whether table_name is
-   * in the set<string>table_name_.
-   * IsColumnExist(string column) is used for  judging whether column is in the
-   * column_to_table_.
-   */
-  class SemanticContext {
-   public:
-    multimap<string, string> column_to_table_;
-    set<string> table_name_;
-    bool IsTableExist(string table_name) {}
-    bool IsColumnExist(string column) {}
-  };
   explicit AstNode(AstNodeType ast_node_type);
   virtual ~AstNode();
   virtual void Print(int level = 0) const;
-<<<<<<< HEAD
   virtual ErrorNo SemanticAnalisys(SemanticContext* sem_cnxt);
-=======
-  virtual int SemanticAnalysis();
->>>>>>> 29af08d1
+
   AstNodeType ast_node_type();
   AstNodeType ast_node_type_;
 };
