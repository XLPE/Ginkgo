--- conflicted
+++ resolved
@@ -25,11 +25,7 @@
  *
  */
 
-<<<<<<< HEAD
-#include "./ast_load_stmt.h"
-=======
 #include "../ast_node/ast_load_stmt.h"
->>>>>>> 29af08d1
 #include <iostream>  //  NOLINT
 #include <iomanip>
 #include <string>
