--- conflicted
+++ resolved
@@ -661,24 +661,9 @@
                                          LogicalOperator* child_logic_plan) {
   ExprNode* left_expr_node = NULL;
   ExprNode* right_expr_node = NULL;
-<<<<<<< HEAD
-  ErrorNo ret = eOK;
   data_type get_type = t_boolean;
   OperType oper = OperType::oper_none;
-=======
   RetCode ret = rSuccess;
-  ret = arg0_->GetLogicalPlan(left_expr_node, child_logic_plan);
-  if (rSuccess != ret) {
-    return ret;
-  }
-  ret = arg1_->GetLogicalPlan(right_expr_node, child_logic_plan);
-  if (rSuccess != ret) {
-    return ret;
-  }
-  data_type get_type = TypeConversionMatrix::type_conversion_matrix
-      [left_expr_node->actual_type_][right_expr_node->actual_type_];
-  OperType oper = OperType::oper_equal;
->>>>>>> 77d19593
   if (expr_type_ == "<") {
     oper = OperType::oper_less;
   } else if (expr_type_ == ">") {
@@ -694,14 +679,13 @@
   } else if (expr_type_ == "<=>") {
     oper = OperType::oper_not_equal;
   }
-<<<<<<< HEAD
   if (OperType::oper_none != oper) {
     ret = arg0_->GetLogicalPlan(left_expr_node, child_logic_plan);
-    if (eOK != ret) {
+    if (rSuccess != ret) {
       return ret;
     }
     ret = arg1_->GetLogicalPlan(right_expr_node, child_logic_plan);
-    if (eOK != ret) {
+    if (rSuccess != ret) {
       return ret;
     }
     get_type = TypeConversionMatrix::type_conversion_matrix
@@ -717,7 +701,7 @@
     vector<vector<ExprNode*> > right_node;
     // just one expr at left
     ret = arg0_->GetLogicalPlan(left_expr_node, child_logic_plan);
-    if (eOK != ret) {
+    if (rSuccess != ret) {
       return ret;
     }
     left_node.push_back(left_expr_node);
@@ -725,7 +709,7 @@
     for (AstNode* lnode = arg1_; lnode != NULL;) {
       AstExprList* list_node = reinterpret_cast<AstExprList*>(lnode);
       ret = list_node->expr_->GetLogicalPlan(right_expr_node, child_logic_plan);
-      if (eOK != ret) {
+      if (rSuccess != ret) {
         return ret;
       }
       tmp_node.push_back(right_expr_node);
@@ -753,7 +737,7 @@
     for (AstNode* lnode = arg0_; lnode != NULL;) {
       AstExprList* list_node = reinterpret_cast<AstExprList*>(lnode);
       ret = list_node->expr_->GetLogicalPlan(left_expr_node, child_logic_plan);
-      if (eOK != ret) {
+      if (rSuccess != ret) {
         return ret;
       }
       left_node.push_back(left_expr_node);
@@ -766,7 +750,7 @@
         AstExprList* llist_node = reinterpret_cast<AstExprList*>(llnode);
         ret = llist_node->expr_->GetLogicalPlan(right_expr_node,
                                                 child_logic_plan);
-        if (eOK != ret) {
+        if (rSuccess != ret) {
           return ret;
         }
         tmp_node.push_back(right_expr_node);
@@ -792,13 +776,7 @@
     LOG(WARNING) << "the expression isn't support now!" << endl;
     assert(false);
   }
-
-  return eOK;
-=======
-  logic_expr = new ExprBinary(ExprNodeType::t_qexpr_cmp, t_boolean, get_type,
-                              expr_str_, oper, left_expr_node, right_expr_node);
   return rSuccess;
->>>>>>> 77d19593
 }
 RetCode AstExprCmpBinary::SolveSelectAlias(
     SelectAliasSolver* const select_alias_solver) {
