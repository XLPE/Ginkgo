--- conflicted
+++ resolved
@@ -31,26 +31,20 @@
 #include <string>
 #include <vector>
 #include <map>
-<<<<<<< HEAD
 #include "../../Environment.h"
 #include "../../Catalog/Attribute.h"
 #include "../../Catalog/table.h"
-=======
-
->>>>>>> 29af08d1
+
 using std::bitset;
 using std::endl;
 using std::cout;
 using std::setw;
 using std::string;
-<<<<<<< HEAD
 using std::vector;
 using std::map;
 using std::endl;
-=======
 using std::multimap;
 using std::vector;
->>>>>>> 29af08d1
 AstSelectList::AstSelectList(AstNodeType ast_node_type, bool is_all,
                              AstNode* args, AstNode* next)
     : AstNode(ast_node_type), is_all_(is_all), args_(args), next_(next) {}
@@ -103,11 +97,9 @@
   }
   cout << setw(level * TAB_SIZE) << " "
        << "expr alias: " << expr_alias_ << endl;
-<<<<<<< HEAD
 }
 ErrorNo AstSelectExpr::SemanticAnalisys(SemanticContext* sem_cnxt) {
   ErrorNo ret = eOK;
-  string str_temp = "NULL";
   if (NULL != expr_) {
     ret = expr_->SemanticAnalisys(sem_cnxt);
     if (eOK != ret) {
@@ -117,6 +109,7 @@
   if (expr_alias_.compare("NULL") == 0) {
     expr_alias_ = "temp";
   }
+  string str_temp = "NULL";
   ret = sem_cnxt->IsColumnExist(str_temp, expr_alias_);
   if (eOK == ret) {
     LOG(ERROR) << "select column alias " << expr_alias_ << " is ambiguous!"
@@ -124,8 +117,6 @@
     return eColumnAliasIsAmbiguous;
   }
   return eOK;
-=======
->>>>>>> 29af08d1
 }
 
 AstFromList::AstFromList(AstNodeType ast_node_type, AstNode* args,
@@ -181,7 +172,6 @@
        << "table_name: " << table_name_ << endl;
   cout << setw(level * TAB_SIZE) << " "
        << "table_alias: " << table_alias_ << endl;
-<<<<<<< HEAD
 }
 ErrorNo AstTable::SemanticAnalisys(SemanticContext* sem_cnxt) {
   TableDescriptor* tbl =
@@ -204,8 +194,6 @@
   LOG(INFO) << table_name_ << " , " << table_alias_ << " semantic successfully"
             << endl;
   return eOK;
-=======
->>>>>>> 29af08d1
 }
 
 AstSubquery::AstSubquery(AstNodeType ast_node_type, std::string subquery_alias,
@@ -268,14 +256,11 @@
   } else {
     cout << setw(level * TAB_SIZE) << " "
          << "null" << endl;
-<<<<<<< HEAD
   }
 }
 ErrorNo AstJoinCondition::SemanticAnalisys(SemanticContext* sem_cnxt) {
   if (NULL != condition_) {
     return condition_->SemanticAnalisys(sem_cnxt);
-=======
->>>>>>> 29af08d1
   }
   return eOK;
 }
