AM_CPPFLAGS= -fPIC -fpermissive\
-I${HADOOP_HOME}/src/c++/libhdfs\
-I${JAVA_HOME}/include\
-I${JAVA_HOME}/include/linux \
-I${BOOST_HOME} \
-I${BOOST_HOME}/boost/serialization \
-I${THERON_HOME}/Include \
-I${GTEST_HOME}/include

AM_LDFLAGS=-lc -lm -lrt -lboost_serialization -lxs

if OPT_TCMALLOC
AM_CPPFLAGS+=-fno-builtin-malloc -fno-builtin-calloc -fno-builtin-realloc -fno-builtin-free
AM_LDFLAGS+=-ltcmalloc 
endif

LDADD = 	../libtest.a \
		../../Catalog/libcatalog.a \
		../../Loader/libloader.a \
		../../logical_operator/liblogicalqueryplan.a \
		../../BlockStreamIterator/libblockstreamiterator.a \
		../../BlockStreamIterator/ParallelBlockStreamIterator/libparallelblockstreamiterator.a \
		../../storage/libstorage \
		../../common/libcommon.a \
		../../common/types/libtypes.a \
		../../common/Block/libblock.a \
		../../utility/libutility.a \
		${HADOOP_HOME}/c++/Linux-amd64-64/lib/libhdfs.a\
		${JAVA_HOME}/jre/lib/amd64/server/libjvm.so\
		${BOOST_HOME}/stage/lib/libboost_serialization.a \
		${BOOST_HOME}/stage/lib/libboost_serialization.so \
		${THERON_HOME}/Lib/libtherond.a  \
		${GTEST_HOME}/libgtest.a

noinst_LIBRARIES=libtestsuit.a
<<<<<<< HEAD
libtestsuit_a_SOURCES = \
	ExpanderFrameTest.h 				hash_table_test.h \
	in_segment_scalability_test.cpp 		tpc_h_test.cpp 
=======
libtestsuit_a_SOURCES = 
>>>>>>> a636d6a5
<|MERGE_RESOLUTION|>--- conflicted
+++ resolved
@@ -33,10 +33,7 @@
 		${GTEST_HOME}/libgtest.a
 
 noinst_LIBRARIES=libtestsuit.a
-<<<<<<< HEAD
+
 libtestsuit_a_SOURCES = \
 	ExpanderFrameTest.h 				hash_table_test.h \
 	in_segment_scalability_test.cpp 		tpc_h_test.cpp 
-=======
-libtestsuit_a_SOURCES = 
->>>>>>> a636d6a5
