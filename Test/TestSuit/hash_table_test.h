--- conflicted
+++ resolved
@@ -9,614 +9,620 @@
 #define HASH_TABLE_TEST_H_
 #include <string.h>
 #include <boost/functional/hash.hpp>
-
 #include "../common/insert_optimized_hash_table_test.h"
-
 #include "../../common/ids.h"
 #include "../../common/hash.h"
-
 #include "../../common/Block/BlockStreamBuffer.h"
-
 #include "../../Catalog/Column.h"
-
-<<<<<<< HEAD
-#include "../../physical_query_plan/BlockStreamIteratorBase.h"
-=======
 #include "../../physical_operator/physical_operator_base.h"
-
-#include "../../BlockStreamIterator/ParallelBlockStreamIterator/physical_projection_scan.h"
-
->>>>>>> 3b3fd325
 #include "../../storage/PartitionStorage.h"
 #include "../../storage/BlockManager.h"
 
-#define block_size (1024*1024)
+#define block_size (1024 * 1024)
 void init_alloc_destory();
-static void startup_catalog(){
-//	int master;
-	int master=0;
-//	printf("Master(0) or Slave(others)??\n");
-//	scanf("%d",&master);
-	if(master!=0){
-		Environment::getInstance(false);
-	}
-	else{
-
-		Environment::getInstance(true);
-
-		ResourceManagerMaster *rmms=Environment::getInstance()->getResourceManagerMaster();
-		Catalog* catalog=Environment::getInstance()->getCatalog();
-
-		TableDescriptor* table_1=new TableDescriptor("cj",Environment::getInstance()->getCatalog()->allocate_unique_table_id());
-		table_1->addAttribute("row_id",data_type(t_u_long));  				//0
-		table_1->addAttribute("trade_date",data_type(t_int));
-		table_1->addAttribute("order_no",data_type(t_u_long));
-		table_1->addAttribute("sec_code",data_type(t_int));
-		table_1->addAttribute("trade_dir",data_type(t_int));
-		table_1->addAttribute("order_type",data_type(t_int));				//5
-		table_1->addAttribute("trade_no",data_type(t_int));
-		table_1->addAttribute("trade_time",data_type(t_int));
-		table_1->addAttribute("trade_time_dec",data_type(t_u_long));
-		table_1->addAttribute("order_time",data_type(t_int));
-		table_1->addAttribute("order_time_dec",data_type(t_u_long));		//10
-		table_1->addAttribute("trade_price",data_type(t_double));
-		table_1->addAttribute("trade_amt",data_type(t_double));
-		table_1->addAttribute("trade_vol",data_type(t_double));
-		table_1->addAttribute("pbu_id",data_type(t_int));
-		table_1->addAttribute("acct_id",data_type(t_int));					//15
-		table_1->addAttribute("order_prtfil_code",data_type(t_int));
-		table_1->addAttribute("tran_type",data_type(t_int));
-		table_1->addAttribute("trade_type",data_type(t_int));
-		table_1->addAttribute("proc_type",data_type(t_int));
-
-		vector<ColumnOffset> cj_proj0_index;
-		cj_proj0_index.push_back(0);
-		cj_proj0_index.push_back(1);
-		cj_proj0_index.push_back(2);
-		cj_proj0_index.push_back(3);
-		cj_proj0_index.push_back(4);
-		cj_proj0_index.push_back(5);
-		const int partition_key_index_1=2;
-		table_1->createHashPartitionedProjection(cj_proj0_index,"row_id",1);	//G0
-//		catalog->add_table(table_1);
-		vector<ColumnOffset> cj_proj1_index;
-		cj_proj1_index.push_back(0);
-		cj_proj1_index.push_back(6);
-		cj_proj1_index.push_back(7);
-		cj_proj1_index.push_back(8);
-		cj_proj1_index.push_back(9);
-		cj_proj1_index.push_back(10);
-		cj_proj1_index.push_back(11);
-		cj_proj1_index.push_back(12);
-		cj_proj1_index.push_back(13);
-		cj_proj1_index.push_back(14);
-		cj_proj1_index.push_back(15);
-		cj_proj1_index.push_back(16);
-		cj_proj1_index.push_back(17);
-		cj_proj1_index.push_back(18);
-		cj_proj1_index.push_back(18);
-
-		table_1->createHashPartitionedProjection(cj_proj1_index,"row_id",1);	//G1
-
-
-		catalog->add_table(table_1);
-
-		////////////////////////////////////Create table right//////////////////////////
-		TableDescriptor* table_2=new TableDescriptor("sb",Environment::getInstance()->getCatalog()->allocate_unique_table_id());
-		table_2->addAttribute("row_id",data_type(t_u_long));
-		table_2->addAttribute("order_no",data_type(t_u_long));
-		table_2->addAttribute("entry_date",data_type(t_int));
-		table_2->addAttribute("sec_code",data_type(t_int));
-		table_2->addAttribute("order_type",data_type(t_int));
-		table_2->addAttribute("entry_dir",data_type(t_int));			//5
-		table_2->addAttribute("tran_maint_code",data_type(t_int));
-		table_2->addAttribute("Last_upd_date",data_type(t_int));
-		table_2->addAttribute("Last_upd_time",data_type(t_int));
-		table_2->addAttribute("Last_upd_time_dec",data_type(t_u_long));
-		table_2->addAttribute("entry_time",data_type(t_int));			//10
-		table_2->addAttribute("entry_time_dec",data_type(t_double));
-		table_2->addAttribute("order_price",data_type(t_double));
-		table_2->addAttribute("order_exec_vol",data_type(t_double));
-		table_2->addAttribute("order_vol",data_type(t_double));
-		table_2->addAttribute("pbu_id",data_type(t_int));				//15
-		table_2->addAttribute("acct_id",data_type(t_int));
-		table_2->addAttribute("acct_attr",data_type(t_int));
-		table_2->addAttribute("branch_id",data_type(t_int));
-		table_2->addAttribute("pbu_inter_order_no",data_type(t_int));
-		table_2->addAttribute("pub_inter_txt",data_type(t_int));		//20
-		table_2->addAttribute("aud_type",data_type(t_int));
-		table_2->addAttribute("trade_restr_type",data_type(t_int));
-		table_2->addAttribute("order_star",data_type(t_int));
-		table_2->addAttribute("order_restr_type",data_type(t_int));
-		table_2->addAttribute("short_sell_flag",data_type(t_int));		//25
-
-
-
-
-
-
-
-
-
-
-
-
-
-
-
-		vector<ColumnOffset> sb_proj0_index;
-		sb_proj0_index.push_back(0);
-		sb_proj0_index.push_back(1);
-		sb_proj0_index.push_back(2);
-		sb_proj0_index.push_back(3);
-		sb_proj0_index.push_back(4);
-		sb_proj0_index.push_back(5);
-
-		table_2->createHashPartitionedProjection(sb_proj0_index,"row_id",1);	//G0
-
-
-
-		vector<ColumnOffset> sb_proj1_index;
-		sb_proj1_index.push_back(0);
-		sb_proj1_index.push_back(6);
-		sb_proj1_index.push_back(7);
-		sb_proj1_index.push_back(8);
-		sb_proj1_index.push_back(9);
-		sb_proj1_index.push_back(10);
-		sb_proj1_index.push_back(11);
-		sb_proj1_index.push_back(12);
-		sb_proj1_index.push_back(13);
-		sb_proj1_index.push_back(14);
-		sb_proj1_index.push_back(15);
-		sb_proj1_index.push_back(16);
-		sb_proj1_index.push_back(17);
-		sb_proj1_index.push_back(18);
-		sb_proj1_index.push_back(19);
-		sb_proj1_index.push_back(20);
-		sb_proj1_index.push_back(21);
-		sb_proj1_index.push_back(22);
-		sb_proj1_index.push_back(23);
-		sb_proj1_index.push_back(24);
-		sb_proj1_index.push_back(25);
-
-
-
-
-		table_2->createHashPartitionedProjection(sb_proj1_index,"row_id",1);	//G1
-
-
-		catalog->add_table(table_2);
-		for(unsigned i=0;i<table_1->getProjectoin(0)->getPartitioner()->getNumberOfPartitions();i++){
-
-			catalog->getTable(0)->getProjectoin(0)->getPartitioner()->RegisterPartition(i,2);
-		}
-
-		for(unsigned i=0;i<table_1->getProjectoin(1)->getPartitioner()->getNumberOfPartitions();i++){
-
-			catalog->getTable(0)->getProjectoin(1)->getPartitioner()->RegisterPartition(i,6);
-		}
-
-
-		//sb_table
-		for(unsigned i=0;i<table_2->getProjectoin(0)->getPartitioner()->getNumberOfPartitions();i++){
-
-			catalog->getTable(1)->getProjectoin(0)->getPartitioner()->RegisterPartition(i,2);
-		}
-
-		for(unsigned i=0;i<table_2->getProjectoin(1)->getPartitioner()->getNumberOfPartitions();i++){
-
-			catalog->getTable(1)->getProjectoin(1)->getPartitioner()->RegisterPartition(i,6);
-		}
-	}
-}
-struct Arg{
-	BlockStreamBuffer* buffer;
-	BasicHashTable ** hash_table;
-	Schema* schema;
-	PartitionFunction* hash;
-	PhysicalOperatorBase* iterator;
-	PartitionStorage::PartitionReaderItetaor* partition_reader;
-	Barrier* barrier;
-	unsigned tid;
+static void startup_catalog() {
+  //	int master;
+  int master = 0;
+  //	printf("Master(0) or Slave(others)??\n");
+  //	scanf("%d",&master);
+  if (master != 0) {
+    Environment::getInstance(false);
+  } else {
+    Environment::getInstance(true);
+
+    ResourceManagerMaster* rmms =
+        Environment::getInstance()->getResourceManagerMaster();
+    Catalog* catalog = Environment::getInstance()->getCatalog();
+
+    TableDescriptor* table_1 = new TableDescriptor(
+        "cj",
+        Environment::getInstance()->getCatalog()->allocate_unique_table_id());
+    table_1->addAttribute("row_id", data_type(t_u_long));  // 0
+    table_1->addAttribute("trade_date", data_type(t_int));
+    table_1->addAttribute("order_no", data_type(t_u_long));
+    table_1->addAttribute("sec_code", data_type(t_int));
+    table_1->addAttribute("trade_dir", data_type(t_int));
+    table_1->addAttribute("order_type", data_type(t_int));  // 5
+    table_1->addAttribute("trade_no", data_type(t_int));
+    table_1->addAttribute("trade_time", data_type(t_int));
+    table_1->addAttribute("trade_time_dec", data_type(t_u_long));
+    table_1->addAttribute("order_time", data_type(t_int));
+    table_1->addAttribute("order_time_dec", data_type(t_u_long));  // 10
+    table_1->addAttribute("trade_price", data_type(t_double));
+    table_1->addAttribute("trade_amt", data_type(t_double));
+    table_1->addAttribute("trade_vol", data_type(t_double));
+    table_1->addAttribute("pbu_id", data_type(t_int));
+    table_1->addAttribute("acct_id", data_type(t_int));  // 15
+    table_1->addAttribute("order_prtfil_code", data_type(t_int));
+    table_1->addAttribute("tran_type", data_type(t_int));
+    table_1->addAttribute("trade_type", data_type(t_int));
+    table_1->addAttribute("proc_type", data_type(t_int));
+
+    vector<ColumnOffset> cj_proj0_index;
+    cj_proj0_index.push_back(0);
+    cj_proj0_index.push_back(1);
+    cj_proj0_index.push_back(2);
+    cj_proj0_index.push_back(3);
+    cj_proj0_index.push_back(4);
+    cj_proj0_index.push_back(5);
+    const int partition_key_index_1 = 2;
+    table_1->createHashPartitionedProjection(cj_proj0_index, "row_id",
+                                             1);  // G0
+    //		catalog->add_table(table_1);
+    vector<ColumnOffset> cj_proj1_index;
+    cj_proj1_index.push_back(0);
+    cj_proj1_index.push_back(6);
+    cj_proj1_index.push_back(7);
+    cj_proj1_index.push_back(8);
+    cj_proj1_index.push_back(9);
+    cj_proj1_index.push_back(10);
+    cj_proj1_index.push_back(11);
+    cj_proj1_index.push_back(12);
+    cj_proj1_index.push_back(13);
+    cj_proj1_index.push_back(14);
+    cj_proj1_index.push_back(15);
+    cj_proj1_index.push_back(16);
+    cj_proj1_index.push_back(17);
+    cj_proj1_index.push_back(18);
+    cj_proj1_index.push_back(18);
+
+    table_1->createHashPartitionedProjection(cj_proj1_index, "row_id",
+                                             1);  // G1
+
+    catalog->add_table(table_1);
+
+    ////////////////////////////////////Create table
+    /// right//////////////////////////
+    TableDescriptor* table_2 = new TableDescriptor(
+        "sb",
+        Environment::getInstance()->getCatalog()->allocate_unique_table_id());
+    table_2->addAttribute("row_id", data_type(t_u_long));
+    table_2->addAttribute("order_no", data_type(t_u_long));
+    table_2->addAttribute("entry_date", data_type(t_int));
+    table_2->addAttribute("sec_code", data_type(t_int));
+    table_2->addAttribute("order_type", data_type(t_int));
+    table_2->addAttribute("entry_dir", data_type(t_int));  // 5
+    table_2->addAttribute("tran_maint_code", data_type(t_int));
+    table_2->addAttribute("Last_upd_date", data_type(t_int));
+    table_2->addAttribute("Last_upd_time", data_type(t_int));
+    table_2->addAttribute("Last_upd_time_dec", data_type(t_u_long));
+    table_2->addAttribute("entry_time", data_type(t_int));  // 10
+    table_2->addAttribute("entry_time_dec", data_type(t_double));
+    table_2->addAttribute("order_price", data_type(t_double));
+    table_2->addAttribute("order_exec_vol", data_type(t_double));
+    table_2->addAttribute("order_vol", data_type(t_double));
+    table_2->addAttribute("pbu_id", data_type(t_int));  // 15
+    table_2->addAttribute("acct_id", data_type(t_int));
+    table_2->addAttribute("acct_attr", data_type(t_int));
+    table_2->addAttribute("branch_id", data_type(t_int));
+    table_2->addAttribute("pbu_inter_order_no", data_type(t_int));
+    table_2->addAttribute("pub_inter_txt", data_type(t_int));  // 20
+    table_2->addAttribute("aud_type", data_type(t_int));
+    table_2->addAttribute("trade_restr_type", data_type(t_int));
+    table_2->addAttribute("order_star", data_type(t_int));
+    table_2->addAttribute("order_restr_type", data_type(t_int));
+    table_2->addAttribute("short_sell_flag", data_type(t_int));  // 25
+
+    vector<ColumnOffset> sb_proj0_index;
+    sb_proj0_index.push_back(0);
+    sb_proj0_index.push_back(1);
+    sb_proj0_index.push_back(2);
+    sb_proj0_index.push_back(3);
+    sb_proj0_index.push_back(4);
+    sb_proj0_index.push_back(5);
+
+    table_2->createHashPartitionedProjection(sb_proj0_index, "row_id",
+                                             1);  // G0
+
+    vector<ColumnOffset> sb_proj1_index;
+    sb_proj1_index.push_back(0);
+    sb_proj1_index.push_back(6);
+    sb_proj1_index.push_back(7);
+    sb_proj1_index.push_back(8);
+    sb_proj1_index.push_back(9);
+    sb_proj1_index.push_back(10);
+    sb_proj1_index.push_back(11);
+    sb_proj1_index.push_back(12);
+    sb_proj1_index.push_back(13);
+    sb_proj1_index.push_back(14);
+    sb_proj1_index.push_back(15);
+    sb_proj1_index.push_back(16);
+    sb_proj1_index.push_back(17);
+    sb_proj1_index.push_back(18);
+    sb_proj1_index.push_back(19);
+    sb_proj1_index.push_back(20);
+    sb_proj1_index.push_back(21);
+    sb_proj1_index.push_back(22);
+    sb_proj1_index.push_back(23);
+    sb_proj1_index.push_back(24);
+    sb_proj1_index.push_back(25);
+
+    table_2->createHashPartitionedProjection(sb_proj1_index, "row_id",
+                                             1);  // G1
+
+    catalog->add_table(table_2);
+    for (unsigned i = 0; i < table_1->getProjectoin(0)
+                                 ->getPartitioner()
+                                 ->getNumberOfPartitions();
+         i++) {
+      catalog->getTable(0)
+          ->getProjectoin(0)
+          ->getPartitioner()
+          ->RegisterPartition(i, 2);
+    }
+
+    for (unsigned i = 0; i < table_1->getProjectoin(1)
+                                 ->getPartitioner()
+                                 ->getNumberOfPartitions();
+         i++) {
+      catalog->getTable(0)
+          ->getProjectoin(1)
+          ->getPartitioner()
+          ->RegisterPartition(i, 6);
+    }
+
+    // sb_table
+    for (unsigned i = 0; i < table_2->getProjectoin(0)
+                                 ->getPartitioner()
+                                 ->getNumberOfPartitions();
+         i++) {
+      catalog->getTable(1)
+          ->getProjectoin(0)
+          ->getPartitioner()
+          ->RegisterPartition(i, 2);
+    }
+
+    for (unsigned i = 0; i < table_2->getProjectoin(1)
+                                 ->getPartitioner()
+                                 ->getNumberOfPartitions();
+         i++) {
+      catalog->getTable(1)
+          ->getProjectoin(1)
+          ->getPartitioner()
+          ->RegisterPartition(i, 6);
+    }
+  }
+}
+struct Arg {
+  BlockStreamBuffer* buffer;
+  BasicHashTable** hash_table;
+  Schema* schema;
+  PartitionFunction* hash;
+  PhysicalOperatorBase* iterator;
+  PartitionStorage::PartitionReaderItetaor* partition_reader;
+  Barrier* barrier;
+  unsigned tid;
 };
 
-BasicHashTable* generate_hashtable(unsigned tuple_size, unsigned nbuckets, unsigned bucketsize, unsigned nthreads=1);
-void* insert_into_hash_table_from_projection(void * argment){
-	unsigned long count=0;
-	unsigned long long force=0;
-	Arg arg=*(Arg*)argment;
-	if(arg.tid==0){
-		const unsigned nbuckets=1024;
-		const unsigned bucketsize=256-8;
-		TableDescriptor* table=Environment::getInstance()->getCatalog()->getTable("sb");
-		Schema* schema=table->getProjectoin(1)->getSchema();
-		*arg.hash_table=generate_hashtable(schema->getTupleMaxSize(),nbuckets,bucketsize);
-	}
-
-	arg.barrier->Arrive();
-
-	BlockStreamBase* fetched_block=BlockStreamBase::createBlockWithDesirableSerilaizedSize(arg.schema,block_size);
-	Operate* op=arg.schema->columns[0].operate->duplicateOperator();
-	unsigned nbuckets=arg.hash->getNumberOfPartitions();
-	unsigned long long int start=curtick();
-	printf("tuple length=%d\n",arg.schema->getTupleMaxSize());
-	while(arg.partition_reader->nextBlock(fetched_block)){
-		void* tuple;
-		BlockStreamBase::BlockStreamTraverseIterator* it=fetched_block->createIterator();
-		while(tuple=it->nextTuple()){
-			count++;
-//			if(*(unsigned long *)tuple==-1){
-//				force++;
-//				continue;
-//			}
-//			continue;
-//			if(boost::hash_value((*(int*)tuple)%1342342)==0){
-//				break;
-//			}
-//			if(op->getPartitionValue(tuple,arg.hash)==0){
-//				break;
-//			}
-//			unsigned bn=op->getPartitionValue(tuple,arg.hash);
-			unsigned bn=boost::hash_value(*(unsigned long*)tuple)%nbuckets;
-//			if(bn!=0){
-//				continue;
-//			}
-//			else{
-//				force++;
-//			}
-			void* new_tuple_in_hashtable=(*arg.hash_table)->allocate(bn);
-
-			arg.schema->copyTuple(tuple,new_tuple_in_hashtable);
-		}
-	}
-
-	printf("%d cycles per tuple\n",(curtick()-start)/count,force);
-}
-
-static double projection_scan(unsigned degree_of_parallelism){
-//	const unsigned nbuckets=1024*1024*16;
-	const unsigned nbuckets=1024;
-	const unsigned bucketsize=256-8;
-	const unsigned nthreads=degree_of_parallelism;
-	double ret;
-	printf("nthread=%d\n",nthreads);
-	TableDescriptor* table=Environment::getInstance()->getCatalog()->getTable("sb");
-	Schema* schema=table->getProjectoin(1)->getSchema();
-//	BasicHashTable* hashtable=generate_hashtable(schema->getTupleMaxSize(),nbuckets,bucketsize);
-
-
-	LogicalScan* scan=new LogicalScan(table->getProjectoin(1));
-	scan->GetPlanContext();
-<<<<<<< HEAD
-	BlockStreamIteratorBase* warm_up_iterator=scan->GetPhysicalPlan(1024*64);
-=======
-	PhysicalOperatorBase* warm_up_iterator=scan->GetPhysicalPlan(1024*64);
->>>>>>> 3b3fd325
-
-	PhysicalProjectionScan::State ps_state;
-	ps_state.block_size_=1024*64;
-	ps_state.projection_id_=table->getProjectoin(1)->getProjectionID();
-	ps_state.schema_=schema;
-
-	BlockStreamBase* block_for_asking=BlockStreamBase::createBlockWithDesirableSerilaizedSize(schema,64*1024);
-	warm_up_iterator->Open(0);
-	while(warm_up_iterator->Next(block_for_asking)){
-
-	}
-	warm_up_iterator->Close();
-
-	Arg arg;
-	arg.hash=PartitionFunctionFactory::createBoostHashFunction(nbuckets);
-//	arg.hash_table=hashtable;
-	arg.schema=schema;
-	arg.partition_reader=BlockManager::getInstance()->getPartitionHandle(PartitionID(table->getProjectoin(1)->getProjectionID(),0))->createAtomicReaderIterator();
-	arg.barrier=new Barrier(nthreads);
-	pthread_t pid[1000];
-	unsigned long long int start=curtick();
-	for(unsigned i=0;i<nthreads;i++){
-		arg.tid=i;
-		pthread_create(&pid[i],0,insert_into_hash_table_from_projection,&arg);
-	}
-
-	for(unsigned i=0;i<nthreads;i++){
-		pthread_join(pid[i],0);
-	}
-//	hashtable->report_status();
-	printf("time:%4.4f\n",getSecond(start));
-	ret=getSecond(start);
-	int cycles_per_allocate=((double)curtick()-start)/(65536000)*nthreads;
-	printf("Avg. %d cycles per allocation!\n",cycles_per_allocate);
-	(*arg.hash_table)->~BasicHashTable();
-	schema->~Schema();
-	return ret;
-}
-Schema* generate_schema(unsigned tuple_length){
-	std::vector<column_type> columns;
-	for(unsigned i=0;i<tuple_length/4;i++){
-		columns.push_back(column_type(t_int));
-	}
-	Schema* schema=new SchemaFix(columns);
-	return schema;
-}
-
-BasicHashTable* generate_hashtable(unsigned tuple_size, unsigned nbuckets, unsigned bucketsize,unsigned nthreads){
-	BasicHashTable* hashtable=new BasicHashTable(nbuckets,bucketsize,tuple_size,nthreads);
-	return hashtable;
-}
-
-BlockStreamBuffer* initial_input_date(Schema* schema,unsigned long total_data_size_in_MB){
-
-	unsigned block_num=total_data_size_in_MB*1024*1024/(block_size);
-
-	BlockStreamBuffer* buffer=new BlockStreamBuffer(block_size,block_num,schema);
-	int value=0;
-	BlockStreamBase* new_block=BlockStreamBase::createBlockWithDesirableSerilaizedSize(schema,block_size);
-	for(unsigned i=0;i<block_num;i++){
-		void* tuple;
-		new_block->setEmpty();
-		while(tuple=new_block->allocateTuple(schema->getTupleMaxSize())){
-			schema->columns[0].operate->assignment(&value,tuple);
-			value=random();
-//			value++;
-		}
-		buffer->insertBlock(new_block);
-	}
-	delete new_block;
-	return buffer;
-
-}
-void* insert_into_hash_table(void * argment){
-	Arg arg=*(Arg*)argment;
-	printf("pid=%d\n",arg.tid);
-	if(arg.tid==0){
-//		printf("hash table initilizing!\n");
-//		const unsigned nbuckets=1024*1024;
-//		const unsigned bucketsize=256-8;
-//		TableDescriptor* table=Environment::getInstance()->getCatalog()->getTable("sb");
-//		Schema* schema=table->getProjectoin(1)->getSchema();
-//		*arg.hash_table=generate_hashtable(schema->getTupleMaxSize(),nbuckets,bucketsize);
-	}
-
-	arg.barrier->Arrive();
-	printf("pass!\n");
-
-	if(arg.tid==0){
-		arg.barrier->reset();
-	}
-
-	BlockStreamBase* fetched_block=BlockStreamBase::createBlockWithDesirableSerilaizedSize(arg.schema,block_size);
-	Operate* op=arg.schema->columns[0].operate->duplicateOperator();
-	unsigned nbuckets=arg.hash->getNumberOfPartitions();
-	while(arg.buffer->getBlock(*fetched_block)){
-		void* tuple;
-		BlockStreamBase::BlockStreamTraverseIterator* it=fetched_block->createIterator();
-		while(tuple=it->nextTuple()){
-//			if(boost::hash_value((*(int*)tuple)%(1024*1024))!=0){
-////				continue;
-//			}
-//			if(op->getPartitionValue(tuple,arg.hash)==0){
-//				break;
-//			}
-			unsigned bn=arg.schema->columns[0].operate->getPartitionValue(tuple,arg.hash);
-			void* new_tuple_in_hashtable=(*arg.hash_table)->atomicAllocate(bn,arg.tid);
-			arg.schema->copyTuple(tuple,new_tuple_in_hashtable);
-		}
-	}
-	arg.barrier->Arrive();
-	if(arg.tid==0){
-//		(*arg.hash_table)->~BasicHashTable();
-//		printf("I can release the hash table!\n");
-	}
-}
-
-void create_thread(unsigned nthreads){
-
-}
-typedef double (parallel_test)(unsigned);
-double fill_basic_hash_table(unsigned degree_of_parallelism){
-//	init_alloc_destory();
-	Config::getInstance();
-	const unsigned nbuckets=1024*1024;
-	const unsigned tuple_size=32;
-	const unsigned bucketsize=1024-8;
-	const unsigned long data_size_in_MB=256;
-	const unsigned nthreads=degree_of_parallelism;
-	double ret;
-	Schema* schema=generate_schema(tuple_size);
-	BasicHashTable* hashtable=generate_hashtable(schema->getTupleMaxSize(),nbuckets,bucketsize,nthreads);
-	printf("before allocate data!\n");
-//	sleep(3);
-
-	BlockStreamBuffer* buffer=initial_input_date(schema,data_size_in_MB);
-	printf("after allocate data!\n");
-//	sleep(3);
-	Arg args[1000];
-	pthread_t pid[1000];
-	Arg arg;
-	arg.buffer=buffer;
-	arg.hash=PartitionFunctionFactory::createBoostHashFunction(nbuckets);
-	arg.hash_table=&hashtable;
-	arg.schema=schema;
-	arg.barrier=new Barrier(degree_of_parallelism);
-	unsigned long long int start=curtick();
-	for(unsigned i=0;i<nthreads;i++){
-
-		args[i]=arg;
-		args[i].tid=i;
-		pthread_create(&pid[i],0,insert_into_hash_table,&args[i]);
-	}
-
-	for(unsigned i=0;i<nthreads;i++){
-		pthread_join(pid[i],0);
-	}
-//	hashtable->report_status();
-	printf("time:%4.4f\n",getSecond(start));
-	ret=getSecond(start);
-	int cycles_per_allocate=((double)curtick()-start)/(data_size_in_MB*1024*1024/tuple_size)*nthreads;
-	printf("Avg. %d cycles per allocation!\n",cycles_per_allocate);
-	buffer->~BlockStreamBuffer();
-	(*arg.hash_table)->~BasicHashTable();
-	schema->~Schema();
-
-	return ret;
-
-}
-
-double fill_insert_optimized_hash_table(unsigned degree_of_parallelism){
-	const unsigned nbuckets=1024;
-	const unsigned data_size_in_MB=1;
-	const unsigned tuple_length=32;
-	const unsigned nthreads=degree_of_parallelism;
-
-	double ret;
-	InsertOptimizedHashTable hashtable(nbuckets);
-
-	Schema* schema=generateSchema(tuple_length);
-	DynamicBlockBuffer* buffer=generate_BlockStreamBuffer(schema,data_size_in_MB);
-
-	DynamicBlockBuffer::Iterator it=buffer->createIterator();
-
-	unsigned long long int start=curtick();
-	parallel_insert_to_insert_optimized_hash(hashtable,nbuckets,buffer,&it,nthreads);
-	unsigned long long int finished=curtick();
-	ret=getSecond(start);
-	unsigned long tuples_in_hashtable=0;
-	for(unsigned i=0;i<nbuckets;i++){
-		InsertOptimizedHashTable::BucketIterator buck_iter=hashtable.createBucketIterator(i);
-		while(buck_iter.nextTuple()){
-			tuples_in_hashtable++;
-		}
-	}
-
-	printf("%d cycles per tuple!\n",(finished-start)/(tuples_in_hashtable+1));
-//
-//	EXPECT_EQ(buffer->getNumberOftuples(),tuples_in_hashtable);
-	delete schema;
-	delete buffer;
-	return ret;
-}
-
-double getAverage(parallel_test* function,int degree_of_parallelism,int repeated_times=10){
-	double ret=0;
-	for(unsigned i=0;i<repeated_times;i++){
-		ret+=function(degree_of_parallelism);
-//		ret+=projection_scan(degree_of_parallelism);
-	}
-	return ret/repeated_times;
-}
-
-void scalability_test(parallel_test* function){
-	startup_catalog();
-	unsigned int max_degree_of_parallelism=Config::max_degree_of_parallelism;
-	unsigned repeated_times=1;
-	double standard_throughput=0;
-	for(unsigned i=1;i<=max_degree_of_parallelism;i++){
-		double total_time=getAverage(function,i,repeated_times);
-		if(i==1){
-			standard_throughput=1/(total_time);
-			printf("D=%d\ts=%4.4f scale:1\n",i,total_time,1);
-		}
-		else{
-			printf("D=%d\ts=%4.4f scale:%f\n",i,total_time,1/total_time/standard_throughput);
-		}
-		printf("______________\n");
-//		sleep(5);
-	}
-
-	Environment::getInstance()->~Environment();
-//	sleep(100);
-}
-
-BasicHashTable* init_hash_table(){
-	const unsigned nbuckets=1024*1024;
-	const unsigned bucket_size=256-8;
-	const unsigned tuple_size=12;
-	return generate_hashtable(bucket_size,nbuckets,tuple_size);
-}
-
-void init_and_destory(){
-	BasicHashTable* hashtable=init_hash_table();
-	hashtable->~BasicHashTable();
-}
-
-void init_alloc_destory(){
-	const unsigned long allocate_count=1024*1024;
-
-	string str = "123456789012";
-	BasicHashTable* hashtable=init_hash_table();
-
-//	for(unsigned long i=0;i<allocate_count;i++){
-//		void* allocated_tuple=hashtable->allocate(rand()%(1024));
-//		memcpy(allocated_tuple, (void*)&str, 12);
-////		memset(allocated_tuple,0,12);
-//	}
-
-
-	hashtable->~BasicHashTable();
-}
-
-void memory_leak_test1(){
-
-	const unsigned repeated_times=10;
-//	printf("Init and destroy test.\n");
-//	for(unsigned i=0;i<repeated_times;i++){
-//		init_and_destory();
-//		printf("%d-th round!\n",i);
-//		sleep(1);
-//	}
-
-	printf("Init, allocate, and destory test.\n");
-	for(unsigned i=0;i<repeated_times;i++){
-		init_alloc_destory();
-		printf("%d-th round!\n",i);
-//		sleep(1);
-	}
-
-
-
-
-
-
-	sleep(1000);
-
-
-
-}
-int performance_test(){
-	const unsigned tuple_size=32;
-	unsigned nbuckets=1024*1024;
-	unsigned bucket_size=256;
-	const unsigned long datasize=1024*1024*1024;
-
-	BasicHashTable* hashtable=generate_hashtable(tuple_size,nbuckets,bucket_size,1);
-
-	unsigned long long int start=curtick();
-	for(unsigned i=0,bn=0;i<datasize/tuple_size;i++,bn++){
-		hashtable->atomicAllocate(bn);
-		if(bn==nbuckets){
-			bn=0;
-		}
-	}
-	printf("Avg: %d cycles per allocation!\n",(curtick()-start)/(datasize/tuple_size));
-}
-
-int basic_hash_table_test(){
-//	performance_test();
-	scalability_test(fill_basic_hash_table);
-//	memory_leak_test();
-}
-
-int insert_optimized_hash_table_test(){
-
-	scalability_test(fill_insert_optimized_hash_table);
-}
-int hash_table_test(){
-	int repeat=10;
-	while(repeat--){
-		insert_optimized_hash_table_test();
-	}
-//	return basic_hash_table_test();
-
-}
-
-#endif /* HASH_TABLE_TEST_H_ */
+BasicHashTable* generate_hashtable(unsigned tuple_size, unsigned nbuckets,
+                                   unsigned bucketsize, unsigned nthreads = 1);
+void* insert_into_hash_table_from_projection(void* argment) {
+  unsigned long count = 0;
+  unsigned long long force = 0;
+  Arg arg = *(Arg*)argment;
+  if (arg.tid == 0) {
+    const unsigned nbuckets = 1024;
+    const unsigned bucketsize = 256 - 8;
+    TableDescriptor* table =
+        Environment::getInstance()->getCatalog()->getTable("sb");
+    Schema* schema = table->getProjectoin(1)->getSchema();
+    *arg.hash_table =
+        generate_hashtable(schema->getTupleMaxSize(), nbuckets, bucketsize);
+  }
+
+  arg.barrier->Arrive();
+
+  BlockStreamBase* fetched_block =
+      BlockStreamBase::createBlockWithDesirableSerilaizedSize(arg.schema,
+                                                              block_size);
+  Operate* op = arg.schema->columns[0].operate->duplicateOperator();
+  unsigned nbuckets = arg.hash->getNumberOfPartitions();
+  unsigned long long int start = curtick();
+  printf("tuple length=%d\n", arg.schema->getTupleMaxSize());
+  while (arg.partition_reader->nextBlock(fetched_block)) {
+    void* tuple;
+    BlockStreamBase::BlockStreamTraverseIterator* it =
+        fetched_block->createIterator();
+    while (tuple = it->nextTuple()) {
+      count++;
+      //			if(*(unsigned long *)tuple==-1){
+      //				force++;
+      //				continue;
+      //			}
+      //			continue;
+      //			if(boost::hash_value((*(int*)tuple)%1342342)==0){
+      //				break;
+      //			}
+      //			if(op->getPartitionValue(tuple,arg.hash)==0){
+      //				break;
+      //			}
+      //			unsigned
+      // bn=op->getPartitionValue(tuple,arg.hash);
+      unsigned bn = boost::hash_value(*(unsigned long*)tuple) % nbuckets;
+      //			if(bn!=0){
+      //				continue;
+      //			}
+      //			else{
+      //				force++;
+      //			}
+      void* new_tuple_in_hashtable = (*arg.hash_table)->allocate(bn);
+
+      arg.schema->copyTuple(tuple, new_tuple_in_hashtable);
+    }
+  }
+
+  printf("%d cycles per tuple\n", (curtick() - start) / count, force);
+}
+
+static double projection_scan(unsigned degree_of_parallelism) {
+  //	const unsigned nbuckets=1024*1024*16;
+  const unsigned nbuckets = 1024;
+  const unsigned bucketsize = 256 - 8;
+  const unsigned nthreads = degree_of_parallelism;
+  double ret;
+  printf("nthread=%d\n", nthreads);
+  TableDescriptor* table =
+      Environment::getInstance()->getCatalog()->getTable("sb");
+  Schema* schema = table->getProjectoin(1)->getSchema();
+  //	BasicHashTable*
+  // hashtable=generate_hashtable(schema->getTupleMaxSize(),nbuckets,bucketsize);
+
+  LogicalScan* scan = new LogicalScan(table->getProjectoin(1));
+  scan->GetPlanContext();
+  PhysicalOperatorBase* warm_up_iterator = scan->GetPhysicalPlan(1024 * 64);
+
+  PhysicalProjectionScan::State ps_state;
+  ps_state.block_size_ = 1024 * 64;
+  ps_state.projection_id_ = table->getProjectoin(1)->getProjectionID();
+  ps_state.schema_ = schema;
+
+  BlockStreamBase* block_for_asking =
+      BlockStreamBase::createBlockWithDesirableSerilaizedSize(schema,
+                                                              64 * 1024);
+  warm_up_iterator->Open(0);
+  while (warm_up_iterator->Next(block_for_asking)) {
+  }
+  warm_up_iterator->Close();
+
+  Arg arg;
+  arg.hash = PartitionFunctionFactory::createBoostHashFunction(nbuckets);
+  //	arg.hash_table=hashtable;
+  arg.schema = schema;
+  arg.partition_reader = BlockManager::getInstance()
+                             ->getPartitionHandle(PartitionID(
+                                 table->getProjectoin(1)->getProjectionID(), 0))
+                             ->createAtomicReaderIterator();
+  arg.barrier = new Barrier(nthreads);
+  pthread_t pid[1000];
+  unsigned long long int start = curtick();
+  for (unsigned i = 0; i < nthreads; i++) {
+    arg.tid = i;
+    pthread_create(&pid[i], 0, insert_into_hash_table_from_projection, &arg);
+  }
+
+  for (unsigned i = 0; i < nthreads; i++) {
+    pthread_join(pid[i], 0);
+  }
+  //	hashtable->report_status();
+  printf("time:%4.4f\n", getSecond(start));
+  ret = getSecond(start);
+  int cycles_per_allocate = ((double)curtick() - start) / (65536000) * nthreads;
+  printf("Avg. %d cycles per allocation!\n", cycles_per_allocate);
+  (*arg.hash_table)->~BasicHashTable();
+  schema->~Schema();
+  return ret;
+}
+Schema* generate_schema(unsigned tuple_length) {
+  std::vector<column_type> columns;
+  for (unsigned i = 0; i < tuple_length / 4; i++) {
+    columns.push_back(column_type(t_int));
+  }
+  Schema* schema = new SchemaFix(columns);
+  return schema;
+}
+
+BasicHashTable* generate_hashtable(unsigned tuple_size, unsigned nbuckets,
+                                   unsigned bucketsize, unsigned nthreads) {
+  BasicHashTable* hashtable =
+      new BasicHashTable(nbuckets, bucketsize, tuple_size, nthreads);
+  return hashtable;
+}
+
+BlockStreamBuffer* initial_input_date(Schema* schema,
+                                      unsigned long total_data_size_in_MB) {
+  unsigned block_num = total_data_size_in_MB * 1024 * 1024 / (block_size);
+
+  BlockStreamBuffer* buffer =
+      new BlockStreamBuffer(block_size, block_num, schema);
+  int value = 0;
+  BlockStreamBase* new_block =
+      BlockStreamBase::createBlockWithDesirableSerilaizedSize(schema,
+                                                              block_size);
+  for (unsigned i = 0; i < block_num; i++) {
+    void* tuple;
+    new_block->setEmpty();
+    while (tuple = new_block->allocateTuple(schema->getTupleMaxSize())) {
+      schema->columns[0].operate->assignment(&value, tuple);
+      value = random();
+      //			value++;
+    }
+    buffer->insertBlock(new_block);
+  }
+  delete new_block;
+  return buffer;
+}
+void* insert_into_hash_table(void* argment) {
+  Arg arg = *(Arg*)argment;
+  printf("pid=%d\n", arg.tid);
+  if (arg.tid == 0) {
+    //		printf("hash table initilizing!\n");
+    //		const unsigned nbuckets=1024*1024;
+    //		const unsigned bucketsize=256-8;
+    //		TableDescriptor*
+    // table=Environment::getInstance()->getCatalog()->getTable("sb");
+    //		Schema* schema=table->getProjectoin(1)->getSchema();
+    //		*arg.hash_table=generate_hashtable(schema->getTupleMaxSize(),nbuckets,bucketsize);
+  }
+
+  arg.barrier->Arrive();
+  printf("pass!\n");
+
+  if (arg.tid == 0) {
+    arg.barrier->reset();
+  }
+
+  BlockStreamBase* fetched_block =
+      BlockStreamBase::createBlockWithDesirableSerilaizedSize(arg.schema,
+                                                              block_size);
+  Operate* op = arg.schema->columns[0].operate->duplicateOperator();
+  unsigned nbuckets = arg.hash->getNumberOfPartitions();
+  while (arg.buffer->getBlock(*fetched_block)) {
+    void* tuple;
+    BlockStreamBase::BlockStreamTraverseIterator* it =
+        fetched_block->createIterator();
+    while (tuple = it->nextTuple()) {
+      //			if(boost::hash_value((*(int*)tuple)%(1024*1024))!=0){
+      ////				continue;
+      //			}
+      //			if(op->getPartitionValue(tuple,arg.hash)==0){
+      //				break;
+      //			}
+      unsigned bn =
+          arg.schema->columns[0].operate->getPartitionValue(tuple, arg.hash);
+      void* new_tuple_in_hashtable =
+          (*arg.hash_table)->atomicAllocate(bn, arg.tid);
+      arg.schema->copyTuple(tuple, new_tuple_in_hashtable);
+    }
+  }
+  arg.barrier->Arrive();
+  if (arg.tid == 0) {
+    //		(*arg.hash_table)->~BasicHashTable();
+    //		printf("I can release the hash table!\n");
+  }
+}
+
+void create_thread(unsigned nthreads) {}
+typedef double(parallel_test)(unsigned);
+double fill_basic_hash_table(unsigned degree_of_parallelism) {
+  //	init_alloc_destory();
+  Config::getInstance();
+  const unsigned nbuckets = 1024 * 1024;
+  const unsigned tuple_size = 32;
+  const unsigned bucketsize = 1024 - 8;
+  const unsigned long data_size_in_MB = 256;
+  const unsigned nthreads = degree_of_parallelism;
+  double ret;
+  Schema* schema = generate_schema(tuple_size);
+  BasicHashTable* hashtable = generate_hashtable(
+      schema->getTupleMaxSize(), nbuckets, bucketsize, nthreads);
+  printf("before allocate data!\n");
+  //	sleep(3);
+
+  BlockStreamBuffer* buffer = initial_input_date(schema, data_size_in_MB);
+  printf("after allocate data!\n");
+  //	sleep(3);
+  Arg args[1000];
+  pthread_t pid[1000];
+  Arg arg;
+  arg.buffer = buffer;
+  arg.hash = PartitionFunctionFactory::createBoostHashFunction(nbuckets);
+  arg.hash_table = &hashtable;
+  arg.schema = schema;
+  arg.barrier = new Barrier(degree_of_parallelism);
+  unsigned long long int start = curtick();
+  for (unsigned i = 0; i < nthreads; i++) {
+    args[i] = arg;
+    args[i].tid = i;
+    pthread_create(&pid[i], 0, insert_into_hash_table, &args[i]);
+  }
+
+  for (unsigned i = 0; i < nthreads; i++) {
+    pthread_join(pid[i], 0);
+  }
+  //	hashtable->report_status();
+  printf("time:%4.4f\n", getSecond(start));
+  ret = getSecond(start);
+  int cycles_per_allocate = ((double)curtick() - start) /
+                            (data_size_in_MB * 1024 * 1024 / tuple_size) *
+                            nthreads;
+  printf("Avg. %d cycles per allocation!\n", cycles_per_allocate);
+  buffer->~BlockStreamBuffer();
+  (*arg.hash_table)->~BasicHashTable();
+  schema->~Schema();
+
+  return ret;
+}
+
+double fill_insert_optimized_hash_table(unsigned degree_of_parallelism) {
+  const unsigned nbuckets = 1024;
+  const unsigned data_size_in_MB = 1;
+  const unsigned tuple_length = 32;
+  const unsigned nthreads = degree_of_parallelism;
+
+  double ret;
+  InsertOptimizedHashTable hashtable(nbuckets);
+
+  Schema* schema = generateSchema(tuple_length);
+  DynamicBlockBuffer* buffer =
+      generate_BlockStreamBuffer(schema, data_size_in_MB);
+
+  DynamicBlockBuffer::Iterator it = buffer->createIterator();
+
+  unsigned long long int start = curtick();
+  parallel_insert_to_insert_optimized_hash(hashtable, nbuckets, buffer, &it,
+                                           nthreads);
+  unsigned long long int finished = curtick();
+  ret = getSecond(start);
+  unsigned long tuples_in_hashtable = 0;
+  for (unsigned i = 0; i < nbuckets; i++) {
+    InsertOptimizedHashTable::BucketIterator buck_iter =
+        hashtable.createBucketIterator(i);
+    while (buck_iter.nextTuple()) {
+      tuples_in_hashtable++;
+    }
+  }
+
+  printf("%d cycles per tuple!\n",
+         (finished - start) / (tuples_in_hashtable + 1));
+  //
+  //	EXPECT_EQ(buffer->getNumberOftuples(),tuples_in_hashtable);
+  delete schema;
+  delete buffer;
+  return ret;
+}
+
+double getAverage(parallel_test* function, int degree_of_parallelism,
+                  int repeated_times = 10) {
+  double ret = 0;
+  for (unsigned i = 0; i < repeated_times; i++) {
+    ret += function(degree_of_parallelism);
+    //		ret+=projection_scan(degree_of_parallelism);
+  }
+  return ret / repeated_times;
+}
+
+void scalability_test(parallel_test* function) {
+  startup_catalog();
+  unsigned int max_degree_of_parallelism = Config::max_degree_of_parallelism;
+  unsigned repeated_times = 1;
+  double standard_throughput = 0;
+  for (unsigned i = 1; i <= max_degree_of_parallelism; i++) {
+    double total_time = getAverage(function, i, repeated_times);
+    if (i == 1) {
+      standard_throughput = 1 / (total_time);
+      printf("D=%d\ts=%4.4f scale:1\n", i, total_time, 1);
+    } else {
+      printf("D=%d\ts=%4.4f scale:%f\n", i, total_time,
+             1 / total_time / standard_throughput);
+    }
+    printf("______________\n");
+    //		sleep(5);
+  }
+
+  Environment::getInstance()->~Environment();
+  //	sleep(100);
+}
+
+BasicHashTable* init_hash_table() {
+  const unsigned nbuckets = 1024 * 1024;
+  const unsigned bucket_size = 256 - 8;
+  const unsigned tuple_size = 12;
+  return generate_hashtable(bucket_size, nbuckets, tuple_size);
+}
+
+void init_and_destory() {
+  BasicHashTable* hashtable = init_hash_table();
+  hashtable->~BasicHashTable();
+}
+
+void init_alloc_destory() {
+  const unsigned long allocate_count = 1024 * 1024;
+
+  string str = "123456789012";
+  BasicHashTable* hashtable = init_hash_table();
+
+  //	for(unsigned long i=0;i<allocate_count;i++){
+  //		void* allocated_tuple=hashtable->allocate(rand()%(1024));
+  //		memcpy(allocated_tuple, (void*)&str, 12);
+  ////		memset(allocated_tuple,0,12);
+  //	}
+
+  hashtable->~BasicHashTable();
+}
+
+void memory_leak_test1() {
+  const unsigned repeated_times = 10;
+  //	printf("Init and destroy test.\n");
+  //	for(unsigned i=0;i<repeated_times;i++){
+  //		init_and_destory();
+  //		printf("%d-th round!\n",i);
+  //		sleep(1);
+  //	}
+
+  printf("Init, allocate, and destory test.\n");
+  for (unsigned i = 0; i < repeated_times; i++) {
+    init_alloc_destory();
+    printf("%d-th round!\n", i);
+    //		sleep(1);
+  }
+
+  sleep(1000);
+}
+int performance_test() {
+  const unsigned tuple_size = 32;
+  unsigned nbuckets = 1024 * 1024;
+  unsigned bucket_size = 256;
+  const unsigned long datasize = 1024 * 1024 * 1024;
+
+  BasicHashTable* hashtable =
+      generate_hashtable(tuple_size, nbuckets, bucket_size, 1);
+
+  unsigned long long int start = curtick();
+  for (unsigned i = 0, bn = 0; i < datasize / tuple_size; i++, bn++) {
+    hashtable->atomicAllocate(bn);
+    if (bn == nbuckets) {
+      bn = 0;
+    }
+  }
+  printf("Avg: %d cycles per allocation!\n",
+         (curtick() - start) / (datasize / tuple_size));
+}
+
+int basic_hash_table_test() {
+  //	performance_test();
+  scalability_test(fill_basic_hash_table);
+  //	memory_leak_test();
+}
+
+int insert_optimized_hash_table_test() {
+  scalability_test(fill_insert_optimized_hash_table);
+}
+int hash_table_test() {
+  int repeat = 10;
+  while (repeat--) {
+    insert_optimized_hash_table_test();
+  }
+  //	return basic_hash_table_test();
+}
+
+#endif /* HASH_TABLE_TEST_H_ */