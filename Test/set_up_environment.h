--- conflicted
+++ resolved
@@ -1136,11 +1136,8 @@
 
 		table_8->getProjectoin(0)->getPartitioner()->RegisterPartition(i,1);
 	}
-<<<<<<< HEAD
-=======
 
 	// save catalog as a file
->>>>>>> c89902ca
 	catalog->saveCatalog();
 }
 
