--- conflicted
+++ resolved
@@ -56,11 +56,8 @@
 //	return test_data_type();
 //	return test_expression_item();
 //	return testProject();
-<<<<<<< HEAD
-=======
 	return testSort();
 //	return testProject_wl();
->>>>>>> c4d11367
 //	return Project_test();
 //	return expanded_iterators_test();
 
