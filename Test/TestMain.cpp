/*
 * TestMain.cpp
 *
 *  Created on: Nov 19, 2013
 *      Author: wangli
 */

#include "../LogicalQueryPlan/Test/testGenerateIteratorTree.cpp"
#include "../LogicalQueryPlan/Test/ResultCollect_test.cpp"
#include "../LogicalQueryPlan/Test/getOptimalQueryPlan.cpp"
#include "../LogicalQueryPlan/Test/testProject.cpp"
#include "../LogicalQueryPlan/Test/testSort.cpp"
#include "../LogicalQueryPlan/Test/testProject_wl.cpp"
#include "../LogicalQueryPlan/Test/Aggregation_test.cpp"
#include "../LogicalQueryPlan/Test/query_optmization_based_on_statisitic_test.cpp"
#include "../LogicalQueryPlan/Test/testIn.cpp"

#include "../BlockStreamIterator/ParallelBlockStreamIterator/Test/projectionScan.cpp"
#include "../BlockStreamIterator/ParallelBlockStreamIterator/Test/iterator_test.cpp"
#include "../BlockStreamIterator/ParallelBlockStreamIterator/Test/Project_test.cpp"
#include "../BlockStreamIterator/ParallelBlockStreamIterator/Test/Sort_test.cpp"
#include "../BlockStreamIterator/ParallelBlockStreamIterator/Test/Expanded_iterators_test.cpp"
#include "../BlockStreamIterator/ParallelBlockStreamIterator/Test/in_iterator_test.cpp"

#include "../Executor/Test/Executor.cpp"

#include "../Parsetree/Test/parser_test.cpp"

#include "../common/Expression_item.cpp"

#include "../common/types/Test/data_type_test.h"

#include "../common/Schema/Test/SubTuple_test.cpp"
#include "../common/Schema/Test/VariableSchema_test.cpp"
#include "../common/Schema/Test/generateVariableData_test.cpp"

#include "../Catalog/Test/statistic_manager_test.cpp"

#include "../Daemon/Test/daemon_test.h"

#include "../Client/Test/TestSeverClient.cpp"

#include "../Loader/Test/test_load.cpp"

#include "../IndexManager/Test/test_csb_classes.cpp"
#include "../IndexManager/Test/test_csb_indexing.cpp"
#include "../IndexManager/Test/test_CSB_index_building.cpp"
#include "../IndexManager/Test/test_logical_csb_index_building.cpp"
#include "../IndexManager/Test/test_index_scan_iterator.cpp"
#include "../IndexManager/Test/test_IndexManager_serialize.cpp"

#include "common/TestNew.cpp"
#include "common/issue27.cpp"
#include "common/issue27ing.cpp"
#include "common/issue27_sort.cpp"

#include "TestSuit/ExpanderFrameTest.h"
#include "TestSuit/tpc_h_test.cpp"
#include "TestSuit/in_segment_scalability_test.cpp"
#include "TestSuit/hash_table_test.h"

//#include "hashtable_test.cpp"
#include "gtest.h"
#include "memory_leak_test.h"
//#include "utility/data_distribution_generator.h"
#include "../utility/data_distribution_generator.h"
#include "TestSuit/filter_test.h"
#include "Resource/CPUResourceManagerTest.h"
#include "../LogicalQueryPlan/Test/testcrossjoin.cpp"
#include "../Parsetree/Test/execute_sql_test.cpp"
#include <stdio.h>
#include <string>
int maina(int argc, char** argv){


//	return testGenerateIteratorTree();
//	return iterator_test();
//	return testIteratorExecutor();
//	return hashtable_test();
//	return getOptimalQueryPlan();
//	return ResultCollect_test();
//	return parser_test();
//	return sub_tuple_test();
//	return aggregation_test();
//	return statistic_manager_test();
//	return query_optimization_based_on_statistics();
//	return sort_iterator_test();
//	return variable_schema_test();
//	return generateVariableData_test();
//	return query_optimization_based_on_statistics_aggregation();

//	return query_optimization_outputdata();

//	return test_cross_join();
//	return test_cross_join();
//	return query_optimization_outputdata();
<<<<<<< HEAD

//	 execute_sql_test();
=======
	 execute_sql_test();
//	return query_optimization_based_on_statistics();
//	return daemon_test();
>>>>>>> 128de2e7
//	return testServerClient();
//	return test_data_type();

//	return test_expression_item();

//	return testProject();
//	return testSort();


//	return testProject_wl();
//	return Project_test();
//	return expanded_iterators_test();

//	return test_load();
//	return in_iterator_test();

//	return test_csb_classes();
//	return test_csb_indexing();
//	return test_CSBIndexBuilding();		//for physical iterator testing and IndexManager testing
//	return test_logical_csb_index_building();
//	return test_index_scan_iterator();
//	return test_index_manager();

//	in_test();
//	test_expanderFramework_single_node(1);

//	common_project_tcp_h_test_single_node();
//	issue27_single_node();
//	issue27ing_single_node();
//	issue27_sort_single_node();
//	common_project_tcp_h_test_multi_node();
//	test_expanderFramework_single_node(1);

//	test_expanderFramework_single_node(5);

//	test_multiple_expanderFramework_single_node(3);
//	tcp_h_test_single_node();
//	test_data_distribution_generator();
//	tcp_h_test_multi_nodes();
//	in_segment_scalability_test(10);
//	hash_table_test();

//	::testing::GTEST_FLAG(filter) = "DATE_TYPE.DATE_COMPUTATION:DATA_TYPE.NULL_VALUE_TEST";

	g_test_main(argc,argv);

//	test_ExpandedThreadTracker();

//	sleep(1000);
//	insert_optimziaed_hash_table_test();
//	memory_leak_test();
//	sql_parser_test();
//	filter_test();
//	cpu_resource_manager_test();
}<|MERGE_RESOLUTION|>--- conflicted
+++ resolved
@@ -94,14 +94,10 @@
 //	return test_cross_join();
 //	return test_cross_join();
 //	return query_optimization_outputdata();
-<<<<<<< HEAD
 
 //	 execute_sql_test();
-=======
-	 execute_sql_test();
 //	return query_optimization_based_on_statistics();
 //	return daemon_test();
->>>>>>> 128de2e7
 //	return testServerClient();
 //	return test_data_type();
 
