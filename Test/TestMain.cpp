--- conflicted
+++ resolved
@@ -60,11 +60,8 @@
 //	return testProject_wl();
 //	return Project_test();
 //	return expanded_iterators_test();
-<<<<<<< HEAD
 
-=======
 //	return testSort();
->>>>>>> b1ddf8ee
 //	return load_test();
 //	return in_iterator_test();
 
