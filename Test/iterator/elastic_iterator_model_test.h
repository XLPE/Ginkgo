/*
 * elastic_iterator_model_test.h
 *
 *  Created on: Apr 18, 2015
 *      Author: wangli
 */

#ifndef ELASTIC_ITERATOR_MODEL_TEST_H_
#define ELASTIC_ITERATOR_MODEL_TEST_H_
#include <gtest/gtest.h>
#include <iosfwd>

#include "../../common/types/NValue.hpp"
#include "../../common/types/decimal.h"

#include "../../Client/Client.h"

using decimal::NValue;

/*
 * This test is designed for validating the correctness
 * of elastic iterator model.
 */

class ElasticIteratorModelTest : public ::testing::Test {
 public:
  static void SetConnectionInfo(std::string host, int port) {
    ip_ = host;
    port_ = port;
  }
  static void SetConnectionPort(int port) { port_ = port; }
  static void SetConnectionIp(std::string Ip) { ip_ = Ip; }
  Client client_;
  static std::string ip_;
  static int port_;

 protected:
  void SetUp() { client_.connection(ip_, port_); }
  void TearDown() { client_.shutdown(); }

 private:
};

std::string ElasticIteratorModelTest::ip_;
int ElasticIteratorModelTest::port_;
/*
TEST_F(ElasticIteratorModelTest, LoadFromHdfs){
    EXPECT_TRUE(client_.connected());
    ResultSet rs;
    std::string command ;
    command = "load table PART from ";
    command += '"';
    command +="HDFS:/test/claims/part.tbl";
    command +='"';
    command +=" with '|','\\n';";
    std::string message;
    client_.submit(command, message, rs);
    message = message.substr(0,22);
    EXPECT_STREQ("load data successfully", message.c_str());
}*/

//TEST_F(ElasticIteratorModelTest, LoadFromHdfs_part){
//    EXPECT_TRUE(client_.connected());
//    ResultSet rs;
//    std::string command;
//    command = "load table PART from ";
//    command += '"';
//    command +="/home/imdb/hcs/tpch_sf1/part.tbl";
//    command +='"';
//    command +=" with '|','\\n';";
//    std::string message;
//    client_.submit(command, message, rs);
//    message = message.substr(0,22);
//    EXPECT_STREQ("load data successfully", message.c_str());
//}
//TEST_F(ElasticIteratorModelTest, LoadFromHdfs_customer){
//    EXPECT_TRUE(client_.connected());
//    ResultSet rs;
//    std::string command;
//    command = "load table CUSTOMER from ";
//    command += '"';
//    command +="HDFS:/test/claims/customer.tbl";
//    command +='"';
//    command +=" with '|','\\n';";
//    std::string message;
//    client_.submit(command, message, rs);
//    message = message.substr(0,22);
//    EXPECT_STREQ("load data successfully", message.c_str());
//}
<<<<<<< HEAD

=======
>>>>>>> 83279963
TEST_F(ElasticIteratorModelTest, Scan) {
  EXPECT_TRUE(client_.connected());
  ResultSet rs;
  std::string command = "select count(*) from LINEITEM;";
  std::string message;
  client_.submit(command, message, rs);
  DynamicBlockBuffer::Iterator it = rs.createIterator();
  BlockStreamBase::BlockStreamTraverseIterator *b_it =
      it.nextBlock()->createIterator();
  EXPECT_EQ(6001215, *(long *)b_it->nextTuple());
  delete b_it;
}

TEST_F(ElasticIteratorModelTest, FilterHighSelectivity) {
  ResultSet rs;
  std::string message;
  client_.submit("select count(*) from LINEITEM where row_id < 6000000;",
                 message, rs);
  DynamicBlockBuffer::Iterator it = rs.createIterator();
  BlockStreamBase::BlockStreamTraverseIterator *b_it =
      it.nextBlock()->createIterator();
  EXPECT_EQ(6000000, *(long *)b_it->nextTuple());
  delete b_it;
}
TEST_F(ElasticIteratorModelTest, FilterMedianSelectivity) {
  ResultSet rs;
  std::string message;
  client_.submit("select count(*) from LINEITEM where row_id < 3000000;",
                 message, rs);
  DynamicBlockBuffer::Iterator it = rs.createIterator();
  BlockStreamBase::BlockStreamTraverseIterator *b_it =
      it.nextBlock()->createIterator();
  EXPECT_EQ(3000000, *(long *)b_it->nextTuple());
  delete b_it;
}
TEST_F(ElasticIteratorModelTest, FilterLowSelectivity) {
  ResultSet rs;
  std::string message;
  client_.submit("select count(*) from LINEITEM where row_id < 300;", message,
                 rs);
  DynamicBlockBuffer::Iterator it = rs.createIterator();
  BlockStreamBase::BlockStreamTraverseIterator *b_it =
      it.nextBlock()->createIterator();
  EXPECT_EQ(300, *(long *)b_it->nextTuple());
  delete b_it;
}
TEST_F(ElasticIteratorModelTest, ScalaAggregation) {
  ResultSet rs;
  std::string message;
  client_.submit("select count(*),sum(L_QUANTITY) from LINEITEM;", message, rs);
  DynamicBlockBuffer::Iterator it = rs.createIterator();
  BlockStreamBase::BlockStreamTraverseIterator *b_it =
      it.nextBlock()->createIterator();
  EXPECT_EQ(6001215, *(long *)b_it->currentTuple());
  // NValue v;
  // v.createDecimalFromString("153078795.0000");
  Decimal v(65, 30, "153078795.0000");
  EXPECT_TRUE(
      v.op_equals(*(Decimal *)((char *)b_it->currentTuple() + sizeof(long))));
}
TEST_F(ElasticIteratorModelTest, AggregationLargeGroups) {
  ResultSet rs;
  std::string message;
  client_.submit("select row_id from LINEITEM group by row_id;", message, rs);
  EXPECT_EQ(6001215, rs.getNumberOftuples());
}
TEST_F(ElasticIteratorModelTest, AggregationMedianGroups) {
  ResultSet rs;
  std::string message;
  client_.submit("select L_PARTKEY,count(*) from LINEITEM group by L_PARTKEY;",
                 message, rs);
  EXPECT_EQ(200000, rs.getNumberOftuples());
}
TEST_F(ElasticIteratorModelTest, AggregationSmallGroups) {
  ResultSet rs;
  std::string message;
  client_.submit("select L_RETURNFLAG from LINEITEM group by L_RETURNFLAG;",
                 message, rs);
  EXPECT_EQ(3, rs.getNumberOftuples());
}
TEST_F(ElasticIteratorModelTest, EqualJoin) {
  ResultSet rs;
  std::string message;
  client_.submit(
      "select count(*) from PART,LINEITEM where PART.row_id=LINEITEM.row_id;",
      message, rs);
  DynamicBlockBuffer::Iterator it = rs.createIterator();
  BlockStreamBase::BlockStreamTraverseIterator *b_it =
      it.nextBlock()->createIterator();
  EXPECT_EQ(200000, *(long *)b_it->nextTuple());
  delete b_it;
}
TEST_F(ElasticIteratorModelTest, CrossJoin) {
  ResultSet rs;
  std::string message;
  client_.submit("select count(*) from PART,REGION;", message, rs);
  DynamicBlockBuffer::Iterator it = rs.createIterator();
  BlockStreamBase::BlockStreamTraverseIterator *b_it =
      it.nextBlock()->createIterator();
  EXPECT_EQ(1000000, *(long *)b_it->nextTuple());
  delete b_it;
}

TEST_F(ElasticIteratorModelTest, CrossJoinWithSubquery) {
  ResultSet rs;
  std::string message;
  client_.submit(
      "select count(*) from (select row_id from NATION where row_id<3) as a, "
      "(select row_id from REGION where row_id=2) as b;",
      message, rs);
  DynamicBlockBuffer::Iterator it = rs.createIterator();
  BlockStreamBase::BlockStreamTraverseIterator *b_it =
      it.nextBlock()->createIterator();
  EXPECT_EQ(3, *(long *)b_it->nextTuple());
  delete b_it;
}

TEST_F(ElasticIteratorModelTest, CrossJoinWithRightNULLTable) {
  ResultSet rs;
  std::string message;
  client_.submit(
      "select count(*) from (select row_id from PART) as a, (select row_id "
      "from REGION where row_id=222) as b;",
      message, rs);
  DynamicBlockBuffer::Iterator it = rs.createIterator();
  BlockStreamBase *b_it = it.nextBlock();
  EXPECT_EQ(0, b_it);
}

TEST_F(ElasticIteratorModelTest, CrossJoinWithLeftNULLTable) {
  ResultSet rs;
  std::string message;
  client_.submit(
      "select count(*) from (select row_id from REGION where row_id>33) as a, "
      "(select row_id from PART) as b;",
      message, rs);
  DynamicBlockBuffer::Iterator it = rs.createIterator();
  BlockStreamBase *b_it = it.nextBlock();
  EXPECT_EQ(0, b_it);
}

TEST_F(ElasticIteratorModelTest, CrossJoinWithAllNULLTable) {
  ResultSet rs;
  std::string message;
  client_.submit(
      "select count(*) from (select row_id from REGION where row_id>33) as a, "
      "(select row_id from NATION where row_id>40) as b;",
      message, rs);
  DynamicBlockBuffer::Iterator it = rs.createIterator();
  BlockStreamBase *b_it = it.nextBlock();
  EXPECT_EQ(0, b_it);
}

TEST_F(ElasticIteratorModelTest, FilteredJoin) {
  ResultSet rs;
  std::string message;
  client_.submit(
      "select count(*) from PART,LINEITEM where PART.row_id%10=1 and  "
      "LINEITEM.row_id % 10 =1 and PART.row_id = LINEITEM.row_id;",
      message, rs);
  DynamicBlockBuffer::Iterator it = rs.createIterator();
  BlockStreamBase::BlockStreamTraverseIterator *b_it =
      it.nextBlock()->createIterator();
  EXPECT_EQ(20000, *(long *)b_it->nextTuple());
  delete b_it;
}

TEST_F(ElasticIteratorModelTest, OuterJoin) {
  ResultSet rs;
  std::string message;
  client_.submit(
      "SELECT COUNT(*) FROM CUSTOMER LEFT OUTER JOIN ORDERS ON "
      "C_CUSTKEY = O_CUSTKEY AND O_COMMENT NOT LIKE '%unusual%deposits%';",
      message, rs);
  DynamicBlockBuffer::Iterator it = rs.createIterator();
  BlockStreamBase::BlockStreamTraverseIterator *b_it =
      it.nextBlock()->createIterator();
  EXPECT_EQ(1533872, *(long *)b_it->nextTuple());
  delete b_it;
}
/*
// delete data test.
TEST_F(ElasticIteratorModelTest, createTable) {
  string createtablesql =
      "create table PART2(\
P_PARTKEY bigint unsigned,\
P_NAME varchar(55),\
P_MFGR varchar(25),\
P_BRAND varchar(10),\
P_TYPE varchar(25),\
P_SIZE int,\
P_CONTAINER varchar(10),\
P_RETAILPRICE  decimal(4),\
P_COMMENT varchar(23)\
);";

  string showtablessql = "SHOW TABLES;";

  ResultSet rs;
  std::string message;
  client_.submit(createtablesql.c_str(), message, rs);
  EXPECT_STREQ("create table successfully\n", message.c_str());
  cout << message << endl;
  client_.submit(showtablessql.c_str(), message, rs);

  if ((message.find("PART2") != std::string::npos)) {
    EXPECT_TRUE(true);
  } else {
    EXPECT_TRUE(false);
  }
}

TEST_F(ElasticIteratorModelTest, createprojection) {
  string createprojectionsql =
      "create projection on PART2(\
P_PARTKEY,\
P_NAME,\
P_MFGR,\
P_BRAND,\
P_TYPE,\
P_SIZE,\
P_CONTAINER,\
P_RETAILPRICE,\
P_COMMENT\
) number = 18 partitioned on P_PARTKEY;";

  ResultSet rs;
  std::string message;
  client_.submit(createprojectionsql.c_str(), message, rs);
  EXPECT_STREQ("create projection successfully\n", message.c_str());

  cout << message << endl;
<<<<<<< HEAD
}*/
#if 0
TEST_F(ElasticIteratorModelTest,loaddata){

  string datapathfile = "/home/imdb/data/part.tbl";
  /* this data file should be loaded by tester SELF and the structure of the data is the same as PART.
    just load the data of PART into PART2.
  */
#if 0
  cout << "please input the your data to load:" << endl;
  cin >> datapathfile;
#endif

  string loaddataintopart2sql="load table PART2 from \""+ datapathfile +"\" with '|','\\n';";

  cout << loaddataintopart2sql << endl;

  ResultSet rs;
  std::string message;
  client_.submit(loaddataintopart2sql.c_str(),message,rs);
  EXPECT_STREQ("load data successfully\n", message.c_str());

  cout << message << endl;
}

TEST_F(ElasticIteratorModelTest,deletedata){


  string deletedatafrompart2sql="delete from PART2 where row_id < 10;";

  ResultSet rs;
  std::string message;
  client_.submit(deletedatafrompart2sql.c_str(),message,rs);
  //EXPECT_STREQ("load data successfully", message.c_str());

  cout << message << endl;
}

TEST_F(ElasticIteratorModelTest,showdeleteddatafromtableDEL){


  string showdeletedatafrompart2sql="select * from PART2_DEL order by row_id_DEL;";

  ResultSet rs;
  std::string message;
  client_.submit(showdeletedatafrompart2sql.c_str(),message,rs);
  DynamicBlockBuffer::Iterator it=rs.createIterator();
  BlockStreamBase::BlockStreamTraverseIterator *b_it=it.nextBlock()->createIterator();
  EXPECT_EQ(10,rs.getNumberOftuples());
  cout << message << endl;
}
#endif
/*TEST_F(ElasticIteratorModelTest, droptestdata) {
=======
}
//#if 0
//TEST_F(ElasticIteratorModelTest,loaddata){
//
//  string datapathfile = "/home/imdb/data/part.tbl";
//  /* this data file should be loaded by tester SELF and the structure of the data is the same as PART.
//    just load the data of PART into PART2.
//  */
//#if 0
//  cout << "please input the your data to load:" << endl;
//  cin >> datapathfile;
//#endif
//
//  string loaddataintopart2sql="load table PART2 from \""+ datapathfile +"\" with '|','\\n';";
//
//  cout << loaddataintopart2sql << endl;
//
//  ResultSet rs;
//  std::string message;
//  client_.submit(loaddataintopart2sql.c_str(),message,rs);
//  EXPECT_STREQ("load data successfully\n", message.c_str());
//
//  cout << message << endl;
//}
//
//TEST_F(ElasticIteratorModelTest,deletedata){
//
//
//  string deletedatafrompart2sql="delete from PART2 where row_id < 10;";
//
//  ResultSet rs;
//  std::string message;
//  client_.submit(deletedatafrompart2sql.c_str(),message,rs);
//  //EXPECT_STREQ("load data successfully", message.c_str());
//
//  cout << message << endl;
//}
//
//TEST_F(ElasticIteratorModelTest,showdeleteddatafromtableDEL){
//
//
//  string showdeletedatafrompart2sql="select * from PART2_DEL order by row_id_DEL;";
//
//  ResultSet rs;
//  std::string message;
//  client_.submit(showdeletedatafrompart2sql.c_str(),message,rs);
//  DynamicBlockBuffer::Iterator it=rs.createIterator();
//  BlockStreamBase::BlockStreamTraverseIterator *b_it=it.nextBlock()->createIterator();
//  EXPECT_EQ(10,rs.getNumberOftuples());
//  cout << message << endl;
//}
//#endif
TEST_F(ElasticIteratorModelTest, droptestdata) {
>>>>>>> 83279963
  string droptablepart2sql = "drop table PART2;";

  ResultSet rs;
  std::string message;
  client_.submit(droptablepart2sql.c_str(), message, rs);
  DynamicBlockBuffer::Iterator it = rs.createIterator();
  BlockStreamBase::BlockStreamTraverseIterator *b_it =
      it.nextBlock()->createIterator();
  EXPECT_EQ("drop table successfully!\n", message);
  cout << message << endl;
}*/
TEST_F(ElasticIteratorModelTest, to_char) {
  ResultSet rs;
  std::string message;
  client_.submit("select to_char(O_ORDERKEY),to_char(O_CUSTKEY) from ORDERS;",
                 message, rs);
  DynamicBlockBuffer::Iterator it = rs.createIterator();
  BlockStreamBase::BlockStreamTraverseIterator *b_it =
      it.nextBlock()->createIterator();
  EXPECT_EQ(1500000, rs.getNumberOftuples());
  cout<<rs.schema_->columns[0].type<<endl;
  EXPECT_EQ(5,rs.schema_->columns[1].type);
//  EXPECT_EQ("136777",rs.schema_->getcolumn(1).operate->toString(
//		  rs.schema_->getColumnAddess(1,b_it->nextTuple())));
  delete b_it;
}

// TEST_F(ElasticIteratorModelTest, CreateTempTableForTableFileConnectorTest) {
//  string table_name = "sfdfsf";
//  string create_table_stmt =
//      "create table " + table_name + " (a int , b varchar(12));";
//  string create_prj_stmt1 = "create projection on " + table_name +
//                            " (a  , b ) number = 2 partitioned on a ;";
//  string create_prj_stmt2 = "create projection on " + table_name +
//                            " (a ) number = 3 partitioned on a ;";
//
//  ResultSet rs;
//  string message = "";
//  client_.submit(create_table_stmt.c_str(), message, rs);
//  EXPECT_EQ("create table successfully\n", message);
//  cout << message << endl;
//  client_.submit(create_prj_stmt1.c_str(), message, rs);
//  EXPECT_EQ("create projection successfully\n", message);
//  cout << message << endl;
//  client_.submit(create_prj_stmt2.c_str(), message, rs);
//  EXPECT_EQ("create projection successfully\n", message);
//  cout << message << endl;
//}

// add by cswang 19 Oct, 2015

#endif /* ELASTIC_ITERATOR_MODEL_TEST_H_ */<|MERGE_RESOLUTION|>--- conflicted
+++ resolved
@@ -87,10 +87,7 @@
 //    message = message.substr(0,22);
 //    EXPECT_STREQ("load data successfully", message.c_str());
 //}
-<<<<<<< HEAD
-
-=======
->>>>>>> 83279963
+
 TEST_F(ElasticIteratorModelTest, Scan) {
   EXPECT_TRUE(client_.connected());
   ResultSet rs;
@@ -323,7 +320,6 @@
   EXPECT_STREQ("create projection successfully\n", message.c_str());
 
   cout << message << endl;
-<<<<<<< HEAD
 }*/
 #if 0
 TEST_F(ElasticIteratorModelTest,loaddata){
@@ -377,7 +373,6 @@
 }
 #endif
 /*TEST_F(ElasticIteratorModelTest, droptestdata) {
-=======
 }
 //#if 0
 //TEST_F(ElasticIteratorModelTest,loaddata){
@@ -431,7 +426,6 @@
 //}
 //#endif
 TEST_F(ElasticIteratorModelTest, droptestdata) {
->>>>>>> 83279963
   string droptablepart2sql = "drop table PART2;";
 
   ResultSet rs;
@@ -442,7 +436,8 @@
       it.nextBlock()->createIterator();
   EXPECT_EQ("drop table successfully!\n", message);
   cout << message << endl;
-}*/
+}
+
 TEST_F(ElasticIteratorModelTest, to_char) {
   ResultSet rs;
   std::string message;
