--- conflicted
+++ resolved
@@ -1,5 +1,4 @@
 #include "../physical_query_plan/physical_aggregation.h"
-
 
 /*
  * Copyright [2012-2015] DaSE@ECNU
@@ -83,20 +82,18 @@
     case kAgg: {
       ret.attribute_list_ = GetAttrsAfterAgg();
       ret.commu_cost_ = child_context.commu_cost_;
-      ret.plan_partitioner_ =
-          child_context.plan_partitioner_;
+      ret.plan_partitioner_ = child_context.plan_partitioner_;
       Attribute partition_key =
           child_context.plan_partitioner_.get_partition_key();
       partition_key.table_id_ = INTERMEIDATE_TABLEID;
       ret.plan_partitioner_.set_partition_key(partition_key);
-      for (unsigned i = 0;
-           i < ret.plan_partitioner_.GetNumberOfPartitions(); i++) {
+      for (unsigned i = 0; i < ret.plan_partitioner_.GetNumberOfPartitions();
+           i++) {
         const unsigned cardinality =
-            ret.plan_partitioner_.GetPartition(i)
-                ->get_cardinality();
-        ret.plan_partitioner_.GetPartition(i)->set_cardinality(
-            EstimateGroupByCardinality(child_context) /
-            ret.plan_partitioner_.GetNumberOfPartitions());
+            ret.plan_partitioner_.GetPartition(i)->get_cardinality();
+        ret.plan_partitioner_.GetPartition(i)
+            ->set_cardinality(EstimateGroupByCardinality(child_context) /
+                              ret.plan_partitioner_.GetNumberOfPartitions());
       }
       break;
     }
@@ -109,8 +106,8 @@
       // of partitions and partition style) after repartition aggregation should
       // be decided by the partition property enforcement.
       ret.attribute_list_ = GetAttrsAfterAgg();
-      ret.commu_cost_ = child_context.commu_cost_ +
-                                  child_context.GetAggregatedDatasize();
+      ret.commu_cost_ =
+          child_context.commu_cost_ + child_context.GetAggregatedDatasize();
       ret.plan_partitioner_.set_partition_func(
           child_context.plan_partitioner_.get_partition_func());
       if (group_by_attribute_list_.empty()) {
@@ -138,8 +135,7 @@
 bool LogicalAggregation::CanOmitHashRepartition(
     const PlanContext& child_plan_context) const {
   if (child_plan_context.plan_partitioner_.GetNumberOfPartitions() == 1 &&
-      child_plan_context.plan_partitioner_.GetPartition(0)
-              ->get_location() == 0)
+      child_plan_context.plan_partitioner_.GetPartition(0)->get_location() == 0)
     return true;
   if (!child_plan_context.IsHashPartitioned()) return false;
 
@@ -178,23 +174,21 @@
     state_.hash_schema_->addColumn(count_column_type, 8);
     if (state_.agg_node_type_ ==
         PhysicalAggregation::State::kHybridAggPrivate) {
-      state_.aggregations_.push_back(
-          PhysicalAggregation::State::kCount);
+      state_.aggregations_.push_back(PhysicalAggregation::State::kCount);
       state_.aggregation_index_.push_back(state_.aggregation_index_.size() +
-                                        state_.index_of_group_by_.size());
+                                          state_.index_of_group_by_.size());
       state_.output_ = state_.hash_schema_->duplicateSchema();
     } else if (state_.agg_node_type_ ==
                PhysicalAggregation::State::kHybridAggGlobal) {
       state_.aggregations_.push_back(PhysicalAggregation::State::kSum);
       state_.aggregation_index_.push_back(state_.aggregation_index_.size() +
-                                        state_.index_of_group_by_.size());
+                                          state_.index_of_group_by_.size());
       state_.input_ = state_.hash_schema_->duplicateSchema();
     } else if (state_.agg_node_type_ ==
                PhysicalAggregation::State::kNotHybridAgg) {
-      state_.aggregations_.push_back(
-          PhysicalAggregation::State::kCount);
+      state_.aggregations_.push_back(PhysicalAggregation::State::kCount);
       state_.aggregation_index_.push_back(state_.aggregation_index_.size() +
-                                        state_.index_of_group_by_.size());
+                                          state_.index_of_group_by_.size());
     }
   }
 }
@@ -216,7 +210,8 @@
       GetInvolvedAttrIdList(aggregation_attribute_list_, child_plan_context);
   aggregation_state.aggregations_ = aggregation_function_list_;
   aggregation_state.block_size_ = block_size;
-  aggregation_state.num_of_buckets_ = EstimateGroupByCardinality(child_plan_context);
+  aggregation_state.num_of_buckets_ =
+      EstimateGroupByCardinality(child_plan_context);
   aggregation_state.bucket_size_ = 64;
   aggregation_state.input_ = GetSchema(child_plan_context.attribute_list_);
   aggregation_state.output_ = GetSchema(plan_context_->attribute_list_);
@@ -231,46 +226,44 @@
       break;
     }
     case kLocalAggReparGlobalAgg: {
-      aggregation_state.agg_node_type_ = PhysicalAggregation::State::
-          kHybridAggPrivate;  // as regard to AVG(),for partition node and
-                               // global node ,we should do change schema.
+      aggregation_state.agg_node_type_ =
+          PhysicalAggregation::State::kHybridAggPrivate;  // as regard to
+                                                          // AVG(),for partition
+                                                          // node and
+      // global node ,we should do change schema.
       ChangeSchemaForAVG(aggregation_state);
-<<<<<<< HEAD
-      BlockStreamAggregationIterator* local_aggregation =
-          new BlockStreamAggregationIterator(aggregation_state);
-      Expander::State expander_state;
-=======
+
       PhysicalAggregation* local_aggregation =
           new PhysicalAggregation(aggregation_state);
-      BlockStreamExpander::State expander_state;
->>>>>>> 4f0fc6fe
+      Expander::State expander_state;
       expander_state.block_count_in_buffer_ = EXPANDER_BUFFER_SIZE;
       expander_state.block_size_ = block_size;
       expander_state.init_thread_count_ = Config::initial_degree_of_parallelism;
       expander_state.child_ = local_aggregation;
-      expander_state.schema_ = aggregation_state.hash_schema_->duplicateSchema();
-      BlockStreamIteratorBase* expander_lower =
-          new Expander(expander_state);
+      expander_state.schema_ =
+          aggregation_state.hash_schema_->duplicateSchema();
+      BlockStreamIteratorBase* expander_lower = new Expander(expander_state);
 
       ExchangeMerger::State exchange_state;
       exchange_state.block_size_ = block_size;
       exchange_state.child_ = expander_lower;
       exchange_state.exchange_id_ =
           IDsGenerator::getInstance()->generateUniqueExchangeID();
-      exchange_state.lower_id_list_ = GetInvolvedNodeID(
-          child_->GetPlanContext().plan_partitioner_);
+      exchange_state.lower_id_list_ =
+          GetInvolvedNodeID(child_->GetPlanContext().plan_partitioner_);
       exchange_state.upper_id_list_ =
           GetInvolvedNodeID(plan_context_->plan_partitioner_);
       if (group_by_attribute_list_.empty()) {
         exchange_state.partition_schema_ =
             partition_schema::set_hash_partition(0);
       } else {
-        exchange_state.partition_schema_ = partition_schema::set_hash_partition(
-            GetInvolvedAttrIdList(GetGroupByAttrsAfterAgg(), *plan_context_)[0]);
-      }
-      exchange_state.schema_ = aggregation_state.hash_schema_->duplicateSchema();
-      BlockStreamIteratorBase* exchange =
-          new ExchangeMerger(exchange_state);
+        exchange_state.partition_schema_ =
+            partition_schema::set_hash_partition(GetInvolvedAttrIdList(
+                GetGroupByAttrsAfterAgg(), *plan_context_)[0]);
+      }
+      exchange_state.schema_ =
+          aggregation_state.hash_schema_->duplicateSchema();
+      BlockStreamIteratorBase* exchange = new ExchangeMerger(exchange_state);
 
       PhysicalAggregation::State global_aggregation_state;
       global_aggregation_state.aggregation_index_ =
@@ -282,9 +275,12 @@
       global_aggregation_state.child_ = exchange;
       global_aggregation_state.index_of_group_by_ =
           GetInvolvedAttrIdList(GetGroupByAttrsAfterAgg(), *plan_context_);
-      global_aggregation_state.input_ = GetSchema(plan_context_->attribute_list_);
-      global_aggregation_state.num_of_buckets_ = aggregation_state.num_of_buckets_;
-      global_aggregation_state.output_ = GetSchema(plan_context_->attribute_list_);
+      global_aggregation_state.input_ =
+          GetSchema(plan_context_->attribute_list_);
+      global_aggregation_state.num_of_buckets_ =
+          aggregation_state.num_of_buckets_;
+      global_aggregation_state.output_ =
+          GetSchema(plan_context_->attribute_list_);
       global_aggregation_state.agg_node_type_ =
           PhysicalAggregation::State::kHybridAggGlobal;
       ChangeSchemaForAVG(global_aggregation_state);
@@ -301,15 +297,14 @@
       expander_state.init_thread_count_ = Config::initial_degree_of_parallelism;
       expander_state.child_ = child_->GetPhysicalPlan(block_size);
       expander_state.schema_ = GetSchema(child_plan_context.attribute_list_);
-      BlockStreamIteratorBase* expander =
-          new Expander(expander_state);
+      BlockStreamIteratorBase* expander = new Expander(expander_state);
       ExchangeMerger::State exchange_state;
       exchange_state.block_size_ = block_size;
       exchange_state.child_ = expander;  // child_->getIteratorTree(block_size);
       exchange_state.exchange_id_ =
           IDsGenerator::getInstance()->generateUniqueExchangeID();
-      exchange_state.lower_id_list_ = GetInvolvedNodeID(
-          child_->GetPlanContext().plan_partitioner_);
+      exchange_state.lower_id_list_ =
+          GetInvolvedNodeID(child_->GetPlanContext().plan_partitioner_);
       exchange_state.upper_id_list_ =
           GetInvolvedNodeID(plan_context_->plan_partitioner_);
       if (group_by_attribute_list_.empty()) {
@@ -327,20 +322,14 @@
             partition_schema::set_hash_partition(GetInvolvedAttrIdList(
                 aggregation_attribute_list_, child_plan_context)[0]);
       } else {
-        exchange_state.partition_schema_ = partition_schema::set_hash_partition(
-            GetInvolvedAttrIdList(group_by_attribute_list_, child_plan_context)[0]);
+        exchange_state.partition_schema_ =
+            partition_schema::set_hash_partition(GetInvolvedAttrIdList(
+                group_by_attribute_list_, child_plan_context)[0]);
       }
       exchange_state.schema_ = GetSchema(child_plan_context.attribute_list_);
-      BlockStreamIteratorBase* exchange =
-<<<<<<< HEAD
-          new ExchangeMerger(exchange_state);
-      aggregation_state.agg_node_type =
-          BlockStreamAggregationIterator::State::Not_Hybrid_Agg;
-=======
-          new ExpandableBlockStreamExchangeEpoll(exchange_state);
+      BlockStreamIteratorBase* exchange = new ExchangeMerger(exchange_state);
       aggregation_state.agg_node_type_ =
           PhysicalAggregation::State::kNotHybridAgg;
->>>>>>> 4f0fc6fe
       ChangeSchemaForAVG(aggregation_state);
       aggregation_state.child_ = exchange;
       ret = new PhysicalAggregation(aggregation_state);
@@ -377,8 +366,8 @@
 float LogicalAggregation::EstimateSelectivity() const { return 0.1; }
 
 std::vector<PhysicalAggregation::State::Aggregation>
-LogicalAggregation::ChangeForGlobalAggregation(const std::vector<
-    PhysicalAggregation::State::Aggregation> list) const {
+LogicalAggregation::ChangeForGlobalAggregation(
+    const std::vector<PhysicalAggregation::State::Aggregation> list) const {
   std::vector<PhysicalAggregation::State::Aggregation> ret;
   for (unsigned i = 0; i < list.size(); i++) {
     if (list[i] == PhysicalAggregation::State::kCount) {
