/*
 * BlockStreamExchangeLowerBase.cpp
 *
 *  Created on: Sep 4, 2013
 *      Author: wangli
 */
#include <netdb.h>
#include <arpa/inet.h>
#include "BlockStreamExchangeLowerBase.h"
#include "../Environment.h"
#include "../common/Logging.h"
BlockStreamExchangeLowerBase::BlockStreamExchangeLowerBase() {

}

BlockStreamExchangeLowerBase::~BlockStreamExchangeLowerBase() {

}

bool BlockStreamExchangeLowerBase::ConnectToUpper(const ExchangeID &exchange_id,const std::string &ip,int &sock_fd, Logging* log) const {
	struct hostent* host;
	if((host=gethostbyname(ip.c_str()))==0){
		perror("gethostbyname errors!\n");
		return false;
	}

	if((sock_fd=socket(AF_INET, SOCK_STREAM,0))==-1){
		perror("socket creation errors!\n");
		return false;
	}
	ExchangeTracker* et=Environment::getInstance()->getExchangeTracker();
	int upper_port;
	if((upper_port=et->AskForSocketConnectionInfo(exchange_id,ip))==0){
		log->elog("Fails to ask %s for socket connection info, the exchange id=%d\n",ip.c_str(),exchange_id);
	}

	struct sockaddr_in serv_add;
	serv_add.sin_family=AF_INET;
	serv_add.sin_port=htons(upper_port);
	serv_add.sin_addr=*((struct in_addr*)host->h_addr);
//	serv_add.sin_addr.s_addr=inet_addr(host->h_name);
	bzero(&(serv_add.sin_zero),8);

	int returnvalue;

	if((returnvalue=connect(sock_fd,(struct sockaddr *)&serv_add, sizeof(struct sockaddr)))==-1)
	{
		log->elog("Fails to connect remote socket: %s:%d",inet_ntoa(serv_add.sin_addr),upper_port);
		return false;
	}
	log->log("connected to the Master socket :"+returnvalue);

	return true;

}

void BlockStreamExchangeLowerBase::WaitingForNotification(const int &target_socket_fd) const {
	char byte;
	int recvbytes;
	if((recvbytes=recv(target_socket_fd,&byte,sizeof(char),0))==-1){
		perror("recv error!\n");
	}

}

void BlockStreamExchangeLowerBase::WaitingForCloseNotification(const int & target_socket_fd) const {

		char byte;
		int recvbytes;
		if((recvbytes=recv(target_socket_fd,&byte,sizeof(char),0))==-1){
			perror("recv error!\n");
		}
		FileClose(target_socket_fd);
<<<<<<< HEAD
		//std::cout<<"in "<<__FILE__<<":"<<__LINE__;printf("-----for debug: close fd %d.\n", target_socket_fd);
=======
//		std::cout<<"in "<<__FILE__<<":"<<__LINE__;printf("-----for debug: close fd %d.\n", target_socket_fd);
>>>>>>> 3d35a48b
}


unsigned BlockStreamExchangeLowerBase::hash(void* input_tuple, Schema* schema,
		unsigned partition_key_index, unsigned nuppers) {
		const void* hash_key_address=schema->getColumnAddess(partition_key_index,input_tuple);
		return schema->getcolumn(partition_key_index).operate->getPartitionValue(hash_key_address,nuppers);

}<|MERGE_RESOLUTION|>--- conflicted
+++ resolved
@@ -71,11 +71,7 @@
 			perror("recv error!\n");
 		}
 		FileClose(target_socket_fd);
-<<<<<<< HEAD
-		//std::cout<<"in "<<__FILE__<<":"<<__LINE__;printf("-----for debug: close fd %d.\n", target_socket_fd);
-=======
 //		std::cout<<"in "<<__FILE__<<":"<<__LINE__;printf("-----for debug: close fd %d.\n", target_socket_fd);
->>>>>>> 3d35a48b
 }
 
 
