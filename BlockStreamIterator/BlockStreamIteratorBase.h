--- conflicted
+++ resolved
@@ -32,11 +32,8 @@
 	virtual bool next(BlockStreamBase*)=0;
 	virtual bool close()=0;
 	virtual void print(){printf("??\n");};
-<<<<<<< HEAD
+
 	virtual ResultSet* getResultSet();
-=======
-	virtual ResultSet getResultSet();
->>>>>>> 997892ba
 
 private:
 	friend class boost::serialization::access;
