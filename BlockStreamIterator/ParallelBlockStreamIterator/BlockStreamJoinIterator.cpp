--- conflicted
+++ resolved
@@ -127,11 +127,7 @@
 	void *value_in_hashtable;
 
 
-<<<<<<< HEAD
-	join_thread_context* jtc=(join_thread_context*)createOrReuseContext(crm_numa_sensitive);
-=======
 	join_thread_context* jtc=createOrReuseContext(crm_numa_sensitive);
->>>>>>> 207685be
 
 	const Schema* input_schema=state_.input_schema_left->duplicateSchema();
 	const Operate* op=input_schema->getcolumn(state_.joinIndex_left[0]).operate->duplicateOperator();
@@ -232,11 +228,7 @@
 								memcat_(result_tuple,tuple_in_hashtable,tuple_from_right_child);
 							else{
 								const unsigned copyed_bytes=state_.input_schema_left->copyTuple(tuple_in_hashtable,result_tuple);
-<<<<<<< HEAD
 								state_.input_schema_right->copyTuple(tuple_from_right_child,(char*)result_tuple+copyed_bytes);
-=======
-								state_.input_schema_right->copyTuple(tuple_from_right_child,result_tuple+copyed_bytes);
->>>>>>> 207685be
 							}
 						}
 						else{
@@ -303,11 +295,7 @@
 
 
 inline void BlockStreamJoinIterator::isMatch(void* l_tuple_addr,
-<<<<<<< HEAD
 		void* r_tuple_addr, void* return_addr,vector<unsigned>& l_join_index, vector<unsigned>& r_join_index, Schema* l_schema, Schema* r_schema,expr_func_two_tuples func) {
-=======
-		void* r_tuple_addr, void* return_addr,vector<int>& l_join_index, vector<int>& r_join_index, Schema* l_schema, Schema* r_schema,expr_func_two_tuples func) {
->>>>>>> 207685be
 	bool key_exit=true;
 	for(unsigned i=0;i<r_join_index.size();i++){
 		void* key_in_input=r_schema->getColumnAddess(r_join_index[i],r_tuple_addr);
@@ -321,13 +309,8 @@
 }
 
 inline void BlockStreamJoinIterator::isMatchCodegen(void* l_tuple_addr,
-<<<<<<< HEAD
 		void* r_tuple_addr, void* return_addr, vector<unsigned>& l_join_index,
 		vector<unsigned>& r_join_index, Schema* l_schema, Schema* r_schema, expr_func_two_tuples func) {
-=======
-		void* r_tuple_addr, void* return_addr, vector<int>& l_join_index,
-		vector<int>& r_join_index, Schema* l_schema, Schema* r_schema, expr_func_two_tuples func) {
->>>>>>> 207685be
 	func(l_tuple_addr,r_tuple_addr,return_addr);
 }
 
