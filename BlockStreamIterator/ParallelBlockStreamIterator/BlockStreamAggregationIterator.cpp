--- conflicted
+++ resolved
@@ -313,24 +313,7 @@
 	}
 
 
-<<<<<<< HEAD
-	//		if(ExpanderTracker::getInstance()->isExpandedThreadCallBack(pthread_self())){
-	//			unregisterNewThreadToAllBarriers(1);
-	//			return true;
-	//		}
-	barrierArrive(2);
-
-	if(tryEntryIntoSerializedSection(2)){
-		//			hashtable_->report_status();
-		it_=hashtable_->CreateIterator();
-		bucket_cur_=0;
-		hashtable_->placeIterator(it_,bucket_cur_);
-		open_finished_end_=true;
-		ExpanderTracker::getInstance()->addNewStageEndpoint(pthread_self(),LocalStageEndPoint(stage_src,"Aggregation",0));
-		perf_info_=ExpanderTracker::getInstance()->getPerformanceInfo(pthread_self());
-	}
-	barrierArrive(3);
-=======
+
 
 		if(ExpanderTracker::getInstance()->isExpandedThreadCallBack(pthread_self())){
 			unregisterNewThreadToAllBarriers(1);
@@ -349,7 +332,6 @@
 				perf_info_->initialize();
 		}
 		barrierArrive(3);
->>>>>>> 3149fc07
 
 	delete bsb;
 }
