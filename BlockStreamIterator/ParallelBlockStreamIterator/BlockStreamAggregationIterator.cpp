/*
 * BlockStreamAggregationIterator.cpp
 *
 * Created on: 2013-9-9
 * Author: casa
 */

#include "BlockStreamAggregationIterator.h"
#include "../../Debug.h"
#include "../../utility/rdtsc.h"
#include "../../Executor/ExpanderTracker.h"
BlockStreamAggregationIterator::BlockStreamAggregationIterator(State state)
:state_(state),hashtable_(0),hash_(0),bucket_cur_(0),ExpandableBlockStreamIteratorBase(4,3){
	initialize_expanded_status();
	assert(state_.hashSchema);
	InitAvgDivide();
}

BlockStreamAggregationIterator::BlockStreamAggregationIterator()
:hashtable_(0),hash_(0),bucket_cur_(0),ExpandableBlockStreamIteratorBase(4,3){
	initialize_expanded_status();
	InitAvgDivide();
}

BlockStreamAggregationIterator::~BlockStreamAggregationIterator() {
	delete state_.input;
	delete state_.hashSchema;
	delete state_.output;
	delete state_.child;
}

BlockStreamAggregationIterator::State::State(
		Schema *input,
		Schema *output,
		Schema *hashSchema,
		BlockStreamIteratorBase *child,
		std::vector<unsigned> groupByIndex,
		std::vector<unsigned> aggregationIndex,
		std::vector<State::aggregation> aggregations,
		unsigned nbuckets,
		unsigned bucketsize,
		unsigned block_size,
		std::vector<unsigned>avgIndex,
		bool isPartitionNode
):input(input),
output(output),
hashSchema(hashSchema),
child(child),
groupByIndex(groupByIndex),
aggregationIndex(aggregationIndex),
aggregations(aggregations),
nbuckets(nbuckets),
bucketsize(bucketsize),
block_size(block_size),
avgIndex(avgIndex),
isPartitionNode(isPartitionNode){

}

bool BlockStreamAggregationIterator::open(const PartitionOffset& partition_offset){
	RegisterExpandedThreadToAllBarriers();

	if(tryEntryIntoSerializedSection(0)){
		ExpanderTracker::getInstance()->addNewStageEndpoint(pthread_self(),LocalStageEndPoint(stage_desc,"Aggregation",0));
	}
	barrierArrive(0);

	state_.child->open(partition_offset);
	if(ExpanderTracker::getInstance()->isExpandedThreadCallBack(pthread_self())){
		unregisterExpandedThreadToAllBarriers();
		return true;
	}

<<<<<<< HEAD

=======
	ticks start=curtick();
>>>>>>> cc13ebb2
	if(tryEntryIntoSerializedSection(1)){
		prepareIndex();
		prepareAggregateFunctions();
		hash_=PartitionFunctionFactory::createGeneralModuloFunction(state_.nbuckets);
		hashtable_=new BasicHashTable(state_.nbuckets,state_.bucketsize,state_.hashSchema->getTupleMaxSize());//
<<<<<<< HEAD
		open_finished_=true;
	}
=======
	}
	start=curtick();
	/* A private hash table is allocated for each thread to buffer the local results. All the private hash table should be merged
	 * at the final phase to complete the aggregation. Aggregation using private hash tables is called private aggregation. Although
	 * consuming larger memory, private aggregation is more efficient than shared aggregation for scalar aggregation or aggregation
	 * with small groups, as private aggregation avoids the contention to the shared hash table.
	 */
	BasicHashTable* private_hashtable=new BasicHashTable(state_.nbuckets,state_.bucketsize,state_.hashSchema->getTupleMaxSize());

	start=curtick();
>>>>>>> cc13ebb2
	barrierArrive(1);
	void *cur=0;
	unsigned bn;
	bool key_exist;
	void* tuple_in_hashtable;
	void *key_in_input_tuple;
	void *key_in_hash_table;
	void *value_in_input_tuple;
	void *value_in_hash_table;
	void* new_tuple_in_hash_table;
	unsigned allocated_tuples_in_hashtable=0;
	BasicHashTable::Iterator ht_it=hashtable_->CreateIterator();
	BasicHashTable::Iterator pht_it=private_hashtable->CreateIterator();
	unsigned long long one=1;
	BlockStreamBase *bsb=BlockStreamBase::createBlock(state_.input,state_.block_size);
	bsb->setEmpty();

	start=curtick();

	while(state_.child->next(bsb))	// traverse every block from child
	{
		BlockStreamBase::BlockStreamTraverseIterator *bsti=bsb->createIterator();
		bsti->reset();
		while((cur=bsti->currentTuple())!=0)	// traverse every tuple from block
		{
			/* get the corresponding bucket index according to the first column in
			 * group-by attributes.
			 * Note that bn is always 0 for scalar aggregation.
			 */
			bn=0;
			if(state_.groupByIndex.size()>0)
				bn=state_.input->getcolumn(state_.groupByIndex[0]).operate->getPartitionValue(state_.input->getColumnAddess(state_.groupByIndex[0],cur),state_.nbuckets);

			private_hashtable->placeIterator(pht_it,bn);
			key_exist=false;
			while((tuple_in_hashtable=pht_it.readCurrent())!=0)
			{
				/* set key_exist flag to true such that the the case for scalar
				 * aggregation (i.e., aggregation with no group-by attributes)
				 * could be considered as passed the group by value verification.
				 */
				key_exist=true;
				for(unsigned i=0;i<state_.groupByIndex.size();i++)
				{
					key_in_input_tuple=state_.input->getColumnAddess(state_.groupByIndex[i],cur);
					key_in_hash_table=state_.hashSchema->getColumnAddess(inputGroupByToOutput_[i],tuple_in_hashtable);
					if(!state_.input->getcolumn(state_.groupByIndex[i]).operate->equal(key_in_input_tuple,key_in_hash_table))
					{
						key_exist=false;
						break;
					}
				}
				if(key_exist)	// hash table have the key (the value in group-by attribute)
				{
					for(unsigned i=0;i<state_.aggregationIndex.size();i++)
					{
						value_in_input_tuple=state_.input->getColumnAddess(state_.aggregationIndex[i],cur);
						value_in_hash_table=state_.hashSchema->getColumnAddess(inputAggregationToOutput_[i],tuple_in_hashtable);
						private_hashtable->UpdateTuple(bn,value_in_hash_table,value_in_input_tuple,privateAggregationFunctions_[i]);
					}
					bsti->increase_cur_();
					break;
				}
				else
				{
					pht_it.increase_cur_();
				}
			}
			if(key_exist)
			{
				continue;
			}
			new_tuple_in_hash_table=private_hashtable->allocate(bn);
			for(unsigned i=0;i<state_.groupByIndex.size();i++)
			{
				key_in_input_tuple=state_.input->getColumnAddess(state_.groupByIndex[i],cur);
				key_in_hash_table=state_.hashSchema->getColumnAddess(inputGroupByToOutput_[i],new_tuple_in_hash_table);
				state_.input->getcolumn(state_.groupByIndex[i]).operate->assignment(key_in_input_tuple,key_in_hash_table);
			}

			for(unsigned i=0;i<state_.aggregationIndex.size();i++)
			{
				/**
				 * use if-else here is a kind of ugly.
				 * TODO: use a function which is initialized according to the aggregation function.
				 */
				if(state_.aggregations[i]==State::count)
				{
					value_in_input_tuple=&one;
				}
				else
				{
					value_in_input_tuple=state_.input->getColumnAddess(state_.aggregationIndex[i],cur);
				}
				value_in_hash_table=state_.hashSchema->getColumnAddess(inputAggregationToOutput_[i],new_tuple_in_hash_table);
				state_.hashSchema->getcolumn(inputAggregationToOutput_[i]).operate->assignment(value_in_input_tuple,value_in_hash_table);
			}
			bsti->increase_cur_();
		}
		bsb->setEmpty();
	}

	for(int i=0;i<state_.nbuckets;i++)
	{
		private_hashtable->placeIterator(pht_it,i);
		while((cur=pht_it.readCurrent())!=0)	// traverse every tuple from block
		{
			/* get the corresponding bucket index according to the first column in
			 * group-by attributes.
			 * Note that bn is always 0 for scalar aggregation.
			 */
			bn=0;
			if(state_.groupByIndex.size()>0)
				bn=state_.hashSchema->getcolumn(0).operate->getPartitionValue(state_.hashSchema->getColumnAddess(0,cur),state_.nbuckets);

			hashtable_->lockBlock(bn);
			hashtable_->placeIterator(ht_it,bn);
			key_exist=false;
			while((tuple_in_hashtable=ht_it.readCurrent())!=0)
			{
				/* set key_exist flag to true such that the the case for scalar
				 * aggregation (i.e., aggregation with no group-by attributes)
				 * could be considered as passed the group by value verification.
				 */
				key_exist=true;
				for(unsigned i=0;i<state_.groupByIndex.size();i++)
				{
					key_in_input_tuple=state_.hashSchema->getColumnAddess(i,cur);
					key_in_hash_table=state_.hashSchema->getColumnAddess(inputGroupByToOutput_[i],tuple_in_hashtable);
					if(!state_.hashSchema->getcolumn(i).operate->equal(key_in_input_tuple,key_in_hash_table))
					{
						key_exist=false;
						break;
					}
				}
				if(key_exist)	// hash table have the key (the value in group-by attribute)
				{
					for(unsigned i=0;i<state_.aggregationIndex.size();i++)
					{
						value_in_input_tuple=state_.hashSchema->getColumnAddess(i+state_.groupByIndex.size(),cur);
						value_in_hash_table=state_.hashSchema->getColumnAddess(inputAggregationToOutput_[i],tuple_in_hashtable);
						hashtable_->UpdateTuple(bn,value_in_hash_table,value_in_input_tuple,globalAggregationFunctions_[i]);
					}
					pht_it.increase_cur_();
					hashtable_->unlockBlock(bn);
					break;
				}
				else
				{
					ht_it.increase_cur_();
				}
			}
			if(key_exist)
			{
				continue;
			}
			new_tuple_in_hash_table=hashtable_->allocate(bn);
			allocated_tuples_in_hashtable++;
			for(unsigned i=0;i<state_.groupByIndex.size();i++)
			{
				key_in_input_tuple=state_.hashSchema->getColumnAddess(i,cur);
				key_in_hash_table=state_.hashSchema->getColumnAddess(inputGroupByToOutput_[i],new_tuple_in_hash_table);
				state_.hashSchema->getcolumn(i).operate->assignment(key_in_input_tuple,key_in_hash_table);
			}

			for(unsigned i=0;i<state_.aggregationIndex.size();i++)
			{
				value_in_input_tuple=state_.hashSchema->getColumnAddess(i+state_.groupByIndex.size(),cur);
				value_in_hash_table=state_.hashSchema->getColumnAddess(inputAggregationToOutput_[i],new_tuple_in_hash_table);
				state_.hashSchema->getcolumn(inputAggregationToOutput_[i]).operate->assignment(value_in_input_tuple,value_in_hash_table);
			}
			hashtable_->unlockBlock(bn);
			pht_it.increase_cur_();
		}
	}

	if(ExpanderTracker::getInstance()->isExpandedThreadCallBack(pthread_self())){
		unregisterExpandedThreadToAllBarriers(1);
		return true;
	}
	barrierArrive(2);

	if(tryEntryIntoSerializedSection(2)){
//		hashtable_->report_status();
		it_=hashtable_->CreateIterator();
		bucket_cur_=0;
		hashtable_->placeIterator(it_,bucket_cur_);
		setReturnStatus(true);
		ExpanderTracker::getInstance()->addNewStageEndpoint(pthread_self(),LocalStageEndPoint(stage_src,"Aggregation  ",0));
		perf_info_=ExpanderTracker::getInstance()->getPerformanceInfo(pthread_self());
		perf_info_->initialize();
	}
	barrierArrive(3);

	delete bsb;
	delete private_hashtable;
	return getReturnStatus();
}

/*
 * In the current implementation, the lock is used based on the entire
 * hash table, which will definitely reduce the degree of parallelism.
 * But it is for now, assuming that the aggregated results are small.
 *
 */
bool BlockStreamAggregationIterator::next(BlockStreamBase *block){
	if(ExpanderTracker::getInstance()->isExpandedThreadCallBack(pthread_self())){
		unregisterExpandedThreadToAllBarriers(3);
		printf("<<<<<<<<<<<<<<<<<Aggregation next detected call back signal!>>>>>>>>>>>>>>>>>\n");
		return false;
	}
	void *cur_in_ht;
	void *tuple;
	void *key_in_hash_tuple;
	void *key_in_output_tuple;
	ht_cur_lock_.acquire();
	while(it_.readCurrent()!=0||(hashtable_->placeIterator(it_,bucket_cur_))!=false){
		while((cur_in_ht=it_.readCurrent())!=0)
		{
			if((tuple=block->allocateTuple(state_.output->getTupleMaxSize()))!=0)//the tuple is empty??
			{
				if(state_.avgIndex.size()>0&&state_.isPartitionNode==false)//avg=sum/tuple_size
				{
					for(unsigned i=0;i<state_.groupByIndex.size();i++)//in one tuple that are produced from aggregation statement, the groupby attributes is at the head, the rest attributes belong to the aggregation part.
					{
						key_in_hash_tuple=state_.hashSchema->getColumnAddess(inputGroupByToOutput_[i],cur_in_ht);
						key_in_output_tuple=state_.output->getColumnAddess(inputGroupByToOutput_[i],tuple);
						state_.output->getcolumn(inputGroupByToOutput_[i]).operate->assignment(key_in_hash_tuple,key_in_output_tuple);
					}
					state_.avgIndex.push_back(-1);//boundary point,
					int aggsize=state_.aggregationIndex.size()-1;
					unsigned i=0,j=0;
					unsigned long  tuple_number=(*(unsigned long *)state_.hashSchema->getColumnAddess(inputAggregationToOutput_[aggsize],cur_in_ht));
					for(;i<aggsize;i++)
					{
						if(state_.avgIndex[j]==i)	//avgIndex save the index of avg in aggregations,see Aggregation.cpp:116
						{
							assert(state_.aggregations[i]==State::sum);
							j++;
							void *unknowntype=state_.hashSchema->getColumnAddess(inputAggregationToOutput_[i],cur_in_ht); //get the value in hash table

							if(tuple_number==0)
							{
								key_in_hash_tuple=unknowntype;
							}
							else
							{// TODO: precision of avg result is not enough

								key_in_hash_tuple=unknowntype;//the room is enough?
								ExectorFunction::avg_divide[state_.hashSchema->columns[inputAggregationToOutput_[i]].type](unknowntype,tuple_number,key_in_hash_tuple);
							}
						}
						else
						{
							key_in_hash_tuple=state_.hashSchema->getColumnAddess(inputAggregationToOutput_[i],cur_in_ht);
						}
						key_in_output_tuple=state_.output->getColumnAddess(inputAggregationToOutput_[i],tuple);
						state_.output->getcolumn(inputAggregationToOutput_[i]).operate->assignment(key_in_hash_tuple,key_in_output_tuple);
					}
				}
				else{
					memcpy(tuple,cur_in_ht,state_.output->getTupleMaxSize());
				}
				it_.increase_cur_();
			}
			else{
				ht_cur_lock_.release();
				perf_info_->processed_one_block();
				return true;
			}
		}
		bucket_cur_++;
	}
	ht_cur_lock_.release();
	if(block->Empty()){
		return false;
	}
	else{
		perf_info_->processed_one_block();
		return true;
	}
}

bool BlockStreamAggregationIterator::close(){

	initialize_expanded_status();

	delete hashtable_;
	globalAggregationFunctions_.clear();
	inputAggregationToOutput_.clear();
	inputGroupByToOutput_.clear();

	state_.child->close();
	return true;
}
void BlockStreamAggregationIterator::print(){
	printf("Aggregation:  %d buckets in hash table\n",state_.nbuckets);
	printf("---------------\n");
	state_.child->print();
}

void BlockStreamAggregationIterator::prepareIndex() {
	unsigned outputindex=0;
	for(unsigned i=0;i<state_.groupByIndex.size();i++)
	{
		inputGroupByToOutput_[i]=outputindex++;	// index of group by attributes from input To output index
	}
	for(unsigned i=0;i<state_.aggregationIndex.size();i++)
	{
		inputAggregationToOutput_[i]=outputindex++;	// index of aggregation attributes from input To output index
	}
}

void BlockStreamAggregationIterator::prepareAggregateFunctions() {
	for(unsigned i=0;i<state_.aggregations.size();i++)
	{
		switch(state_.aggregations[i]){
		case BlockStreamAggregationIterator::State::count:
			privateAggregationFunctions_.push_back(state_.hashSchema->getcolumn(inputAggregationToOutput_[i]).operate->GetIncreateByOneFunction());
			globalAggregationFunctions_.push_back(state_.hashSchema->getcolumn(inputAggregationToOutput_[i]).operate->GetADDFunction());
			break;
		case BlockStreamAggregationIterator::State::min:
			privateAggregationFunctions_.push_back(state_.hashSchema->getcolumn(inputAggregationToOutput_[i]).operate->GetMINFunction());
			globalAggregationFunctions_.push_back(state_.hashSchema->getcolumn(inputAggregationToOutput_[i]).operate->GetMINFunction());
			break;
		case BlockStreamAggregationIterator::State::max:
			privateAggregationFunctions_.push_back(state_.hashSchema->getcolumn(inputAggregationToOutput_[i]).operate->GetMAXFunction());
			globalAggregationFunctions_.push_back(state_.hashSchema->getcolumn(inputAggregationToOutput_[i]).operate->GetMAXFunction());
			break;
		case BlockStreamAggregationIterator::State::sum:
			privateAggregationFunctions_.push_back(state_.hashSchema->getcolumn(inputAggregationToOutput_[i]).operate->GetADDFunction());
			globalAggregationFunctions_.push_back(state_.hashSchema->getcolumn(inputAggregationToOutput_[i]).operate->GetADDFunction());
			break;
		default://for avg has changed to sum and count
			printf("invalid aggregation function!\n");
		}
	}
}<|MERGE_RESOLUTION|>--- conflicted
+++ resolved
@@ -71,21 +71,16 @@
 		return true;
 	}
 
-<<<<<<< HEAD
-
-=======
+
 	ticks start=curtick();
->>>>>>> cc13ebb2
 	if(tryEntryIntoSerializedSection(1)){
 		prepareIndex();
 		prepareAggregateFunctions();
 		hash_=PartitionFunctionFactory::createGeneralModuloFunction(state_.nbuckets);
 		hashtable_=new BasicHashTable(state_.nbuckets,state_.bucketsize,state_.hashSchema->getTupleMaxSize());//
-<<<<<<< HEAD
-		open_finished_=true;
-	}
-=======
-	}
+
+	}
+
 	start=curtick();
 	/* A private hash table is allocated for each thread to buffer the local results. All the private hash table should be merged
 	 * at the final phase to complete the aggregation. Aggregation using private hash tables is called private aggregation. Although
@@ -95,7 +90,6 @@
 	BasicHashTable* private_hashtable=new BasicHashTable(state_.nbuckets,state_.bucketsize,state_.hashSchema->getTupleMaxSize());
 
 	start=curtick();
->>>>>>> cc13ebb2
 	barrierArrive(1);
 	void *cur=0;
 	unsigned bn;
