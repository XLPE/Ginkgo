/*
 * ExpandableBlockStreamFilter.cpp
 *
 *  Created on: Aug 28, 2013
 *      Author: wangli
 */

#include "ExpandableBlockStreamFilter.h"

ExpandableBlockStreamFilter::ExpandableBlockStreamFilter(State state)
:state_(state){
	initialize_expanded_status();
}

ExpandableBlockStreamFilter::ExpandableBlockStreamFilter()
{
	initialize_expanded_status();
}

ExpandableBlockStreamFilter::~ExpandableBlockStreamFilter() {
	// TODO Auto-generated destructor stub
}

ExpandableBlockStreamFilter::State::State(Schema* schema, BlockStreamIteratorBase* child,
		std::vector<FilterIterator::AttributeComparator> comparator_list
		,unsigned block_size)
:schema_(schema),child_(child),comparator_list_(comparator_list),block_size_(block_size){

}


bool ExpandableBlockStreamFilter::open(const PartitionOffset& part_off){

	AtomicPushFreeBlockStream(BlockStreamBase::createBlock(state_.schema_,state_.block_size_));
<<<<<<< HEAD
//	printf("Free block stream list added!\n");
	if(sem_open_.try_wait()){

		open_finished_=true;
		return state_.child_->open(part_off);
=======
	initContext(state_.schema_,state_.block_size_);
	if(tryEntryIntoSerializedSection()){
		tuple_after_filter_=0;
		const bool child_open_return=state_.child_->open(part_off);
		setOpenReturnValue(child_open_return);
		broadcaseOpenFinishedSignal();
>>>>>>> f8a0cece
	}
	else
	{
		while(!open_finished_){
			usleep(1);
		}
		return state_.child_->open(part_off);
	}
}



bool ExpandableBlockStreamFilter::next(BlockStreamBase* block){


	void* tuple_from_child;
	void* tuple_in_block;
	bool pass_filter;
	thread_context& tc=getContext();

	while((tuple_from_child=tc.block_stream_iterator_->currentTuple())>0){
		pass_filter=true;
		for(unsigned i=0;i<state_.comparator_list_.size();i++){

			if(!state_.comparator_list_[i].filter(state_.schema_->getColumnAddess(state_.comparator_list_[i].get_index(),tuple_from_child))){
				pass_filter=false;
				break;
			}
<<<<<<< HEAD
			if(pass_filter){
				const unsigned bytes=state_.schema_->getTupleActualSize(tuple_from_child);
				if((tuple_in_block=block->allocateTuple(bytes))>0){
					/* the block has space to hold this tuple*/
					state_.schema_->copyTuple(tuple_from_child,tuple_in_block);
					rb.iterator->increase_cur_();
				}
				else{
					/* the block is full, before we return, we pop the remaining block.*/
					atomicPushRemainingBlock(rb);
					return true;
				}
=======
		}
		if(pass_filter){
			const unsigned bytes=state_.schema_->getTupleActualSize(tuple_from_child);
			if((tuple_in_block=block->allocateTuple(bytes))>0){
				/* the block has space to hold this tuple*/
//					state_.schema_->copyTuple(tuple_from_child,tuple_in_block);
				/* the block has space to hold this tuple,
				 * copyTuple can be used in the hashtable,
				 * but here we must use the block insert
				 * modified by zhanglei for the variable supported!*/
				block->insert(tuple_in_block,tuple_from_child,bytes);
				tuple_after_filter_++;
				tc.block_stream_iterator_->increase_cur_();
>>>>>>> f8a0cece
			}
			else{
				/* the block is full, before we return, we pop the remaining block.*/
				return true;
			}
		}
		else{
			tc.block_stream_iterator_->increase_cur_();
		}
	}

	/* When the program arrivals here, it means that there is no remaining block or the remaining block
	 * is exhausted, so we read a new block from the child.
	 */


	tc.block_for_asking_->setEmpty();
	tc.block_stream_iterator_->~BlockStreamTraverseIterator();

	while(state_.child_->next(tc.block_for_asking_)){
		tc.block_stream_iterator_=tc.block_for_asking_->createIterator();

		/*
		 * TODO: The following lines are the same as the some lines above,
		 * so consider put them into a method.
		 */
		while((tuple_from_child=tc.block_stream_iterator_->currentTuple())>0){
			pass_filter=true;
			for(unsigned i=0;i<state_.comparator_list_.size();i++){
				if(!state_.comparator_list_[i].filter(state_.schema_->getColumnAddess(state_.comparator_list_[i].get_index(),tuple_from_child))){
					pass_filter=false;
					break;
				}
			}
			if(pass_filter){
				const unsigned bytes=state_.schema_->getTupleActualSize(tuple_from_child);
				if((tuple_in_block=block->allocateTuple(bytes))>0){
					/* the block has space to hold this tuple*/
<<<<<<< HEAD
					state_.schema_->copyTuple(tuple_from_child,tuple_in_block);
					traverse_iterator->increase_cur_();
=======
//					state_.schema_->copyTuple(tuple_from_child,tuple_in_block);
					/* the block has space to hold this tuple,
					 * copyTuple can be used in the hashtable,
					 * but here we must use the block insert
					 * modified by zhanglei for the variable supported!*/
					block->insert(tuple_in_block,tuple_from_child,bytes);
					tuple_after_filter_++;
					tc.block_stream_iterator_->increase_cur_();
>>>>>>> f8a0cece
				}
				else{
					/* the block is full, before we return, we pop the remaining block.*/

					return true;
				}
			}
			else{
				tc.block_stream_iterator_->increase_cur_();
			}

		}
		/* the block_for_asking is exhausted, but the block is not full*/
		tc.block_stream_iterator_->~BlockStreamTraverseIterator();
		tc.block_for_asking_->setEmpty();
	}
	/* the child iterator is exhausted, but the block is not full.*/

	if(!block->Empty()){
		return true;
<<<<<<< HEAD
	else
	return false;
=======
	}
	else{
		return false;
	}
>>>>>>> f8a0cece
}

bool ExpandableBlockStreamFilter::close(){
	initialize_expanded_status();
	open_finished_=false;

	for(unsigned i=0;i<free_block_stream_list_.size();i++){
		free_block_stream_list_.front()->~BlockStreamBase();
		free_block_stream_list_.pop_front();
	}

	destoryAllContext();

	free_block_stream_list_.clear();
	state_.child_->close();
	return true;
}
void ExpandableBlockStreamFilter::print(){
	printf("Filter size=%d\n",state_.comparator_list_.size());

	printf("---------------\n");
	state_.child_->print();
}
bool ExpandableBlockStreamFilter::atomicPopRemainingBlock(remaining_block & rb){
	lock_.acquire();

	if(remaining_block_list_.size()>0){
		rb=remaining_block_list_.front();
		remaining_block_list_.pop_front();

		lock_.release();

		return true;
	}
	else{

		lock_.release();

		return false;
	}
}

void ExpandableBlockStreamFilter::atomicPushRemainingBlock(remaining_block rb){
	lock_.acquire();
	remaining_block_list_.push_back(rb);
	lock_.release();
}

BlockStreamBase* ExpandableBlockStreamFilter::AtomicPopFreeBlockStream(){
	assert(!free_block_stream_list_.empty());
	lock_.acquire();
	BlockStreamBase *block=free_block_stream_list_.front();
	free_block_stream_list_.pop_front();
	lock_.release();
	return block;
}
void ExpandableBlockStreamFilter::AtomicPushFreeBlockStream(BlockStreamBase* block){
	lock_.acquire();
	free_block_stream_list_.push_back(block);
	lock_.release();
}
thread_context ExpandableBlockStreamFilter::popContext(){
	lock_.acquire();
	assert(context_list_.find(pthread_self())!=context_list_.cend());
	thread_context ret= context_list_[pthread_self()];
	context_list_.erase(pthread_self());
//	printf("Thread %lx is poped!\n",pthread_self());
	lock_.release();
	return ret;
}

void ExpandableBlockStreamFilter::pushContext(const thread_context& tc){
	lock_.acquire();
	assert(context_list_.find(pthread_self())==context_list_.cend());
	context_list_[pthread_self()]=tc;
//	printf("Thread %lx is pushed!\n",pthread_self());
	lock_.release();
}
//void ExpandableBlockStreamFilter::destoryContext(thread_context& tc){
//	lock_.acquire();
//	assert(context_list_.find(pthread_self())!=context_list_.cend());
//	context_list_[pthread_self()].block_for_asking_->~BlockStreamBase();
//	context_list_[pthread_self()].iterator_->~BlockStreamTraverseIterator();
//	context_list_.erase(pthread_self());
//	lock_.release();
////	tc.block_for_asking_->~BlockStreamBase();
////	tc.iterator_->~BlockStreamTraverseIterator();
//}
<|MERGE_RESOLUTION|>--- conflicted
+++ resolved
@@ -32,20 +32,13 @@
 bool ExpandableBlockStreamFilter::open(const PartitionOffset& part_off){
 
 	AtomicPushFreeBlockStream(BlockStreamBase::createBlock(state_.schema_,state_.block_size_));
-<<<<<<< HEAD
-//	printf("Free block stream list added!\n");
-	if(sem_open_.try_wait()){
-
-		open_finished_=true;
-		return state_.child_->open(part_off);
-=======
+
 	initContext(state_.schema_,state_.block_size_);
 	if(tryEntryIntoSerializedSection()){
 		tuple_after_filter_=0;
 		const bool child_open_return=state_.child_->open(part_off);
 		setOpenReturnValue(child_open_return);
 		broadcaseOpenFinishedSignal();
->>>>>>> f8a0cece
 	}
 	else
 	{
@@ -74,20 +67,6 @@
 				pass_filter=false;
 				break;
 			}
-<<<<<<< HEAD
-			if(pass_filter){
-				const unsigned bytes=state_.schema_->getTupleActualSize(tuple_from_child);
-				if((tuple_in_block=block->allocateTuple(bytes))>0){
-					/* the block has space to hold this tuple*/
-					state_.schema_->copyTuple(tuple_from_child,tuple_in_block);
-					rb.iterator->increase_cur_();
-				}
-				else{
-					/* the block is full, before we return, we pop the remaining block.*/
-					atomicPushRemainingBlock(rb);
-					return true;
-				}
-=======
 		}
 		if(pass_filter){
 			const unsigned bytes=state_.schema_->getTupleActualSize(tuple_from_child);
@@ -101,7 +80,6 @@
 				block->insert(tuple_in_block,tuple_from_child,bytes);
 				tuple_after_filter_++;
 				tc.block_stream_iterator_->increase_cur_();
->>>>>>> f8a0cece
 			}
 			else{
 				/* the block is full, before we return, we pop the remaining block.*/
@@ -140,10 +118,6 @@
 				const unsigned bytes=state_.schema_->getTupleActualSize(tuple_from_child);
 				if((tuple_in_block=block->allocateTuple(bytes))>0){
 					/* the block has space to hold this tuple*/
-<<<<<<< HEAD
-					state_.schema_->copyTuple(tuple_from_child,tuple_in_block);
-					traverse_iterator->increase_cur_();
-=======
 //					state_.schema_->copyTuple(tuple_from_child,tuple_in_block);
 					/* the block has space to hold this tuple,
 					 * copyTuple can be used in the hashtable,
@@ -152,7 +126,6 @@
 					block->insert(tuple_in_block,tuple_from_child,bytes);
 					tuple_after_filter_++;
 					tc.block_stream_iterator_->increase_cur_();
->>>>>>> f8a0cece
 				}
 				else{
 					/* the block is full, before we return, we pop the remaining block.*/
@@ -173,15 +146,10 @@
 
 	if(!block->Empty()){
 		return true;
-<<<<<<< HEAD
-	else
-	return false;
-=======
 	}
 	else{
 		return false;
 	}
->>>>>>> f8a0cece
 }
 
 bool ExpandableBlockStreamFilter::close(){
