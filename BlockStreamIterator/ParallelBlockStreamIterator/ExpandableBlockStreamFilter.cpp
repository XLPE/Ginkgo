--- conflicted
+++ resolved
@@ -57,38 +57,6 @@
 }
 bool ExpandableBlockStreamFilter::open(const PartitionOffset& part_off) {
 
-<<<<<<< HEAD
-	RegisterExpandedThreadToAllBarriers();
-	filter_thread_context* ftc=(filter_thread_context*)createOrReuseContext(crm_core_sensitive);
-
-	if (tryEntryIntoSerializedSection()) {
-		if(Config::enable_codegen){
-			ticks start=curtick();
-			generated_filter_processing_fucntoin_=getFilterProcessFunc(state_.qual_[0],state_.schema_);
-			if(generated_filter_processing_fucntoin_)
-				printf("CodeGen (full feature) succeeds!(%f8.4ms)\n",getMilliSecond(start));
-			else{
-				generated_filter_function_=getExprFunc(state_.qual_[0],state_.schema_);
-				if(generated_filter_function_){
-					ff_=computeFilterwithGeneratedCode;
-					printf("CodeGen (partial feature) succeeds!(%f8.4ms)\n",getMilliSecond(start));
-				}
-				else{
-					ff_=computeFilter;
-					printf("CodeGen fails!\n");
-				}
-			}
-		}
-		else{
-			ff_=computeFilter;
-			printf("CodeGen fails!\n");
-		}
-	}
-	bool ret=state_.child_->open(part_off);
-	setReturnStatus(ret);
-	barrierArrive();
-	return getReturnStatus();
-=======
   RegisterExpandedThreadToAllBarriers();
   filter_thread_context* ftc = (filter_thread_context*) createOrReuseContext(
       crm_core_sensitive);
@@ -122,7 +90,6 @@
   setReturnStatus(ret);
   barrierArrive();
   return getReturnStatus();
->>>>>>> d893f95f
 }
 
 bool ExpandableBlockStreamFilter::next(BlockStreamBase* block) {
