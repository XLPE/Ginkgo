/*
 * BlockStreamProjectIterator.cpp
 *
 *  Created on: 2014-2-17
 *      Author: casa
 */

#include "BlockStreamProjectIterator.h"

BlockStreamProjectIterator::BlockStreamProjectIterator() {
	initialize_expanded_status();
}

BlockStreamProjectIterator::~BlockStreamProjectIterator() {

}

BlockStreamProjectIterator::BlockStreamProjectIterator(State state)
:state_(state){
	initialize_expanded_status();
}

BlockStreamProjectIterator::State::State(Schema * input, Schema* output, BlockStreamIteratorBase * children, unsigned blocksize, Mapping map, vector<ExpressItem_List> v_ei,vector<QNode *>exprTree)
:input_(input),output_(output),child_(children),block_size_(blocksize),map_(map),v_ei_(v_ei),exprTree_(exprTree){

}
BlockStreamProjectIterator::State::State(Schema * input, Schema* output, BlockStreamIteratorBase * children, unsigned blocksize, Mapping map, vector<ExpressItem_List> v_ei)
:input_(input),output_(output),child_(children),block_size_(blocksize),map_(map),v_ei_(v_ei){

}
bool BlockStreamProjectIterator::open(const PartitionOffset& partition_offset){
	project_thread_context* ptc =createOrReuseContext(crm_core_sensitive);

	bool ret=state_.child_->open(partition_offset);
	setReturnStatus(ret);
	barrierArrive();
	return getReturnStatus();
}

/*
 * now the expressions computing speed is slow because of the copy between among the expressions
 * todo: seek the pointer of data and LLVM will be solved by wangli.
 * */
bool BlockStreamProjectIterator::next(BlockStreamBase *block)
{
	unsigned total_length_=state_.output_->getTupleMaxSize();
<<<<<<< HEAD
//	void *tuple=0;
//	void *column_in_combinedTuple=0;
	/* tuple to include the max tuple! */
//	void *combinedTuple_=memalign(cacheline_size,state_.output_->getTupleMaxSize());;
//	void *cur=0;

	remaining_block rb;
	if(atomicPopRemainingBlock(rb))
	{
		while(1)
		{
			void *cur=0;
			void *tuple=0;
			if((cur=rb.bsti_->currentTuple())==0)
			{
				rb.bsb_->setEmpty();
				/* get a block from downstreams */
				if(state_.children_->next(rb.bsb_)==false)
				{
					/* if downstreams has no data and block is not empty, return true */
					if(!block->Empty()){
						atomicPushRemainingBlock(rb);
						return true;
					}
					return false;
				}
				/* if downstreams has data, reset the cur */
				rb.bsti_->reset();
				cur=rb.bsti_->currentTuple();
			}
=======
>>>>>>> cc13ebb2

	void* tuple_from_child;
	void* tuple_in_block;
	project_thread_context* tc = (project_thread_context*) getContext();
	while(true){
		if(tc->block_stream_iterator_->currentTuple()==0){
			/* mark the block as processed by setting it empty*/
			tc->block_for_asking_->setEmpty();
			if(state_.child_->next(tc->block_for_asking_)){
//				printf("%lld\n",pthread_self());
				delete tc->block_stream_iterator_;
				tc->block_stream_iterator_=tc->block_for_asking_->createIterator();
			}
			else
			{
				if (!block->Empty()) {
					return true;
				} else {
					return false;
				}
<<<<<<< HEAD
				rb.bsti_->increase_cur_();
			}
			else
			{
				atomicPushRemainingBlock(rb);
				return true;
=======
>>>>>>> cc13ebb2
			}
		}
		process_logic(block,tc);
		/* there are totally two reasons for the end of the while loop.
		 * (1) block is full of tuples satisfying filter (should return true to the caller)
		 * (2) block_for_asking_ is exhausted (should fetch a new block from child and continue to process)
		 */
		if(block->Full())
			// for case (1)
			return true;
		else{
		}
	}

<<<<<<< HEAD
	lock_.acquire();
	BlockStreamBase * v_bsb;
	if(!free_block_stream_list_.empty()){
		v_bsb=free_block_stream_list_.front();
		free_block_stream_list_.pop_front();
	}
	else
	{
		lock_.release();//added
		return false;
	}
	lock_.release();

	v_bsb->setEmpty();
	BlockStreamBase::BlockStreamTraverseIterator* traverse_iterator=v_bsb->createIterator();
	traverse_iterator->reset();
	atomicPushRemainingBlock(remaining_block(v_bsb,traverse_iterator));
	return next(block);
=======
>>>>>>> cc13ebb2
}

bool BlockStreamProjectIterator::close(){
	initialize_expanded_status();
	destoryAllContext();
	return state_.child_->close();
}


bool BlockStreamProjectIterator::copyNewValue(void *tuple,void *result,int length){
	memcpy(tuple,result,length);
}
bool BlockStreamProjectIterator::copyColumn(void *&tuple,ExpressionItem &result,int length){
	switch(result.return_type){
		case t_int:{
			memcpy(tuple,&result.content.data.value._int,length);
			break;
		}
		case t_float:{
			memcpy(tuple,&result.content.data.value._float,length);
			break;
		}
		case t_u_long:{
			memcpy(tuple,&result.content.data.value._ulong,length);
			break;
		}
		case t_string:{
			memcpy(tuple,result._string.c_str(),length);
			break;
		}
		case t_decimal:{
			memcpy(tuple,&result._decimal,length);
			break;
		}
		case t_date:{
			memcpy(tuple,&result._date,length);
			break;
		}
		case t_time:{
			memcpy(tuple,&result._time,length);
			break;
		}
		case t_datetime:{
			memcpy(tuple,&result._datetime,length);
			break;
		}
		case t_double:{
			memcpy(tuple,&result.content.data.value._double,length);
			break;
		}
		case t_smallInt:{
			memcpy(tuple,&result.content.data.value._sint,length);
			break;
		}
		default:{
			cout<<"missing the operator!!!"<<endl;
			break;
		}
	}
}
void BlockStreamProjectIterator::print()
{
	cout<<"proj:"<<endl;
	for(int i=0;i<state_.exprTree_.size();i++)
	{
		printf("	%s\n",state_.exprTree_[i]->alias.c_str());
	}
	state_.child_->print();

}

void BlockStreamProjectIterator::process_logic(BlockStreamBase* block,
		project_thread_context* tc) {
	unsigned total_length=state_.output_->getTupleMaxSize();
	void* tuple_from_child;
	void* tuple;
	while ((tuple_from_child = tc->block_stream_iterator_->currentTuple()) > 0) {
		if((tuple=block->allocateTuple(total_length))>0)
		{
			for(int i=0;i<tc->thread_qual_.size();i++)
			{
				void * result=tc->thread_qual_[i]->FuncId(tc->thread_qual_[i],tuple_from_child,state_.input_);
				copyNewValue(tuple,result,state_.output_->getcolumn(i).get_length());
				tuple=(char *)tuple+state_.output_->getcolumn(i).get_length();
			}
			tc->block_stream_iterator_->increase_cur_();
		}
		else{
			return;
		}
	}
	/* mark the block as processed by setting it empty*/
	tc->block_for_asking_->setEmpty();
}

thread_context* BlockStreamProjectIterator::createContext() {
	project_thread_context* ptc = new project_thread_context();
	ptc->block_for_asking_=BlockStreamBase::createBlock(state_.input_,state_.block_size_);
	ptc->temp_block_ = BlockStreamBase::createBlock(state_.output_,state_.block_size_);
	ptc->block_stream_iterator_ = ptc->block_for_asking_->createIterator();
	ptc->thread_qual_=state_.exprTree_;
	for(int i=0;i<state_.exprTree_.size();i++){
		Expr_copy(state_.exprTree_[i],ptc->thread_qual_[i]);
		InitExprAtPhysicalPlan(ptc->thread_qual_[i]);
	}
	return ptc;
}<|MERGE_RESOLUTION|>--- conflicted
+++ resolved
@@ -44,39 +44,6 @@
 bool BlockStreamProjectIterator::next(BlockStreamBase *block)
 {
 	unsigned total_length_=state_.output_->getTupleMaxSize();
-<<<<<<< HEAD
-//	void *tuple=0;
-//	void *column_in_combinedTuple=0;
-	/* tuple to include the max tuple! */
-//	void *combinedTuple_=memalign(cacheline_size,state_.output_->getTupleMaxSize());;
-//	void *cur=0;
-
-	remaining_block rb;
-	if(atomicPopRemainingBlock(rb))
-	{
-		while(1)
-		{
-			void *cur=0;
-			void *tuple=0;
-			if((cur=rb.bsti_->currentTuple())==0)
-			{
-				rb.bsb_->setEmpty();
-				/* get a block from downstreams */
-				if(state_.children_->next(rb.bsb_)==false)
-				{
-					/* if downstreams has no data and block is not empty, return true */
-					if(!block->Empty()){
-						atomicPushRemainingBlock(rb);
-						return true;
-					}
-					return false;
-				}
-				/* if downstreams has data, reset the cur */
-				rb.bsti_->reset();
-				cur=rb.bsti_->currentTuple();
-			}
-=======
->>>>>>> cc13ebb2
 
 	void* tuple_from_child;
 	void* tuple_in_block;
@@ -97,16 +64,8 @@
 				} else {
 					return false;
 				}
-<<<<<<< HEAD
-				rb.bsti_->increase_cur_();
 			}
-			else
-			{
-				atomicPushRemainingBlock(rb);
-				return true;
-=======
->>>>>>> cc13ebb2
-			}
+
 		}
 		process_logic(block,tc);
 		/* there are totally two reasons for the end of the while loop.
@@ -120,27 +79,6 @@
 		}
 	}
 
-<<<<<<< HEAD
-	lock_.acquire();
-	BlockStreamBase * v_bsb;
-	if(!free_block_stream_list_.empty()){
-		v_bsb=free_block_stream_list_.front();
-		free_block_stream_list_.pop_front();
-	}
-	else
-	{
-		lock_.release();//added
-		return false;
-	}
-	lock_.release();
-
-	v_bsb->setEmpty();
-	BlockStreamBase::BlockStreamTraverseIterator* traverse_iterator=v_bsb->createIterator();
-	traverse_iterator->reset();
-	atomicPushRemainingBlock(remaining_block(v_bsb,traverse_iterator));
-	return next(block);
-=======
->>>>>>> cc13ebb2
 }
 
 bool BlockStreamProjectIterator::close(){
