/*
 * BlockStreamProjectIterator.cpp
 *
 *  Created on: 2014-2-17
 *      Author: casa
 */

#include "BlockStreamProjectIterator.h"

BlockStreamProjectIterator::BlockStreamProjectIterator() {
	sema_open_.set_value(1);
	open_finished_=false;
}

BlockStreamProjectIterator::~BlockStreamProjectIterator() {

}

BlockStreamProjectIterator::BlockStreamProjectIterator(State state)
:state_(state){
	sema_open_.set_value(1);
	open_finished_=false;
}

BlockStreamProjectIterator::State::State(Schema * input, Schema* output, BlockStreamIteratorBase * children, unsigned blocksize, Mapping map, vector<ExpressItem_List> v_ei)
:input_(input),output_(output),children_(children),block_size_(blocksize),map_(map),v_ei_(v_ei){

}

bool BlockStreamProjectIterator::open(const PartitionOffset& partition_offset){
	state_.children_->open(partition_offset);
	if(sema_open_.try_wait()){
		BlockStreamBase *bsb=new BlockStreamFix(64*1024-sizeof(unsigned),state_.input_->getTupleMaxSize());
		free_block_stream_list_.push_back(bsb);
		open_finished_=true;
	}
	else
	{
		while (!open_finished_)
			usleep(1);
	}
	return true;
}

/*
 * now the expressions computing speed is slow because of the copy between among the expressions
 * todo: seek the pointer of data and LLVM will be solved by wangli.
 * */
bool BlockStreamProjectIterator::next(BlockStreamBase *block){
	unsigned total_length_=state_.output_->getTupleMaxSize();
//	void *tuple=0;
//	void *column_in_combinedTuple=0;
	/* tuple to include the max tuple! */
//	void *combinedTuple_=memalign(cacheline_size,state_.output_->getTupleMaxSize());;
//	void *cur=0;

	remaining_block rb;
	if(atomicPopRemainingBlock(rb)){
		while(1){
			void *cur=0;
			void *tuple=0;
			if((cur=rb.bsti_->currentTuple())==0){
				rb.bsb_->setEmpty();
				/* get a block from downstreams */
				if(state_.children_->next(rb.bsb_)==false){
					/* if downstreams has no data and block is not empty, return true */
					if(!block->Empty()){
						atomicPushRemainingBlock(rb);
						return true;
					}
					return false;
				}
				/* if downstreams has data, reset the cur */
				rb.bsti_->reset();
				cur=rb.bsti_->currentTuple();
			}

			if((tuple=block->allocateTuple(total_length_))>0){
				for(unsigned i=0;i<state_.v_ei_.size();i++){
					ExpressionItem result;
					ExpressItem_List toCalc;
					int variable_=0;
					for(unsigned j=0;j<state_.v_ei_[i].size();j++){
						ExpressionItem ei;
						if(state_.v_ei_[i][j].type==ExpressionItem::variable_type){
							int nth=state_.map_.atomicPopExpressionMapping(i).at(variable_); //n-th column in tuple
							ei.setValue(state_.input_->getColumnAddess(nth,cur),state_.input_->getcolumn(nth).type);
							variable_++;
						}
						else if(state_.v_ei_[i][j].type==ExpressionItem::const_type){
							ei.return_type=state_.v_ei_[i][j].return_type;
							ei.setData(state_.v_ei_[i][j].content.data);
						}
						else{
							ei.setOperator(state_.v_ei_[i][j].getOperatorName().c_str());
						}
						toCalc.push_back(ei);
					}
					ExpressionCalculator::calcuate(toCalc,result);
					copyColumn(tuple,result,state_.output_->getcolumn(i).get_length());
					tuple=(char *)tuple+state_.output_->getcolumn(i).get_length();
				}
				rb.bsti_->increase_cur_();
			}
			else{
				atomicPushRemainingBlock(rb);
				return true;
			}
		}
	}

	lock_.acquire();
	BlockStreamBase * v_bsb;
	if(!free_block_stream_list_.empty()){
		v_bsb=free_block_stream_list_.front();
		free_block_stream_list_.pop_front();
	}
	else{
		return false;
	}
	lock_.release();

	v_bsb->setEmpty();
	BlockStreamBase::BlockStreamTraverseIterator* traverse_iterator=v_bsb->createIterator();
	traverse_iterator->reset();
	atomicPushRemainingBlock(remaining_block(v_bsb,traverse_iterator));
	return next(block);
}

bool BlockStreamProjectIterator::close(){
	sema_open_.post();
	open_finished_ =false;
	free_block_stream_list_.clear();
	remaining_block_list_.clear();
	return state_.children_->close();
}


bool BlockStreamProjectIterator::atomicPopRemainingBlock(remaining_block & rb){
	lock_.acquire();
	if(remaining_block_list_.size()>0){
		rb=remaining_block_list_.front();
		remaining_block_list_.pop_front();
		lock_.release();
		return true;
	}
	else{
		lock_.release();
		return false;
	}
}

void BlockStreamProjectIterator::atomicPushRemainingBlock(remaining_block rb){
	lock_.acquire();
	remaining_block_list_.push_back(rb);
	lock_.release();
}

bool BlockStreamProjectIterator::copyColumn(void *&tuple,ExpressionItem &result,int length){
	switch(result.return_type){
		case t_int:{
			memcpy(tuple,&result.content.data.value._int,length);
			break;
		}
		case t_float:{
			memcpy(tuple,&result.content.data.value._float,length);
			break;
		}
		case t_u_long:{
			memcpy(tuple,&result.content.data.value._ulong,length);
			break;
		}
		case t_string:{
			memcpy(tuple,result._string.c_str(),length);
			break;
		}
		case t_decimal:{
			memcpy(tuple,&result._decimal,length);
			break;
		}
		case t_date:{
			memcpy(tuple,&result._date,length);
			break;
		}
		case t_time:{
			memcpy(tuple,&result._time,length);
			break;
		}
		case t_datetime:{
			memcpy(tuple,&result._datetime,length);
			break;
		}
<<<<<<< HEAD
=======
		case t_double:{
			memcpy(tuple,&result.content.data.value._double,length);
			break;
		}
		case t_smallInt:{
			memcpy(tuple,&result.content.data.value._sint,length);
			break;
		}
>>>>>>> 3149fc07
		default:{
			cout<<"missing the operator!!!"<<endl;
			break;
		}
	}
}
void BlockStreamProjectIterator::print()
{
	cout<<"proj: NULL"<<endl;
			state_.children_->print();

}<|MERGE_RESOLUTION|>--- conflicted
+++ resolved
@@ -190,8 +190,6 @@
 			memcpy(tuple,&result._datetime,length);
 			break;
 		}
-<<<<<<< HEAD
-=======
 		case t_double:{
 			memcpy(tuple,&result.content.data.value._double,length);
 			break;
@@ -200,7 +198,6 @@
 			memcpy(tuple,&result.content.data.value._sint,length);
 			break;
 		}
->>>>>>> 3149fc07
 		default:{
 			cout<<"missing the operator!!!"<<endl;
 			break;
