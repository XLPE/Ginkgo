--- conflicted
+++ resolved
@@ -513,15 +513,10 @@
 							printf("\t Var:%5.4f\n",get_stddev(finish_times));
 						}
 
-
-<<<<<<< HEAD
 						Pthis->logging_->log(
                 "[%ld] <<<<<<<<<<<<<<<<nexhausted_lowers=%d>>>>>>>>>>>>>>>>exchange=(%d,%d)",
                 Pthis->state.exchange_id_, Pthis->nexhausted_lowers,
                 Pthis->state.exchange_id_, Pthis->partition_offset);
-=======
-						Pthis->logging_->log("[%ld] <<<<<<<<<<<<<<<<nexhausted_lowers=%d>>>>>>>>>>>>>>>>exchange=(%d,%d)",Pthis->state.exchange_id_,Pthis->nexhausted_lowers,Pthis->state.exchange_id_,Pthis->partition_offset);
->>>>>>> 207685be
 
 						/** tell the sender that all the block are consumed so that the sender can close the socket**/
 						Pthis->SendBlockAllConsumedNotification(events[i].data.fd);
