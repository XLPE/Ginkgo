/*
 * ExpandableBlockStreamExchangeEpoll.cpp
 *
 *  Created on: Aug 29, 2013
 *      Author: wangli
 */

#include <libconfig.h++>
#include <stdlib.h>
#include <error.h>
#include <string.h>
#include <stdio.h>
#include <netinet/in.h>
#include <sys/socket.h>
#include <sys/wait.h>
#include <sys/types.h>
#include <arpa/inet.h>
#include <sys/un.h>
#include <netdb.h>
#include <unistd.h>
#include <sys/select.h>
#include <assert.h>
#include <sys/epoll.h>
#include "ExpandableBlockStreamExchangeEpoll.h"
#include "ExpandableBlockStreamExchangeLowerEfficient.h"
#include "../../common/Logging.h"
#include "../../Environment.h"
#include "../../Executor/ExchangeTracker.h"
#include "../../configure.h"
#include "../../common/rename.h"
#include "../../utility/rdtsc.h"
#include "../../utility/Timer.h"
#include "ExpandableBlockStreamExchangeLowerMaterialized.h"
#include "../../Config.h"
#include "../../utility/maths.h"
#define BUFFER_SIZE_IN_EXCHANGE 1000

ExpandableBlockStreamExchangeEpoll::ExpandableBlockStreamExchangeEpoll(State state) :
		state(state)
{
	initialize_expanded_status();
<<<<<<< HEAD
	open_finished_ = false;
	logging_ = new ExchangeIteratorEagerLogging();
	assert(state.partition_schema_.partition_key_index < 100);
	debug_winner_thread = 0;
=======
	logging_=new ExchangeIteratorEagerLogging();
	assert(state.partition_schema_.partition_key_index<100);
	debug_winner_thread=0;
>>>>>>> cc13ebb2
}
ExpandableBlockStreamExchangeEpoll::ExpandableBlockStreamExchangeEpoll()
{
	initialize_expanded_status();
<<<<<<< HEAD
	open_finished_ = false;
	logging_ = new ExchangeIteratorEagerLogging();
	debug_winner_thread = 0;
=======
	logging_=new ExchangeIteratorEagerLogging();
	debug_winner_thread=0;
>>>>>>> cc13ebb2
}
ExpandableBlockStreamExchangeEpoll::~ExpandableBlockStreamExchangeEpoll()
{
	delete logging_;
	delete state.schema_;
	delete state.child_;
}

bool ExpandableBlockStreamExchangeEpoll::open(const PartitionOffset& partition_offset)
{
	unsigned long long int start = curtick();

	RegisterExpandedThreadToAllBarriers();

	if (tryEntryIntoSerializedSection())
	{
		debug_winner_thread++;


		nexhausted_lowers=0;
		this->partition_offset=partition_offset;
		nlowers=state.lower_id_list_.size();

		for (unsigned i = 0; i < nlowers; i++)
		{
			debug_received_block[i] = 0;
		}

		socket_fd_lower_list = new int[nlowers];
		//init -1 ---Yu
		for (int i = 0; i < nlowers; ++i) {
			socket_fd_lower_list[i] = -1;
		}
		buffer=new BlockStreamBuffer(state.block_size_,BUFFER_SIZE_IN_EXCHANGE,state.schema_);
		ExpanderTracker::getInstance()->addNewStageEndpoint(pthread_self(),LocalStageEndPoint(stage_src,"Exchange",buffer));
		received_block_stream_=BlockStreamBase::createBlock(state.schema_,state.block_size_);

		block_for_socket_ = new BlockContainer*[nlowers];
		for (unsigned i = 0; i < nlowers; i++)
		{
			block_for_socket_[i] = new BlockContainer(received_block_stream_->getSerializedBlockSize());
		}

		if (PrepareTheSocket() == false)
			return false;

		if (SetSocketNonBlocking(sock_fd) == false)
		{
			return false;
		}

		logging_->log("[%ld,%d] Open: nexhausted lowers=%d, nlower=%d", state.exchange_id_, partition_offset, nexhausted_lowers, nlowers);

		if (RegisterExchange() == false)
		{
			logging_->elog("Register Exchange with ID=%d fails!", state.exchange_id_);
		}

		if(isMaster()){
			/*  According to a bug reported by dsc, the master exchangeupper should check whether other
			 *  uppers have registered to exchangeTracker. Otherwise, the lower may fail to connect to the
			 *  exchangeTracker of some uppers when the lower nodes receive the exchagnelower, as some uppers
			 *  have not register the exchange_id to the exchangeTracker.
			 */
			logging_->log("[%ld,%d] Synchronizing....", state.exchange_id_, partition_offset);
			checkOtherUpperRegistered();
			logging_->log("[%ld,%d] Synchronized!", state.exchange_id_, partition_offset);
			logging_->log("[%ld,%d] This exchange is the master one, serialize the iterator subtree to the children...", state.exchange_id_, partition_offset);

			if (SerializeAndSendToMulti() == false)
				return false;
		}

		if (CreateReceiverThread() == false)
		{
			return false;
		}

		createPerformanceInfo();

	}

	/* A synchronization barrier, in case of multiple expanded threads*/
	barrierArrive();
	return true;
}

bool ExpandableBlockStreamExchangeEpoll::next(BlockStreamBase* block)
{

	while(true){
		/*
		 * As Exchange merger is a local stage beginner, exchange::next will return false in order to
		 * shrink the current work thread, if the termination request is detected.
		 */
		if(this->checkTerminateRequest()){
			logging_->log("<<<<<<<<<<<<<<<<<Exchange detected call back signal!>>>>>>%lx>>>>>>>>>>>\n",pthread_self());
			return false;
		}

		if(sem_new_block_or_eof_.timed_wait(1)){
			if(buffer->getBlock(*block)){
				perf_info_->processed_one_block();
				return true;
			}
		}
		if(nexhausted_lowers==nlowers){
			return false;
		}
	}

}

bool ExpandableBlockStreamExchangeEpoll::close()
{
	logging_->log("[%ld] Close: nexhausted lowers=%d, nlower=%d", state.exchange_id_, nexhausted_lowers, nlowers);

	CancelReceiverThread();

	CloseTheSocket();

	/* free the temporary resource/ */
	for (unsigned i = 0; i < nlowers; i++)
	{
		delete block_for_socket_[i];
		;
	}
	delete received_block_stream_;
	delete buffer;
	delete[] block_for_socket_;

	/* rest the status of this iterator instance, such that the following calling of open() and next() can
	 * act correctly.
	 */
	resetStatus();

	Environment::getInstance()->getExchangeTracker()->LogoutExchange(ExchangeID(state.exchange_id_, partition_offset));
	logging_->log("[%ld] ExchangeUpper is closed!", state.exchange_id_);

	return true;
}

void ExpandableBlockStreamExchangeEpoll::print(){
	printf("Exchange upper[%ld]:",state.exchange_id_);
	for(unsigned i=0;i<state.upper_id_list_.size();i++){
		printf("%d ",state.upper_id_list_[i]);
	}
	printf("\nlower:");
	for(unsigned i=0;i<state.lower_id_list_.size();i++){
		printf("%d ",state.lower_id_list_[i]);
	}
	if (state.partition_schema_.mode == partition_schema::hash)
	{
		printf("Hash partition. ");
	}
	else
		printf("Broadcast partition. ");
	printf("Partition key index:%d", state.partition_schema_.partition_key_index);
	printf("\n---------\n");
	state.child_->print();
}
bool ExpandableBlockStreamExchangeEpoll::PrepareTheSocket()
{
	struct sockaddr_in my_addr;

	//sock_fd is the socket of this node
	if ((sock_fd = socket(AF_INET, SOCK_STREAM, 0)) == -1)
	{
		logging_->elog("socket creation error!\n");
		return false;
	}
	my_addr.sin_family = AF_INET;

	/* apply for the port dynamically.*/
	if ((socket_port = PortManager::getInstance()->applyPort()) == 0)
	{
		logging_->elog("[%ld] Fails to apply a port for the socket. Reason: the PortManager is exhausted!", state.exchange_id_);
	}
	logging_->log("[%ld] The applied port for socket is %d", state.exchange_id_, socket_port);

	my_addr.sin_port = htons(socket_port);
	my_addr.sin_addr.s_addr = INADDR_ANY;
	bzero(&(my_addr.sin_zero), 8);

	/* Enable address reuse */
	int on = 1;
	setsockopt(sock_fd, SOL_SOCKET, SO_REUSEADDR, &on, sizeof(on));

	if (bind(sock_fd, (struct sockaddr *) &my_addr, sizeof(struct sockaddr)) == -1)
	{
		logging_->elog("bind errors!\n");
		return false;
	}

	if (listen(sock_fd, nlowers) == -1)
	{
		logging_->elog("listen errors!\n");
		return false;
	}

	logging_->log("[%ld ]socket created as: %s:%d", state.exchange_id_, inet_ntoa(my_addr.sin_addr), socket_port);

	return true;
}

void ExpandableBlockStreamExchangeEpoll::CloseTheSocket()
{
	/* close the epoll fd */
	FileClose(epoll_fd_);
//	std::cout<<"in "<<__FILE__<<":"<<__LINE__;printf("-----for debug:close fd %d.\n", epoll_fd_);

	/* colse the sockets of the lowers*/
	for(unsigned i=0;i<nlowers;i++){
		if (socket_fd_lower_list[i] > 2){
			FileClose(socket_fd_lower_list[i]);
//			std::cout<<"in "<<__FILE__<<":"<<__LINE__;printf("-----for debug:close fd %d.\n", socket_fd_lower_list[i]);
		}
	}

	/* close the socket of this exchange*/
	FileClose(sock_fd);

	/* return the applied port to the port manager*/
	PortManager::getInstance()->returnPort(socket_port);
}

bool ExpandableBlockStreamExchangeEpoll::RegisterExchange()
{
	ExchangeTracker* et = Environment::getInstance()->getExchangeTracker();
	std::ostringstream port_str;
	port_str << socket_port;
	return et->RegisterExchange(ExchangeID(state.exchange_id_, partition_offset), port_str.str());
}
bool ExpandableBlockStreamExchangeEpoll::checkOtherUpperRegistered(){
	ExchangeTracker* et=Environment::getInstance()->getExchangeTracker();
	for(unsigned i=0;i<state.upper_id_list_.size();i++){
		NodeID id=state.upper_id_list_[i];
		/* Repeatedly ask node with ip for port information until the received port is other than 0, which means
		 * that the exchangeId on noede ip is registered to the exchangeTracker*/
		int wait_time_in_millisecond=1;
		NodeAddress node_addr;
		while(!et->AskForSocketConnectionInfo(ExchangeID(state.exchange_id_,i),id,node_addr)){
			usleep(wait_time_in_millisecond);
			wait_time_in_millisecond = wait_time_in_millisecond < 200 ? wait_time_in_millisecond + 20 : 200;
		}
	}
}
bool ExpandableBlockStreamExchangeEpoll::isMaster(){
	logging_->log("[%ld] master ip=%s, self ip=%s",state.exchange_id_,state.upper_id_list_[0],Environment::getInstance()->getIp().c_str());
	return partition_offset==0;
}
bool ExpandableBlockStreamExchangeEpoll::SerializeAndSendToMulti(){
	IteratorExecutorMaster* IEM=IteratorExecutorMaster::getInstance();
//	GETCURRENTTIME(start);
	if(Config::pipelined_exchange){
		for(unsigned i=0;i<state.lower_id_list_.size();i++){
			ExpandableBlockStreamExchangeLowerEfficient::State EIELstate(
					state.schema_->duplicateSchema(),
					state.child_,
					state.upper_id_list_,
					state.block_size_,
					state.exchange_id_,
					state.partition_schema_);

			/* set the partition offset*/
			EIELstate.partition_offset_ = i;
			BlockStreamIteratorBase *EIEL = new ExpandableBlockStreamExchangeLowerEfficient(EIELstate);

			if(IEM->ExecuteBlockStreamIteratorsOnSite(EIEL,state.lower_id_list_[i])==false){
				logging_->elog("[%ld] Cannot send the serialized iterator tree to the remote node!\n",state.exchange_id_);
				return false;
			}
			((ExpandableBlockStreamExchangeLowerEfficient*)EIEL)->state_.child_=0;
			delete EIEL;
		}
	}
	else{
		for(unsigned i=0;i<state.lower_id_list_.size();i++){
			ExpandableBlockStreamExchangeLowerMaterialized::State EIELstate(state.schema_->duplicateSchema(),state.child_,state.upper_id_list_,state.block_size_,state.exchange_id_,state.partition_schema_);
			/* set the partition offset*/
			EIELstate.partition_offset = i;
			BlockStreamIteratorBase *EIEL = new ExpandableBlockStreamExchangeLowerMaterialized(EIELstate);

			if(IEM->ExecuteBlockStreamIteratorsOnSite(EIEL,state.lower_id_list_[i])==false){
				logging_->elog("[%ld] Cannot send the serialized iterator tree to the remote node!\n",state.exchange_id_);
				return false;
			}
			((ExpandableBlockStreamExchangeLowerMaterialized*)EIEL)->state_.child_=0;
			delete EIEL;
		}
	}
//	logging_->log("SerializeAndSendToMulti() call used %.3lf ms", GetElapsedTime(start));
	return true;
}

bool ExpandableBlockStreamExchangeEpoll::CreateReceiverThread()
{
	int error;
//	if (true == g_thread_pool_used) {
//		Environment::getInstance()->getThreadPool()->add_task(receiver, this);
//	}
//	else{
		error=pthread_create(&receiver_tid,NULL,receiver,this);
		if(error!=0){
			logging_->elog("[%ld] Failed to create receiver thread.",state.exchange_id_);
			return false;
		}
//	}
//	pthread_create(&debug_tid,NULL,debug,this);
	return true;
}
void ExpandableBlockStreamExchangeEpoll::CancelReceiverThread()
{
	pthread_cancel(receiver_tid);
	void *res = 0;
	while (res != PTHREAD_CANCELED )
	{
		pthread_join(receiver_tid, &res);
	}
//	pthread_cancel(debug_tid);
}

// receive each one block from all sender
void* ExpandableBlockStreamExchangeEpoll::receiver(void* arg){
	ExpandableBlockStreamExchangeEpoll* Pthis=(ExpandableBlockStreamExchangeEpoll*)arg;

	struct epoll_event event;
	struct epoll_event *events;

	int status;

	/** create epoll **/
	Pthis->epoll_fd_ = epoll_create1(0);
	if (Pthis->epoll_fd_ == -1)
	{
		Pthis->logging_->elog("epoll create error!\n");
		return 0;
	}

	event.data.fd = Pthis->sock_fd;
	event.events = EPOLLIN | EPOLLET;
	status = epoll_ctl(Pthis->epoll_fd_, EPOLL_CTL_ADD, Pthis->sock_fd, &event);
	if (status == -1)
	{
		Pthis->logging_->elog("epoll ctl error!\n");
		return 0;
	}

<<<<<<< HEAD
	events = (epoll_event*) calloc(Pthis->nlowers, sizeof(epoll_event));
	int fd_cur = 0;

	while (true)
	{
=======
	events=(epoll_event*)calloc(Pthis->nlowers,sizeof(epoll_event));
	int fd_cur=0;
	ticks start=curtick();
	std::vector<int> finish_times;//in ms
	while(true){
>>>>>>> cc13ebb2
		usleep(1);
		const int event_count = epoll_wait(Pthis->epoll_fd_, events, Pthis->nlowers, -1);
		for (int i = 0; i < event_count; i++)
		{
			if ((events[i].events & EPOLLERR) || (events[i].events & EPOLLHUP) || (!(events[i].events & EPOLLIN)))
			{
				if (errno == EINTR)
				{
					continue;
				}
				Pthis->logging_->elog("[%ld] epoll error,reason:%s\n", Pthis->state.exchange_id_, strerror(errno));
				FileClose(events[i].data.fd);
				std::cout << "in " << __FILE__ << ":" << __LINE__;
				printf("-----for debug:close fd %d.\n", events[i].data.fd);
				continue;
			}
			else if (Pthis->sock_fd == events[i].data.fd)
			{
				/* We have a notification on the listening socket, which means one or more incoming connections.*/
				while (true)
				{
					sockaddr in_addr;
					socklen_t in_len;
					int infd;
					char hbuf[NI_MAXHOST], sbuf[NI_MAXSERV];

					in_len = sizeof in_addr;
					infd = accept(Pthis->sock_fd, &in_addr, &in_len);
					if (infd == -1)
					{
						if ((errno == EAGAIN) || (errno == EWOULDBLOCK))
						{
							/* all the incoming connections are processed.*/
							break;
						}
						else
						{
							Pthis->logging_->elog("accept error!  ");
							break;
						}
					}
					status=getnameinfo(&in_addr,in_len,hbuf,sizeof(hbuf),sbuf,sizeof(sbuf),NI_NUMERICHOST|NI_NUMERICSERV);
					if(status==0){
						Pthis->logging_->log("[%ld] Accepted connection on descriptor %d (host=%s, port=%s),id=%d\n",Pthis->state.exchange_id_, infd, hbuf, sbuf,Pthis->state.exchange_id_);
						Pthis->lower_ip_array.push_back(hbuf);
						Pthis->lower_sock_fd_to_index[infd]=Pthis->lower_ip_array.size()-1;
						assert(Pthis->lower_ip_array.size()<=Pthis->state.lower_id_list_.size());
					}
					/*Make the incoming socket non-blocking and add it to the list of fds to monitor.*/
					if (!Pthis->SetSocketNonBlocking(infd))
					{
						return 0;
					}
					event.data.fd = infd;
					event.events = EPOLLIN | EPOLLET;
					status = epoll_ctl(Pthis->epoll_fd_, EPOLL_CTL_ADD, infd, &event);
					if (status == -1)
					{
						Pthis->logging_->elog("epoll_ctl");
						return 0;
					}
				}
				continue;
			}
			else
			{
				/* We have data on the fd waiting to be read.*/
				int done = 0;
				while (true)
				{
					int byte_received;
					int socket_fd_index = Pthis->lower_sock_fd_to_index[events[i].data.fd];

					byte_received = read(events[i].data.fd, (char*) Pthis->block_for_socket_[socket_fd_index]->getBlock() + Pthis->block_for_socket_[socket_fd_index]->GetCurSize(),
							Pthis->block_for_socket_[socket_fd_index]->GetRestSize());
					if (byte_received == -1)
					{
						if (errno == EAGAIN)
						{
							/*We have read all the data,so go back to the loop.*/
							break;
						}
						Pthis->logging_->elog("read error!\n");
						done = 1;
					}
					else if (byte_received == 0)
					{
						/* End of file. The remote has closed the connection.*/
						done = 1;
						break;
					}

					/* The data is successfully read.*/

					Pthis->block_for_socket_[socket_fd_index]->IncreaseActualSize(byte_received);
					if (Pthis->block_for_socket_[socket_fd_index]->GetRestSize() > 0)
					{
						/** the current block is not read entirely from the sender, so continue the loop to read.**/
						continue;
					}

					/** a block is completely read. **/

					Pthis->logging_->log("[%ld] The %d-th block is received from Lower[%s]", Pthis->state.exchange_id_, Pthis->debug_received_block[socket_fd_index],
							Pthis->lower_ip_array[socket_fd_index].c_str());
					Pthis->debug_received_block[socket_fd_index]++;

					/** deserialize the data block from sender to the blockstreambase (received_block_stream_) **/
					Pthis->received_block_stream_->deserialize((Block*) Pthis->block_for_socket_[socket_fd_index]);

					/** mark block_for_socket_[socket_fd_index] to be empty so that it can accommodate the subsequent data **/
					Pthis->block_for_socket_[socket_fd_index]->reset();

					/** In the current implementation, a empty block stream means End-Of-File**/
					const bool eof=Pthis->received_block_stream_->Empty();
					if(!eof){
						/** the newly obtained data block is validate, so we insert it into the buffer and post
						 * sem_new_block_or_eof_ so that all the threads waiting for the semaphore continue. **/
						Pthis->buffer->insertBlock(Pthis->received_block_stream_);

						//??? why is all ,not 1
						// multiple threads will still compete with lock
						Pthis->sem_new_block_or_eof_.post(Pthis->number_of_registered_expanded_threads_);
					}
					else
					{
						/** The newly obtained data block is the end-of-file.  **/
						Pthis->logging_->log("[%ld] *****This block is the last one.", Pthis->state.exchange_id_);

						finish_times.push_back((int)getMilliSecond(start));

						/** update the exhausted senders count and post sem_new_block_or_eof_ so that all the
						 * threads waiting for the semaphore continue.
						 **/
						Pthis->nexhausted_lowers++;
						Pthis->sem_new_block_or_eof_.post(Pthis->number_of_registered_expanded_threads_);

						if (Pthis->nexhausted_lowers == Pthis->nlowers)
						{
							/*
							 * When all the exchange lowers are exhausted, notify the buffer
							 * that the input data is completely received.
							 */
							Pthis->buffer->setInputComplete();

							/* print the finish times */
							for(unsigned i=0;i<finish_times.size();i++){
								printf("%d\t",finish_times[i]);
							}
							printf("\t Var:%5.4f\n",get_stddev(finish_times));
						}

						Pthis->logging_->log("[%ld] <<<<<<<<<<<<<<<<nexhausted_lowers=%d>>>>>>>>>>>>>>>>exchange=(%d,%d)", Pthis->state.exchange_id_, Pthis->nexhausted_lowers,
								Pthis->state.exchange_id_, Pthis->partition_offset);

						/** tell the sender that all the block are consumed so that the sender can close the socket**/
						Pthis->SendBlockAllConsumedNotification(events[i].data.fd);

						Pthis->logging_->log("[%ld] This notification (all the blocks in the socket buffer are consumed) is send to the lower[%s] exchange=(%d,%d).\n",
								Pthis->state.exchange_id_, Pthis->lower_ip_array[socket_fd_index].c_str(), Pthis->state.exchange_id_, Pthis->partition_offset);


					}
				}
				if (done)
				{
					Pthis->logging_->log("[%ld] Closed connection on descriptor %d[%s]\n", Pthis->state.exchange_id_, events[i].data.fd,
							Pthis->lower_ip_array[Pthis->lower_sock_fd_to_index[events[i].data.fd]].c_str());
					/* Closing the descriptor will make epoll remove it
					 from the set of descriptors which are monitored. */
					FileClose(events[i].data.fd);
				}
			}
		}
	}

}

void ExpandableBlockStreamExchangeEpoll::SendBlockBufferedNotification(int target_socket_fd)
{
	char content = 'c';
	if (send(target_socket_fd, &content, sizeof(char), 0) == -1)
	{
		logging_->log("[%ld] Send error!\n", state.exchange_id_);
		return;
	}

}
void ExpandableBlockStreamExchangeEpoll::SendBlockAllConsumedNotification(int target_socket_fd)
{
//	FileClose(target_socket_fd);
//	return;
	char content = 'e';
	if (send(target_socket_fd, &content, sizeof(char), MSG_WAITALL) == -1)
	{
		logging_->log("[%ld] Send error!\n", state.exchange_id_);
		return;
	}
}

bool ExpandableBlockStreamExchangeEpoll::SetSocketNonBlocking(int socket_fd)
{
	int flags, s;

	flags = fcntl(socket_fd, F_GETFL, 0);
	if (flags == -1)
	{
		logging_->elog("fcntl");
		return false;
	}

	flags |= O_NONBLOCK;
	s = fcntl(socket_fd, F_SETFL, flags);
	if (s == -1)
	{
		logging_->elog("fcntl");
		return false;
	}

	return true;
}

void ExpandableBlockStreamExchangeEpoll::createPerformanceInfo()
{
	perf_info_ = ExpanderTracker::getInstance()->getPerformanceInfo(pthread_self());
	perf_info_->initialize();
}

void ExpandableBlockStreamExchangeEpoll::resetStatus()
{
	/* reset the expanded status such that this iterator instance will act correctly,
	 * if open() and next() are called again. */
	initialize_expanded_status();

	lower_sock_fd_to_index.clear();
	lower_ip_array.clear();
}

void* ExpandableBlockStreamExchangeEpoll::debug(void* arg)
{
	ExpandableBlockStreamExchangeEpoll* Pthis = (ExpandableBlockStreamExchangeEpoll*) arg;
	while (true)
	{
//		if(Pthis->state.exchange_id==2){
		printf("Upper: %d blocks in buffer.\n", Pthis->buffer->getBlockInBuffer());
		usleep(100000);
//		}
	}
}<|MERGE_RESOLUTION|>--- conflicted
+++ resolved
@@ -39,28 +39,17 @@
 		state(state)
 {
 	initialize_expanded_status();
-<<<<<<< HEAD
-	open_finished_ = false;
-	logging_ = new ExchangeIteratorEagerLogging();
-	assert(state.partition_schema_.partition_key_index < 100);
-	debug_winner_thread = 0;
-=======
+
 	logging_=new ExchangeIteratorEagerLogging();
 	assert(state.partition_schema_.partition_key_index<100);
 	debug_winner_thread=0;
->>>>>>> cc13ebb2
 }
 ExpandableBlockStreamExchangeEpoll::ExpandableBlockStreamExchangeEpoll()
 {
 	initialize_expanded_status();
-<<<<<<< HEAD
-	open_finished_ = false;
-	logging_ = new ExchangeIteratorEagerLogging();
-	debug_winner_thread = 0;
-=======
+
 	logging_=new ExchangeIteratorEagerLogging();
 	debug_winner_thread=0;
->>>>>>> cc13ebb2
 }
 ExpandableBlockStreamExchangeEpoll::~ExpandableBlockStreamExchangeEpoll()
 {
@@ -409,19 +398,12 @@
 		return 0;
 	}
 
-<<<<<<< HEAD
-	events = (epoll_event*) calloc(Pthis->nlowers, sizeof(epoll_event));
-	int fd_cur = 0;
-
-	while (true)
-	{
-=======
+
 	events=(epoll_event*)calloc(Pthis->nlowers,sizeof(epoll_event));
 	int fd_cur=0;
 	ticks start=curtick();
 	std::vector<int> finish_times;//in ms
 	while(true){
->>>>>>> cc13ebb2
 		usleep(1);
 		const int event_count = epoll_wait(Pthis->epoll_fd_, events, Pthis->nlowers, -1);
 		for (int i = 0; i < event_count; i++)
