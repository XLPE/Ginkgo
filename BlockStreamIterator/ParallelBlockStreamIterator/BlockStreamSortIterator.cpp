--- conflicted
+++ resolved
@@ -162,16 +162,7 @@
 		}
 	}
 
-<<<<<<< HEAD
-	/* phase 2: sort the data in the buffer!
-	 *          by using multi-threads to speed up?
-	 * TODO: whether to store the sorted data into the blockmanager
-	 * */
-	cout<<"check the memory usage!!!"<<endl;
-	unsigned long long int time=curtick();
-	//    order(state_.orderbyKey_,tuple_count_sum);
-	order();
-=======
+
     /* phase 2: sort the data in the buffer!
      *          by using multi-threads to speed up?
      * TODO: whether to store the sorted data into the blockmanager
@@ -180,7 +171,6 @@
     unsigned long long int time=curtick();
 //    order(state_.orderbyKey_,tuple_count_sum);
     order();
->>>>>>> 519c6dee
 
 	cout<<"the tuple_count is: "<<tuple_count_sum<<"Total time: "<<getSecond(time)<<" seconds, the swap num is: "<<swap_num<<endl;
 	return true;
@@ -206,15 +196,7 @@
 }
 
 bool BlockStreamSortIterator::close(){
-<<<<<<< HEAD
-	DynamicBlockBuffer::Iterator it=block_buffer_.createIterator();
-	BlockStreamBase* block_to_deallocate;
-	while(block_to_deallocate=(BlockStreamBase*)it.nextBlock()){
-		block_to_deallocate->~BlockStreamBase();
-	}
-	state_.child_->close();
-	return true;
-=======
+
 	/* */
 //    DynamicBlockBuffer::Iterator it=block_buffer_.createIterator();
 //    BlockStreamBase* block_to_deallocate;
@@ -223,22 +205,15 @@
 //    }
     state_.child_->close();
     return true;
->>>>>>> 519c6dee
 }
 
 
 bool BlockStreamSortIterator::createBlockStream(BlockStreamBase*& target)const{
-<<<<<<< HEAD
-	//TODO: the block allocation should apply for the memory budget from the buffer manager first.
-	cout<<"state_.block_size_: "<<state_.block_size_<<endl;
-	target=BlockStreamBase::createBlock(state_.input_,state_.block_size_);
-	return target!=0;
-=======
+
         //TODO: the block allocation should apply for the memory budget from the buffer manager first.
 //		cout<<"state_.block_size_: "<<state_.block_size_<<endl;
         target=BlockStreamBase::createBlock(state_.input_,state_.block_size_);
         return target!=0;
->>>>>>> 519c6dee
 }
 
 
