/*
 * BlockStreamNestLoopJoinIterator.cpp
 *
 *  Created on: Jul 14, 2014
 *      Author: imdb
 */

#include "BlockStreamNestLoopJoinIterator.h"
#include "BlockStreamJoinIterator.h"
#include "../../Executor/ExpanderTracker.h"
#include "../../common/Block/BlockStream.h"
BlockStreamNestLoopJoinIterator::BlockStreamNestLoopJoinIterator():ExpandableBlockStreamIteratorBase(2,1) {
	initialize_expanded_status();
}

BlockStreamNestLoopJoinIterator::~BlockStreamNestLoopJoinIterator() {
	// TODO Auto-generated destructor stub
}
BlockStreamNestLoopJoinIterator::BlockStreamNestLoopJoinIterator(State state)
:state_(state),ExpandableBlockStreamIteratorBase(2,1){
	initialize_expanded_status();
}
BlockStreamNestLoopJoinIterator::State::State(BlockStreamIteratorBase *child_left,
				       BlockStreamIteratorBase *child_right,
				       Schema *input_schema_left,
				       Schema *input_schema_right,
				       Schema *output_schema,
				       unsigned block_size)
		:child_left(child_left),
		 child_right(child_right),
		 input_schema_left(input_schema_left),
		 input_schema_right(input_schema_right),
		 output_schema(output_schema),
		 block_size_(block_size){

		}
bool BlockStreamNestLoopJoinIterator::open(const PartitionOffset& partition_offset)
{
	RegisterExpandedThreadToAllBarriers();
//	AtomicPushFreeHtBlockStream(BlockStreamBase::createBlock(state_.input_schema_left,state_.block_size_));
//	AtomicPushFreeBlockStream(BlockStreamBase::createBlock(state_.input_schema_right,state_.block_size_));
	unsigned long long int timer;
	bool winning_thread=false;
	if(tryEntryIntoSerializedSection(0))//the first thread of all need to do
	{
		ExpanderTracker::getInstance()->addNewStageEndpoint(pthread_self(),LocalStageEndPoint(stage_desc,"nest loop build",0));
		winning_thread=true;
		timer=curtick();
//		unsigned output_index=0;
//		for(unsigned i=0;i<state_.joinIndex_left.size();i++){
//			joinIndex_left_to_output[i]=output_index;
//			output_index++;
//		}
//		for(unsigned i=0;i<state_.payload_left.size();i++){
//			payload_left_to_output[i]=output_index;
//			output_index++;
//		}
//		for(unsigned i=0;i<state_.payload_right.size();i++){
//			payload_right_to_output[i]=output_index;
//			output_index++;
//		}
		blockbuffer=new DynamicBlockBuffer();

	}
	state_.child_left->open(partition_offset);
	barrierArrive(0);
	join_thread_context* jtc=new join_thread_context();
	createBlockStream(jtc->block_for_asking_);
	while(state_.child_left->next(jtc->block_for_asking_))
	{
		blockbuffer->atomicAppendNewBlock(jtc->block_for_asking_);
		createBlockStream(jtc->block_for_asking_);
	}
	jtc->block_for_asking_->~Block();
	if(ExpanderTracker::getInstance()->isExpandedThreadCallBack(pthread_self())){
		unregisterExpandedThreadToAllBarriers(1);
		return true;
	}
	barrierArrive(1);//??ERROR
//	join_thread_context* jtc=new join_thread_context();
	jtc->block_for_asking_=BlockStreamBase::createBlock(state_.input_schema_right,state_.block_size_);
	jtc->block_stream_iterator_=jtc->block_for_asking_->createIterator();
	initContext(jtc);
	state_.child_right->open(partition_offset);
	return true;
}
bool BlockStreamNestLoopJoinIterator::next(BlockStreamBase *block)
{
	void *tuple_from_buffer_child;
	void *tuple_from_right_child;
	void *result_tuple;
	BlockStreamBase* buffer_block=NULL;
	join_thread_context* jtc=(join_thread_context*)getContext();
	while(1)
	{
		while((tuple_from_right_child=jtc->block_stream_iterator_->currentTuple())>0)
		{
//			for(int i=0;i<state_.input_schema_right->columns.size();i++)
//			{
//				cout<<state_.input_schema_right->getcolumn(i).operate->toString(state_.input_schema_right->getColumnAddess(i,tuple_from_right_child))<<endl;
//			}
//			cout<<endl;
			jtc->buffer_iterator_=blockbuffer->createIterator();
			while((buffer_block=jtc->buffer_iterator_.nextBlock())>0)
			{
				jtc->buffer_stream_iterator_->~BlockStreamTraverseIterator();
				jtc->buffer_stream_iterator_=buffer_block->createIterator();
				while((tuple_from_buffer_child=jtc->buffer_stream_iterator_->currentTuple())>0)
				{
//					for(int i=0;i<state_.input_schema_left->columns.size();i++)
//					{
//						cout<<state_.input_schema_left->getcolumn(i).operate->toString(state_.input_schema_left->getColumnAddess(i,tuple_from_buffer_child))<<endl;
//					}
//					cout<<endl;

					if((result_tuple=block->allocateTuple(state_.output_schema->getTupleMaxSize()))>0)
					{
						const unsigned copyed_bytes=state_.input_schema_left->copyTuple(tuple_from_buffer_child,result_tuple);
						state_.input_schema_right->copyTuple(tuple_from_right_child,result_tuple+copyed_bytes);
//						for(int i=0;i<state_.output_schema->columns.size();i++)
//						{
<<<<<<< HEAD
//							cout<<state_.output_schema->getcolumn(i).operate->toString(state_.output_schema->getColumnAddess(i,result_tuple))<<" | "<<endl;
=======
//							cout<<state_.output_schema->getcolumn(i).operate->toString(state_.output_schema->getColumnAddess(i,result_tuple))<<" | ";
>>>>>>> 7cada2f4
//						}
//						cout<<endl;
					}
					else
					{
						return true;
					}
					jtc->buffer_stream_iterator_->increase_cur_();
				}
			}

			jtc->block_stream_iterator_->increase_cur_();
		}
		jtc->block_for_asking_->setEmpty();

		if(state_.child_right->next(jtc->block_for_asking_)==false)
		{
			if(block->Empty()==true)
			{
				return false;
			}
			else
			{
				return true;
			}
		}
		jtc->block_stream_iterator_->~BlockStreamTraverseIterator();
		jtc->block_stream_iterator_=jtc->block_for_asking_->createIterator();
	}
	return next(block);
}
bool BlockStreamNestLoopJoinIterator::close()
{
	initialize_expanded_status();
	destoryAllContext();
	delete blockbuffer;
	state_.child_left->close();
	state_.child_right->close();
	return true;
}
bool BlockStreamNestLoopJoinIterator::createBlockStream(BlockStreamBase*& target)const
{
	target=BlockStreamBase::createBlock(state_.input_schema_left,state_.block_size_);
	if(target==0)
	{
		assert(false);
		return 0;
	}
	else
	{
		return 1;
	}
}

void BlockStreamNestLoopJoinIterator::print()
{
	printf("NestLoopJoin\n");
	printf("------Join Left-------\n");
	state_.child_left->print();
	printf("------Join Right-------\n");
	state_.child_right->print();
}


<|MERGE_RESOLUTION|>--- conflicted
+++ resolved
@@ -119,11 +119,8 @@
 						state_.input_schema_right->copyTuple(tuple_from_right_child,result_tuple+copyed_bytes);
 //						for(int i=0;i<state_.output_schema->columns.size();i++)
 //						{
-<<<<<<< HEAD
 //							cout<<state_.output_schema->getcolumn(i).operate->toString(state_.output_schema->getColumnAddess(i,result_tuple))<<" | "<<endl;
-=======
-//							cout<<state_.output_schema->getcolumn(i).operate->toString(state_.output_schema->getColumnAddess(i,result_tuple))<<" | ";
->>>>>>> 7cada2f4
+
 //						}
 //						cout<<endl;
 					}
