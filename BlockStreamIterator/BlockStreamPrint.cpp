--- conflicted
+++ resolved
@@ -44,10 +44,7 @@
 		BlockStreamBase::BlockStreamTraverseIterator* it=block_buffer_->createIterator();
 		void* tuple;
 		while((tuple=it->nextTuple())!=0){
-<<<<<<< HEAD
-=======
 
->>>>>>> c4d11367
 			state_.schema_->displayTuple(tuple,state_.spliter_.c_str());
 			tuple_in_block++;
 			tuple_count_++;
