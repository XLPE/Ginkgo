/*
 * ThreadPool.cpp
 *
 *  Created on: 2014-8-17
 *      Author: yukai
 *
 *      TODO: if task is more than thread, create some thread that execute
 *function once
 *		可以试着添加负载均衡
 *		如果每个线程需要分配内存，为了节省内存，可以设置线程第一次运行才分配内存，优先让已经分配到内存的线程运行
 *
 */
#include "ThreadPool.h"
#include <unistd.h>
#include <sys/syscall.h>
<<<<<<< HEAD
#define __USE_GNU  //启用CPU_ZERO等相关的宏
=======
#define __USE_GNU  // 启用CPU_ZERO等相关的宏
>>>>>>> df5b4edd

ThreadPool::ThreadPool() {}

ThreadPool::~ThreadPool() {}

bool ThreadPool::Thread_Pool_init(int thread_count_in_pool_) {
  bool success = true;
  thread_count = thread_count_in_pool_;
  free_thread_count = 0;
  undo_task_count = 0;

  pthread_mutex_init(&free_thread_count_lock, NULL);
  pthread_mutex_init(&undo_task_count_lock, NULL);
  pthread_mutex_init(&task_queue_lock, NULL);

  sem_init(&undo_task_sem, 0, 0);  // init semaphore

  thread_list_ = (pthread_t *)malloc(thread_count_in_pool_ * sizeof(pthread_t));
  while (!task_queue_.empty()) {
    task_queue_.pop();
  }

  for (int i = 0; i < thread_count; ++i) {
    if (pthread_create(&thread_list_[i], NULL, thread_exec, this) !=
        0) {  // if any failed, return false
      cout << "ERROR: create pthread failed!" << endl;
      success = false;
      break;
    }
    ++free_thread_count;
  }
<<<<<<< HEAD
  assert(free_thread_count = thread_count);
  //	ThreadPoolLogging::log("thread pool init %d free thread\n",
  //free_thread_count);
=======
  assert(free_thread_count == thread_count);
  // ThreadPoolLogging::log("thread pool init %d free thread\n",
  // free_thread_count);
>>>>>>> df5b4edd
  return success;
}

// TODO：
// 可以把f与a封装为一个类对象，比如Task，不同的任务可以继承Task，Task中有run函数，Task由智能指针管理销毁
void ThreadPool::add_task(void *(*f)(void *), void *a, bool e) {
  Task *t = new Task(f, a, e);
  pthread_mutex_lock(&task_queue_lock);
  task_queue_.push(t);
  pthread_mutex_unlock(&task_queue_lock);

  sem_post(&undo_task_sem);
}

void *ThreadPool::thread_exec(void *arg) {
  ThreadPool *thread_pool = (ThreadPool *)arg;
  Task *task = NULL;

  thread_pool->bind_cpu();

  // every thread execute a endless loop, waiting for task, and exit when
  // receive a task with end member of 'true'
  while (1) {
    sem_wait(&(thread_pool->undo_task_sem));

    pthread_mutex_lock(&(thread_pool->task_queue_lock));
    if (!thread_pool->task_queue_.empty()) {
      task = thread_pool->task_queue_.front();
      thread_pool->task_queue_.pop();
    }
    pthread_mutex_unlock(&(thread_pool->task_queue_lock));

    if (task != NULL) {
      if (task->end)  // it means destory this thread
        break;
      ThreadPoolLogging::log(
          "thread (id=%ld,offset=%lx) in thread pool is executing..\n",
          syscall(__NR_gettid), pthread_self());
      (*(task->func))(task->arg);
      ThreadPoolLogging::log(
          "thread (id=%ld,offset=%lx) in thread pool finished executing..\n",
          syscall(__NR_gettid), pthread_self());

<<<<<<< HEAD
      Task::destroy_task(task);  // TODO: consider whether destroy task
      task = NULL;
    }

    //		sem_post(&task_sem);
=======
      Task::destroy_task(task);  //  TODO: consider whether destroy task
      task = NULL;
    }

    //  sem_post(&task_sem);
>>>>>>> df5b4edd
  }
  pthread_exit(NULL);
  return NULL;
}
/*
void *ThreadPool::thread_exec_with_cond(void *arg){
        ThreadPool *thread_pool = (ThreadPool*)arg;
        Task *task = new Task();

        while (1){
                pthread_mutex_lock(&cond_lock);
                while (free_thread_count == 0){
                        pthread_cond_wait(&free_thread_cond, &cond_lock);
                }

                pthread_mutex_lock(&free_thread_count_lock);
                --free_thread_count;
                pthread_mutex_unlock(&free_thread_count_lock);

                pthread_mutex_unlock(&cond_lock);

                pthread_mutex_lock(&task_queue_lock);
                if (!thread_pool->task_queue_.empty()){
                        task = thread_pool->task_queue_.pop();
                }
                pthread_mutex_unlock(&task_queue_lock);

                (*(task->func))(task->args);

                pthread_mutex_lock(&free_thread_count_lock);
                ++free_thread_count;
                pthread_mutex_unlock(&free_thread_count_lock);
        }

}
*/

void ThreadPool::bind_cpu() {
  //将该子线程的状态设置为detached,则该线程运行结束后会自动释放所有资源,不要使父线程因为调用pthread_join而阻塞
  pthread_detach(pthread_self());

  static volatile int current_cpu = 0;
  int cpu_count = sysconf(_SC_NPROCESSORS_CONF);
  int insert_cpu = __sync_fetch_and_add(&current_cpu, 1) % cpu_count;

  cpu_set_t mask;
  CPU_ZERO(&mask);
  CPU_SET(insert_cpu, &mask);
  int ret = pthread_setaffinity_np(pthread_self(), sizeof(mask), &mask);
  if (ret == -1) {
    ThreadPoolLogging::elog("thread %ld bind cpu failed,ret = %d. %s\n",
                            syscall(__NR_gettid), ret, strerror(errno));
  } else {
    ThreadPoolLogging::log(
        "thread (tid=%ld offset=%lx) stiffened cpu=%ld (start=%ld end=%ld)\n",
        syscall(__NR_gettid), pthread_self(), insert_cpu, 0, cpu_count);
  }
}

void ThreadPool::destroy_pool(ThreadPool *tp) {
  // destory every thread
  for (int i = 0; i < tp->thread_count;
       ++i) {  // send destory task to every thread
    tp->add_task(NULL, NULL, true);
  }
  for (int i = 0; i < tp->thread_count; ++i) {
    pthread_join(tp->thread_list_[i], NULL);
  }
  while (!tp->task_queue_.empty()) {
    Task *temp = tp->task_queue_.front();
    tp->task_queue_.pop();
    Task::destroy_task(temp);  // TODO: consider whether destroy task
  }

  sem_destroy(&tp->undo_task_sem);
  pthread_mutex_destroy(&tp->free_thread_count_lock);
  pthread_mutex_destroy(&tp->undo_task_count_lock);
  pthread_mutex_destroy(&tp->task_queue_lock);

  delete tp->thread_list_;
}<|MERGE_RESOLUTION|>--- conflicted
+++ resolved
@@ -13,11 +13,8 @@
 #include "ThreadPool.h"
 #include <unistd.h>
 #include <sys/syscall.h>
-<<<<<<< HEAD
-#define __USE_GNU  //启用CPU_ZERO等相关的宏
-=======
+
 #define __USE_GNU  // 启用CPU_ZERO等相关的宏
->>>>>>> df5b4edd
 
 ThreadPool::ThreadPool() {}
 
@@ -49,15 +46,10 @@
     }
     ++free_thread_count;
   }
-<<<<<<< HEAD
-  assert(free_thread_count = thread_count);
-  //	ThreadPoolLogging::log("thread pool init %d free thread\n",
-  //free_thread_count);
-=======
+
   assert(free_thread_count == thread_count);
   // ThreadPoolLogging::log("thread pool init %d free thread\n",
   // free_thread_count);
->>>>>>> df5b4edd
   return success;
 }
 
@@ -101,19 +93,11 @@
           "thread (id=%ld,offset=%lx) in thread pool finished executing..\n",
           syscall(__NR_gettid), pthread_self());
 
-<<<<<<< HEAD
-      Task::destroy_task(task);  // TODO: consider whether destroy task
-      task = NULL;
-    }
-
-    //		sem_post(&task_sem);
-=======
       Task::destroy_task(task);  //  TODO: consider whether destroy task
       task = NULL;
     }
 
     //  sem_post(&task_sem);
->>>>>>> df5b4edd
   }
   pthread_exit(NULL);
   return NULL;
