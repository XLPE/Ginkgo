--- conflicted
+++ resolved
@@ -81,17 +81,14 @@
   static std::string catalog_file;
   static int thread_pool_init_thread_num;
   static int memory_utilization;
-<<<<<<< HEAD
   static std::string httpserver_master_ip;
   static std::string httpserver_master_port;
   static std::string httpserver_thread_num;
   static std::string httpserver_doc_root;
   static int mysql_port;
+  // not used now
   static std::string mysql_password;
-
-=======
   static std::string zk_znode_name;
->>>>>>> 29bb1d2a
   static int load_thread_num;
   static std::string zookeeper_host_list;
   static int hash_join_bucket_size;
