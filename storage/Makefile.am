--- conflicted
+++ resolved
@@ -27,18 +27,10 @@
 	BlockManager.cpp 			BlockManager.h \
 	BlockManagerId.cpp 			BlockManagerId.h \
 	BlockManagerMaster.cpp 		BlockManagerMaster.h \
-<<<<<<< HEAD
-	BlockStore.cpp 			BlockStore.h \
-	ChunkStorage.cpp 			ChunkStorage.h \
-	DiskStore.cpp 			DiskStore.h \
+	BlockStore.cpp 				BlockStore.h \
 	MemoryManager.cpp 			MemoryManager.h \
-   PartitionStorage.cpp 		PartitionStorage.h \
-=======
-	BlockMessage.cpp 			BlockMessage.h \
-	BlockStore.cpp 				BlockStore.h \
+   	PartitionStorage.cpp 		PartitionStorage.h \
 	ChunkStorage.cpp 			ChunkStorage.h \
 	DiskStore.cpp 				DiskStore.h \
-	MemoryStore.cpp 			MemoryStore.h \
->>>>>>> f5005b1e
 	PartitionReaderIterator.cpp 	PartitionReaderIterator.h \
 	StorageLevel.h