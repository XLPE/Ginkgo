/*
 * ProjectionStorage.cpp
 *
 *  Created on: Nov 14, 2013
 *      Author: wangli
 */

#include "PartitionStorage.h"
#include "../Debug.h"
#include "MemoryStore.h"
#include "../Config.h"
<<<<<<< HEAD
PartitionStorage::PartitionStorage(const PartitionID& partition_id,
                                   const unsigned& number_of_chunks,
=======
PartitionStorage::PartitionStorage(const PartitionID &partition_id,
                                   const unsigned &number_of_chunks,
>>>>>>> c30ecacd
                                   const StorageLevel& storage_level)
    : partition_id_(partition_id),
      number_of_chunks_(number_of_chunks),
      desirable_storage_level_(storage_level) {
  for (unsigned i = 0; i < number_of_chunks_; i++) {
<<<<<<< HEAD
    chunk_list_.push_back(new ChunkStorage(
        ChunkID(partition_id_, i), BLOCK_SIZE, desirable_storage_level_));
  }
}//确定chunk的具体信息。
=======
    chunk_list_.push_back(
        new ChunkStorage(ChunkID(partition_id_, i), BLOCK_SIZE,
                         desirable_storage_level_));
  }
}
>>>>>>> c30ecacd

PartitionStorage::~PartitionStorage() {
  for (unsigned i = 0; i < chunk_list_.size(); i++) {
    chunk_list_[i]->~ChunkStorage();
  }
  chunk_list_.clear();
<<<<<<< HEAD
}

void PartitionStorage::AddNewChunk() { number_of_chunks_++; }

void PartitionStorage::UpdateChunksWithInsertOrAppend(
    const PartitionID& partition_id, const unsigned& number_of_chunks,
    const StorageLevel& storage_level) {
  if (!chunk_list_.empty()) {
    MemoryChunkStore::getInstance()->returnChunk(
        chunk_list_.back()->getChunkID());
    //		if (Config::local_disk_mode == 0)
    chunk_list_.back()->setCurrentStorageLevel(HDFS);
    //		else
    //			chunk_list_.back()->setCurrentStorageLevel(DISK);
=======
}

void PartitionStorage::addNewChunk() {
  number_of_chunks_++;
}

void PartitionStorage::updateChunksWithInsertOrAppend(
    const PartitionID &partition_id, const unsigned &number_of_chunks,
    const StorageLevel& storage_level) {
  if (!chunk_list_.empty()) {
    /*
     * when appending data, the last chunk may be dirty
     * so set storage level as HDFS
     * to make sure the data will be reload from HDFS
     */
    MemoryChunkStore::getInstance()->returnChunk(
        chunk_list_.back()->getChunkID());
//		if (Config::local_disk_mode == 0)
    // actually, DISK is not used, only HDFS and MEMORY is used
    chunk_list_.back()->setCurrentStorageLevel(HDFS);
//		else
//			chunk_list_.back()->setCurrentStorageLevel(DISK);
>>>>>>> c30ecacd
  }
  for (unsigned i = number_of_chunks_; i < number_of_chunks; i++)
    chunk_list_.push_back(
        new ChunkStorage(ChunkID(partition_id, i), BLOCK_SIZE, storage_level));
  number_of_chunks_ = number_of_chunks;
}

<<<<<<< HEAD
void PartitionStorage::RemoveAllChunks(const PartitionID& partition_id) {
=======
void PartitionStorage::removeAllChunks(const PartitionID &partition_id) {
>>>>>>> c30ecacd
  if (!chunk_list_.empty()) {
    vector<ChunkStorage*>::iterator iter = chunk_list_.begin();
    MemoryChunkStore* mcs = MemoryChunkStore::getInstance();
    for (; iter != chunk_list_.end(); iter++) {
      mcs->returnChunk((*iter)->getChunkID());
    }
    chunk_list_.clear();
    number_of_chunks_ = 0;
  }
}

<<<<<<< HEAD
PartitionReaderIterator* PartitionStorage::CreateReaderIterator() {
  return new PartitionReaderIterator(this);
}
PartitionReaderIterator* PartitionStorage::CreateAtomicReaderIterator() {
  return new AtomicPartitionReaderIterator(this);
}

#ifdef storage
PartitionStorage::PartitionReaderIterator::PartitionReaderIterator(
    PartitionStorage* partition_storage)
    : ps(partition_storage), chunk_cur_(0), chunk_it_(0) {}

// PartitionStorage::PartitionReaderItetaor::PartitionReaderItetaor():chunk_cur_(0){
//
//}
PartitionStorage::PartitionReaderIterator::~PartitionReaderIterator() {}
ChunkReaderIterator* PartitionStorage::PartitionReaderIterator::nextChunk() {
=======
PartitionStorage::PartitionReaderItetaor* PartitionStorage::createReaderIterator() {
  return new PartitionReaderItetaor(this);
}
PartitionStorage::PartitionReaderItetaor* PartitionStorage::createAtomicReaderIterator() {
  return new AtomicPartitionReaderIterator(this);
}

PartitionStorage::PartitionReaderItetaor::PartitionReaderItetaor(
    PartitionStorage* partition_storage)
    : ps(partition_storage),
      chunk_cur_(0),
      chunk_it_(0) {

}

//PartitionStorage::PartitionReaderItetaor::PartitionReaderItetaor():chunk_cur_(0){
//
//}
PartitionStorage::PartitionReaderItetaor::~PartitionReaderItetaor() {

}
ChunkReaderIterator* PartitionStorage::PartitionReaderItetaor::nextChunk() {
>>>>>>> c30ecacd
  if (chunk_cur_ < ps->number_of_chunks_)
    return ps->chunk_list_[chunk_cur_++]->createChunkReaderIterator();
  else
    return 0;
}
// PartitionStorage::AtomicPartitionReaderIterator::AtomicPartitionReaderIterator():PartitionReaderItetaor(){
//
//}
<<<<<<< HEAD
PartitionStorage::AtomicPartitionReaderIterator::
    ~AtomicPartitionReaderIterator() {}
ChunkReaderIterator*
PartitionStorage::AtomicPartitionReaderIterator::nextChunk() {
  //	lock_.acquire();
=======
PartitionStorage::AtomicPartitionReaderIterator::~AtomicPartitionReaderIterator() {

}
ChunkReaderIterator* PartitionStorage::AtomicPartitionReaderIterator::nextChunk() {
//	lock_.acquire();
>>>>>>> c30ecacd
  ChunkReaderIterator* ret;
  if (chunk_cur_ < ps->number_of_chunks_)
    ret = ps->chunk_list_[chunk_cur_++]->createChunkReaderIterator();
  else
    ret = 0;
<<<<<<< HEAD
  //	lock_.release();
  return ret;
}

bool PartitionStorage::PartitionReaderIterator::NextBlock(
    BlockStreamBase*& block) {
  assert(false);
  if (chunk_it_ > 0 && chunk_it_->NextBlock(block)) {
    return true;
  } else {
    if ((chunk_it_ = nextChunk()) > 0) {
      return NextBlock(block);
    } else {
=======
//	lock_.release();
  return ret;
}

bool PartitionStorage::PartitionReaderItetaor::nextBlock(
    BlockStreamBase*& block) {
  assert(false);
  if (chunk_it_ > 0 && chunk_it_->nextBlock(block)) {
    return true;
  }
  else {
    if ((chunk_it_ = nextChunk()) > 0) {
      return nextBlock(block);
    }
    else {
>>>>>>> c30ecacd
      return false;
    }
  }
}

<<<<<<< HEAD
bool PartitionStorage::AtomicPartitionReaderIterator::NextBlock(
    BlockStreamBase*& block) {
  ////	lock_.acquire();
  //	if(chunk_it_>0&&chunk_it_->nextBlock(block)){
  ////		lock_.release();
  //		return true;
  //	}
  //	else{
  //		lock_.acquire();
  //		if((chunk_it_=nextChunk())>0){
  //			lock_.release();
  //			return nextBlock(block);
  //		}
  //		else{
  //			lock_.release();
  //			return false;
  //		}
  //	}
=======
bool PartitionStorage::AtomicPartitionReaderIterator::nextBlock(
    BlockStreamBase*& block) {
////	lock_.acquire();
//	if(chunk_it_>0&&chunk_it_->nextBlock(block)){
////		lock_.release();
//		return true;
//	}
//	else{
//		lock_.acquire();
//		if((chunk_it_=nextChunk())>0){
//			lock_.release();
//			return nextBlock(block);
//		}
//		else{
//			lock_.release();
//			return false;
//		}
//	}
>>>>>>> c30ecacd
  //	lock_.acquire();

  lock_.acquire();
  ChunkReaderIterator::block_accessor* ba;
  if (chunk_it_ != 0 && chunk_it_->getNextBlockAccessor(ba)) {
    lock_.release();
<<<<<<< HEAD
    ba->GetBlock(block);
    return true;
  } else {
    if ((chunk_it_ = PartitionReaderIterator::nextChunk()) > 0) {
      lock_.release();
      return NextBlock(block);
    } else {
=======
    ba->getBlock(block);
    return true;
  }
  else {
    if ((chunk_it_ = PartitionReaderItetaor::nextChunk()) > 0) {
      lock_.release();
      return nextBlock(block);
    }
    else {
>>>>>>> c30ecacd
      lock_.release();
      return false;
    }
  }
<<<<<<< HEAD
}
#endif
=======
}
>>>>>>> c30ecacd
<|MERGE_RESOLUTION|>--- conflicted
+++ resolved
@@ -9,60 +9,31 @@
 #include "../Debug.h"
 #include "MemoryStore.h"
 #include "../Config.h"
-<<<<<<< HEAD
+
 PartitionStorage::PartitionStorage(const PartitionID& partition_id,
                                    const unsigned& number_of_chunks,
-=======
-PartitionStorage::PartitionStorage(const PartitionID &partition_id,
-                                   const unsigned &number_of_chunks,
->>>>>>> c30ecacd
+
                                    const StorageLevel& storage_level)
     : partition_id_(partition_id),
       number_of_chunks_(number_of_chunks),
       desirable_storage_level_(storage_level) {
   for (unsigned i = 0; i < number_of_chunks_; i++) {
-<<<<<<< HEAD
     chunk_list_.push_back(new ChunkStorage(
         ChunkID(partition_id_, i), BLOCK_SIZE, desirable_storage_level_));
   }
-}//确定chunk的具体信息。
-=======
-    chunk_list_.push_back(
-        new ChunkStorage(ChunkID(partition_id_, i), BLOCK_SIZE,
-                         desirable_storage_level_));
-  }
-}
->>>>>>> c30ecacd
+}  //确定chunk的具体信息。
 
 PartitionStorage::~PartitionStorage() {
   for (unsigned i = 0; i < chunk_list_.size(); i++) {
     chunk_list_[i]->~ChunkStorage();
   }
   chunk_list_.clear();
-<<<<<<< HEAD
 }
 
 void PartitionStorage::AddNewChunk() { number_of_chunks_++; }
 
 void PartitionStorage::UpdateChunksWithInsertOrAppend(
     const PartitionID& partition_id, const unsigned& number_of_chunks,
-    const StorageLevel& storage_level) {
-  if (!chunk_list_.empty()) {
-    MemoryChunkStore::getInstance()->returnChunk(
-        chunk_list_.back()->getChunkID());
-    //		if (Config::local_disk_mode == 0)
-    chunk_list_.back()->setCurrentStorageLevel(HDFS);
-    //		else
-    //			chunk_list_.back()->setCurrentStorageLevel(DISK);
-=======
-}
-
-void PartitionStorage::addNewChunk() {
-  number_of_chunks_++;
-}
-
-void PartitionStorage::updateChunksWithInsertOrAppend(
-    const PartitionID &partition_id, const unsigned &number_of_chunks,
     const StorageLevel& storage_level) {
   if (!chunk_list_.empty()) {
     /*
@@ -72,12 +43,11 @@
      */
     MemoryChunkStore::getInstance()->returnChunk(
         chunk_list_.back()->getChunkID());
-//		if (Config::local_disk_mode == 0)
+    //		if (Config::local_disk_mode == 0)
     // actually, DISK is not used, only HDFS and MEMORY is used
     chunk_list_.back()->setCurrentStorageLevel(HDFS);
-//		else
-//			chunk_list_.back()->setCurrentStorageLevel(DISK);
->>>>>>> c30ecacd
+    //		else
+    //			chunk_list_.back()->setCurrentStorageLevel(DISK);
   }
   for (unsigned i = number_of_chunks_; i < number_of_chunks; i++)
     chunk_list_.push_back(
@@ -85,11 +55,7 @@
   number_of_chunks_ = number_of_chunks;
 }
 
-<<<<<<< HEAD
 void PartitionStorage::RemoveAllChunks(const PartitionID& partition_id) {
-=======
-void PartitionStorage::removeAllChunks(const PartitionID &partition_id) {
->>>>>>> c30ecacd
   if (!chunk_list_.empty()) {
     vector<ChunkStorage*>::iterator iter = chunk_list_.begin();
     MemoryChunkStore* mcs = MemoryChunkStore::getInstance();
@@ -101,181 +67,9 @@
   }
 }
 
-<<<<<<< HEAD
 PartitionReaderIterator* PartitionStorage::CreateReaderIterator() {
   return new PartitionReaderIterator(this);
 }
 PartitionReaderIterator* PartitionStorage::CreateAtomicReaderIterator() {
   return new AtomicPartitionReaderIterator(this);
-}
-
-#ifdef storage
-PartitionStorage::PartitionReaderIterator::PartitionReaderIterator(
-    PartitionStorage* partition_storage)
-    : ps(partition_storage), chunk_cur_(0), chunk_it_(0) {}
-
-// PartitionStorage::PartitionReaderItetaor::PartitionReaderItetaor():chunk_cur_(0){
-//
-//}
-PartitionStorage::PartitionReaderIterator::~PartitionReaderIterator() {}
-ChunkReaderIterator* PartitionStorage::PartitionReaderIterator::nextChunk() {
-=======
-PartitionStorage::PartitionReaderItetaor* PartitionStorage::createReaderIterator() {
-  return new PartitionReaderItetaor(this);
-}
-PartitionStorage::PartitionReaderItetaor* PartitionStorage::createAtomicReaderIterator() {
-  return new AtomicPartitionReaderIterator(this);
-}
-
-PartitionStorage::PartitionReaderItetaor::PartitionReaderItetaor(
-    PartitionStorage* partition_storage)
-    : ps(partition_storage),
-      chunk_cur_(0),
-      chunk_it_(0) {
-
-}
-
-//PartitionStorage::PartitionReaderItetaor::PartitionReaderItetaor():chunk_cur_(0){
-//
-//}
-PartitionStorage::PartitionReaderItetaor::~PartitionReaderItetaor() {
-
-}
-ChunkReaderIterator* PartitionStorage::PartitionReaderItetaor::nextChunk() {
->>>>>>> c30ecacd
-  if (chunk_cur_ < ps->number_of_chunks_)
-    return ps->chunk_list_[chunk_cur_++]->createChunkReaderIterator();
-  else
-    return 0;
-}
-// PartitionStorage::AtomicPartitionReaderIterator::AtomicPartitionReaderIterator():PartitionReaderItetaor(){
-//
-//}
-<<<<<<< HEAD
-PartitionStorage::AtomicPartitionReaderIterator::
-    ~AtomicPartitionReaderIterator() {}
-ChunkReaderIterator*
-PartitionStorage::AtomicPartitionReaderIterator::nextChunk() {
-  //	lock_.acquire();
-=======
-PartitionStorage::AtomicPartitionReaderIterator::~AtomicPartitionReaderIterator() {
-
-}
-ChunkReaderIterator* PartitionStorage::AtomicPartitionReaderIterator::nextChunk() {
-//	lock_.acquire();
->>>>>>> c30ecacd
-  ChunkReaderIterator* ret;
-  if (chunk_cur_ < ps->number_of_chunks_)
-    ret = ps->chunk_list_[chunk_cur_++]->createChunkReaderIterator();
-  else
-    ret = 0;
-<<<<<<< HEAD
-  //	lock_.release();
-  return ret;
-}
-
-bool PartitionStorage::PartitionReaderIterator::NextBlock(
-    BlockStreamBase*& block) {
-  assert(false);
-  if (chunk_it_ > 0 && chunk_it_->NextBlock(block)) {
-    return true;
-  } else {
-    if ((chunk_it_ = nextChunk()) > 0) {
-      return NextBlock(block);
-    } else {
-=======
-//	lock_.release();
-  return ret;
-}
-
-bool PartitionStorage::PartitionReaderItetaor::nextBlock(
-    BlockStreamBase*& block) {
-  assert(false);
-  if (chunk_it_ > 0 && chunk_it_->nextBlock(block)) {
-    return true;
-  }
-  else {
-    if ((chunk_it_ = nextChunk()) > 0) {
-      return nextBlock(block);
-    }
-    else {
->>>>>>> c30ecacd
-      return false;
-    }
-  }
-}
-
-<<<<<<< HEAD
-bool PartitionStorage::AtomicPartitionReaderIterator::NextBlock(
-    BlockStreamBase*& block) {
-  ////	lock_.acquire();
-  //	if(chunk_it_>0&&chunk_it_->nextBlock(block)){
-  ////		lock_.release();
-  //		return true;
-  //	}
-  //	else{
-  //		lock_.acquire();
-  //		if((chunk_it_=nextChunk())>0){
-  //			lock_.release();
-  //			return nextBlock(block);
-  //		}
-  //		else{
-  //			lock_.release();
-  //			return false;
-  //		}
-  //	}
-=======
-bool PartitionStorage::AtomicPartitionReaderIterator::nextBlock(
-    BlockStreamBase*& block) {
-////	lock_.acquire();
-//	if(chunk_it_>0&&chunk_it_->nextBlock(block)){
-////		lock_.release();
-//		return true;
-//	}
-//	else{
-//		lock_.acquire();
-//		if((chunk_it_=nextChunk())>0){
-//			lock_.release();
-//			return nextBlock(block);
-//		}
-//		else{
-//			lock_.release();
-//			return false;
-//		}
-//	}
->>>>>>> c30ecacd
-  //	lock_.acquire();
-
-  lock_.acquire();
-  ChunkReaderIterator::block_accessor* ba;
-  if (chunk_it_ != 0 && chunk_it_->getNextBlockAccessor(ba)) {
-    lock_.release();
-<<<<<<< HEAD
-    ba->GetBlock(block);
-    return true;
-  } else {
-    if ((chunk_it_ = PartitionReaderIterator::nextChunk()) > 0) {
-      lock_.release();
-      return NextBlock(block);
-    } else {
-=======
-    ba->getBlock(block);
-    return true;
-  }
-  else {
-    if ((chunk_it_ = PartitionReaderItetaor::nextChunk()) > 0) {
-      lock_.release();
-      return nextBlock(block);
-    }
-    else {
->>>>>>> c30ecacd
-      lock_.release();
-      return false;
-    }
-  }
-<<<<<<< HEAD
-}
-#endif
-=======
-}
->>>>>>> c30ecacd
+}