--- conflicted
+++ resolved
@@ -6,13 +6,8 @@
  */
 #include <sstream>
 #include "BlockManager.h"
-
-<<<<<<< HEAD
+#include <assert.h>
 #include "../common/file_handle/hdfs_connector.h"
-=======
-#include <assert.h>
-
->>>>>>> f5005b1e
 #include "../Environment.h"
 #include "../common/rename.h"
 #include "../common/Message.h"
@@ -35,22 +30,10 @@
 }
 BlockManager::BlockManager() {
   logging_ = new StorageManagerLogging();
-<<<<<<< HEAD
-  logging_->log("BlockManagerSlave is initialized. The ActorName=%s",
-                actor_name.str().c_str());
-
   memstore_ = MemoryChunkStore::GetInstance();
-}
-BlockManager::~BlockManager() {
-  blockmanager_ = NULL;
-  delete actor_;
-  delete framework_;
-=======
-  memstore_ = MemoryChunkStore::getInstance();
 }
 BlockManager::~BlockManager() {
   blockmanager_ = 0;
->>>>>>> f5005b1e
   delete logging_;
   delete memstore_;
 }
@@ -181,8 +164,6 @@
   return true;
 }
 
-<<<<<<< HEAD
-=======
 //// 这个函数返回一个构造好的chunkid和每个chunk的指针
 //// 这个里面的chunkId肯定是要在blockManager注册然后汇报信息的
 //// put的话也是会这样的，可以将这个函数中调用put然后统一汇报信息的接口
@@ -232,7 +213,6 @@
 // 这个函数返回一个构造好的chunkid和每个chunk的指针
 // 这个里面的chunkId肯定是要在blockManager注册然后汇报信息的
 // put的话也是会这样的，可以将这个函数中调用put然后统一汇报信息的接口
->>>>>>> f5005b1e
 ChunkInfo BlockManager::loadFromHdfs(string file_name) {
   // 由此函数得到的<blockId,指针>
   ChunkInfo ci;
@@ -418,46 +398,4 @@
     return NULL;
   }
   return it->second;
-<<<<<<< HEAD
-}
-BlockManager::BlockManagerWorkerActor::BlockManagerWorkerActor(
-    Theron::Framework* framework, const char* name, BlockManager* bm)
-    : Actor(*framework, name), bm_(bm) {
-  RegisterHandler(this, &BlockManagerWorkerActor::getBlock);
-  RegisterHandler(this, &BlockManagerWorkerActor::putBlock);
-  RegisterHandler(this, &BlockManagerWorkerActor::BindingPartition);
-  RegisterHandler(this, &BlockManagerWorkerActor::UnbindingPartition);
-}
-
-BlockManager::BlockManagerWorkerActor::~BlockManagerWorkerActor() {}
-
-bool BlockManager::BlockManagerWorkerActor::_reigisterToMaster(
-    BlockManagerId* bMId) {
-  return true;
-}
-
-bool BlockManager::BlockManagerWorkerActor::_sendHeartBeat() { return true; }
-
-bool BlockManager::BlockManagerWorkerActor::_reportBlockStatus(string blockId) {
-  return true;
-}
-
-string BlockManager::BlockManagerWorkerActor::_askformatch(string filename,
-                                                           BlockManagerId bmi) {
-  return string("Hello~");
-}
-void BlockManager::BlockManagerWorkerActor::BindingPartition(
-    const PartitionBindingMessage& message, const Theron::Address from) {
-  bm_->AddPartition(message.partition_id, message.number_of_chunks,
-                    message.storage_level);
-  Send(int(0), from);
-}
-
-void BlockManager::BlockManagerWorkerActor::UnbindingPartition(
-    const PartitionUnbindingMessage& message, const Theron::Address from) {
-  bm_->RemovePartition(message.partition_id);
-
-  Send(int(0), from);
-=======
->>>>>>> f5005b1e
 }