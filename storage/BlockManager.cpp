--- conflicted
+++ resolved
@@ -12,12 +12,6 @@
 #include "../common/Message.h"
 #include "../common/Logging.h"
 #include "../Config.h"
-<<<<<<< HEAD
-BlockManager* BlockManager::blockmanager_ = 0;
-
-BlockManager* BlockManager::getInstance() {
-  if (blockmanager_ == 0) {
-=======
 #include "../common/error_define.h"
 #include "../common/error_no.h"
 using claims::common::rLoadFromHdfsOpenFailed;
@@ -28,7 +22,6 @@
 
 BlockManager* BlockManager::getInstance() {
   if (NULL == blockmanager_) {
->>>>>>> ca1f2876
     blockmanager_ = new BlockManager();
   }
   return blockmanager_;
@@ -45,17 +38,11 @@
   logging_ = new StorageManagerLogging();
   logging_->log("BlockManagerSlave is initialized. The ActorName=%s",
                 actor_name.str().c_str());
-<<<<<<< HEAD
-  memstore_ = MemoryChunkStore::getInstance();
-}
-BlockManager::~BlockManager() {
-  blockmanager_ = 0;
-=======
+
   memstore_ = MemoryChunkStore::GetInstance();
 }
 BlockManager::~BlockManager() {
   blockmanager_ = NULL;
->>>>>>> ca1f2876
   delete actor_;
   delete framework_;
   delete logging_;
@@ -69,11 +56,8 @@
   // 读配置文件中的配置，然后根据是否是master注册
   // 1，建两个存储，一个是内存的，一个磁盘的
   diskstore_ = new DiskStore(DISKDIR);
-<<<<<<< HEAD
-  memstore_ = MemoryChunkStore::getInstance();
-=======
+
   memstore_ = MemoryChunkStore::GetInstance();
->>>>>>> ca1f2876
 
   /// the version written by zhanglei/////////////////////////////////
   //	blockManagerId_=new BlockManagerId();
@@ -138,13 +122,12 @@
 bool BlockManager::tryToReportBlockStatus(string blockId) {
   worker_->_reportBlockStatus(blockId);
   return true;
-<<<<<<< HEAD
 }
 
 void BlockManager::get(string blockId) { getLocal(blockId); }
 
 void* BlockManager::getLocal(string blockId) {
-  void* rt = 0;
+  void* rt = NULL;
   bool exists = false;
   map<string, BlockInfo*>::iterator it_;
   it_ = blockInfoPool_.find(blockId);
@@ -154,7 +137,7 @@
   if (exists) {
     // 如果存在就代表文件从hdfs上已经被拉到local了
     if ((*it_).second->level_ == BlockManager::memory) {
-      // spark中的storageLevel是磁盘和内存中都有的，在storageLevel.scala中
+      // spark中的storageLevel是磁盘和内存中都有的，在stor ageLevel.scala中
       // 我们有那样的应用吗？todo:
       // 在此预留的序列化和反序列化接口，序列化与否也是
       // 在storageLevel中的，是否备份也是在storageLevel中
@@ -191,55 +174,6 @@
   return true;
 }
 
-//// 这个函数返回一个构造好的chunkid和每个chunk的指针
-//// 这个里面的chunkId肯定是要在blockManager注册然后汇报信息的
-//// put的话也是会这样的，可以将这个函数中调用put然后统一汇报信息的接口
-// vector<ChunkInfo> BlockManager::loadFromHdfs(string file_name){
-//	// 由此函数得到的<blockId,指针>
-//	vector<ChunkInfo> vci;
-//	map<string, void *>::iterator it_;
-//	it_=bufferpool_.find(file_name);
-//	if(it_!=bufferpool_.end()){
-////		rt=bufferpool_[file_name];
-//	}
-//	else{
-//		hdfsFS fs=hdfsConnect(HDFS_N,9000);
-//		hdfsFile
-//readFile=hdfsOpenFile(fs,file_name.c_str(),O_RDONLY,0,0,0);
-//		hdfsFileInfo *hdfsfile=hdfsGetPathInfo(fs,file_name.c_str());
-////		char
-///***path=hdfsGetHosts(fs,"/home/hayue/input/3_64m",0,201326592+12);
-//		cout<<"file size: "<<hdfsfile->mSize<<endl;
-//		if(!readFile){
-//			cout<<"open file error"<<endl;
-//		}
-//		unsigned length=0;
-//		int offset=0;
-//		while(length<hdfsfile->mSize){
-//			ChunkInfo ci;
-//			void *rt=malloc(CHUNK_SIZE);		//newmalloc
-//			tSize
-//bytes_num=hdfsPread(fs,readFile,length,rt,CHUNK_SIZE);
-//			cout<<"split interface: "<<bytes_num<<endl;
-//			ostringstream chunkid;
-//			chunkid<<file_name.c_str()<<"_"<<offset++;
-//			ci.chunkId=chunkid.str().c_str();
-//			ci.hook=rt;
-//			vci.push_back(ci);
-//			cout<<ci.chunkId.c_str()<<"---"<<length<<endl;
-//			length=length+CHUNK_SIZE;
-//		}
-////		hdfsSeek(fs,readFile,CHUNK_SIZE);
-//		hdfsCloseFile(fs,readFile);
-////		cout<<bytes_num<<endl;
-////		bufferpool_[file_name]=rt;
-//	}
-//	return vci;
-//}
-
-// 这个函数返回一个构造好的chunkid和每个chunk的指针
-// 这个里面的chunkId肯定是要在blockManager注册然后汇报信息的
-// put的话也是会这样的，可以将这个函数中调用put然后统一汇报信息的接口
 ChunkInfo BlockManager::loadFromHdfs(string file_name) {
   // 由此函数得到的<blockId,指针>
   ChunkInfo ci;
@@ -275,97 +209,8 @@
   hdfsDisconnect(fs);
   return ci;
 }
-int BlockManager::loadFromHdfs(const ChunkID& chunk_id, void* const& desc,
-=======
-}
-
-void BlockManager::get(string blockId) { getLocal(blockId); }
-void* BlockManager::getLocal(string blockId) {
-  void* rt = NULL;
-  bool exists = false;
-  map<string, BlockInfo*>::iterator it_;
-  it_ = blockInfoPool_.find(blockId);
-  if (it_ != blockInfoPool_.end()) {
-    exists = true;
-  }
-  if (exists) {
-    // 如果存在就代表文件从hdfs上已经被拉到local了
-    if ((*it_).second->level_ == BlockManager::memory) {
-      // spark中的storageLevel是磁盘和内存中都有的，在stor ageLevel.scala中
-      // 我们有那样的应用吗？todo:
-      // 在此预留的序列化和反序列化接口，序列化与否也是
-      // 在storageLevel中的，是否备份也是在storageLevel中
-      rt = memstore_->getChunk(blockId);
-      return rt;
-      // 这里不需要再判断是否在内存中了
-    }
-    if ((*it_).second->level_ == BlockManager::disk) {
-      // todo: 将磁盘上的数据load到内存中返回，将指针再次存储在内存中
-    }
-  } else {
-    // 还不在local上面，此时就要调用函数从hdfs上取
-    cout << "the chunkId is not registered locally, it's on the hdfs!" << endl;
-    ChunkInfo ci = loadFromHdfs(blockId);
-    put(blockId, BlockManager::memory, ci.hook);
-    rt = ci.hook;
-  }
-  return rt;
-}
-
-bool BlockManager::put(string blockId, storageLevel level, void* value) {
-  // 由于stroageLevel的单一，所以put也比较简单，put里面直接加上blockId的value
-  // replication和serialization都没有考虑进去 todo: 数据在内存中的备份
-  BlockInfo* bi = new BlockInfo(level);
-  blockInfoPool_[blockId.c_str()] = bi;
-  if (level == BlockManager::memory) {
-    memstore_->putValue(blockId, value);
-    // 在这一层中，storageLevel就没有了，但是在spark中是有的，因在此比较单一
-  }
-  if (level == BlockManager::disk) {
-    diskstore_->putValue(blockId, value);
-  }
-  reportBlockStatus(blockId);
-  return true;
-}
-
-ChunkInfo BlockManager::loadFromHdfs(string file_name) {
-  // 由此函数得到的<blockId,指针>
-  ChunkInfo ci;
-  string file_name_former, file_name_latter;
-  unsigned pos = file_name.rfind("$");
-  file_name_former = file_name.substr(0, pos);
-  file_name_latter = file_name.substr(pos + 1, file_name.length());
-  int offset = atoi(file_name_latter.c_str());
-  hdfsFS fs =
-      hdfsConnect(Config::hdfs_master_ip.c_str(), Config::hdfs_master_port);
-  hdfsFile readFile =
-      hdfsOpenFile(fs, file_name_former.c_str(), O_RDONLY, 0, 0, 0);
-  hdfsFileInfo* hdfsfile = hdfsGetPathInfo(fs, file_name_former.c_str());
-  if (!readFile) {
-    cout << "open file error" << endl;
-  }
-  unsigned length = 0;
-  length = length + CHUNK_SIZE * offset;
-  if (length < hdfsfile->mSize) {
-    void* rt = malloc(CHUNK_SIZE);  // newmalloc
-    tSize bytes_num = hdfsPread(fs, readFile, length, rt, CHUNK_SIZE);
-    ostringstream chunkid;
-    chunkid << file_name.c_str() << "$" << offset;
-    //		ci.chunkId=chunkid.gestr().c_str();
-    ci.hook = rt;
-  } else {
-    ostringstream chunkid;
-    chunkid << file_name.c_str() << "$" << offset;
-    //		ci.chunkId=chunkid.str().c_str();
-    ci.hook = 0;
-  }
-  hdfsCloseFile(fs, readFile);
-  hdfsDisconnect(fs);
-  return ci;
-}
 
 int BlockManager::LoadFromHdfs(const ChunkID& chunk_id, void* const& desc,
->>>>>>> ca1f2876
                                const unsigned& length) {
   lock.acquire();
   int ret;
@@ -378,19 +223,6 @@
       fs, chunk_id.partition_id.getPathAndName()
               .c_str());  // to be refined after communicating with Zhang Lei
   if (!readFile) {
-<<<<<<< HEAD
-    logging_->elog("Fail to open file [%s].Reason:%s",
-                   chunk_id.partition_id.getPathAndName().c_str(),
-                   strerror(errno));
-    hdfsDisconnect(fs);
-    lock.release();
-    return -1;
-  } else {
-    logging_->log("file [%s] is opened for offset[%d]\n",
-                  chunk_id.partition_id.getPathAndName().c_str(), offset);
-  }
-  uint64_t start_pos = CHUNK_SIZE * offset;
-=======
     //    logging_->elog("Fail to open file [%s].Reason:%s",
     //                   chunk_id.partition_id.getPathAndName().c_str(),
     //                   strerror(errno));
@@ -408,7 +240,6 @@
   }
   uint64_t start_pos = CHUNK_SIZE * offset;
   if (start_pos < 0) assert(false);
->>>>>>> ca1f2876
   if (start_pos < hdfsfile->mSize) {
     ret = hdfsPread(fs, readFile, start_pos, desc, length);
   } else {
@@ -420,21 +251,7 @@
   lock.release();
   return ret;
 }
-<<<<<<< HEAD
-int BlockManager::loadFromDisk(const ChunkID& chunk_id, void* const& desc,
-                               const unsigned& length) const {
-  int ret;
-  unsigned offset = chunk_id.chunk_off;
-  int fd = FileOpen(chunk_id.partition_id.getPathAndName().c_str(), O_RDONLY);
-  if (fd == -1) {
-    logging_->elog("Fail to open file [%s].Reason:%s",
-                   chunk_id.partition_id.getPathAndName().c_str(),
-                   strerror(errno));
-    return -1;
-  } else {
-    logging_->log("file [%s] is opened for offset[%d]\n",
-                  chunk_id.partition_id.getPathAndName().c_str(), offset);
-=======
+
 int BlockManager::LoadFromDisk(const ChunkID& chunk_id, void* const& desc,
                                const unsigned& length) const {
   int ret = 0;
@@ -452,26 +269,19 @@
     //                  chunk_id.partition_id.getPathAndName().c_str(), offset);
     DLOG(INFO) << "file [" << chunk_id.partition_id.getPathAndName().c_str()
                << "] is opened for offset [" << offset << "]" << endl;
->>>>>>> ca1f2876
   }
   long int file_length = lseek(fd, 0, SEEK_END);
 
   long start_pos = CHUNK_SIZE * offset;
-<<<<<<< HEAD
-  logging_->log("start_pos=%ld**********\n", start_pos);
-=======
+
   //  logging_->log("start_pos=%ld**********\n", start_pos);
   DLOG(INFO) << "start_pos=" << start_pos << "*********" << endl;
->>>>>>> ca1f2876
 
   lseek(fd, start_pos, SEEK_SET);
   if (start_pos < file_length) {
     ret = read(fd, desc, length);
-<<<<<<< HEAD
   } else {
     ret = 0;
-=======
->>>>>>> ca1f2876
   }
   FileClose(fd);
   return ret;
@@ -486,32 +296,19 @@
   }
   return file_proj_[filename.c_str()];
 }
-<<<<<<< HEAD
-bool BlockManager::containsPartition(const PartitionID& part) const {
-=======
+
 bool BlockManager::ContainsPartition(const PartitionID& part) const {
->>>>>>> ca1f2876
   boost::unordered_map<PartitionID, PartitionStorage*>::const_iterator it =
       partition_id_to_storage_.find(part);
   return !(it == partition_id_to_storage_.cend());
 }
-<<<<<<< HEAD
-bool BlockManager::addPartition(const PartitionID& partition_id,
-=======
+
 bool BlockManager::AddPartition(const PartitionID& partition_id,
->>>>>>> ca1f2876
                                 const unsigned& number_of_chunks,
                                 const StorageLevel& desirable_storage_level) {
   boost::unordered_map<PartitionID, PartitionStorage*>::const_iterator it =
       partition_id_to_storage_.find(partition_id);
   if (it != partition_id_to_storage_.cend()) {
-<<<<<<< HEAD
-    partition_id_to_storage_[partition_id]->updateChunksWithInsertOrAppend(
-        partition_id, number_of_chunks, desirable_storage_level);
-    logging_->log(
-        "Successfully updated partition[%s](desriable_storage_level = %d)!",
-        partition_id.getName().c_str(), desirable_storage_level);
-=======
     partition_id_to_storage_[partition_id]->UpdateChunksWithInsertOrAppend(
         partition_id, number_of_chunks, desirable_storage_level);
     //    logging_->log(
@@ -522,27 +319,10 @@
                << partition_id.getName().c_str()
                << "](desriable_storage_level =" << desirable_storage_level
                << endl;
->>>>>>> ca1f2876
     return true;
   }
   partition_id_to_storage_[partition_id] = new PartitionStorage(
       partition_id, number_of_chunks, desirable_storage_level);
-<<<<<<< HEAD
-  logging_->log("Successfully added partition[%s](desriable_storage_level=%d)!",
-                partition_id.getName().c_str(), desirable_storage_level);
-  return true;
-}
-
-bool BlockManager::removePartition(const PartitionID& partition_id) {
-  boost::unordered_map<PartitionID, PartitionStorage*>::iterator it =
-      partition_id_to_storage_.find(partition_id);
-  if (it == partition_id_to_storage_.cend()) {
-    logging_->elog("Fail to unbinding partition [%s].",
-                   partition_id.getName().c_str());
-    return false;
-  }
-  it->second->removeAllChunks(it->first);
-=======
   //  logging_->log("Successfully added
   //  partition[%s](desriable_storage_level=%d)!",
   //                partition_id.getName().c_str(), desirable_storage_level);
@@ -563,25 +343,16 @@
     return false;
   }
   it->second->RemoveAllChunks(it->first);
->>>>>>> ca1f2876
   partition_id_to_storage_.erase(it);
   return true;
 }
 
-<<<<<<< HEAD
-PartitionStorage* BlockManager::getPartitionHandle(
-=======
 PartitionStorage* BlockManager::GetPartitionHandle(
->>>>>>> ca1f2876
     const PartitionID& partition_id) const {
   boost::unordered_map<PartitionID, PartitionStorage*>::const_iterator it =
       partition_id_to_storage_.find(partition_id);
   if (it == partition_id_to_storage_.cend()) {
-<<<<<<< HEAD
-    return 0;
-=======
     return NULL;
->>>>>>> ca1f2876
   }
   return it->second;
 }
@@ -592,127 +363,35 @@
   RegisterHandler(this, &BlockManagerWorkerActor::putBlock);
   RegisterHandler(this, &BlockManagerWorkerActor::BindingPartition);
   RegisterHandler(this, &BlockManagerWorkerActor::UnbindingPartition);
-<<<<<<< HEAD
 }
 
 BlockManager::BlockManagerWorkerActor::~BlockManagerWorkerActor() {}
 
 bool BlockManager::BlockManagerWorkerActor::_reigisterToMaster(
     BlockManagerId* bMId) {
-  //	cout<<"in the worker actor to register"<<endl;
-  //	//
-  //在注册的时候，就有receiverId的构造，也就是用这个string来作为所有的stroage
-  //node的标志，
-  //	// 不会出现冲突，是因为传输的message是不一样的，
-  //	receiverId_=bMId->blockManagerId;
-  //	StorageBudgetMessage rsm(receiverId_.c_str());
-  //
-  //	tor_=new TimeOutReceiver(endpoint_,receiverId_.c_str());
-  //	Theron::Catcher<RegisterStorageRespond> resultCatcher;
-  //	tor_->RegisterHandler(&resultCatcher,
-  //&Theron::Catcher<RegisterStorageRespond>::Push);
-  //	framework_->Send(rsm,tor_->GetAddress(),Theron::Address("blockManagerMasterActor"));
-  //	// TimeOutWait(count,time_out),如果返回的数值小于count,那就是超时了
-  //	if(tor_->TimeOutWait(1,1000)==1){
-  //		cout<<"register respond"<<endl;
-  //		return true;
-  //	}else{
-  //		cout<<"not receive the register respond"<<endl;
-  //		return false;
-  //	}
-  return true;
-}
-
-bool BlockManager::BlockManagerWorkerActor::_sendHeartBeat() {
-  //	string alive="I am ok";
-  //	HeartBeatMessage hbm(alive.c_str());
-  //	Theron::Catcher<HeartBeatRespond> resultCatcher;
-  //	tor_->RegisterHandler(&resultCatcher,
-  //&Theron::Catcher<HeartBeatRespond>::Push);
-  //	framework_->Send(hbm,tor_->GetAddress(),Theron::Address("blockManagerMasterActor"));
-  //	// TimeOutWait(count,time_out),如果返回的数值小于count,那就是超时了
-  //	if(tor_->TimeOutWait(1,1000)==1){
-  //		cout<<"heartbeat respond"<<endl;
-  //		return true;
-  //	}else{
-  //		cout<<"not receive heartbeat respond"<<endl;
-  //		return false;
-  //	}
-  return true;
-}
+  return true;
+}
+
+bool BlockManager::BlockManagerWorkerActor::_sendHeartBeat() { return true; }
 
 bool BlockManager::BlockManagerWorkerActor::_reportBlockStatus(string blockId) {
-  //	BlockStatusMessage bsm(blockId.c_str());
-  //	Theron::Catcher<BlockStatusRespond> resultCatcher;
-  //	tor_->RegisterHandler(&resultCatcher,
-  //&Theron::Catcher<BlockStatusRespond>::Push);
-  //	framework_->Send(bsm,tor_->GetAddress(),Theron::Address("blockManagerMasterActor"));
-  //	// TimeOutWait(count,time_out),如果返回的数值小于count,那就是超时了
-  //	if(tor_->TimeOutWait(1,1000)==1){
-  //		cout<<"block status respond"<<endl;
-  //		return true;
-  //	}else{
-  //		cout<<"not receive block status respond"<<endl;
-  //		return false;
-  //	}
-=======
-}
-
-BlockManager::BlockManagerWorkerActor::~BlockManagerWorkerActor() {}
-
-bool BlockManager::BlockManagerWorkerActor::_reigisterToMaster(
-    BlockManagerId* bMId) {
-  return true;
-}
-
-bool BlockManager::BlockManagerWorkerActor::_sendHeartBeat() { return true; }
-
-bool BlockManager::BlockManagerWorkerActor::_reportBlockStatus(string blockId) {
->>>>>>> ca1f2876
   return true;
 }
 
 string BlockManager::BlockManagerWorkerActor::_askformatch(string filename,
                                                            BlockManagerId bmi) {
-<<<<<<< HEAD
-  //	MatcherMessage mm(filename.c_str(),bmi.blockManagerId.c_str());
-  //	Theron::Catcher<MatcherRespond> resultCatcher;
-  //	tor_->RegisterHandler(&resultCatcher,
-  //&Theron::Catcher<MatcherRespond>::Push);
-  //	framework_->Send(mm,tor_->GetAddress(),Theron::Address("blockManagerMasterActor"));
-  //	// TimeOutWait(count,time_out),如果返回的数值小于count,那就是超时了
-  //	cout<<"already send the message of matcher out"<<endl;
-  //	if(tor_->TimeOutWait(1,1000)==1){
-  //		cout<<"matcher respond"<<endl;
-  //		MatcherRespond mr("");
-  //		Theron::Address addr("blockManagerMasterActor");
-  //		resultCatcher.Pop(mr,addr);
-  //		cout<<"the receiver string is: "<<mr.mText<<endl;
-  //		return mr.mText;
-  //	}else{
-  //		cout<<"not receive matcher respond"<<endl;
-  //	}
-=======
->>>>>>> ca1f2876
   return string("Hello~");
 }
 void BlockManager::BlockManagerWorkerActor::BindingPartition(
     const PartitionBindingMessage& message, const Theron::Address from) {
-<<<<<<< HEAD
-  bm_->addPartition(message.partition_id, message.number_of_chunks,
-=======
   bm_->AddPartition(message.partition_id, message.number_of_chunks,
->>>>>>> ca1f2876
                     message.storage_level);
   Send(int(0), from);
 }
 
 void BlockManager::BlockManagerWorkerActor::UnbindingPartition(
     const PartitionUnbindingMessage& message, const Theron::Address from) {
-<<<<<<< HEAD
-  bm_->removePartition(message.partition_id);
-=======
   bm_->RemovePartition(message.partition_id);
->>>>>>> ca1f2876
+
   Send(int(0), from);
 }