/*
 * ChunkStorage.cpp
 *
 *  Created on: Nov 14, 2013
 *      Author: wangli
 */
#include <hdfs.h>
#include "ChunkStorage.h"
#include "BlockManager.h"

#include "../Debug.h"
#include "../utility/warmup.h"
#include "../utility/rdtsc.h"
#include "../Config.h"

bool ChunkReaderIterator::nextBlock() {
  lock_.acquire();
  if (this->cur_block_ >= this->number_of_blocks_) {
    lock_.release();
    return false;
  }
  cur_block_++;
  lock_.release();
  return true;
}
ChunkStorage::ChunkStorage(const ChunkID& chunk_id, const unsigned& block_size,
                           const StorageLevel& desirable_level)
    : chunk_id_(chunk_id),
      block_size_(block_size),
      desirable_storage_level_(desirable_level),
      current_storage_level_(HDFS),
      chunk_size_(CHUNK_SIZE) {
  // printf("CHUNKSTORAGE****:level=%d\n",desirable_storage_level_);
}

ChunkStorage::~ChunkStorage() {
  // TODO Auto-generated destructor stub
}

ChunkReaderIterator* ChunkStorage::createChunkReaderIterator() {
  //	printf("level value:%d\n",current_storage_level_);
<<<<<<< HEAD
  ChunkReaderIterator* ret = NULL;
=======
  ChunkReaderIterator* ret;
>>>>>>> c30ecacd
  lock_.acquire();
  switch (current_storage_level_) {
    case MEMORY: {
      //			printf("current storage level: MEMORY\n");
      HdfsInMemoryChunk chunk_info;
      if (BlockManager::getInstance()->getMemoryChunkStore()->getChunk(
              chunk_id_, chunk_info))
        ret = new InMemoryChunkReaderItetaor(chunk_info.hook, chunk_info.length,
                                             chunk_info.length / block_size_,
                                             block_size_, chunk_id_);
      else
<<<<<<< HEAD
        ret = NULL;
=======
        ret = 0;
>>>>>>> c30ecacd
      break;
    }
    case DISK: {
      printf("Currently, current storage level should not be DISK~! -_-\n");
      assert(false);
      break;
    }
    case HDFS: {
      //			printf("%lx current storage level for %d %d:
<<<<<<< HEAD
      // HDFS\n",this,this->chunk_id_.partition_id.partition_off,this->chunk_id_.chunk_off);
=======
      //HDFS\n",this,this->chunk_id_.partition_id.partition_off,this->chunk_id_.chunk_off);
>>>>>>> c30ecacd
      if (desirable_storage_level_ == MEMORY) {
        HdfsInMemoryChunk chunk_info;
        chunk_info.length = CHUNK_SIZE;
        if (BlockManager::getInstance()->getMemoryChunkStore()->applyChunk(
                chunk_id_, chunk_info.hook)) {
          /* there is enough memory storage space, so the storage level can be
           * shifted.*/
          if (Config::local_disk_mode) {
            chunk_info.length = BlockManager::getInstance()->loadFromDisk(
                chunk_id_, chunk_info.hook, chunk_info.length);
          } else {
            chunk_info.length = BlockManager::getInstance()->loadFromHdfs(
                chunk_id_, chunk_info.hook, chunk_info.length);
          }
          if (chunk_info.length <= 0) {
            /*chunk_info.length<=0 means that either the file does not exist or
             * the current chunk_id exceeds the actual size of the file.
             * *
             */
            BlockManager::getInstance()->getMemoryChunkStore()->returnChunk(
                chunk_id_);
            ret = 0;
            break;
            //						return 0;
          }
          //					BlockManager::getInstance()->getMemoryChunkStore()->putChunk(chunk_id_,chunk_info);
          current_storage_level_ = MEMORY;

          /* update the chunk info in the Chunk store in case that the
           * chunk_info is updated.*/
          BlockManager::getInstance()->getMemoryChunkStore()->updateChunkInfo(
              chunk_id_, chunk_info);
          //					printf("%lx current is set to
<<<<<<< HEAD
          // memory!\n");
=======
          //memory!\n");
>>>>>>> c30ecacd
          ret = new InMemoryChunkReaderItetaor(
              chunk_info.hook, chunk_info.length,
              chunk_info.length / block_size_, block_size_, chunk_id_);
          break;
        } else {
          /*
           * The storage memory is full, some swap algorithm is needed here.
           * TODO: swap algorithm.
           */
          printf("Failed to get memory chunk budege!\n");
          assert(false);
        }
      }
      //			return new
<<<<<<< HEAD
      // HDFSChunkReaderIterator(chunk_id_,chunk_size_,block_size_);
=======
      //HDFSChunkReaderIterator(chunk_id_,chunk_size_,block_size_);
>>>>>>> c30ecacd
      ret = new DiskChunkReaderIteraror(chunk_id_, chunk_size_, block_size_);
      break;
    }
    default: { printf("current storage level: unknown!\n"); }
  }
  lock_.release();
  return ret;
}
std::string ChunkStorage::printCurrentStorageLevel() const { return ""; }
InMemoryChunkReaderItetaor::InMemoryChunkReaderItetaor(
    void* const& start, const unsigned& chunk_size,
    const unsigned& number_of_blocks, const unsigned& block_size,
    const ChunkID& chunk_id)
    : start_(start),
      ChunkReaderIterator(chunk_id, block_size, chunk_size, number_of_blocks) {}
<<<<<<< HEAD
bool InMemoryChunkReaderItetaor::NextBlock(BlockStreamBase*& block) {
=======
bool InMemoryChunkReaderItetaor::nextBlock(BlockStreamBase*& block) {
>>>>>>> c30ecacd
  lock_.acquire();
  if (cur_block_ >= number_of_blocks_) {
    lock_.release();
    return false;
  }
  cur_block_++;
  lock_.release();
  //	printf("Read Block:%d:%d\n",chunk_id_.chunk_off,cur_block_);
  /* calculate the block start address.*/
  const char* block_start_address = (char*)start_ + cur_block_ * block_size_;

  /* Create a block, which will not free block_start_address when destructed.*/
  Block temp_block(block_size_, block_start_address);

  /*construct the block stream from temp_block. In the current version, the
   * memory copy
   * is used for simplicity.
   * TODO: avoid memory copy.
   */
  block->constructFromBlock(temp_block);

  return true;
}
InMemoryChunkReaderItetaor::~InMemoryChunkReaderItetaor() {}

DiskChunkReaderIteraror::DiskChunkReaderIteraror(const ChunkID& chunk_id,
                                                 unsigned& chunk_size,
                                                 const unsigned& block_size)
    : ChunkReaderIterator(chunk_id, block_size, chunk_size) {
  block_buffer_ = new Block(block_size_);
  fd_ = FileOpen(chunk_id_.partition_id.getPathAndName().c_str(), O_RDONLY);
  if (fd_ == -1) {
    printf("Failed to open file [%s], reason:%s\n",
           chunk_id_.partition_id.getPathAndName().c_str(), strerror(errno));
    number_of_blocks_ = 0;
  } else {
    const unsigned start_pos = CHUNK_SIZE * chunk_id_.chunk_off;
<<<<<<< HEAD
    const unsigned long length = lseek(fd_, 0, SEEK_END);

    if (length <= start_pos) {
=======
    const long length = lseek(fd_, 0, SEEK_END);

    if (length < 0 && length <= start_pos) {
>>>>>>> c30ecacd
      printf("fails to set the start offset %d for [%s]\n", start_pos,
             chunk_id.partition_id.getName().c_str());
      number_of_blocks_ = 0;
    } else {
      const unsigned offset = lseek(fd_, start_pos, SEEK_SET);
      printf("The file is set to be %d\n", offset);
      //			sleep(1);
      if (start_pos + CHUNK_SIZE < length) {
        number_of_blocks_ = CHUNK_SIZE / block_size_;
      } else {
        number_of_blocks_ = (length - start_pos) / block_size_;
        printf("This chunk has only %d blocks!\n", number_of_blocks_);
      }
    }
  }
}
DiskChunkReaderIteraror::~DiskChunkReaderIteraror() {
  block_buffer_->~Block();
  FileClose(fd_);
}
bool DiskChunkReaderIteraror::nextBlock(BlockStreamBase*& block) {
  lock_.acquire();
  if (cur_block_ >= number_of_blocks_) {
    lock_.release();
    return false;
  }
  const unsigned posistion = lseek(fd_, 0, SEEK_CUR);
  //	printf("***** the data is read from position:[ %d MB %d KB
  //]*******\n",posistion/1024/1024,(posistion/1024)%1024);
  //	sleep(1);
  /*
   * the read function will automatically move the read position, so the lseek
   * is not needed here.
   */
  tSize bytes_num =
      read(fd_, block_buffer_->getBlock(), block_buffer_->getsize());
  //	printf("Tuple
<<<<<<< HEAD
  // count=%d\n",*(int*)((char*)block_buffer_->getBlock()+65532));
=======
  //count=%d\n",*(int*)((char*)block_buffer_->getBlock()+65532));
>>>>>>> c30ecacd
  if (bytes_num == block_size_) {
    cur_block_++;
    //		lseek(fd_,64*1024,SEEK_CUR);
    block->constructFromBlock(*block_buffer_);
    lock_.release();
    return true;
  } else {
    cur_block_++;
    printf("failed to read one block, only %d bytes are read!,error=%s\n",
           bytes_num, strerror(errno));
    lock_.release();
    return false;
  }
}
HDFSChunkReaderIterator::HDFSChunkReaderIterator(const ChunkID& chunk_id,
                                                 unsigned& chunk_size,
                                                 const unsigned& block_size)
    : ChunkReaderIterator(chunk_id, block_size, chunk_size) {
  block_buffer_ = new Block(block_size_);
  fs_ = hdfsConnect(Config::hdfs_master_ip.c_str(), Config::hdfs_master_port);
  hdfs_fd_ = hdfsOpenFile(fs_, chunk_id.partition_id.getName().c_str(),
                          O_RDONLY, 0, 0, 0);
  if (!hdfs_fd_) {
    printf("fails to open HDFS file [%s]\n",
           chunk_id.partition_id.getName().c_str());
    number_of_blocks_ = 0;
  }

  const unsigned start_pos = start_pos + CHUNK_SIZE * chunk_id_.chunk_off;
  if (hdfsSeek(fs_, hdfs_fd_, start_pos) == -1) {
    printf("fails to set the start offset %d for [%s]\n", start_pos,
           chunk_id.partition_id.getName().c_str());
    number_of_blocks_ = 0;
  }
  hdfsFileInfo* file_info = hdfsGetPathInfo(
      fs_, "/imdb/");  // to be refined after communicating with Zhang Lei
  if (start_pos + CHUNK_SIZE < file_info->mSize) {
    number_of_blocks_ = CHUNK_SIZE / block_size_;
  } else {
    number_of_blocks_ = (file_info->mSize - start_pos) / block_size_;
  }
  hdfsFreeFileInfo(file_info, 1);
}
HDFSChunkReaderIterator::~HDFSChunkReaderIterator() {
  block_buffer_->~Block();
  hdfsCloseFile(fs_, hdfs_fd_);
  hdfsDisconnect(fs_);
}
bool HDFSChunkReaderIterator::nextBlock(BlockStreamBase*& block) {
  if (cur_block_ >= number_of_blocks_) {
    lock_.acquire();
    return false;
  }
  tSize bytes_num = hdfsPread(fs_, hdfs_fd_, cur_block_ * block_size_,
                              block_buffer_->getBlock(), CHUNK_SIZE);
  if (bytes_num == block_size_) {
    printf("cur block=%d\n", cur_block_);
    cur_block_++;
    block->constructFromBlock(*block_buffer_);
    lock_.release();
    return true;
  } else {
    cur_block_++;
    lock_.release();
    return false;
  }
}

// bool InMemoryChunkReaderItetaor::getNextBlockAccessor(block_accessor & ba) {
//	if(cur_block_>=number_of_blocks_){
//		lock_.release();
//		return false;
//	}
//	ba.target_block_start_address=(char*)start_+cur_block_*block_size_;
//	ba.block_size=block_size_;
//	return true;
//
//}
//
// void ChunkReaderIterator::getBlock(const block_accessor& ba) const {
//}

bool InMemoryChunkReaderItetaor::getNextBlockAccessor(block_accessor*& ba) {
  lock_.acquire();
  if (cur_block_ >= number_of_blocks_) {
    lock_.release();
    return false;
  }
  const unsigned cur_block = cur_block_;
  cur_block_++;
  lock_.release();
  ba = new InMemeryBlockAccessor();
  InMemeryBlockAccessor* imba = (InMemeryBlockAccessor*)ba;
<<<<<<< HEAD
  imba->SetBlockSize(block_size_);
=======
  imba->setBlockSize(block_size_);
>>>>>>> c30ecacd
  imba->setTargetBlockStartAddress((char*)start_ + cur_block * block_size_);
  return true;
}

bool DiskChunkReaderIteraror::getNextBlockAccessor(block_accessor*& ba) {
  lock_.acquire();
  if (cur_block_ >= number_of_blocks_) {
    lock_.release();
    return false;
  }
  const unsigned cur_block = cur_block_;
  cur_block_++;
  lock_.release();
  ba = new InDiskBlockAccessor();
  InDiskBlockAccessor* idba = (InDiskBlockAccessor*)ba;
  idba->setBlockCur(cur_block);
<<<<<<< HEAD
  idba->SetBlockSize(block_size_);
  idba->setChunkId(chunk_id_);
  idba->SetBlockSize(chunk_size_);
=======
  idba->setBlockSize(block_size_);
  idba->setChunkId(chunk_id_);
  idba->setBlockSize(chunk_size_);
>>>>>>> c30ecacd
  return true;
}

bool HDFSChunkReaderIterator::getNextBlockAccessor(block_accessor*& ba) {
  lock_.acquire();
  if (cur_block_ >= number_of_blocks_) {
    lock_.release();
    return false;
  }
  const unsigned cur_block = cur_block_;
  cur_block_++;
  lock_.release();
  ba = new InHDFSBlockAccessor();
  InHDFSBlockAccessor* ihba = (InHDFSBlockAccessor*)ba;
  ihba->setBlockCur(cur_block);
<<<<<<< HEAD
  ihba->SetBlockSize(block_size_);
  ihba->setChunkId(chunk_id_);
  ihba->SetBlockSize(chunk_size_);
  return true;
}

void ChunkReaderIterator::InMemeryBlockAccessor::GetBlock(
=======
  ihba->setBlockSize(block_size_);
  ihba->setChunkId(chunk_id_);
  ihba->setBlockSize(chunk_size_);
  return true;
}

void ChunkReaderIterator::InMemeryBlockAccessor::getBlock(
>>>>>>> c30ecacd
    BlockStreamBase*& block) const {
//#define MEMORY_COPY
#ifdef MEMORY_COPY

  /* Create a block, which will not free block_start_address when destructed.*/
  Block temp_block(block_size, target_block_start_address);

  block->constructFromBlock(temp_block);
#else

  /* According to my experiment, the performance can by improved by 2x by
   * aoviding the memocy copy here */

  block->setIsReference(true);
  block->setBlock(target_block_start_address);
  int tuple_count =
      *(unsigned*)((char*)target_block_start_address +
                   block->getSerializedBlockSize() - sizeof(unsigned));
  ((BlockStreamFix*)block)->free_ =
      (char*)block->getBlock() +
      tuple_count * ((BlockStreamFix*)block)->tuple_size_;

#endif
}

<<<<<<< HEAD
void ChunkReaderIterator::InDiskBlockAccessor::GetBlock(
=======
void ChunkReaderIterator::InDiskBlockAccessor::getBlock(
>>>>>>> c30ecacd
    BlockStreamBase*& block) const {
  printf("InDiskBlockAccessor::getBlock() is not implemented!\n");
  assert(false);
}

<<<<<<< HEAD
void ChunkReaderIterator::InHDFSBlockAccessor::GetBlock(
=======
void ChunkReaderIterator::InHDFSBlockAccessor::getBlock(
>>>>>>> c30ecacd
    BlockStreamBase*& block) const {
  printf("InHDFSBlockAccessor::getBlock() is not implemented!\n");
  assert(false);
}<|MERGE_RESOLUTION|>--- conflicted
+++ resolved
@@ -39,11 +39,8 @@
 
 ChunkReaderIterator* ChunkStorage::createChunkReaderIterator() {
   //	printf("level value:%d\n",current_storage_level_);
-<<<<<<< HEAD
   ChunkReaderIterator* ret = NULL;
-=======
-  ChunkReaderIterator* ret;
->>>>>>> c30ecacd
+
   lock_.acquire();
   switch (current_storage_level_) {
     case MEMORY: {
@@ -55,11 +52,9 @@
                                              chunk_info.length / block_size_,
                                              block_size_, chunk_id_);
       else
-<<<<<<< HEAD
+
         ret = NULL;
-=======
-        ret = 0;
->>>>>>> c30ecacd
+
       break;
     }
     case DISK: {
@@ -69,11 +64,7 @@
     }
     case HDFS: {
       //			printf("%lx current storage level for %d %d:
-<<<<<<< HEAD
       // HDFS\n",this,this->chunk_id_.partition_id.partition_off,this->chunk_id_.chunk_off);
-=======
-      //HDFS\n",this,this->chunk_id_.partition_id.partition_off,this->chunk_id_.chunk_off);
->>>>>>> c30ecacd
       if (desirable_storage_level_ == MEMORY) {
         HdfsInMemoryChunk chunk_info;
         chunk_info.length = CHUNK_SIZE;
@@ -107,11 +98,9 @@
           BlockManager::getInstance()->getMemoryChunkStore()->updateChunkInfo(
               chunk_id_, chunk_info);
           //					printf("%lx current is set to
-<<<<<<< HEAD
+
           // memory!\n");
-=======
-          //memory!\n");
->>>>>>> c30ecacd
+
           ret = new InMemoryChunkReaderItetaor(
               chunk_info.hook, chunk_info.length,
               chunk_info.length / block_size_, block_size_, chunk_id_);
@@ -126,11 +115,9 @@
         }
       }
       //			return new
-<<<<<<< HEAD
+
       // HDFSChunkReaderIterator(chunk_id_,chunk_size_,block_size_);
-=======
-      //HDFSChunkReaderIterator(chunk_id_,chunk_size_,block_size_);
->>>>>>> c30ecacd
+
       ret = new DiskChunkReaderIteraror(chunk_id_, chunk_size_, block_size_);
       break;
     }
@@ -146,11 +133,8 @@
     const ChunkID& chunk_id)
     : start_(start),
       ChunkReaderIterator(chunk_id, block_size, chunk_size, number_of_blocks) {}
-<<<<<<< HEAD
+
 bool InMemoryChunkReaderItetaor::NextBlock(BlockStreamBase*& block) {
-=======
-bool InMemoryChunkReaderItetaor::nextBlock(BlockStreamBase*& block) {
->>>>>>> c30ecacd
   lock_.acquire();
   if (cur_block_ >= number_of_blocks_) {
     lock_.release();
@@ -188,15 +172,9 @@
     number_of_blocks_ = 0;
   } else {
     const unsigned start_pos = CHUNK_SIZE * chunk_id_.chunk_off;
-<<<<<<< HEAD
     const unsigned long length = lseek(fd_, 0, SEEK_END);
 
     if (length <= start_pos) {
-=======
-    const long length = lseek(fd_, 0, SEEK_END);
-
-    if (length < 0 && length <= start_pos) {
->>>>>>> c30ecacd
       printf("fails to set the start offset %d for [%s]\n", start_pos,
              chunk_id.partition_id.getName().c_str());
       number_of_blocks_ = 0;
@@ -234,11 +212,9 @@
   tSize bytes_num =
       read(fd_, block_buffer_->getBlock(), block_buffer_->getsize());
   //	printf("Tuple
-<<<<<<< HEAD
+
   // count=%d\n",*(int*)((char*)block_buffer_->getBlock()+65532));
-=======
-  //count=%d\n",*(int*)((char*)block_buffer_->getBlock()+65532));
->>>>>>> c30ecacd
+
   if (bytes_num == block_size_) {
     cur_block_++;
     //		lseek(fd_,64*1024,SEEK_CUR);
@@ -332,11 +308,9 @@
   lock_.release();
   ba = new InMemeryBlockAccessor();
   InMemeryBlockAccessor* imba = (InMemeryBlockAccessor*)ba;
-<<<<<<< HEAD
+
   imba->SetBlockSize(block_size_);
-=======
-  imba->setBlockSize(block_size_);
->>>>>>> c30ecacd
+
   imba->setTargetBlockStartAddress((char*)start_ + cur_block * block_size_);
   return true;
 }
@@ -353,15 +327,11 @@
   ba = new InDiskBlockAccessor();
   InDiskBlockAccessor* idba = (InDiskBlockAccessor*)ba;
   idba->setBlockCur(cur_block);
-<<<<<<< HEAD
+
   idba->SetBlockSize(block_size_);
   idba->setChunkId(chunk_id_);
   idba->SetBlockSize(chunk_size_);
-=======
-  idba->setBlockSize(block_size_);
-  idba->setChunkId(chunk_id_);
-  idba->setBlockSize(chunk_size_);
->>>>>>> c30ecacd
+
   return true;
 }
 
@@ -377,7 +347,6 @@
   ba = new InHDFSBlockAccessor();
   InHDFSBlockAccessor* ihba = (InHDFSBlockAccessor*)ba;
   ihba->setBlockCur(cur_block);
-<<<<<<< HEAD
   ihba->SetBlockSize(block_size_);
   ihba->setChunkId(chunk_id_);
   ihba->SetBlockSize(chunk_size_);
@@ -385,15 +354,7 @@
 }
 
 void ChunkReaderIterator::InMemeryBlockAccessor::GetBlock(
-=======
-  ihba->setBlockSize(block_size_);
-  ihba->setChunkId(chunk_id_);
-  ihba->setBlockSize(chunk_size_);
-  return true;
-}
-
-void ChunkReaderIterator::InMemeryBlockAccessor::getBlock(
->>>>>>> c30ecacd
+
     BlockStreamBase*& block) const {
 //#define MEMORY_COPY
 #ifdef MEMORY_COPY
@@ -419,21 +380,14 @@
 #endif
 }
 
-<<<<<<< HEAD
 void ChunkReaderIterator::InDiskBlockAccessor::GetBlock(
-=======
-void ChunkReaderIterator::InDiskBlockAccessor::getBlock(
->>>>>>> c30ecacd
     BlockStreamBase*& block) const {
   printf("InDiskBlockAccessor::getBlock() is not implemented!\n");
   assert(false);
 }
 
-<<<<<<< HEAD
 void ChunkReaderIterator::InHDFSBlockAccessor::GetBlock(
-=======
-void ChunkReaderIterator::InHDFSBlockAccessor::getBlock(
->>>>>>> c30ecacd
+
     BlockStreamBase*& block) const {
   printf("InHDFSBlockAccessor::getBlock() is not implemented!\n");
   assert(false);
