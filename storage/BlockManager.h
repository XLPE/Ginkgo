/*
* BlockManager.h
*
*  Created on: 2013-10-11
*      Author: casa
*/

#ifndef BLOCKMANAGER_H_
#define BLOCKMANAGER_H_

#include <boost/unordered_map.hpp>
#include <string>
#include <vector>
#include <iostream>
#include <map>
#include <stdio.h>
#include "hdfs.h"
#include "MemoryManager.h"
#include "DiskStore.h"
#include "BlockManagerId.h"
#include "PartitionStorage.h"
#include "../Debug.h"
#include "../common/ids.h"
#include "../common/Message.h"
#include "../common/Logging.h"
#include "../utility/lock.h"
using namespace std;

struct ChunkInfo {
  ChunkID chunkId;
  void *hook;
};

// 在spark中，blockmanager中是含有成员变量blockmanagerMasterActor的，但是这里由于akka和theron的区别不能这么实现
// 所以blockmanager代表的就是worker节点其中有个类叫BlockManagerWorkerActor
// 为什么要写为blockmanager呢？而不是column的manager呢？因为如果block为粒度更小一点
// 但是我们在交换的时候要以column的存储文件为粒度来交换，找到最近最久未使用的column而不是block

/* A better name may be StorageManager, as this module manages projections,
 * chunks, and blocks.*/
class BlockManager {
 public:
  enum storageLevel { memory, disk, offline };

  struct BlockInfo {
    // 现在blockinfo还只有一个属性
    // unsigned size_;
    // 在磁盘上还是在哪里
    storageLevel level_;
    BlockInfo(storageLevel level) { level_ = level; }
  };
<<<<<<< HEAD
  friend class BlockManagerWorkerActor;
  class BlockManagerWorkerActor : public Theron::Actor {
    friend class BlockManager;

   public:
    BlockManagerWorkerActor(Theron::Framework *framework, const char *name,
                            BlockManager *bm);
    virtual ~BlockManagerWorkerActor();

    bool _reigisterToMaster(BlockManagerId *bMId);
    bool _sendHeartBeat();
    bool _reportBlockStatus(string blockId);
    string _askformatch(string filename, BlockManagerId bmi);

   private:
    void getBlock(const Message256 &message, const Theron::Address from){};
    void putBlock(const Message256 &message, const Theron::Address from){};
    void BindingPartition(const PartitionBindingMessage &message,
                          const Theron::Address from);
    void UnbindingPartition(const PartitionUnbindingMessage &message,
                            const Theron::Address from);

   private:
    TimeOutReceiver *tor_;
    string receiverId_;
    BlockManager *bm_;
  };
=======
>>>>>>> f5005b1e

 public:
  static BlockManager *getInstance();
  MemoryChunkStore *getMemoryChunkStore() const;
  virtual ~BlockManager();

  // 读各种配置文件，初始化，向master注册，然后启动worker
  void initialize();
  // 刚启动时的注册
  void registerToMaster(BlockManagerId *blockManagerId);
  // 心跳监听
  void heartBeat();
  // 同步安全的注册，一般是在put失败时
  void asyncReregister();
  // 在心跳失联时重新注册
  void reregister();
  // 报告所有的block，在重新注册之后
  void reportAllBlocks();
  // put单个block之后
  bool reportBlockStatus(string blockId);
  // 在reportBlockStatus中调用
  bool tryToReportBlockStatus(string blockId);

  // todo:返回的是一个block一个数据结构，肯定不是一个void
  void get(string blockId);
  // 从本地获得数据，现在统一都是从本地获得数据，会调用loadFromHdfs,有没有getRemote还需要讨论
  // 应该是scan的state中输入文件名，然后将这个文件名组成blockId,然后在open当中调用，见hdfsscan
  void *getLocal(string blockId);
  ChunkInfo loadFromHdfs(string file_name);

<<<<<<< HEAD
  int LoadFromHdfs(const ChunkID &, void *const &desc, const unsigned &);

  int LoadFromDisk(const ChunkID &, void *const &desc, const unsigned &) const;
=======
  int loadFromHdfs(const ChunkID &, void *const &desc, const unsigned &);

  int loadFromDisk(const ChunkID &, void *const &desc, const unsigned &) const;
>>>>>>> f5005b1e
  // 将这个blockId所代表的数据存进内存或者磁盘，所以其中有个参数肯定是storagelevel
  bool put(string blockId, storageLevel level, void *value);

  /* poc测试 */
  BlockManagerId *getId();
  string askForMatch(string filename, BlockManagerId bmi);
<<<<<<< HEAD
  bool ContainsPartition(const PartitionID &part) const;
  bool AddPartition(const PartitionID &, const unsigned &number_of_chunks,
                    const StorageLevel &desirable_storage_level);
  bool RemovePartition(const PartitionID &);
  PartitionStorage *GetPartitionHandle(const PartitionID &partition_id) const;
=======
  bool containsPartition(const PartitionID &part) const;
  bool addPartition(const PartitionID &, const unsigned &number_of_chunks,
                    const StorageLevel &desirable_storage_level);
  bool removePartition(const PartitionID &);
  PartitionStorage *getPartitionHandle(const PartitionID &partition_id) const;
>>>>>>> f5005b1e

 private:
  BlockManager();

 private:
  static BlockManager *blockmanager_;
  // 这里blockmanager只是管理的是block的id，这个block到底是由memorystore管理
  // 还是diskstore，在blockmanager中再去划分
  map<string, BlockInfo *> blockInfoPool_;
<<<<<<< HEAD

  BlockManagerWorkerActor *worker_;
  BlockManagerId *blockManagerId_;

  MemoryChunkStore *memstore_;
  DiskStore *diskstore_;

  /* poc测试 filename和projectid的映射*/
  map<string, string> file_proj_;

  Theron::Framework *framework_;
  Theron::Actor *actor_;

=======
  BlockManagerId *blockManagerId_;
  MemoryChunkStore *memstore_;
  DiskStore *diskstore_;
  /* poc测试 filename和projectid的映射*/
  map<string, string> file_proj_;

>>>>>>> f5005b1e
  boost::unordered_map<PartitionID, PartitionStorage *>
      partition_id_to_storage_;
  Logging *logging_;
  Lock lock;
};

#endif /* BLOCKMANAGER_H_ */<|MERGE_RESOLUTION|>--- conflicted
+++ resolved
@@ -49,36 +49,6 @@
     storageLevel level_;
     BlockInfo(storageLevel level) { level_ = level; }
   };
-<<<<<<< HEAD
-  friend class BlockManagerWorkerActor;
-  class BlockManagerWorkerActor : public Theron::Actor {
-    friend class BlockManager;
-
-   public:
-    BlockManagerWorkerActor(Theron::Framework *framework, const char *name,
-                            BlockManager *bm);
-    virtual ~BlockManagerWorkerActor();
-
-    bool _reigisterToMaster(BlockManagerId *bMId);
-    bool _sendHeartBeat();
-    bool _reportBlockStatus(string blockId);
-    string _askformatch(string filename, BlockManagerId bmi);
-
-   private:
-    void getBlock(const Message256 &message, const Theron::Address from){};
-    void putBlock(const Message256 &message, const Theron::Address from){};
-    void BindingPartition(const PartitionBindingMessage &message,
-                          const Theron::Address from);
-    void UnbindingPartition(const PartitionUnbindingMessage &message,
-                            const Theron::Address from);
-
-   private:
-    TimeOutReceiver *tor_;
-    string receiverId_;
-    BlockManager *bm_;
-  };
-=======
->>>>>>> f5005b1e
 
  public:
   static BlockManager *getInstance();
@@ -109,34 +79,20 @@
   void *getLocal(string blockId);
   ChunkInfo loadFromHdfs(string file_name);
 
-<<<<<<< HEAD
   int LoadFromHdfs(const ChunkID &, void *const &desc, const unsigned &);
+  int LoadFromDisk(const ChunkID &, void *const &desc, const unsigned &) const;
 
-  int LoadFromDisk(const ChunkID &, void *const &desc, const unsigned &) const;
-=======
-  int loadFromHdfs(const ChunkID &, void *const &desc, const unsigned &);
-
-  int loadFromDisk(const ChunkID &, void *const &desc, const unsigned &) const;
->>>>>>> f5005b1e
   // 将这个blockId所代表的数据存进内存或者磁盘，所以其中有个参数肯定是storagelevel
   bool put(string blockId, storageLevel level, void *value);
 
   /* poc测试 */
   BlockManagerId *getId();
   string askForMatch(string filename, BlockManagerId bmi);
-<<<<<<< HEAD
   bool ContainsPartition(const PartitionID &part) const;
   bool AddPartition(const PartitionID &, const unsigned &number_of_chunks,
                     const StorageLevel &desirable_storage_level);
   bool RemovePartition(const PartitionID &);
   PartitionStorage *GetPartitionHandle(const PartitionID &partition_id) const;
-=======
-  bool containsPartition(const PartitionID &part) const;
-  bool addPartition(const PartitionID &, const unsigned &number_of_chunks,
-                    const StorageLevel &desirable_storage_level);
-  bool removePartition(const PartitionID &);
-  PartitionStorage *getPartitionHandle(const PartitionID &partition_id) const;
->>>>>>> f5005b1e
 
  private:
   BlockManager();
@@ -146,28 +102,12 @@
   // 这里blockmanager只是管理的是block的id，这个block到底是由memorystore管理
   // 还是diskstore，在blockmanager中再去划分
   map<string, BlockInfo *> blockInfoPool_;
-<<<<<<< HEAD
-
-  BlockManagerWorkerActor *worker_;
-  BlockManagerId *blockManagerId_;
-
-  MemoryChunkStore *memstore_;
-  DiskStore *diskstore_;
-
-  /* poc测试 filename和projectid的映射*/
-  map<string, string> file_proj_;
-
-  Theron::Framework *framework_;
-  Theron::Actor *actor_;
-
-=======
   BlockManagerId *blockManagerId_;
   MemoryChunkStore *memstore_;
   DiskStore *diskstore_;
   /* poc测试 filename和projectid的映射*/
   map<string, string> file_proj_;
 
->>>>>>> f5005b1e
   boost::unordered_map<PartitionID, PartitionStorage *>
       partition_id_to_storage_;
   Logging *logging_;
