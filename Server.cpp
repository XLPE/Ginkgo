#include <startup.h>
#include <getopt.h>
#include <string>
#include "Parsetree/ExecuteLogicalQueryPlan.h"
<<<<<<< HEAD
// #include "Test/set_up_environment.h"
#include "./Test/TestMain.cpp"
=======
//#include "Test/set_up_environment.h"
//#include "Test/TestMain.cpp"
>>>>>>> 3b3fd325
#define GLOG_NO_ABBREVIATED_SEVERITIES
#include "common/log/logging.h"
//#define AUTU_MASTER
// #define FORK
#define DEBUG_MODE

struct option long_options[] = {{"config-file", required_argument, 0, 'c'},
                                {"help", no_argument, 0, 'h'},
                                {"disable-codegen", no_argument, 0, 'd'},
                                {"catalog", required_argument, 0, 256},
                                {"elastic", no_argument, 0, 'e'},
                                {"init-dop", required_argument, 0, 257},
                                {"max-dop", required_argument, 0, 258},
                                {"datadir", required_argument, 0, 259},
                                {"scheduler_cycle", required_argument, 0, 260},
                                {nullptr, 0, 0, 0}};

std::string help_info =
    std::string(
        "-c --config-file FILE_NAME\n\t\t Specify the configure file\n") +
    "-h --help\n\t\t Print the help info\n" +
    "-d --disable-codegen\n\t\t disable code generation feature\n" +
    "-e --elastic \n\t\t enable elasticity feature\n" +
    "   --catalog CATALOG_FILE\n\t\t specified the catalog file\n" +
    "   --init-dop VALUE\n" +
    "\t\t specified the initial degree of parallelism for each segment\n" +
    "   --max-dop  VALUE\n"
    "\t\t specified the max degree of parallelism for each segment\n" +
    "   --datadir  VALUE\n"
    "\t\t specified the data directory.\n" +
    "   --scheduler_cycle VALUE\n"
    "\t\t specified the cycle(in us) for the elastic scheduler\n";

void handle_parameters(int argc, char** argv) {
  optind = 0;
  int opt;
  while ((opt = getopt_long(argc, argv, "c:h", long_options, NULL)) != -1) {
    switch (opt) {
      case 'c':
        Config::config_file = std::string(optarg);
        break;
      case 'h':
        printf("%s", help_info.c_str());
        exit(1);
        break;
      case 'd':
        Config::enable_codegen = false;
        break;
      case 'e':
        Config::enable_expander_adaptivity = true;
        break;
      case 256:
        Config::catalog_file = std::string(optarg);
        break;
      case 257:
        Config::initial_degree_of_parallelism = atoi(optarg);
        break;
      case 258:
        Config::max_degree_of_parallelism = atoi(optarg);
        break;
      case 259:
        Config::data_dir = std::string(optarg);
        break;
      case 260:
        Config::expander_adaptivity_check_frequency = atoi(optarg);
        break;
      default:
        printf("Invalid parameters! Try -h/--help\n");
        exit(1);
        break;
    }
  }
}
int main(int argc, char** argv) {
  using claims::common::Logging;
  handle_parameters(argc, argv);
  Config::getInstance();
  handle_parameters(argc, argv);
  Config::getInstance()->print_configure();
  Logging claims_logging(argv[0]);

#ifndef DEBUG_MODE
  bool master;
#ifndef AUTU_MASTER
  printf("If Master, please print 1!\n");
  int master = 0;
  scanf("%d", &master);
#else
  master = Config::master;
#endif
  std::string actor;
  if (master)
    actor = "master";
  else
    actor = "slave";

#ifndef FORK
  if (master) {
    Environment::getInstance(master);
    //  create_poc_data_four_partitions();
    //  create_poc_data_one_partitions();
    //  print_welcome();
    //  ExecuteLogicalQueryPlan();
    while (true) sleep(1);
  } else {
    Environment::getInstance(master);
    while (true) sleep(1);
  }
#else
  int pid = fork();
  if (pid != 0) {
    printf("Daemon process id is %d\n", pid);
    sleep(1);
    return 0;
  }
  Config::getInstance();
  printf("Creating %s daemon...\n", actor.c_str());
  Environment::getInstance(master);
  printf("The %s daemon is successfully created.!\n", actor.c_str());
  printf("Logs are redirected to %s\n", Config::logfile.c_str());
  FILE* file;
  if ((file = freopen(Config::logfile.c_str(), "a", stdout)) == NULL) {
    printf("output redirection fails!\n");
  }
  freopen(Config::logfile.c_str(), "a", stderr);

  fflush(stdout);
  fclose(stdout);
  // redirect back to console
  freopen("/dev/tty", "a", stdout);
  printf("The Slave daemon is successfully created!\n");
  // redirect again to the log file.
  if ((file = freopen(Config::logfile.c_str(), "a", stdout)) == NULL) {
    printf("output redirection fails!\n");
  }
  freopen(Config::logfile.c_str(), "a", stderr);
  while (true) sleep(1);
#endif
#else
<<<<<<< HEAD
  Environment::getInstance(true);
  MainDebug(argc, argv);
  Environment::getInstance(1)->~Environment();
=======
  // add "#include <Test/TestMain.cpp>" before using maina(...)
  maina(argc, argv);
>>>>>>> 3b3fd325
  return 0;

#endif
}<|MERGE_RESOLUTION|>--- conflicted
+++ resolved
@@ -2,13 +2,8 @@
 #include <getopt.h>
 #include <string>
 #include "Parsetree/ExecuteLogicalQueryPlan.h"
-<<<<<<< HEAD
 // #include "Test/set_up_environment.h"
 #include "./Test/TestMain.cpp"
-=======
-//#include "Test/set_up_environment.h"
-//#include "Test/TestMain.cpp"
->>>>>>> 3b3fd325
 #define GLOG_NO_ABBREVIATED_SEVERITIES
 #include "common/log/logging.h"
 //#define AUTU_MASTER
@@ -148,14 +143,9 @@
   while (true) sleep(1);
 #endif
 #else
-<<<<<<< HEAD
   Environment::getInstance(true);
   MainDebug(argc, argv);
   Environment::getInstance(1)->~Environment();
-=======
-  // add "#include <Test/TestMain.cpp>" before using maina(...)
-  maina(argc, argv);
->>>>>>> 3b3fd325
   return 0;
 
 #endif
