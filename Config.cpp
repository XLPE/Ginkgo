/*
 * Config.cpp
 *
 *  Created on: Apr 4, 2014
 *      Author: wangli
 */

#include "Config.h"
#include "Debug.h"
#include <stdlib.h>
#include <libconfig.h++>
#include <unistd.h>
#include <iosfwd>
#include <iostream>
#include <string>
#include <sstream>
using namespace std;
//#define DEBUG_Config

string gete() {
  char *p = getenv("CLAIMS_HOME");
  stringstream sp;
  sp << string(p).c_str() << "conf/config";
  return sp.str();
  //	return "/home/imdb/config/wangli/config";
}
string get_default_logfile_name() {
  char *p = getenv("CLAIMS_HOME");
  stringstream sp;
  sp << string(p).c_str() << "/log/claims.log";
  return sp.str();
}
std::string Config::config_file;
Config *Config::instance_ = 0;

/**
 * This parameter specifies the maximum degrees of parallelism
 * for each expander.
 */
int Config::max_degree_of_parallelism;

/*
 * This parameter specifies the data path to search for data file,
 * e.g., T0G0P0,...
 */
std::string Config::data_dir;

/* this parameter control whether expander tracker change the degree
 *  of parallelism in each expander based on the workload.*/
bool Config::enable_expander_adaptivity;

/*
 * This parameter sets the frequency, at which expander tracker keeps
 * track of expander's workload and adaptively change the degree of
 * parallelism if needed.
 */
int Config::expander_adaptivity_check_frequency;

/**
 * This parameter sets the initial degree of parallelism for each segment.
 */
int Config::initial_degree_of_parallelism;

/**
 * THis parameter determines whether the data transmission in data exchanges
 * is pipelined.
 */
bool Config::pipelined_exchange;

int Config::scan_batch;

std::string Config::logfile;

std::string Config::hdfs_master_ip;

int Config::hdfs_master_port;

bool Config::master;

bool Config::local_disk_mode;

/* the port of the ClientListener in the master */
int Config::client_listener_port;

bool Config::enable_codegen;
bool Config::enable_prune_column;

std::string Config::catalog_file;

int Config::thread_pool_init_thread_num;

int Config::load_thread_num;
int Config::memory_utilization;

int Config::hash_join_bucket_num;
int Config::hash_join_bucket_size;

Config *Config::getInstance() {
  if (instance_ == 0) {
    instance_ = new Config();
  }
  return instance_;
}

Config::Config() { initialize(); }

Config::~Config() {
  // TODO Auto-generated destructor stub
}

void Config::initialize() {
  if (config_file.empty()) config_file = gete().c_str();

  /**
   * open configure file, which path is specified in CONFIG.
   */
  cfg.readFile(config_file.c_str());

  /*
   * The following lines set the search attribute name and default value for
   * each parameter.
   */

  data_dir = getString("data", "/home/imdb/data/");

  max_degree_of_parallelism = getInt("max_degree_of_parallelism", 4);

  expander_adaptivity_check_frequency =
      getInt("expander_adaptivity_check_frequency", 1000);

  enable_expander_adaptivity = getBoolean("enable_expander_adaptivity", false);

  initial_degree_of_parallelism = getInt("initial_degree_of_parallelism", 1);

  scan_batch = getInt("scan_batch", 10);

  hdfs_master_ip = getString("hdfs_master_ip", "10.11.1.192");

  hdfs_master_port = getInt("hdfs_master_port", 9000);

  logfile = getString("log", get_default_logfile_name().c_str());

  master = getBoolean("master", true);

  local_disk_mode = getBoolean("local_disk_mode", false);

  pipelined_exchange = getBoolean("pipelined_exchange", true);

  client_listener_port = getInt("client_listener_port", 10001);

  catalog_file = getString("catalog_file", data_dir + "CATALOG");

  enable_codegen = getBoolean("enable_codegen", true);

  thread_pool_init_thread_num = getInt("thread_pool_init_thread_num", 100);

  load_thread_num = getInt("load_thread_num", sysconf(_SC_NPROCESSORS_CONF));

  memory_utilization = getInt("memory_utilization", 100);

<<<<<<< HEAD
  enable_prune_column = getBoolean("enable_prune_column", true);
=======
  hash_join_bucket_num = getInt("hash_join_bucket_num", 1024 * 1024);

  hash_join_bucket_size = getInt("hash_join_bucket_size", 1024);
>>>>>>> 56baeb92

#ifdef DEBUG_Config
  print_configure();
#endif
}

std::string Config::getString(std::string attribute_name,
                              std::string default_value) {
  std::string ret;
  try {
    ret = (const char *)cfg.lookup(attribute_name.c_str());
  } catch (libconfig::SettingNotFoundException &e) {
    ret = default_value;
  }
  return ret;
}

int Config::getInt(std::string attribute_name, int default_value) {
  int ret;
  try {
    ret = cfg.lookup(attribute_name.c_str());
  } catch (libconfig::SettingNotFoundException &e) {
    ret = default_value;
  }
  return ret;
}

bool Config::getBoolean(std::string attribute_name, bool defalut_value) {
  bool ret;
  try {
    ret = ((int)cfg.lookup(attribute_name.c_str())) == 1;
  } catch (libconfig::SettingNotFoundException &e) {
    ret = defalut_value;
  }
  return ret;
}

void Config::print_configure() const {
  std::cout << "configure file :" << config_file << std::endl;
  std::cout << "The configure is as follows." << std::endl;
  std::cout << "data:" << data_dir << std::endl;
  std::cout << "max_degree_of_parallelism:" << max_degree_of_parallelism
            << std::endl;
  std::cout << "expander_adaptivity_check_frequency:"
            << expander_adaptivity_check_frequency << std::endl;
  std::cout << "enable_expander_adaptivity:" << enable_expander_adaptivity
            << std::endl;
  std::cout << "initial_degree_of_parallelism:" << initial_degree_of_parallelism
            << std::endl;
  std::cout << "hdfs master ip:" << hdfs_master_ip << std::endl;
  std::cout << "hdfs_master_port:" << hdfs_master_port << std::endl;

  std::cout << "log:" << logfile << std::endl;
  std::cout << "master:" << master << std::endl;
  std::cout << "local disk mode:" << local_disk_mode << std::endl;
  std::cout << "client_lisener_port:" << client_listener_port << std::endl;
  std::cout << "catalog_file:" << catalog_file << std::endl;
  std::cout << "codegen:" << enable_codegen << std::endl;
  std::cout << "enable_prune_column: " << enable_prune_column << std::endl;
  std::cout << "load_thread_num:" << load_thread_num << std::endl;
  std::cout << "hash_join_bucket_num" << hash_join_bucket_num << std::endl;
  std::cout << "hash_join_bucket_size" << hash_join_bucket_size << std::endl;
}

void Config::setConfigFile(std::string file_name) { config_file = file_name; }<|MERGE_RESOLUTION|>--- conflicted
+++ resolved
@@ -158,13 +158,10 @@
 
   memory_utilization = getInt("memory_utilization", 100);
 
-<<<<<<< HEAD
   enable_prune_column = getBoolean("enable_prune_column", true);
-=======
   hash_join_bucket_num = getInt("hash_join_bucket_num", 1024 * 1024);
 
   hash_join_bucket_size = getInt("hash_join_bucket_size", 1024);
->>>>>>> 56baeb92
 
 #ifdef DEBUG_Config
   print_configure();
