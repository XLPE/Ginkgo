--- conflicted
+++ resolved
@@ -94,15 +94,12 @@
 
 int Config::hash_join_bucket_num;
 int Config::hash_join_bucket_size;
-<<<<<<< HEAD
 int Config::total_thread_num;
 int Config::binding_mode;
 int Config::extra_job_num;
 int Config::rank_computation;
 std::string Config::scheduler;
 std::string Config::tree_type;
-=======
->>>>>>> 40648c0a
 
 Config *Config::getInstance() {
   if (instance_ == 0) {
@@ -167,14 +164,8 @@
 
   memory_utilization = getInt("memory_utilization", 100);
 
-<<<<<<< HEAD
-  hash_join_bucket_num = getInt("hash_join_bucket_num", 1024 * 1024);
-=======
   enable_prune_column = getBoolean("enable_prune_column", true);
   hash_join_bucket_num = getInt("hash_join_bucket_num", 1024 * 1024);
-
-  hash_join_bucket_size = getInt("hash_join_bucket_size", 1024);
->>>>>>> 40648c0a
 
   hash_join_bucket_size = getInt("hash_join_bucket_size", 1024);
 
@@ -247,12 +238,9 @@
   std::cout << "load_thread_num:" << load_thread_num << std::endl;
   std::cout << "hash_join_bucket_num" << hash_join_bucket_num << std::endl;
   std::cout << "hash_join_bucket_size" << hash_join_bucket_size << std::endl;
-<<<<<<< HEAD
   std::cout << "scheduler: " << scheduler << std::endl;
   std::cout << "extra_job_num: " << extra_job_num << std::endl;
   std::cout << "rank_computation: " << rank_computation << std::endl;
-=======
->>>>>>> 40648c0a
 }
 
 void Config::setConfigFile(std::string file_name) { config_file = file_name; }