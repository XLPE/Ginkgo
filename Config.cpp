/*
 * Config.cpp
 *
 *  Created on: Apr 4, 2014
 *      Author: wangli
 */

#include "Config.h"
#include "Debug.h"
#include <stdlib.h>
#include <libconfig.h++>
#include <unistd.h>
#include <iosfwd>
#include <iostream>
#include <string>
#include <sstream>
using namespace std;
//#define DEBUG_Config

string gete() {
  char *p = getenv("CLAIMS_HOME");
  stringstream sp;
  sp << string(p).c_str() << "conf/config";
  return sp.str();
  //	return "/home/imdb/config/wangli/config";
}
string get_default_logfile_name() {
  char *p = getenv("CLAIMS_HOME");
  stringstream sp;
  sp << string(p).c_str() << "/log/claims.log";
  return sp.str();
}
std::string Config::config_file;
Config *Config::instance_ = 0;

/**
 * This parameter specifies the maximum degrees of parallelism
 * for each expander.
 */
int Config::max_degree_of_parallelism;

/*
 * This parameter specifies the data path to search for data file,
 * e.g., T0G0P0,...
 */
std::string Config::data_dir;

/* this parameter control whether expander tracker change the degree
 *  of parallelism in each expander based on the workload.*/
bool Config::enable_expander_adaptivity;

/*
 * This parameter sets the frequency, at which expander tracker keeps
 * track of expander's workload and adaptively change the degree of
 * parallelism if needed.
 */
int Config::expander_adaptivity_check_frequency;

/**
 * This parameter sets the initial degree of parallelism for each segment.
 */
int Config::initial_degree_of_parallelism;

/**
 * THis parameter determines whether the data transmission in data exchanges
 * is pipelined.
 */
bool Config::pipelined_exchange;

int Config::scan_batch;

std::string Config::logfile;

std::string Config::hdfs_master_ip;

int Config::hdfs_master_port;

bool Config::master;

bool Config::local_disk_mode;

/* the port of the ClientListener in the master */
int Config::client_listener_port;

bool Config::enable_codegen;
bool Config::enable_prune_column;

std::string Config::catalog_file;

int Config::thread_pool_init_thread_num;

int Config::load_thread_num;
int Config::memory_utilization;

int Config::hash_join_bucket_num;
int Config::hash_join_bucket_size;
int Config::total_thread_num;

std::string Config::scheduler;

Config *Config::getInstance() {
  if (instance_ == 0) {
    instance_ = new Config();
  }
  return instance_;
}

Config::Config() { initialize(); }

Config::~Config() {
  // TODO Auto-generated destructor stub
}

void Config::initialize() {
  if (config_file.empty()) config_file = gete().c_str();

  /**
   * open configure file, which path is specified in CONFIG.
   */
  cfg.readFile(config_file.c_str());

  /*
   * The following lines set the search attribute name and default value for
   * each parameter.
   */

  data_dir = getString("data", "/home/imdb/data/");

  max_degree_of_parallelism = getInt("max_degree_of_parallelism", 4);

  expander_adaptivity_check_frequency =
      getInt("expander_adaptivity_check_frequency", 1000);

  enable_expander_adaptivity = getBoolean("enable_expander_adaptivity", false);

  initial_degree_of_parallelism = getInt("initial_degree_of_parallelism", 1);

  scan_batch = getInt("scan_batch", 10);

  hdfs_master_ip = getString("hdfs_master_ip", "10.11.1.192");

  hdfs_master_port = getInt("hdfs_master_port", 9000);

  logfile = getString("log", get_default_logfile_name().c_str());

  master = getBoolean("master", true);

  local_disk_mode = getBoolean("local_disk_mode", false);

  pipelined_exchange = getBoolean("pipelined_exchange", true);

  client_listener_port = getInt("client_listener_port", 10001);

  catalog_file = getString("catalog_file", data_dir + "CATALOG");

  enable_codegen = getBoolean("enable_codegen", true);

  thread_pool_init_thread_num = getInt("thread_pool_init_thread_num", 100);

  load_thread_num = getInt("load_thread_num", sysconf(_SC_NPROCESSORS_CONF));

  memory_utilization = getInt("memory_utilization", 100);

<<<<<<< HEAD
  hash_join_bucket_num = getInt("hash_join_bucket_num", 1024 * 1024);

  hash_join_bucket_size = getInt("hash_join_bucket_size", 1024);

  total_thread_num = getInt("total_thread_num", 24);

  scheduler = getString("scheduler", "SerializedScheduler");
=======
  enable_prune_column = getBoolean("enable_prune_column", true);
>>>>>>> 1786ce7f

#ifdef DEBUG_Config
  print_configure();
#endif
}

std::string Config::getString(std::string attribute_name,
                              std::string default_value) {
  std::string ret;
  try {
    ret = (const char *)cfg.lookup(attribute_name.c_str());
  } catch (libconfig::SettingNotFoundException &e) {
    ret = default_value;
  }
  return ret;
}

int Config::getInt(std::string attribute_name, int default_value) {
  int ret;
  try {
    ret = cfg.lookup(attribute_name.c_str());
  } catch (libconfig::SettingNotFoundException &e) {
    ret = default_value;
  }
  return ret;
}

bool Config::getBoolean(std::string attribute_name, bool defalut_value) {
  bool ret;
  try {
    ret = ((int)cfg.lookup(attribute_name.c_str())) == 1;
  } catch (libconfig::SettingNotFoundException &e) {
    ret = defalut_value;
  }
  return ret;
}

void Config::print_configure() const {
  std::cout << "configure file :" << config_file << std::endl;
  std::cout << "The configure is as follows." << std::endl;
  std::cout << "data:" << data_dir << std::endl;
  std::cout << "total_thread_num: " << total_thread_num << std::endl;
  std::cout << "max_degree_of_parallelism:" << max_degree_of_parallelism
            << std::endl;
  std::cout << "initial_degree_of_parallelism:" << initial_degree_of_parallelism
            << std::endl;
  std::cout << "expander_adaptivity_check_frequency:"
            << expander_adaptivity_check_frequency << std::endl;
  std::cout << "enable_expander_adaptivity:" << enable_expander_adaptivity
            << std::endl;
  std::cout << "hdfs master ip:" << hdfs_master_ip << std::endl;
  std::cout << "hdfs_master_port:" << hdfs_master_port << std::endl;

  std::cout << "log:" << logfile << std::endl;
  std::cout << "master:" << master << std::endl;
  std::cout << "local disk mode:" << local_disk_mode << std::endl;
  std::cout << "client_lisener_port:" << client_listener_port << std::endl;
  std::cout << "catalog_file:" << catalog_file << std::endl;
  std::cout << "codegen:" << enable_codegen << std::endl;
  std::cout << "enable_prune_column: " << enable_prune_column << std::endl;
  std::cout << "load_thread_num:" << load_thread_num << std::endl;
  std::cout << "hash_join_bucket_num" << hash_join_bucket_num << std::endl;
  std::cout << "hash_join_bucket_size" << hash_join_bucket_size << std::endl;
  std::cout << "scheduler: " << scheduler << std::endl;
}

void Config::setConfigFile(std::string file_name) { config_file = file_name; }<|MERGE_RESOLUTION|>--- conflicted
+++ resolved
@@ -161,7 +161,6 @@
 
   memory_utilization = getInt("memory_utilization", 100);
 
-<<<<<<< HEAD
   hash_join_bucket_num = getInt("hash_join_bucket_num", 1024 * 1024);
 
   hash_join_bucket_size = getInt("hash_join_bucket_size", 1024);
@@ -169,9 +168,7 @@
   total_thread_num = getInt("total_thread_num", 24);
 
   scheduler = getString("scheduler", "SerializedScheduler");
-=======
   enable_prune_column = getBoolean("enable_prune_column", true);
->>>>>>> 1786ce7f
 
 #ifdef DEBUG_Config
   print_configure();
