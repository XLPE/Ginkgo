/*
 * ClaimsServer.cpp
 *
 *  Created on: Feb 20, 2014
 *      Author: volt
 */

#include "ClaimsServer.h"

<<<<<<< HEAD
#include <malloc.h>
#include <arpa/inet.h>
#include <netinet/in.h>
#include <sys/ioctl.h>
#include <sys/select.h>
#include <sys/socket.h>
#include <unistd.h>
#include <cstdio>
#include "../Catalog/Catalog.h"
#include "../Daemon/Daemon.h"
ClientListener::ClientListener(int port) {
=======

ClaimsServer::ClaimsServer(int port) {
>>>>>>> 2ed6531f

	m_num = 0;
	m_clientFds = new int[MAXCONN];
	for (int i = 0; i < MAXCONN; ++i) {
		m_clientFds[i] = -1;
	}
	m_fd = -1;
	m_port = port;

}

ClientListener::~ClientListener() {

	delete m_clientFds;
}

int ClientListener::addClient(const int fd) {

	if (m_num == MAXCONN) {

		perror("Server has the maximum connection");
		return -1;
	}

	for (int i = 0; i < MAXCONN; ++i) {
		if (m_clientFds[i] < 0) {
			m_clientFds[i] = fd;
			++m_num;
			break;
		}
	}
	return 0;
}

int ClientListener::removeClient(const int fd) {

	int ret = -1;
	for (int i = 0; i < MAXCONN; ++i) {
		if (m_clientFds[i] == fd) {
			m_clientFds[i] = -1;
			--m_num;
			ret = 0;
			break;
		}
	}
	return ret;
}

int ClientListener::receiveRequest(const int fd, const char *cmd) {

	remote_command rcmd;
	rcmd.socket_fd = fd;
	rcmd.cmd.append(cmd);

	Daemon::getInstance()->addRemoteCommand(rcmd);
	return 0;
}

/**
 * configure the socket parameter, bind to the specific ip/port
 * startup the send/receive threads
 */
void ClientListener::configure() {

	int &serverSockFd = m_fd;
	int clientSockFd;
	unsigned int nread;
	char *buf = new char[128];
	sockaddr_in serverSocket;
	sockaddr_in clientSocket;

	serverSocket.sin_family = AF_INET;
	serverSocket.sin_port = htons(m_port);
	serverSocket.sin_addr.s_addr = INADDR_ANY;

	if ((serverSockFd = socket(PF_INET, SOCK_STREAM, 0)) < 0) {
		printf("socket error");
		return;
	}

	/* Enable address reuse */
	int on=1;
	setsockopt(serverSockFd, SOL_SOCKET,SO_REUSEADDR, &on, sizeof(on));
	if (bind(serverSockFd, (sockaddr *) &serverSocket, sizeof(serverSocket))
			< 0) {
		perror("Server:: bind error!");
		return;
	}


	int backLog = MAXCONN - 1;
	if (listen(serverSockFd, backLog) == -1) {
		printf("Server::listen error!\n");
		return;
	} else {
		printf("Server::listen ok!\n");
	}

	pthread_t t_Receiver;
	pthread_t t_Sender;

	const int error1 = pthread_create(&t_Receiver, NULL, receiveHandler, this);
	if (error1 != 0) {
		std::cout << "cannot create receive thread!" << std::endl;
	}

	const int error2 = pthread_create(&t_Sender, NULL, sendHandler, this);
	if (error2 != 0) {
		std::cout << "cannot create send thread!" << std::endl;
	}

	printf("sender thread id=%x\n",t_Sender);

}

void* ClientListener::receiveHandler(void *para) {

	printf("-Init receive handler.\n");
	ClientListener *server = (ClientListener *) para;
	int &serverSockFd = server->m_fd;
	int clientSockFd;

	char *buf = new char[128];

	unsigned int sockLen;
	int nread;

	int nfds = serverSockFd + 1;
	fd_set watchFds;
	fd_set readFds;

	FD_ZERO(&watchFds);
	FD_SET(serverSockFd, &watchFds);

	bool stop = false;
	while (!stop) {
		usleep(1);
		readFds = watchFds;
		switch (select(nfds, &readFds, NULL, NULL, (timeval *) 0)) {
		case -1:
			break;
		case 0:
			break;
		default:

			if (FD_ISSET(serverSockFd, &readFds)) {
				//ADD Client
				sockaddr_in clientSocket;
				sockLen = sizeof(sockaddr_in);

				if (!server->isFull()) {
					if ((clientSockFd = accept(serverSockFd,
							(sockaddr *) &clientSocket, &sockLen)) >= 0) {

						printf("open communication with client, %d\n",
								clientSockFd);
						//						server->m_clientFds[server->m_num++] = clientSockFd;
						server->addClient(clientSockFd);
						FD_SET(clientSockFd, &watchFds);
						nfds = (clientSockFd >= nfds ? clientSockFd + 1 : nfds);
					} else {
						printf("Accept Error!\n");
					}
				}
			}
			for (int i = 0; i < MAXCONN; ++i) {

				if (server->m_clientFds[i] < 0)
					continue;

				if (FD_ISSET(server->m_clientFds[i], &readFds)) {

					ioctl(server->m_clientFds[i], FIONREAD, &nread);
					if (0 == nread) {
						//TODO does here means a client close the connection with server?
						printf("close connection on socket %d!\n", server->m_clientFds[i]);
						FD_CLR(server->m_clientFds[i], &watchFds);
						::close(server->m_clientFds[i]);
						server->removeClient(server->m_clientFds[i]);
						continue;
					}
					read(server->m_clientFds[i], buf, nread);

					int retCode = server->receiveRequest(server->m_clientFds[i], buf);
					if (1 == retCode) {
						printf("Successfully receive query from client %d.\n",
								server->m_clientFds[i]);
					}
					//					else if (-1 == retCode) {
					//						server->shutdown();
					//						stop = true;
					//						printf("Shut Down!\n");
					//					} else {
					//						printf("Failed query from client %d.\n",
					//								server->m_clientFds[i]);
					//					}
				}
			}
			break;
		} /*end of switch*/
	}
	FD_ZERO(&watchFds);
	FD_ZERO(&readFds);
	delete buf;

}



void *ClientListener::sendHandler(void *para) {

	printf("-Init send handler!\n");
	ClientListener *server = (ClientListener*) para;

	ClientResponse cliRes;
	while (true) {
		usleep(1);
		printf("-SendHandler: wait for result!\n");
		executed_result result = Daemon::getInstance()->getExecutedResult();
		printf("-SendHandler: get executed_result for %d\n", result.fd);


		if (result.status == true) {
			//OK
			if (result.result == NULL) {
				// DDL return true
				cliRes.setChange(result.info);
				ClientLogging::log("to send change response-- status:%d  length:%d  content:%s",
								cliRes.status, cliRes.length, cliRes.content.c_str());
				server->write(result.fd, cliRes);
			}
			else {
				// query return true
				cliRes.setOk("Yes Ok");
				ClientLogging::log("to send ok response-- status:%d  length:%d  content:%s",
								cliRes.status, cliRes.length, cliRes.content.c_str());
				server->write(result.fd, cliRes);

				cliRes.setSchema(result.result->schema_);
				ClientLogging::log("to send schema response-- status:%d  length:%d  content:%s",
								cliRes.status, cliRes.length, cliRes.content.c_str());
				server->write(result.fd, cliRes);

				std::vector<std::string> list = result.result->column_header_list_;
				ColumnHeader header;
				for (int i = 0; i < list.size(); ++i) {
					header.add_header(list[i]);
				}
				cliRes.setAttributeName(header);
				ClientLogging::log("to send attr response-- status:%d  length:%d  content:%s",
								cliRes.status, cliRes.length, cliRes.content.c_str());
				server->write(result.fd, cliRes);


				ResultSet::Iterator it = result.result->createIterator();
				BlockStreamBase* block;

				Block serialzed_block(64*1024);

				while (block = (BlockStreamBase*) it.atomicNextBlock()) {
					block->serialize(serialzed_block);
					cliRes.setDataBlock(serialzed_block);
					ClientLogging::log("to send data response-- status:%d  length:%d  content:%s",
									cliRes.status, cliRes.length, cliRes.content.c_str());
					server->write(result.fd, cliRes);
				}

				cliRes.setEnd(result.result->query_time_);
				ClientLogging::log("to send end response-- status:%d  length:%d  content:%s",
								cliRes.status, cliRes.length, cliRes.content.c_str());
				server->write(result.fd, cliRes);
			}
		} else {
			//ERROR
			cliRes.setError(result.error_info);
			ClientLogging::log("to send err response-- status:%d  length:%d  content:%s",
							cliRes.status, cliRes.length, cliRes.content.c_str());
			server->write(result.fd, cliRes);
		}
	}
}

void sendJsonPacket(executed_result res) {

}

/**
 * Thread shut down the server when it receives "shut down" command from a client.
 */
//void ClaimsServer::run() {
//
//	int &serverSockFd = m_fd;
//	int clientSockFd;
//	unsigned int nread;
//	char *buf = new char[128];
//	sockaddr_in serverSocket;
//	sockaddr_in clientSocket;
//
//	serverSocket.sin_family = AF_INET;
//	serverSocket.sin_port = htons(8000);
//	serverSocket.sin_addr.s_addr = INADDR_ANY;
//
//	if ((serverSockFd = socket(PF_INET, SOCK_STREAM, 0)) < 0) {
//		printf("socket error");
//		return;
//	}
//
//	if (bind(serverSockFd, (sockaddr *) &serverSocket, sizeof(serverSocket))
//			< 0) {
//		perror("Server:: bind error!");
//		return;
//	}
//
//	int backLog = MAXCONN - 1;
//	if (listen(serverSockFd, backLog) == -1) {
//		printf("Server::listen error!\n");
//		return;
//	} else {
//		printf("Server::listen ok!\n");
//	}
//
//	int nfds = serverSockFd + 1;
//	unsigned int sockLen;
//	fd_set watchFds;
//	fd_set readFds;
//
//	FD_ZERO(&watchFds);
//	FD_SET(serverSockFd, &watchFds);
//
//	bool stop = false;
//	while (!stop) {
//
//		readFds = watchFds;
//		switch (select(nfds, &readFds, NULL, NULL, (timeval *) 0)) {
//		case -1:
//			break;
//		case 0:
//			break;
//		default:
//
//			if (FD_ISSET(serverSockFd, &readFds)) {
//				//ADD Client
//				sockLen = sizeof(sockaddr_in);
//
//				if (!isFull()) {
//					if ((clientSockFd = accept(serverSockFd,
//							(sockaddr *) &clientSocket, &sockLen)) >= 0) {
//
//						printf("open communication with client, %d\n",
//								clientSockFd);
//						m_clientFds[m_num++] = clientSockFd;
//						FD_SET(clientSockFd, &watchFds);
//						nfds = (clientSockFd >= nfds ? clientSockFd + 1 : nfds);
//					} else {
//						printf("Accept Error!\n");
//					}
//				}
//			}
//			for (int i = 0; i < MAXCONN; ++i) {
//
//				if (m_clientFds[i] < 0)
//					continue;
//
//				if (FD_ISSET(m_clientFds[i], &readFds)) {
//
//					ioctl(m_clientFds[i], FIONREAD, &nread);
//					if (0 == nread) {
//						//TODO does here means a client close the connection with server?
//						printf("retained!!!\n");
//						FD_CLR(m_clientFds[i], &watchFds);
////						::shutdown(m_clientFds[i], 2);
//						::close(m_clientFds[i]);
//
//						m_clientFds[i] = -1;
//						continue;
//					}
//					read(m_clientFds[i], buf, nread);
//
//					int retCode = answerRequest(m_clientFds[i], buf);
//					if (1 == retCode) {
//						printf("Successfully answer query from client %d.\n",
//								m_clientFds[i]);
//					} else if (-1 == retCode) {
//						shutdown();
//						stop = true;
//						printf("Shut Down!\n");
//					} else {
//						printf("Failed query from client %d.\n",
//								m_clientFds[i]);
//					}
//
//				}
//			}
//			break;
//		} /*end of switch*/
//	}
//	FD_ZERO(&watchFds);
//	FD_ZERO(&readFds);
//	delete buf;
//}

/**
 * shut down the server
 */
void ClientListener::shutdown() {

	for (int i = 0; i < MAXCONN; ++i) {
		if (m_clientFds[i] > 0)
			close(m_clientFds[i]);
	}
	close(m_fd);
}

int ClientListener::write(const int fd, const ClientResponse& res) const {

	int ret = 0;
	char *buffer;
	int length = res.serialize(buffer);
	//	ret = ::write(fd, buffer, length);
	ret = send(fd,buffer,length,MSG_WAITALL);
	printf("Server: %d bytes:%d\t%d\t%s is send!\n", ret, res.status, res.length, res.content.c_str());
	free(buffer);
	return ret;
}
<|MERGE_RESOLUTION|>--- conflicted
+++ resolved
@@ -7,7 +7,6 @@
 
 #include "ClaimsServer.h"
 
-<<<<<<< HEAD
 #include <malloc.h>
 #include <arpa/inet.h>
 #include <netinet/in.h>
@@ -19,10 +18,6 @@
 #include "../Catalog/Catalog.h"
 #include "../Daemon/Daemon.h"
 ClientListener::ClientListener(int port) {
-=======
-
-ClaimsServer::ClaimsServer(int port) {
->>>>>>> 2ed6531f
 
 	m_num = 0;
 	m_clientFds = new int[MAXCONN];
