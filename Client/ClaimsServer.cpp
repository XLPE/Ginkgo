--- conflicted
+++ resolved
@@ -7,10 +7,6 @@
 
 #include "ClaimsServer.h"
 
-<<<<<<< HEAD
-
-ClaimsServer::ClaimsServer(int port) {
-=======
 #include <malloc.h>
 #include <arpa/inet.h>
 #include <netinet/in.h>
@@ -22,7 +18,6 @@
 #include "../Catalog/Catalog.h"
 #include "../Daemon/Daemon.h"
 ClientListener::ClientListener(int port) {
->>>>>>> be500bad
 
 	m_num = 0;
 	m_clientFds = new int[MAXCONN];
@@ -206,7 +201,9 @@
 						continue;
 					}
 
-					int read_cout = read(server->m_clientFds[i], buf, nread);
+					int sql_type = read(server->m_clientFds[i], buf, sizeof(int));
+					memset(buf, 0, sizeof(buf));
+					int read_cout = read(server->m_clientFds[i], buf, nread-sizeof(int));
 					buf[read_cout] = '\0';	// fix a bug
 
 					int retCode = server->receiveRequest(server->m_clientFds[i], buf);
@@ -249,10 +246,6 @@
 		executed_result result = Daemon::getInstance()->getExecutedResult();
 		printf("-SendHandler: get executed_result for %d\n", result.fd);
 
-<<<<<<< HEAD
-=======
-
->>>>>>> be500bad
 		if (result.status == true) {
 			//OK
 			if (result.result == NULL) {
@@ -318,7 +311,7 @@
 	return NULL;
 }
 
-void ClaimsServer::sendJsonPacket(ClientResponse &cr, executed_result &res) {
+void ClientListener::sendJsonPacket(ClientResponse &cr, executed_result &res) {
 //	ClientResponse cr;
 	if (res.status) {
 		if (res.result != NULL) {
@@ -356,10 +349,6 @@
 	}
 }
 
-void sendJsonPacket(executed_result res) {
-
-}
-
 /**
  * Thread shut down the server when it receives "shut down" command from a client.
  */
