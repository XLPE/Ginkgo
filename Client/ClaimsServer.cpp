/*
 * ClaimsServer.cpp
 *
 *  Created on: Feb 20, 2014
 *      Author: volt
 */

#include "ClaimsServer.h"

#include <malloc.h>
#include <arpa/inet.h>
#include <glog/logging.h>
#include <netinet/in.h>
#include <string.h>
#include <sys/ioctl.h>
#include <sys/select.h>
#include <sys/socket.h>
#include <unistd.h>
#include <cstdio>
#include "../catalog/catalog.h"
#include "../Daemon/Daemon.h"
#include "../common/Logging.h"

// ClientListener::standard_input = dup(STD)
int ClientListener::standard_input = dup(STDIN_FILENO);
int ClientListener::standard_output = dup(STDOUT_FILENO);
int ClientListener::standard_err = dup(STDERR_FILENO);

ClientListener::ClientListener(int port) {
  m_num = 0;
  m_clientFds = new int[MAXCONN];  // new
  for (int i = 0; i < MAXCONN; ++i) {
    m_clientFds[i] = -1;
  }
  m_fd = -1;
  m_port = port;
}

ClientListener::~ClientListener() { delete[] m_clientFds; }

int ClientListener::addClient(const int fd) {
  if (m_num == MAXCONN) {
    perror("Server has the maximum connection");
    return -1;
  }

  for (int i = 0; i < MAXCONN; ++i) {
    if (m_clientFds[i] < 0) {
      m_clientFds[i] = fd;
      ++m_num;
      break;
    }
  }
  return 0;
}

int ClientListener::removeClient(const int fd) {
  int ret = -1;
  for (int i = 0; i < MAXCONN; ++i) {
    if (m_clientFds[i] == fd) {
      m_clientFds[i] = -1;
      --m_num;
      ret = 0;
      break;
    }
  }
  return ret;
}

int ClientListener::receiveRequest(const int fd, const char *cmd) {
  remote_command rcmd;
  rcmd.socket_fd = fd;
  //	rcmd.cmd.append(cmd);
  rcmd.cmd = std::string(cmd);

  Daemon::getInstance()->addRemoteCommand(rcmd);
  return 0;
}

// void ClientListener::backupStd() {
//	// backup the input and output--Yu
//	dup2(STDIN_FILENO, standard_input);
//	dup2(STDOUT_FILENO, standard_output);
//	dup2(STDERR_FILENO, standard_err);
//}

void ClientListener::restoreStd() {
  // backup the input and output--Yu
  dup2(standard_input, STDIN_FILENO);
  dup2(standard_output, STDOUT_FILENO);
  dup2(standard_err, STDERR_FILENO);
}

void ClientListener::checkFdValid(int fd) {
  // check whether the file descriptor is closed
  int status = fcntl(fd, F_GETFL);
  if (-1 == status) {
    ClientLogging::elog("fd %d is invalid.%s", fd, strerror(errno));
  } else {
    ClientLogging::log("fd %d is valid.", fd);
  }
}
/**
 * configure the socket parameter, bind to the specific ip/port
 * startup the send/receive threads
 */
void ClientListener::configure() {
  int &serverSockFd = m_fd;
  int clientSockFd;
  unsigned int nread;
  sockaddr_in serverSocket;
  sockaddr_in clientSocket;

  serverSocket.sin_family = AF_INET;
  serverSocket.sin_port = htons(m_port);
  serverSocket.sin_addr.s_addr = INADDR_ANY;

  if ((serverSockFd = socket(PF_INET, SOCK_STREAM, 0)) < 0) {
    printf("socket error");
    return;
  }

  /* Enable address reuse */
  int on = 1;
  setsockopt(serverSockFd, SOL_SOCKET, SO_REUSEADDR, &on, sizeof(on));
  if (bind(serverSockFd, (sockaddr *)&serverSocket, sizeof(serverSocket)) < 0) {
    perror("Server:: bind error!");
    return;
  }

  int backLog = MAXCONN - 1;
  if (listen(serverSockFd, backLog) == -1) {
    printf("Server::listen error!\n");
    return;
  } else {
    printf("Server::listen ok!\n");
  }

  pthread_t t_Receiver;
  pthread_t t_Sender;

  const int error1 = pthread_create(&t_Receiver, NULL, receiveHandler, this);
  if (error1 != 0) {
    std::cout << "cannot create receive thread!" << strerror(errno)
              << std::endl;
  }

  const int error2 = pthread_create(&t_Sender, NULL, sendHandler, this);
  if (error2 != 0) {
    std::cout << "cannot create send thread!" << strerror(errno) << std::endl;
  }

  ClientListenerLogging::log("sender thread id=%x\n", t_Sender);
}

void *ClientListener::receiveHandler(void *para) {
  ClientListenerLogging::log("-Init receive handler.\n");
  printf("-Init receive handler.\n");

  /**		redirect input/output to console		**/
  //	freopen("/dev/console", "r", stdin);
  //	freopen("/dev/tty", "r", stdin);
  //	freopen("/dev/tty", "a", stdout);
  //	close(stdin);
  //	char c;
  //	c = getchar();
  //	cout<<c<<endl;

  restoreStd();

  ClientListener *server = (ClientListener *)para;
  int &serverSockFd = server->m_fd;
  int clientSockFd;

  const int buffer_size = 102400;

  char *buf = new char[buffer_size];  // new
  memset(buf, 0, sizeof(buf));

  unsigned int sockLen;
  int nread;

  int nfds = serverSockFd + 1;
  fd_set watchFds;
  fd_set readFds;

  FD_ZERO(&watchFds);
  FD_SET(serverSockFd, &watchFds);

  bool stop = false;
  while (!stop) {
    usleep(1);
    readFds = watchFds;

    {  // OutputFdsInfo
      bool isok = true;
      for (int i = 0; i < MAXCONN; ++i) {
        if (server->m_clientFds[i] >= 0 &&
            !FD_ISSET(server->m_clientFds[i], &readFds)) {
          ClientLogging::log("---%s is not in readFds", server->m_clientFds[i]);
          isok = false;
        }
      }
      if (isok) {
        ClientLogging::log("---all is in readFds");
      }
    }

    switch (select(nfds, &readFds, NULL, NULL, (timeval *)0)) {
      case -1: {
        ClientLogging::elog("select failed. %s", strerror(errno));
        stop = true;
        break;
      }
      case 0:
        break;
      default:

        if (FD_ISSET(serverSockFd, &readFds)) {
          // ADD Client
          sockaddr_in clientSocket;
          sockLen = sizeof(sockaddr_in);

          restoreStd();

          //				{	// Yu
          //					cout<<endl<<"clientFds:"<<endl;
          //					for (int i = 0; i < MAXCONN ;
          //++i)
          //{
          //						cout<<server->m_clientFds[i]<<"
          //";
          //					}
          //					cout<<endl;
          //				}

          if (!server->isFull()) {
            if ((clientSockFd = accept(serverSockFd, (sockaddr *)&clientSocket,
                                       &sockLen)) >= 0) {
              checkFdValid(clientSockFd);

              printf("open communication with client, %d\n", clientSockFd);

              //						server->m_clientFds[server->m_num++]
              //= clientSockFd;
              server->addClient(clientSockFd);
              FD_SET(clientSockFd, &watchFds);
              nfds = (clientSockFd >= nfds ? clientSockFd + 1 : nfds);
            } else {
              printf("Accept Error!\n");
              perror("");
            }
          }
        }
        for (int i = 0; i < MAXCONN; ++i) {
          if (server->m_clientFds[i] < 0) continue;

          if (FD_ISSET(server->m_clientFds[i], &readFds)) {
            ioctl(server->m_clientFds[i], FIONREAD, &nread);
            if (0 == nread) {
              // TODO does here means a client close the connection with server?
              FD_CLR(server->m_clientFds[i], &watchFds);
              FileClose(server->m_clientFds[i]);
              ClientLogging::log("-----for debug:close fd %d.",
                                 server->m_clientFds[i]);
              server->removeClient(server->m_clientFds[i]);
              continue;
            }

            //					cout<<"nread:"<<nread<<endl;
            memset(buf, 0, sizeof(buf));
            int read_count = read(server->m_clientFds[i], buf, nread);
            buf[read_count] = '\0';  // fix a bug
<<<<<<< HEAD
            //            cout << "buf: " << buf << endl;

=======
>>>>>>> 5d740996
            int sql_type = buf[0] - 48;  // '1' - 48 = 1
            ClientLogging::log("sql_type is %d", sql_type);
            if (sql_type <= 9 && sql_type >= 0) {
              server->client_type_ = client_type::java;
              LOG(INFO) << "this messege is from java client : " << buf;
<<<<<<< HEAD

=======
>>>>>>> 5d740996
              generateSqlStmt(sql_type, buf);
            } else if ('#' - 48 == sql_type) {
              buf += 1;  // ignore the number in the front of buf
              server->client_type_ = client_type::c;
              LOG(INFO) << "this messege is from c client : " << buf;
            }

            assert(buffer_size > nread);

            int retCode = server->receiveRequest(server->m_clientFds[i], buf);
            if (0 == retCode) {
              printf("Successfully receive query %s from client %d.\n", buf,
                     server->m_clientFds[i]);
            }
            //					else if (-1 == retCode) {
            //						server->shutdown();
            //						stop = true;
            //						printf("Shut Down!\n");
            //					} else {
            //						printf("Failed query
            // from
            // client
            //%d.\n",
            //								server->m_clientFds[i]);
            //					}
          }
        }
        break;
    } /*end of switch*/
  }
  FD_ZERO(&watchFds);
  FD_ZERO(&readFds);
  delete buf;

  return NULL;
}

void ClientListener::generateSqlStmt(int type, char *&buf) {
  assert(buf != NULL);
  ClientLogging::log(
      "in generateSqlStmt():type argument is %d, buf argument is %s", type,
      buf);
  // the first byte of buf is type, other are argument
  string arg1 = "";
  string arg2 = "";
  string arg3 = "";

  switch (type) {
    case 0: {
      arg1 = string(buf + 1, 6);
      ClientLogging::log("arg1 is %s", arg1.c_str());
      // select avg(trade_price), trade_date from trade where sec_code =
      // '600036' group by trade_date order by trade_date;
      string sql =
          "select avg(trade_price) as trade_price, trade_date from trade where "
          "sec_code = \'" +
          arg1 + "\' group by trade_date order by trade_date; ";
      //		ClientLogging::log("the whole sql string is:
      //%s",sql.c_str());
      memset(buf, 0, sizeof(buf));
      strcpy(buf, sql.c_str());
      break;
    }
    case 1: {
      arg1 = string(buf + 1, 6);
      arg2 = string(buf + 7, 10);
      arg3 = string(buf + 17, 10);
      cout << "arg is :" << arg1 << "--" << arg2 << "--" << arg3 << endl;
      //		select max(trade_price), min(trade_price) from trade
      // where sec_code = '600036' and trade_date  between '2010-09-10' and
      //'2010-09-10';
      string sql =
          "select max(trade_price), min(trade_price) from trade where sec_code "
          "= \'" +
          arg1 + "\'  and trade_date  between \' " + arg2 + "\' and \'" + arg3 +
          " \' ;";
      //		ClientLogging::log("the whole sql string is:
      //%s",sql.c_str());
      memset(buf, 0, sizeof(buf));
      strcpy(buf, sql.c_str());
      break;
    }
    case 2: {
      arg1 = string(buf + 1, 6);
      cout << "arg is :" << arg1 << "--" << arg2 << "--" << arg3 << endl;
      //		select trade_vol/100, count(*) as frequency from trade
      // where sec_code = '600036' group by trade_vol/100 order by frequency
      // desc
      string sql =
          "select count(*) as frequency, trade_vol/100 from trade where "
          "sec_code = \'" +
          arg1 + "\' group by trade_vol/100 order by frequency desc;";
      //		ClientLogging::log("the whole sql string is:
      //%s",sql.c_str());
      memset(buf, 0, sizeof(buf));
      strcpy(buf, sql.c_str());
      break;
    }
    case 3: {
      arg2 = string(buf + 1, 10);
      arg3 = string(buf + 11, 10);
      cout << "arg is :" << arg1 << "--" << arg2 << "--" << arg3 << endl;
      //
      string sql =
          "select afield/total as proportion, sec_field "
          "from ( "
          "select sum(trade_amt)  total "
          "from trade "
          "where trade_date between '" +
          arg2 + "' and '" + arg3 +
          "' "
          ") as amt_total, "
          " ( "
          "select sum(trade_amt) afield, sec_field sec_field "
          "from trade, field "
          "where trade.sec_code = field.sec_code "
          "and trade_date between '" +
          arg2 + "' and '" + arg3 +
          "' "
          "group by sec_field "
          ") as amt_field "
          "order by proportion desc; ";
      //		ClientLogging::log("the whole sql string is:
      //%s",sql.c_str());
      memset(buf, 0, sizeof(buf));
      strcpy(buf, sql.c_str());
      break;
    }
    case 4: {
      arg2 = string(buf + 1, 10);
      arg3 = string(buf + 11, 10);
      cout << "arg is :" << arg1 << "--" << arg2 << "--" << arg3 << endl;
      //
      string sql =
          "select code_amt/total as proportion, sec_code "
          "from  "
          "     ( "
          "        select sum(trade_amt) as total  "
          "        from trade, field  "
          "        where trade.sec_code = field.sec_code "
          "             and field.sec_field = '房地产'                     "
          "             and trade.trade_date between '" +
          arg2 + "' and '" + arg3 +
          "'      "
          "     ) as field_total, "
          "     ( "
          "         select sum(trade_amt) as code_amt, sec_code as sec_code "
          "         from trade "
          "         where trade_date between '" +
          arg2 + "' and '" + arg3 +
          "'           "
          "         group by sec_code "
          "      ) as field_amt "
          "order by proportion desc; ";

      //		ClientLogging::log("the whole sql string is:
      //%s",sql.c_str());
      memset(buf, 0, sizeof(buf));
      strcpy(buf, sql.c_str());
      break;
    }
    case 5: {
      arg2 = string(buf + 1, 10);
      arg3 = string(buf + 11, 10);
      cout << "arg is :" << arg1 << "--" << arg2 << "--" << arg3 << endl;
      //
      string sql =
          "select sum(flow) as flow_sum, sec_field "
          "from  "
          "     ( "
          "				select TT1.flow_in - "
          "TT2.flow_out as flow, "
          "					   TT1.sec_code sec_code , "
          "					   TT1.sec_field sec_field "
          "				from  "
          "				     ( "
          "						select "
          "sum(trade.trade_vol  * t1.avg_price) as flow_in, "
          "							   "
          "trade.sec_code sec_code, "
          "							   "
          "t1.sec_field sec_field "
          "						from  "
          "							( "
          "								"
          "select min(trade.order_time) as min_time,  "
          "                                    avg(trade.trade_price) as "
          "avg_price, "
          "								"
          "	trade.trade_no trade_no,  "
          "								"
          "	trade.sec_code sec_code, "
          "								"
          "	field.sec_field sec_field "
          "								"
          "from trade, field "
          "								"
          "where trade.sec_code = field.sec_code "
          "								"
          "  and trade_date between '" +
          arg2 + "' and '" + arg3 +
          "'     "
          "								"
          "group by trade.trade_no, trade.sec_code, field.sec_field "
          "							) t1, trade "
          "						where "
          "t1.trade_no = trade.trade_no "
          "						and t1.sec_code "
          "= trade.sec_code "
          "						and t1.min_time "
          "= trade.order_time "
          "						and "
          "trade.trade_dir = 'S' "
          "						and "
          "trade.trade_date between '" +
          arg2 + "' and '" + arg3 +
          "'         "
          "						group by "
          "trade.sec_code, t1.sec_field "
          "					) TT1, "
          "                    ( "
          "						select "
          "sum(trade.trade_vol * t1.avg_price) as flow_out, "
          "							   "
          "trade.sec_code sec_code, "
          "							   "
          "t1.sec_field sec_field "
          "						from  "
          "							( "
          "								"
          "select min(trade.order_time) as min_time,  "
          "                                    avg(trade.trade_price) as "
          "avg_price, "
          "								"
          "	trade.trade_no trade_no,  "
          "								"
          "	trade.sec_code sec_code, "
          "								"
          "	field.sec_field sec_field "
          "								"
          "from trade, field "
          "								"
          "where trade.sec_code = field.sec_code "
          "								"
          "  and trade_date between '" +
          arg2 + "' and '" + arg3 +
          "'     "
          "								"
          "group by trade.trade_no, trade.sec_code, field.sec_field "
          "							) t1, trade "
          "						where "
          "t1.trade_no = trade.trade_no "
          "						and t1.sec_code "
          "= trade.sec_code "
          "						and t1.min_time "
          "= trade.order_time "
          "						and "
          "trade.trade_dir = 'B' "
          "						and "
          "trade.trade_date between '" +
          arg2 + "' and '" + arg3 +
          "'         "
          "						group by "
          "trade.sec_code, t1.sec_field "
          "					) TT2 "
          "				where TT1.sec_code = TT2.sec_code "
          "	              and TT1.sec_field = TT2.sec_field	 "
          "	 ) TT3 "
          "group by sec_field "
          "order by flow_sum desc; ";
      //		ClientLogging::log("the whole sql string is:
      //%s",sql.c_str());
      memset(buf, 0, sizeof(buf));
      strcpy(buf, sql.c_str());
      break;
    }
    case 6: {
      arg2 = string(buf + 1, 10);
      arg3 = string(buf + 11, 10);
      cout << "arg is :" << arg1 << "--" << arg2 << "--" << arg3 << endl;
      //
      string sql =
          "select sum(flow) as flow_sum, sec_area "
          "from  "
          "     ( "
          "				select TT1.flow_in - "
          "TT2.flow_out as flow, "
          "					   TT1.sec_code sec_code , "
          "					   TT1.sec_area sec_area "
          "				from  "
          "				     ( "
          "						select "
          "sum(trade.trade_vol  * t1.avg_price) as flow_in, "
          "							   "
          "trade.sec_code sec_code, "
          "							   "
          "t1.sec_area sec_area "
          "						from  "
          "							( "
          "								"
          "select min(trade.order_time) as min_time,  "
          "                                    avg(trade.trade_price) as "
          "avg_price, "
          "								"
          "	trade.trade_no trade_no,  "
          "								"
          "	trade.sec_code sec_code, "
          "								"
          "	area.sec_area sec_area "
          "								"
          "from trade, area "
          "								"
          "where trade.sec_code = area.sec_code "
          "								"
          "  and trade_date between '" +
          arg2 + "' and '" + arg3 +
          "'     "
          "								"
          "group by trade.trade_no, trade.sec_code, area.sec_area "
          "							) t1, trade "
          "						where "
          "t1.trade_no = trade.trade_no "
          "						and t1.sec_code "
          "= trade.sec_code "
          "						and t1.min_time "
          "= trade.order_time "
          "						and "
          "trade.trade_dir = 'S' "
          "						and "
          "trade.trade_date between '" +
          arg2 + "' and '" + arg3 +
          "'         "
          "						group by "
          "trade.sec_code, t1.sec_area "
          "					) TT1, "
          "                    ( "
          "						select "
          "sum(trade.trade_vol * t1.avg_price) as flow_out, "
          "							   "
          "trade.sec_code sec_code, "
          "							   "
          "t1.sec_area sec_area "
          "						from  "
          "							( "
          "								"
          "select min(trade.order_time) as min_time,  "
          "                                    avg(trade.trade_price) as "
          "avg_price, "
          "								"
          "	trade.trade_no trade_no,  "
          "								"
          "	trade.sec_code sec_code, "
          "								"
          "	area.sec_area sec_area "
          "								"
          "from trade, area "
          "								"
          "where trade.sec_code = area.sec_code "
          "								"
          "  and trade_date between '" +
          arg2 + "' and '" + arg3 +
          "'     "
          "								"
          "group by trade.trade_no, trade.sec_code, area.sec_area "
          "							) t1, trade "
          "						where "
          "t1.trade_no = trade.trade_no "
          "						and t1.sec_code "
          "= trade.sec_code "
          "						and t1.min_time "
          "= trade.order_time "
          "						and "
          "trade.trade_dir = 'B' "
          "						and "
          "trade.trade_date between '" +
          arg2 + "' and '" + arg3 +
          "'         "
          "						group by "
          "trade.sec_code, t1.sec_area "
          "					) TT2 "
          "				where TT1.sec_code = TT2.sec_code "
          "	              and TT1.sec_area = TT2.sec_area	 "
          "	 ) TT3 "
          "group by sec_area "
          "order by flow_sum desc; ";
      //		ClientLogging::log("the whole sql string is:
      //%s",sql.c_str());
      memset(buf, 0, sizeof(buf));
      strcpy(buf, sql.c_str());
      break;
    }
    case 7: {
      arg2 = string(buf + 1, 10);
      arg3 = string(buf + 11, 10);
      cout << "arg is :" << arg1 << "--" << arg2 << "--" << arg3 << endl;

      string sql =
          "select (avg(t2.trade_price) - "
          "avg(t1.trade_price))/avg(t2.trade_price) as prop, t1.sec_code, "
          "t3.sec_name "
          "from tradet1, trade t2, field t3 "
          "where DATE_ADD(t1.trade_date, interval 1 day) = t2.trade_date "
          "and t1.sec_code = t3.sec_code "
          "and t1.trade_time between '14:59:50' and '15:00:00' "
          "and t2.trade_time between '09:00:00' and '09:01:00' "
          "and t1.trade_date between \'" +
          arg2 + "\' and \'" + arg3 +
          "\' "
          "and t2.trade_date between \'" +
          arg2 + "\' and \'" + arg3 +
          "\' "
          "group by t1.sec_code, t3.sec_name "
          "order by prop desc "
          "limit 20;";
      //		ClientLogging::log("the whole sql string is:
      //%s",sql.c_str());
      memset(buf, 0, sizeof(buf));
      strcpy(buf, sql.c_str());
      break;
    }
    case 8: {
      arg2 = string(buf + 1, 10);
      arg3 = string(buf + 11, 10);
      cout << "arg is :" << arg1 << "--" << arg2 << "--" << arg3 << endl;

      string sql =
          "select sum(trade_vol) as vol, sec_code "
          "from trade"
          "where trade.trade_date between '" +
          arg2 + "' and '" + arg3 +
          "' "
          "group by sec_code "
          "order by vol desc "
          "limit 20 ";
      //		ClientLogging::log("the whole sql string is:
      //%s",sql.c_str());
      memset(buf, 0, sizeof(buf));
      strcpy(buf, sql.c_str());
      break;
    }
    case 9: {
      buf += 1;  // ignore the number in the front of buf
      break;
    }
    default: { ClientLogging::elog("No supported"); }
  }

  ClientLogging::log("sql buf is %s\n", buf);
  int temp;
}

void *ClientListener::sendHandler(void *para) {
  ClientListenerLogging::log("-Init send handler!\n");
  ClientListener *server = (ClientListener *)para;

  ClientResponse cliRes;
  while (true) {
    usleep(1);
    ClientListenerLogging::log("-SendHandler: wait for result!\n");
    ExecutedResult result = Daemon::getInstance()->getExecutedResult();
    printf("-SendHandler: get ExecutedResult for %d\n", result.fd_);
    ClientListenerLogging::log("-SendHandler: get ExecutedResult for %d\n",
                               result.fd_);

    checkFdValid(result.fd_);

    if (result.status_ == true) {
      // OK
      if (result.result_ == NULL) {
        // DDL return true
        if ("" == result.warning_)
          cliRes.setChange(result.info_);
        else
          cliRes.setChange(result.info_ + "\n\nWARNINGS:\n" + result.warning_ +
                           "\n");
        ClientListenerLogging::log(
            "to send change response-- status:%d  length:%d  content:%s "
            "warnings: %s",
            cliRes.status, cliRes.length, cliRes.content.c_str(),
            result.warning_.c_str());
        server->write(result.fd_, cliRes);
      } else {
        if (client_type::java == server->client_type_) {
          sendJsonPacket(cliRes, result);
          server->write(result.fd_, cliRes);
        } else if (client_type::c == server->client_type_) {
          // query return true
          cliRes.setOk("Yes Ok");
          ClientListenerLogging::log(
              "to send data response-- status:%d  length:%d  content:%s  fd:%d",
              cliRes.status, cliRes.length, cliRes.content.c_str(), result.fd_);
          server->write(result.fd_, cliRes);
          printf("send ok response packet ok\n");

          cliRes.setSchema(result.result_->schema_);
          ClientListenerLogging::log(
              "to send data response-- status:%d  length:%d  content:%s  fd:%d",
              cliRes.status, cliRes.length, cliRes.content.c_str(), result.fd_);
          server->write(result.fd_, cliRes);
          printf("send schema response packet ok\n");

          std::vector<std::string> list = result.result_->column_header_list_;
          ColumnHeader header;
          for (int i = 0; i < list.size(); ++i) {
            header.add_header(list[i]);
          }
          cliRes.setAttributeName(header);
          ClientListenerLogging::log(
              "to send data response-- status:%d  length:%d  content:%s  fd:%d",
              cliRes.status, cliRes.length, cliRes.content.c_str(), result.fd_);
          server->write(result.fd_, cliRes);
          printf("send head response packet ok\n");

          //				result.result->print();
          ResultSet::Iterator it = result.result_->createIterator();
          BlockStreamBase *block;

          Block serialzed_block(64 * 1024);

          while (block = (BlockStreamBase *)it.atomicNextBlock()) {
            block->serialize(serialzed_block);
            cliRes.setDataBlock(serialzed_block);
            ClientListenerLogging::log(
                "to send data response-- status:%d  length:%d  content:%s  "
                "fd:%d",
                cliRes.status, cliRes.length, cliRes.content.c_str(),
                result.fd_);
            server->write(result.fd_, cliRes);
          }
          printf("send data packet ok\n");

          cliRes.setEnd(result.result_->query_time_);
          ClientListenerLogging::log(
              "to send end response-- status:%d  length:%d  content:%s",
              cliRes.status, cliRes.length, cliRes.content.c_str());
          server->write(result.fd_, cliRes);
          printf("send end response packet ok\n");
        }
      }
    } else {
      // ERROR
      if ("" == result.warning_)
        cliRes.setError(result.error_info_);
      else
        cliRes.setError(result.error_info_ + "\n\nWARNINGS:" + result.warning_ +
                        "\n");
      ClientListenerLogging::log(
          "to send err response-- status:%d  length:%d  content:%s"
          "warnings: %s",
          cliRes.status, cliRes.length, cliRes.content.c_str(),
          result.warning_.c_str());
      server->write(result.fd_, cliRes);
      printf("send error packet ok\n");
    }
  }
  return NULL;
}

void ClientListener::sendJsonPacket(ClientResponse &cr, ExecutedResult &res) {
  //	ClientResponse cr;
  if (res.status_) {
    if (res.result_ != NULL) {
      ResultSet *rs = res.result_;
      vector<string> &col_name_list = rs->column_header_list_;
      Json::Value root;
      Json::Value jv_temp;

      DynamicBlockBuffer::Iterator it = rs->createIterator();
      BlockStreamBase *block;
      while (block = it.nextBlock()) {
        BlockStreamBase::BlockStreamTraverseIterator *block_it =
            block->createIterator();
        void *tuple;
        while (tuple = block_it->nextTuple()) {
          //					rs->schema_->displayTuple(tuple,"\t");
          for (int i = 0; i < rs->schema_->getncolumns(); ++i) {
            jv_temp[col_name_list[i]] =
                Json::Value(rs->schema_->getColumnValue(tuple, i));
          }
          root.append(jv_temp);
        }
      }

      //			Json::StyledWriter sw;
      //			cout<<sw.write(root)<<endl;

      Json::FastWriter fw;
      string buf_to_send = fw.write(root);
      buf_to_send += '\n';
      //			if (buf_to_send.length() <= 1000) {
      //				ClientLogging::log("%s",
      // buf_to_send.c_str());
      //			}
      //			else {
      //				ClientLogging::log("%s...",
      // buf_to_send.substr(0, 1000).c_str());
      //			}
      cr.setData(buf_to_send);
    }
  }
}

/**
 * Thread shut down the server when it receives "shut down" command from a
 * client.
 */
// void ClaimsServer::run() {
//
//	int &serverSockFd = m_fd;
//	int clientSockFd;
//	unsigned int nread;
//	char *buf = new char[128];	//new
//	sockaddr_in serverSocket;
//	sockaddr_in clientSocket;
//
//	serverSocket.sin_family = AF_INET;
//	serverSocket.sin_port = htons(8000);
//	serverSocket.sin_addr.s_addr = INADDR_ANY;
//
//	if ((serverSockFd = socket(PF_INET, SOCK_STREAM, 0)) < 0) {
//		printf("socket error");
//		return;
//	}
//
//	if (bind(serverSockFd, (sockaddr *) &serverSocket, sizeof(serverSocket))
//			< 0) {
//		perror("Server:: bind error!");
//		return;
//	}
//
//	int backLog = MAXCONN - 1;
//	if (listen(serverSockFd, backLog) == -1) {
//		printf("Server::listen error!\n");
//		return;
//	} else {
//		printf("Server::listen ok!\n");
//	}
//
//	int nfds = serverSockFd + 1;
//	unsigned int sockLen;
//	fd_set watchFds;
//	fd_set readFds;
//
//	FD_ZERO(&watchFds);
//	FD_SET(serverSockFd, &watchFds);
//
//	bool stop = false;
//	while (!stop) {
//
//		readFds = watchFds;
//		switch (select(nfds, &readFds, NULL, NULL, (timeval *) 0)) {
//		case -1:
//			break;
//		case 0:
//			break;
//		default:
//
//			if (FD_ISSET(serverSockFd, &readFds)) {
//				//ADD Client
//				sockLen = sizeof(sockaddr_in);
//
//				if (!isFull()) {
//					if ((clientSockFd = accept(serverSockFd,
//							(sockaddr *)
//&clientSocket,
//&sockLen)) >= 0) {
//
//						printf("open communication with
// client,
//%d\n",
//								clientSockFd);
//						m_clientFds[m_num++] =
// clientSockFd;
//						FD_SET(clientSockFd, &watchFds);
//						nfds = (clientSockFd >= nfds ?
// clientSockFd + 1 : nfds);
//					} else {
//						printf("Accept Error!\n");
//					}
//				}
//			}
//			for (int i = 0; i < MAXCONN; ++i) {
//
//				if (m_clientFds[i] < 0)
//					continue;
//
//				if (FD_ISSET(m_clientFds[i], &readFds)) {
//
//					ioctl(m_clientFds[i], FIONREAD, &nread);
//					if (0 == nread) {
//						//TODO does here means a client
// close
// the
// connection with server?
//						printf("retained!!!\n");
//						FD_CLR(m_clientFds[i],
//&watchFds);
////						::shutdown(m_clientFds[i], 2);
//						::close(m_clientFds[i]);
//
//						m_clientFds[i] = -1;
//						continue;
//					}
//					read(m_clientFds[i], buf, nread);
//
//					int retCode =
// answerRequest(m_clientFds[i],
// buf);
//					if (1 == retCode) {
//						printf("Successfully answer
// query
// from
// client %d.\n",
//								m_clientFds[i]);
//					} else if (-1 == retCode) {
//						shutdown();
//						stop = true;
//						printf("Shut Down!\n");
//					} else {
//						printf("Failed query from client
//%d.\n",
//								m_clientFds[i]);
//					}
//
//				}
//			}
//			break;
//		} /*end of switch*/
//	}
//	FD_ZERO(&watchFds);
//	FD_ZERO(&readFds);
//	delete buf;
//}

/**
 * shut down the server
 */
void ClientListener::shutdown() {
  for (int i = 0; i < MAXCONN; ++i) {
    if (m_clientFds[i] > 0) {
      FileClose(m_clientFds[i]);
      ClientLogging::log("-----for debug:close fd %d.\n", m_clientFds[i]);
    }
  }
  FileClose(standard_err);
  FileClose(standard_input);
  FileClose(standard_output);
  FileClose(m_fd);
  ClientLogging::log("-----for debug:close fd %d", m_fd);
}

int ClientListener::write(const int fd, const ClientResponse &res) const {
  int ret = 0;
  char *buffer;
  int length = res.serialize(buffer);

  checkFdValid(fd);

  //	ret = ::write(fd, buffer, length);
  ret = send(fd, buffer, length, MSG_WAITALL);
  LOG(INFO) << "Server: " << res.status << " bytes:" << ret << "\t"
            << res.length << "\t" << res.content.c_str() << " is send!" << endl;
  //	ret = ::write(fd,buffer,length);
  //	if (ret < 0) {
  //		ClientLogging::elog("when send to fd %d, send buffer failed.%s",
  // fd,
  // strerror(errno));
  //		if (EBADF == errno) {
  //			FileClose(fd);
  //			removeClient(fd);
  //			ClientLogging::log("-----for debug:close fd %d in
  // write()\n",
  // fd);
  //		}
  //	}
  //	else if (length <= 1000) {
  ////		printf("Server: %d bytes:%d\t%d\t%s is send!\n", ret,
  /// res.status,
  /// res.length, res.content.c_str());
  //		printf("Server: %d bytes:%d\t%d\t is send!\n", ret, res.status,
  // res.length);
  //	}
  //	else {
  ////		printf("Server: %d bytes:%d\t%d\t %s... is send!\n", ret,
  /// res.status, res.length, res.content.substr(0,1000).c_str());
  //		printf("Server: %d bytes:%d\t%d\t is send!\n", ret, res.status,
  // res.length);
  //	}
  free(buffer);
  return ret;
}<|MERGE_RESOLUTION|>--- conflicted
+++ resolved
@@ -266,25 +266,15 @@
               server->removeClient(server->m_clientFds[i]);
               continue;
             }
-
-            //					cout<<"nread:"<<nread<<endl;
             memset(buf, 0, sizeof(buf));
             int read_count = read(server->m_clientFds[i], buf, nread);
             buf[read_count] = '\0';  // fix a bug
-<<<<<<< HEAD
-            //            cout << "buf: " << buf << endl;
-
-=======
->>>>>>> 5d740996
+
             int sql_type = buf[0] - 48;  // '1' - 48 = 1
             ClientLogging::log("sql_type is %d", sql_type);
             if (sql_type <= 9 && sql_type >= 0) {
               server->client_type_ = client_type::java;
               LOG(INFO) << "this messege is from java client : " << buf;
-<<<<<<< HEAD
-
-=======
->>>>>>> 5d740996
               generateSqlStmt(sql_type, buf);
             } else if ('#' - 48 == sql_type) {
               buf += 1;  // ignore the number in the front of buf
