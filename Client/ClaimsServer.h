/*
 * ClaimsServer.h
 *
 *  Created on: Feb 20, 2014
 *      Author: volt
 */

#ifndef CLAIMSSERVER_H_
#define CLAIMSSERVER_H_
#ifdef DMALLOC
#include "dmalloc.h"
#endif
#include <malloc.h>
#include <arpa/inet.h>
#include <netinet/in.h>
#include <sys/ioctl.h>
#include <sys/select.h>
#include <sys/socket.h>
#include <unistd.h>
#include <cstdio>
#include "../Catalog/Catalog.h"
#include "../Daemon/Daemon.h"
#include "ClientResponse.h"
#include "json/json.h"

class ClientListener {
public:
	ClientListener(int port);
	virtual ~ClientListener();

	void configure();
//	void run();
	void shutdown();
private:

	int write(const int fd, const ClientResponse& res) const;
	int addClient(const int fd);
	int removeClient(const int fd);

	int receiveRequest(const int fd, const char *cmd);

	static void* receiveHandler(void *);
	static void* sendHandler(void *);

<<<<<<< HEAD
	static void sendJsonPacket(ClientResponse &cr, executed_result &res);
=======
	void sendJsonPacket(executed_result res);
>>>>>>> bb64bc4a

	bool isFull() const {
		return !(m_num < MAXCONN);
	}

	int m_port;
	int m_fd;	//listening fd
	int *m_clientFds;
	int m_num;
	const static int MAXCONN = 100;

};

#endif /* CLAIMSSERVER_H_ */<|MERGE_RESOLUTION|>--- conflicted
+++ resolved
@@ -42,11 +42,7 @@
 	static void* receiveHandler(void *);
 	static void* sendHandler(void *);
 
-<<<<<<< HEAD
 	static void sendJsonPacket(ClientResponse &cr, executed_result &res);
-=======
-	void sendJsonPacket(executed_result res);
->>>>>>> bb64bc4a
 
 	bool isFull() const {
 		return !(m_num < MAXCONN);
