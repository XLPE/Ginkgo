/*
 * ClientResponse.h
 *
 *  Created on: Feb 19, 2014
 *      Author: volt
 */

#ifndef CLIENTRESPONSE_H_
#define CLIENTRESPONSE_H_

#include <assert.h>
#include <malloc.h>
//#include <boost/archive/binary_iarchive.hpp>
#include <boost/archive/binary_iarchive.hpp>
#include <boost/archive/binary_oarchive.hpp>
//#include <boost/archive/binary_oarchive.hpp>
//#include <boost/archive/detail/interface_iarchive.hpp>
#include <boost/archive/detail/interface_iarchive.hpp>
//#include <boost/archive/detail/interface_oarchive.hpp>
#include <boost/archive/detail/interface_oarchive.hpp>
//#include <boost/iostreams/device/array.hpp>
#include <boost/iostreams/device/array.hpp>
#include <boost/iostreams/device/back_inserter.hpp>
//#include <boost/iostreams/device/back_inserter.hpp>
//#include <boost/iostreams/stream.hpp>
#include <boost/iostreams/stream.hpp>
#include <malloc.h>
#include <cstring>
#include <string>
#include <vector>
#include <sstream>
#ifdef DMALLOC
#include "dmalloc.h"
#endif

#include "../common/Block/BlockStream.h"
#include "../common/Schema/SchemaFix.h"
#include "../common/Logging.h"

#define Error 	0
#define OK 		1
#define SCHEMASS	2
#define HEADER	3
#define DATA	4
<<<<<<< HEAD
#define ENDED		5
#define CHANGEDD 6
=======
#define END		5
>>>>>>> 995a6244
struct ColumnHeader {
#define CHANGE 6
	std::vector<std::string> header_list;
	void add_header(std::string name) {
		header_list.push_back(name);
	}
	friend class boost::serialization::access;
	template<class Archive>
	void serialize(Archive & ar, const unsigned int version) {
		ar & header_list;
	}
};

struct ClientResponse {
	int status;
	int length;
	std::string content;
	unsigned get_length() {
		assert(length == content.length());
		return sizeof(status) + sizeof(length) + content.length();
	}

	std::string getMessage(){
		switch(status){
		case Error:
			return "Error";
			break;
		case OK:
			return "OK";
			break;
		case SCHEMASS:
			return "Schema";
			break;
		case HEADER:
			return "Header";
			break;
		case DATA:
			return "Data";
			break;
		case ENDED:
			return "End";
			break;
		}
		return "Unknown";
	}

	void setError(std::string reason) {
		status = Error;
		length = reason.length();
		content = reason;
	}
	std::string getError() const {
		assert(status==Error);
		return content;
	}
	void setEnd(double query_time) {
		status = ENDED;
		std::ostringstream str;
		str<<query_time;
		length = str.str().size();
		content =str.str();
	}
	std::string getEndInfo() const {
		assert(status==ENDED);
		return content;
	}

	void setOk(std::string info) {
		status = OK;
		length = info.length();
		content = info;
	}
	std::string getOK() const {
		assert(status==OK);
		return content;
	}

	void setSchema(Schema* schema) {
		std::string serial_str;

		boost::iostreams::back_insert_device<std::string> inserter(serial_str);
		boost::iostreams::stream<
				boost::iostreams::back_insert_device<std::string> > ostr(
				inserter);
		boost::archive::binary_oarchive oa(ostr);
		oa.register_type(static_cast<SchemaFix *>(NULL));
		oa << schema;
		ostr.flush();
		content = serial_str;
		status = SCHEMASS;
		length = serial_str.length();
	}
	Schema* getSchema() const {
		assert(status==SCHEMASS);
		boost::iostreams::basic_array_source<char> device(content.data(),
				content.size());
		boost::iostreams::stream<boost::iostreams::basic_array_source<char> > s(
				device);
		boost::archive::binary_iarchive ia(s);
		ia.register_type(static_cast<SchemaFix *>(NULL));

		Schema* ret;
		ia >> ret;
		return ret;
	}

	void setAttributeName(ColumnHeader& header) {
		std::string serial_str;

		boost::iostreams::back_insert_device<std::string> inserter(serial_str);
		boost::iostreams::stream<
				boost::iostreams::back_insert_device<std::string> > ostr(
				inserter);
		boost::archive::binary_oarchive oa(ostr);
		oa << header;
		ostr.flush();
		content = serial_str;
		status = HEADER;
		length = content.length();
	}
	ColumnHeader getAttributeName() const {
		assert(status==HEADER);
		boost::iostreams::basic_array_source<char> device(content.data(),
				content.size());
		boost::iostreams::stream<boost::iostreams::basic_array_source<char> > s(
				device);
		boost::archive::binary_iarchive ia(s);

		ColumnHeader ret;
		ia >> ret;
		return ret;
	}

	void setDataBlock(Block& block) {

		content = std::string((const char *) block.getBlock(), block.getsize());
		status = DATA;
		length = content.length();
	}
	BlockStreamBase* getDataBlock(Schema* schema) const {
		assert(status==DATA);
		Block block(length, content.data());
//		BlockStreamBase* ret = BlockStreamBase::createBlock(schema, length-sizeof(int));
		BlockStreamBase* ret = BlockStreamBase::createBlock(schema, length);
		ret->constructFromBlock(block);
		return ret;
	}

	void setData(string s) {
		content = s;
		status = DATA;
		length = s.length();
	}

	int serialize(char*& buffer) const {
		int ret = sizeof(int) + sizeof(int) + content.length();
		buffer = (char *) malloc(ret);		//newmalloc
		*(int*) buffer = status;		// 小端字节序
		*((int*) buffer + 1) = length;
		void* content_start = buffer + sizeof(int) + sizeof(int);
		memcpy(content_start, content.data(), content.length());

		ClientLogging::log("buffer to send is : %d-%d-%d-%d-%d-%d-%d-%d|	%d=%d",
				(unsigned int)buffer[0],
				(unsigned int)buffer[1],
				(unsigned int)buffer[2],
				(unsigned int)buffer[3],
				(unsigned int)buffer[4],
				(unsigned int)buffer[5],
				(unsigned int)buffer[6],
				(unsigned int)buffer[7],
				status,
				length
				);
		return ret;
	}

	void deserialize(const char* received_buffer, int recieved_bytes_length) {
		const int st = *(int*) received_buffer;
		const int len = *((int*) received_buffer + 1);
		if(!(recieved_bytes_length == len)){
			printf("recieved_bytes_length %d, len %d\n",recieved_bytes_length, len);
			assert(false);
		}
		status = st;
		length = len;
		void* content_start_addr = (char*) received_buffer + sizeof(int) * 2;
		content = std::string((const char *) content_start_addr, len);

	}

	void setChange(std::string info) {
		status = CHANGEDD;
		length = info.length();
		content = info;
	}

	std::string getChange() const {
		assert(status == CHANGEDD);
		return content;
	}
};

#endif /* CLIENTRESPONSE_H_ */<|MERGE_RESOLUTION|>--- conflicted
+++ resolved
@@ -42,14 +42,10 @@
 #define SCHEMASS	2
 #define HEADER	3
 #define DATA	4
-<<<<<<< HEAD
 #define ENDED		5
 #define CHANGEDD 6
-=======
-#define END		5
->>>>>>> 995a6244
+
 struct ColumnHeader {
-#define CHANGE 6
 	std::vector<std::string> header_list;
 	void add_header(std::string name) {
 		header_list.push_back(name);
