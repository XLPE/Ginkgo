#include <iostream>
#include <string>

#include "../ClaimsServer.h"
#include "../Client.h"
#include "../ClientResponse.h"

#include <unistd.h>
#include <cstdio>
#include <vector>

#include "../../Catalog/Attribute.h"
#include "../../Catalog/Catalog.h"
#include "../../Catalog/Partitioner.h"
#include "../../Catalog/table.h"
#include "../../common/data_type.h"
#include "../../Environment.h"

using namespace std;

static int loadData() {
	Environment::getInstance(true);

	ResourceManagerMaster *rmms =
			Environment::getInstance()->getResourceManagerMaster();
	Catalog* catalog = Environment::getInstance()->getCatalog();

	TableDescriptor* table_1 =
			new TableDescriptor("cj",
					Environment::getInstance()->getCatalog()->allocate_unique_table_id());
	table_1->addAttribute("row_id", data_type(t_u_long), 0, true);  	//0
	table_1->addAttribute("trade_date", data_type(t_int));
	table_1->addAttribute("order_no", data_type(t_u_long), 0, true);
	table_1->addAttribute("sec_code", data_type(t_int));
	table_1->addAttribute("trade_dir", data_type(t_int));
	table_1->addAttribute("order_type", data_type(t_int));				//5
	table_1->addAttribute("trade_no", data_type(t_int), 0, true);
	table_1->addAttribute("trade_time", data_type(t_int));
	table_1->addAttribute("trade_time_dec", data_type(t_u_long));
	table_1->addAttribute("order_time", data_type(t_int));
	table_1->addAttribute("order_time_dec", data_type(t_u_long));		//10
	table_1->addAttribute("trade_price", data_type(t_double));
	table_1->addAttribute("trade_amt", data_type(t_double));
	table_1->addAttribute("trade_vol", data_type(t_double));
	table_1->addAttribute("pbu_id", data_type(t_int));
	table_1->addAttribute("acct_id", data_type(t_int));					//15
	table_1->addAttribute("order_prtfil_code", data_type(t_int));
	table_1->addAttribute("tran_type", data_type(t_int));
	table_1->addAttribute("trade_type", data_type(t_int));
	table_1->addAttribute("proc_type", data_type(t_int));

	vector<ColumnOffset> cj_proj0_index;
	cj_proj0_index.push_back(0);
	cj_proj0_index.push_back(1);
	cj_proj0_index.push_back(2);
	cj_proj0_index.push_back(3);
	cj_proj0_index.push_back(4);
	cj_proj0_index.push_back(5);
	const int partition_key_index_1 = 2;
	//		table_1->createHashPartitionedProjection(cj_proj0_index,"order_no",4);	//G0
	table_1->createHashPartitionedProjection(cj_proj0_index, "row_id", 1);	//G0
	//		catalog->add_table(table_1);
	vector<ColumnOffset> cj_proj1_index;
	cj_proj1_index.push_back(0);
	cj_proj1_index.push_back(6);
	cj_proj1_index.push_back(7);
	cj_proj1_index.push_back(8);
	cj_proj1_index.push_back(9);
	cj_proj1_index.push_back(10);
	cj_proj1_index.push_back(11);
	cj_proj1_index.push_back(12);
	cj_proj1_index.push_back(13);
	cj_proj1_index.push_back(14);
	cj_proj1_index.push_back(15);
	cj_proj1_index.push_back(16);
	cj_proj1_index.push_back(17);
	cj_proj1_index.push_back(18);
	cj_proj1_index.push_back(18);

	table_1->createHashPartitionedProjection(cj_proj1_index, "row_id", 1);	//G1

	//		table_1->createHashPartitionedProjection(cj_proj0_index,"order_no",8);	//G2
	//		table_1->createHashPartitionedProjection(cj_proj1_index,"row_id",8);	//G3
	//
	//		//1 month
	//		// 4 partitions
	//		table_1->createHashPartitionedProjection(cj_proj0_index,"order_no",4);	//G4
	//		table_1->createHashPartitionedProjection(cj_proj1_index,"row_id",4);	//G5
	//		// 18 partitions
	//		table_1->createHashPartitionedProjection(cj_proj0_index,"order_no",8);	//G6
	//		table_1->createHashPartitionedProjection(cj_proj1_index,"row_id",8);	//G7
	//
	//		// 5 days
	//		table_1->createHashPartitionedProjection(cj_proj0_index,"order_no",4);	//G8
	//		table_1->createHashPartitionedProjection(cj_proj1_index,"row_id",4);	//G9
	//
	//		// 1 month 8 partitions
	//		table_1->createHashPartitionedProjection(cj_proj0_index,"order_no",8);	//G10
	//		table_1->createHashPartitionedProjection(cj_proj1_index,"row_id",8);	//G11
	//
	//		// 5 days 8 partitions
	//		table_1->createHashPartitionedProjection(cj_proj0_index,"order_no",8);	//G12
	//		table_1->createHashPartitionedProjection(cj_proj1_index,"row_id",8);	//G13
	//
	//
	//		// 1 day 4 partitions by row_id
	//		table_1->createHashPartitionedProjection(cj_proj0_index,"row_id",4);	//G14
	catalog->add_table(table_1);

	////////////////////////////////////Create table right//////////////////////////
	TableDescriptor* table_2 =
			new TableDescriptor("sb",
					Environment::getInstance()->getCatalog()->allocate_unique_table_id());
	table_2->addAttribute("row_id", data_type(t_u_long));
	table_2->addAttribute("order_no", data_type(t_u_long));
	table_2->addAttribute("entry_date", data_type(t_int));
	table_2->addAttribute("sec_code", data_type(t_int));
	table_2->addAttribute("order_type", data_type(t_int));
	table_2->addAttribute("entry_dir", data_type(t_int));			//5
	table_2->addAttribute("tran_maint_code", data_type(t_int));
	table_2->addAttribute("Last_upd_date", data_type(t_int));
	table_2->addAttribute("Last_upd_time", data_type(t_int));
	table_2->addAttribute("Last_upd_time_dec", data_type(t_u_long));
	table_2->addAttribute("entry_time", data_type(t_int));			//10
	table_2->addAttribute("entry_time_dec", data_type(t_double));
	table_2->addAttribute("order_price", data_type(t_double));
	table_2->addAttribute("order_exec_vol", data_type(t_double));
	table_2->addAttribute("order_vol", data_type(t_double));
	table_2->addAttribute("pbu_id", data_type(t_int));				//15
	table_2->addAttribute("acct_id", data_type(t_int));
	table_2->addAttribute("acct_attr", data_type(t_int));
	table_2->addAttribute("branch_id", data_type(t_int));
	table_2->addAttribute("pbu_inter_order_no", data_type(t_int));
	table_2->addAttribute("pub_inter_txt", data_type(t_int));		//20
	table_2->addAttribute("aud_type", data_type(t_int));
	table_2->addAttribute("trade_restr_type", data_type(t_int));
	table_2->addAttribute("order_star", data_type(t_int));
	table_2->addAttribute("order_restr_type", data_type(t_int));
	table_2->addAttribute("short_sell_flag", data_type(t_int));		//25

	vector<ColumnOffset> sb_proj0_index;
	sb_proj0_index.push_back(0);
	sb_proj0_index.push_back(1);
	sb_proj0_index.push_back(2);
	sb_proj0_index.push_back(3);
	sb_proj0_index.push_back(4);
	sb_proj0_index.push_back(5);

	//		table_2->createHashPartitionedProjection(sb_proj0_index,"order_no",4);	//G0
	table_2->createHashPartitionedProjection(sb_proj0_index, "row_id", 4);	//G0

	vector<ColumnOffset> sb_proj1_index;
	sb_proj1_index.push_back(0);
	sb_proj1_index.push_back(6);
	sb_proj1_index.push_back(7);
	sb_proj1_index.push_back(8);
	sb_proj1_index.push_back(9);
	sb_proj1_index.push_back(10);
	sb_proj1_index.push_back(11);
	sb_proj1_index.push_back(12);
	sb_proj1_index.push_back(13);
	sb_proj1_index.push_back(14);
	sb_proj1_index.push_back(15);
	sb_proj1_index.push_back(16);
	sb_proj1_index.push_back(17);
	sb_proj1_index.push_back(18);
	sb_proj1_index.push_back(19);
	sb_proj1_index.push_back(20);
	sb_proj1_index.push_back(21);
	sb_proj1_index.push_back(22);
	sb_proj1_index.push_back(23);
	sb_proj1_index.push_back(24);
	sb_proj1_index.push_back(25);

	table_2->createHashPartitionedProjection(sb_proj1_index, "row_id", 4);	//G1

	catalog->add_table(table_2);
	////////////////////////////////////////
	/* the following codes should be triggered by Load module*/
	//////////////////ONE DAY////////////////////////////////////////////////
	//cj_table
	// 4 partitions partitioned by order_no
	for(unsigned i=0;i<table_1->getProjectoin(0)->getPartitioner()->getNumberOfPartitions();i++){

		catalog->getTable(0)->getProjectoin(0)->getPartitioner()->RegisterPartition(i,2);
	}

	for(unsigned i=0;i<table_1->getProjectoin(1)->getPartitioner()->getNumberOfPartitions();i++){

		catalog->getTable(0)->getProjectoin(1)->getPartitioner()->RegisterPartition(i,6);
	}
	//partitioned by row_id
	//		for(unsigned i=0;i<table_1->getProjectoin(14)->getPartitioner()->getNumberOfPartitions();i++){
	//
	//			catalog->getTable(0)->getProjectoin(14)->getPartitioner()->RegisterPartition(i,2);
	//		}
	//
	//		// 8 partitions
	//	for(unsigned i=0;i<table_1->getProjectoin(2)->getPartitioner()->getNumberOfPartitions();i++){
	//
	//		catalog->getTable(0)->getProjectoin(2)->getPartitioner()->RegisterPartition(i,1);
	//	}
	//
	//	for(unsigned i=0;i<table_1->getProjectoin(3)->getPartitioner()->getNumberOfPartitions();i++){
	//
	//		catalog->getTable(0)->getProjectoin(3)->getPartitioner()->RegisterPartition(i,3);
	//	}

	//sb_table
	for(unsigned i=0;i<table_2->getProjectoin(0)->getPartitioner()->getNumberOfPartitions();i++){

		catalog->getTable(1)->getProjectoin(0)->getPartitioner()->RegisterPartition(i,2);
	}

	for(unsigned i=0;i<table_2->getProjectoin(1)->getPartitioner()->getNumberOfPartitions();i++){

		catalog->getTable(1)->getProjectoin(1)->getPartitioner()->RegisterPartition(i,6);
	}
	//	for(unsigned i=0;i<table_2->getProjectoin(2)->getPartitioner()->getNumberOfPartitions();i++){
	//
	//		catalog->getTable(1)->getProjectoin(2)->getPartitioner()->RegisterPartition(i,1);
	//	}

	//	for(unsigned i=0;i<table_2->getProjectoin(3)->getPartitioner()->getNumberOfPartitions();i++){
	//
	//		catalog->getTable(1)->getProjectoin(3)->getPartitioner()->RegisterPartition(i,3);
	//	}
	//
	//		//partitioned by row_id
	//		for(unsigned i=0;i<table_2->getProjectoin(14)->getPartitioner()->getNumberOfPartitions();i++){
	//
	//			catalog->getTable(1)->getProjectoin(14)->getPartitioner()->RegisterPartition(i,2);
	//		}
	//
	//		////////////////////////////////////////
	//
	//		///////////////////ONE MONTH/////////////////////////////////////////////////////////////
	//		//CJ
	//		// 4 partition
	//	for(unsigned i=0;i<table_1->getProjectoin(4)->getPartitioner()->getNumberOfPartitions();i++){
	//
	//		catalog->getTable(0)->getProjectoin(4)->getPartitioner()->RegisterPartition(i,40);
	//	}
	//
	//	for(unsigned i=0;i<table_1->getProjectoin(5)->getPartitioner()->getNumberOfPartitions();i++){
	//
	//		catalog->getTable(0)->getProjectoin(5)->getPartitioner()->RegisterPartition(i,104);
	//	}
	//		//8 partitions
	//		for(unsigned i=0;i<table_1->getProjectoin(10)->getPartitioner()->getNumberOfPartitions();i++){
	//
	//			catalog->getTable(0)->getProjectoin(10)->getPartitioner()->RegisterPartition(i,20);
	//		}
	//
	//		for(unsigned i=0;i<table_1->getProjectoin(11)->getPartitioner()->getNumberOfPartitions();i++){
	//
	//			catalog->getTable(0)->getProjectoin(11)->getPartitioner()->RegisterPartition(i,52);
	//		}
	//		// 18 partitions
	//	for(unsigned i=0;i<table_1->getProjectoin(6)->getPartitioner()->getNumberOfPartitions();i++){
	//
	//		catalog->getTable(0)->getProjectoin(6)->getPartitioner()->RegisterPartition(i,10);
	//	}
	//
	//	for(unsigned i=0;i<table_1->getProjectoin(7)->getPartitioner()->getNumberOfPartitions();i++){
	//
	//		catalog->getTable(0)->getProjectoin(7)->getPartitioner()->RegisterPartition(i,24);
	//	}
	//
	//		//SB
	//		// 4 partition
	//	for(unsigned i=0;i<table_2->getProjectoin(4)->getPartitioner()->getNumberOfPartitions();i++){
	//
	//		catalog->getTable(1)->getProjectoin(4)->getPartitioner()->RegisterPartition(i,39);
	//	}
	//
	//	for(unsigned i=0;i<table_2->getProjectoin(5)->getPartitioner()->getNumberOfPartitions();i++){
	//
	//		catalog->getTable(1)->getProjectoin(5)->getPartitioner()->RegisterPartition(i,131);
	//	}
	//		// 8 partitions
	//		for(unsigned i=0;i<table_2->getProjectoin(10)->getPartitioner()->getNumberOfPartitions();i++){
	//
	//			catalog->getTable(1)->getProjectoin(10)->getPartitioner()->RegisterPartition(i,20);
	//		}
	//
	//		for(unsigned i=0;i<table_2->getProjectoin(11)->getPartitioner()->getNumberOfPartitions();i++){
	//
	//			catalog->getTable(1)->getProjectoin(11)->getPartitioner()->RegisterPartition(i,66);
	//		}
	//		// 18 partitions
	//	for(unsigned i=0;i<table_2->getProjectoin(6)->getPartitioner()->getNumberOfPartitions();i++){
	//
	//		catalog->getTable(1)->getProjectoin(6)->getPartitioner()->RegisterPartition(i,10);
	//	}
	//
	//	for(unsigned i=0;i<table_2->getProjectoin(7)->getPartitioner()->getNumberOfPartitions();i++){
	//
	//		catalog->getTable(1)->getProjectoin(7)->getPartitioner()->RegisterPartition(i,30);
	//	}
	//		////////////////////////////////
	//
	//
	//		///////////// FIVE DAYS //////////////////
	//		//// cj////
	//		// 4 partitions
	//		for(unsigned i=0;i<table_1->getProjectoin(8)->getPartitioner()->getNumberOfPartitions();i++){
	//
	//			catalog->getTable(0)->getProjectoin(8)->getPartitioner()->RegisterPartition(i,14);
	//		}
	//
	//		for(unsigned i=0;i<table_1->getProjectoin(9)->getPartitioner()->getNumberOfPartitions();i++){
	//
	//			catalog->getTable(0)->getProjectoin(9)->getPartitioner()->RegisterPartition(i,36);
	//		}
	//		// 8 partitions
	//		for(unsigned i=0;i<table_1->getProjectoin(12)->getPartitioner()->getNumberOfPartitions();i++){
	//
	//			catalog->getTable(0)->getProjectoin(12)->getPartitioner()->RegisterPartition(i,7);
	//		}
	//
	//		for(unsigned i=0;i<table_1->getProjectoin(13)->getPartitioner()->getNumberOfPartitions();i++){
	//
	//			catalog->getTable(0)->getProjectoin(13)->getPartitioner()->RegisterPartition(i,19);
	//		}
	//
	//		//// sb ////
	//		// 4 partitions//
	//		for(unsigned i=0;i<table_2->getProjectoin(8)->getPartitioner()->getNumberOfPartitions();i++){
	//
	//			catalog->getTable(1)->getProjectoin(8)->getPartitioner()->RegisterPartition(i,14);
	//		}
	//
	//		for(unsigned i=0;i<table_2->getProjectoin(9)->getPartitioner()->getNumberOfPartitions();i++){
	//
	//			catalog->getTable(1)->getProjectoin(9)->getPartitioner()->RegisterPartition(i,131);
	//		}
	//		// 8 partitions//
	//		for(unsigned i=0;i<table_2->getProjectoin(12)->getPartitioner()->getNumberOfPartitions();i++){
	//
	//			catalog->getTable(1)->getProjectoin(12)->getPartitioner()->RegisterPartition(i,7);
	//		}
	//
	//		for(unsigned i=0;i<table_2->getProjectoin(13)->getPartitioner()->getNumberOfPartitions();i++){
	//
	//			catalog->getTable(1)->getProjectoin(13)->getPartitioner()->RegisterPartition(i,23);
	//		}
}

static int testServerClient() {

	char cmd;
	std::cin >> cmd;
	if (cmd == 'c') {

		Client client;
		client.connection("127.0.0.1", 8001);
		//		std::cout << "Please input the query cmd!" << std::endl;
		while(1){
			std::cout<<">";
			std::string query;
			char *args = new char[65535];
			std::cin.getline(args, 65535);
			query.append(args);
			delete args;
			if( query == "exit" || query == "shutdown"){
				break;
			}else if( query.empty() ){
				continue;
			}
			ClientResponse* response = client.submitQuery(query);
			//
			//			if( query == "shutdown" ){
			//				break;
			//			}

			if (response->status == OK) {
				ResultSet rs;
				printf("Client get server response ok: %s\n",
						response->content.c_str());

				while (response->status != END) {

					switch(response->status){
					case SCHEMA:
						rs.schema_=response->getSchema();
						break;
					case HEADER:
						rs.column_header_list_=response->getAttributeName().header_list;
						break;
					case DATA:
						assert(rs.schema_!=0);
						rs.appendNewBlock(response->getDataBlock(rs.schema_));
						break;
					}

					response = client.receive();

					printf("Message: %s\n", response->getMessage().c_str());
				}
				rs.query_time_=atof(response->content.c_str());
				rs.print();

			}
			else if (response->status == CHANGE){
				printf("Message: %s\n", response->content.c_str());
			}
			else {
				printf("ERROR: %s\n",
						response->content.c_str());
			}
		}
		client.shutdown();
	} else if (cmd == 's') {
<<<<<<< HEAD
		loadData();	//导致服务器退出是内存泄漏的原因
		ClientListener server(8000);
=======
//		loadData();	//导致服务器退出是内存泄漏的原因
		Environment::getInstance(true);
		ResourceManagerMaster *rmms=Environment::getInstance()->getResourceManagerMaster();
		Catalog* catalog=Environment::getInstance()->getCatalog();
		catalog->restoreCatalog();

		ClaimsServer server(8001);
>>>>>>> 0b61d850
		server.configure();
		//		server.run();
		while(true){
			sleep(10);
		}



	}

	return 0;
}<|MERGE_RESOLUTION|>--- conflicted
+++ resolved
@@ -412,18 +412,13 @@
 		}
 		client.shutdown();
 	} else if (cmd == 's') {
-<<<<<<< HEAD
-		loadData();	//导致服务器退出是内存泄漏的原因
-		ClientListener server(8000);
-=======
 //		loadData();	//导致服务器退出是内存泄漏的原因
 		Environment::getInstance(true);
 		ResourceManagerMaster *rmms=Environment::getInstance()->getResourceManagerMaster();
 		Catalog* catalog=Environment::getInstance()->getCatalog();
 		catalog->restoreCatalog();
 
-		ClaimsServer server(8001);
->>>>>>> 0b61d850
+		ClientListener server(8001);
 		server.configure();
 		//		server.run();
 		while(true){
