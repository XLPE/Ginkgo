/*
 * Catalog.h
 *
 *  Created on: Oct 31, 2013
 *      Author: wangli
 */

#ifndef CATALOG_H_
#define CATALOG_H_
#include <string>
#include "table.h"
#include <boost/unordered_map.hpp>
#ifdef DMALLOC
#include "dmalloc.h"
#endif
#include "unordered_map.hpp"
#include "ProjectionBinding.h"

#include "../common/Logging.h"
#include "../utility/lock.h"
#include "ProjectionBinding.h"
#include "../Catalog/table.h"
struct TableIDAllocator{
	TableIDAllocator(){
		table_id_curosr=0;
	}
	Lock lock_;
	unsigned table_id_curosr;
	unsigned allocate_unique_table_id(){	// add lock, like postgreSQL --- yukai, 07.15
		lock_.acquire();
		unsigned id = table_id_curosr;
		++table_id_curosr;
		lock_.release();
		return id;
	}

	void decrease_table_id() {
		lock_.acquire();
		--table_id_curosr;
		lock_.release();
	}

	friend class boost::serialization::access;
	template<class Archive>
	void serialize(Archive &ar, const unsigned int file_version)
	{
		ar & table_id_curosr;
	}
};

class Catalog {

public:
	static Catalog* getInstance();
	virtual ~Catalog();
	unsigned allocate_unique_table_id();
	bool add_table(TableDescriptor* const &table);
	TableDescriptor* getTable(const TableID&) const;
	TableDescriptor* getTable(const std::string& table_name) const;
	ProjectionDescriptor* getProjection(const ProjectionID&) const;
	ProjectionBinding* getBindingModele()const;

	unsigned getTableCount()const {return table_id_allocator.table_id_curosr;};
<<<<<<< HEAD
	void saveCatalog();	// 2014-3-20---save as a file---by Yu
	void restoreCatalog();	// 2014-3-20---restore from a file---by Yu
=======

	void saveCatalog(const char* filename = "catalogData.dat");	// 2014-3-20---save as a file---by Yu
	void restoreCatalog(const char* filename = "catalogData.dat");	// 2014-3-20---restore from a file---by Yu
	void saveCatalog(Catalog &catalog_, const char* filename = "catalogData.dat");	// 2014-3-20---save as a fileby Yu
	void restoreCatalog(Catalog &catalog_, const char* filename = "catalogData.dat");	// 2014-3-20---restore from a file---by Yu
>>>>>>> c89902ca
	void outPut();


	/* whether given attribute specified by table_name and attribute_name exists*/
	bool isAttributeExist(const std::string& table_name,const std::string& attribute_name )const;

	vector<PartitionID> getPartitionIDList(const std::string& table_name, const std::string& attribute_name);

private:
	Catalog();
	TableIDAllocator table_id_allocator;

	boost::unordered_map<std::string,TableDescriptor*> name_to_table;
	boost::unordered_map<TableID,TableDescriptor*> tableid_to_table;
	Logging* logging;
	ProjectionBinding* binding_;
	static Catalog* instance_;

	// 2014-3-20---add serialize function---by Yu
	friend class boost::serialization::access;
	template<class Archive>
	void serialize(Archive &ar, const unsigned int version)
	{
		ar & table_id_allocator & name_to_table & tableid_to_table;
	}

};


#endif /* CATALOG_H_ */<|MERGE_RESOLUTION|>--- conflicted
+++ resolved
@@ -61,16 +61,8 @@
 	ProjectionBinding* getBindingModele()const;
 
 	unsigned getTableCount()const {return table_id_allocator.table_id_curosr;};
-<<<<<<< HEAD
 	void saveCatalog();	// 2014-3-20---save as a file---by Yu
 	void restoreCatalog();	// 2014-3-20---restore from a file---by Yu
-=======
-
-	void saveCatalog(const char* filename = "catalogData.dat");	// 2014-3-20---save as a file---by Yu
-	void restoreCatalog(const char* filename = "catalogData.dat");	// 2014-3-20---restore from a file---by Yu
-	void saveCatalog(Catalog &catalog_, const char* filename = "catalogData.dat");	// 2014-3-20---save as a fileby Yu
-	void restoreCatalog(Catalog &catalog_, const char* filename = "catalogData.dat");	// 2014-3-20---restore from a file---by Yu
->>>>>>> c89902ca
 	void outPut();
 
 
