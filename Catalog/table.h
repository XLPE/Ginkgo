--- conflicted
+++ resolved
@@ -152,10 +152,8 @@
 	Schema* getSchema()const;
 	inline void setRowNumber(unsigned long row_number) { row_number_ = row_number; }
 	inline unsigned long getRowNumber() { return row_number_; }
-<<<<<<< HEAD
 	inline unsigned int getNumberOfAttribute(){ return attributes.size();}	// add by Yu
-=======
->>>>>>> d2544009
+
 protected:
 	string tableName;
 	vector<Attribute> attributes;
