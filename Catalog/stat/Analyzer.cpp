/*
 * Analyzer.cpp
 *
 *  Created on: 2014年1月20日
 *      Author: volt
 */

#include "Analyzer.h"

#include <algorithm>
#include <cstdlib>
#include <vector>

#include "../../common/Block/BlockStream.h"
#include "../../common/Block/DynamicBlockBuffer.h"
#include "../../common/Block/ResultSet.h"

#include "../../BlockStreamIterator/ParallelBlockStreamIterator/BlockStreamAggregationIterator.h"

#include "../../common/data_type.h"
#include "../../LogicalQueryPlan/logical_aggregation.h"

<<<<<<< HEAD
#include "../../LogicalQueryPlan/LogicalQueryPlanRoot.h"
#include "../../LogicalQueryPlan/logical_scan.h"
=======
#include "../../LogicalQueryPlan/Aggregation.h"
#include "../../LogicalQueryPlan/logical_query_plan_root.h"
#include "../../LogicalQueryPlan/Scan.h"
>>>>>>> 6aab2045

#include "../Catalog.h"
#include "../table.h"

#include "StatManager.h"

using std::map;

typedef void* TuplePtr;

inline int getFrequency(const void *tuple, const column_type *type) {

	return *((int*) (((char*) tuple) + type->get_length()));
}

Analyzer::Analyzer() {
	// TODO Auto-generated constructor stub

}

Analyzer::~Analyzer() {
	// TODO Auto-generated destructor stub
}

int compare(const void *a, const void *b, void *arg) {

	return ((Operate *) arg)->compare( *(void **)a, *(void **)b);
}

void Analyzer::analyse(const AttributeID &attrID) {

	Catalog *catalog = Catalog::getInstance();

	TableDescriptor* table = catalog->getTable(attrID.table_id);
	ProjectionDescriptor * projection = NULL;

	unsigned pidSize = table->getNumberOfProjection();
	const Attribute attr = table->getAttribute(attrID.offset);

	for (unsigned i = 0; i < pidSize; ++i) {
		if (table->getProjectoin(i)->hasAttribute(attr)) {
			projection = table->getProjectoin(i);
			break;
		}
	}

	std::vector<Attribute> group_by_attributes;
	std::vector<Attribute> aggregation_attributes;

	group_by_attributes.push_back(attr);
	aggregation_attributes.push_back(attr);

	std::vector<BlockStreamAggregationIterator::State::aggregation> aggregation_function;
	aggregation_function.push_back(
			BlockStreamAggregationIterator::State::count);

	LogicalOperator* sb_payload_scan = new LogicalScan(projection);

	LogicalOperator* aggregation = new LogicalAggregation(group_by_attributes,
			aggregation_attributes, aggregation_function, sb_payload_scan);
	const NodeID collector_node_id = 0;

	LogicalOperator* root = new LogicalQueryPlanRoot(collector_node_id,
			aggregation, LogicalQueryPlanRoot::kResultCollector);

	BlockStreamIteratorBase* collector = root->GetIteratorTree(
			1024 * 64 - sizeof(unsigned));

	collector->open();
	collector->next(0);
	collector->close();
	ResultSet* resultset = collector->getResultSet();
	ResultSet::Iterator it = resultset->createIterator();

	BlockStreamBase* block;
	void* tuple;
	BlockStreamBase::BlockStreamTraverseIterator *block_it;

	unsigned long valueCount = resultset->getNumberOftuples();
	unsigned long tupleCount = 0;
	TuplePtr *list = new TuplePtr[valueCount];
	unsigned long i = 0;
	while (block = (BlockStreamBase*) it.atomicNextBlock()) {
		block_it = block->createIterator();
		while (tuple = block_it->nextTuple()) {

			list[i++] = tuple;
			tupleCount += getFrequency(tuple, attr.attrType);
		}
	}

	int magicNumber = 100;

	StatisticOnTable *stat = new StatisticOnTable(magicNumber);

	stat->setValueCount(valueCount);
	stat->setTupleCount(tupleCount);

	qsort_r(list, valueCount, sizeof(void *), compare,
			(void *) (attr.attrType->operate));

	mcvAnalyse(list, valueCount, attr, (Histogram *) stat);
	equiDepthAnalyse(list, valueCount, attr, (Histogram *) stat);

//	StatManager::getInstance()->addStat(attrID, stat);
	StatManager::getInstance()->getTableStatistic(attrID.table_id);
	delete list;
	resultset->destory();
}

void Analyzer::analyse(TableID table_id,analysis_level level){
	TableStatistic* tab_stat=StatManager::getInstance()->getTableStatistic(table_id);
	TableDescriptor* table=Catalog::getInstance()->getTable(table_id);
	if(tab_stat==0){

//		LogicalOperator * scan=new LogicalScan(table->getProjectoin(0));
//		std::vector<Attribute> group_by_attributes;
//		std::vector<Attribute> aggregation_attributes;
//
//		aggregation_attributes.push_back(Attribute(ATTRIBUTE_ANY));
//
//		std::vector<BlockStreamAggregationIterator::State::aggregation> aggregation_function;
//		aggregation_function.push_back(
//				BlockStreamAggregationIterator::State::count);
//		LogicalOperator* agg=new Aggregation(group_by_attributes,aggregation_attributes,aggregation_function,scan);
//		LogicalOperator* root = new LogicalQueryPlanRoot(0,
//				agg, LogicalQueryPlanRoot::RESULTCOLLECTOR);
//
//		BlockStreamIteratorBase* collector = root->getIteratorTree(
//				1024 * 64 - sizeof(unsigned));
//		collector->open();
//		collector->next(0);
//		collector->close();
//		ResultSet* resultset = collector->getResultSet();
//		ResultSet::Iterator it = resultset->createIterator();
//		BlockStreamBase::BlockStreamTraverseIterator* b_it=it.nextBlock()->createIterator();
//		const unsigned long tuple_count=*(unsigned long*)b_it->nextTuple();
//		BlockStreamBase* block;
//		while(block=it.nextBlock()){
//			BlockStreamBase::BlockStreamTraverseIterator* b_it=block->createIterator();
//
//		}
//		tab_stat=new TableStatistic();
//		tab_stat->number_of_tuples_=tuple_count;
//		printf("Statistics for table %s is gathered!\n",Catalog::getInstance()->getTable(table_id)->getTableName().c_str());
//		tab_stat->print();
//		StatManager::getInstance()->setTableStatistic(table_id,tab_stat);
//		resultset->destory();
//		root->~LogicalOperator();
		compute_table_stat(table_id);
	}

	if(level==a_l_attribute){
		std::vector<Attribute> attribute_list=table->getAttributes();
		for(unsigned i=0;i<attribute_list.size();i++){
			compute_attribute_stat(attribute_list[i].getID());
		}
	}

}

void Analyzer::analyse_on_project(ProjectionID projection_id){
	/**
	 * First make sure that the table statistic is available, and then
	 * make attribute-level-analyze on each attribute within this projection.
	 */
	TableStatistic* tab_stat=StatManager::getInstance()->getTableStatistic(projection_id.table_id);
	if(tab_stat==0){
		analyse(projection_id.table_id);
	}

	ProjectionDescriptor* p_des=Catalog::getInstance()->getProjection(projection_id);
	assert(p_des);
	std::vector<Attribute> attri_list=p_des->getAttributeList();
	for(unsigned i=0;i<attri_list.size();i++){
		compute_attribute_stat(attri_list[i].getID());
	}
}

void Analyzer::compute_histogram(const AttributeID& attr_id){

}
void Analyzer::compute_attribute_stat(const AttributeID& attr_id){
	TableStatistic* tab_stat=StatManager::getInstance()->getTableStatistic(attr_id.table_id);
	assert(tab_stat!=0);
	if(tab_stat->getAttributeStatistics(attr_id)){
		printf("attribute statistics is already existed!\n");
		return;
	}
	unsigned long distinct_cardinality;
	if(Catalog::getInstance()->getTable(attr_id.table_id)->getAttribute(attr_id.offset).isUnique()){
		/**
		 * for attribute that has UNIQUE property, gathering the number of distinct values is unnecessary.
		 */
		distinct_cardinality=tab_stat->number_of_tuples_;
	}
	else{
		distinct_cardinality=Analyzer::getDistinctCardinality(attr_id);
	}
	AttributeStatistics* attr_stat=new AttributeStatistics();
	attr_stat->setDistinctCardinality(distinct_cardinality);
	printf("Distinct values:%d\n",distinct_cardinality);
	if(Analyzer::isBeneficalFromHistrogram(distinct_cardinality,tab_stat->number_of_tuples_)){
//		Analyzer::analyse(attr_id);
		Histogram* his=Analyzer::computeHistogram(attr_id,decideNumberOfBucketsForHistogram(distinct_cardinality,tab_stat->number_of_tuples_));
		his->print(Catalog::getInstance()->getTable(attr_id.table_id)->getAttribute(attr_id.offset).attrType->type);
		attr_stat->setHistogram(his);
	}


	attr_stat->print();
	printf("----%s----\n",
	Catalog::getInstance()->getTable(attr_id.table_id)->getAttribute(attr_id.offset).getName().c_str());
	tab_stat->addAttributeStatistics(attr_id,attr_stat);




}

void Analyzer::compute_table_stat(const TableID& tab_id){
	TableDescriptor* table=Catalog::getInstance()->getTable(tab_id);

	LogicalOperator * scan=new LogicalScan(table->getProjectoin(0));
	std::vector<Attribute> group_by_attributes;
	std::vector<Attribute> aggregation_attributes;

	aggregation_attributes.push_back(Attribute(ATTRIBUTE_ANY));

	std::vector<BlockStreamAggregationIterator::State::aggregation> aggregation_function;
	aggregation_function.push_back(
			BlockStreamAggregationIterator::State::count);
	LogicalOperator* agg=new LogicalAggregation(group_by_attributes,aggregation_attributes,aggregation_function,scan);
	LogicalOperator* root = new LogicalQueryPlanRoot(0,
			agg, LogicalQueryPlanRoot::kResultCollector);

	BlockStreamIteratorBase* collector = root->GetIteratorTree(
			1024 * 64 - sizeof(unsigned));
	collector->open();
	collector->next(0);
	collector->close();
	ResultSet* resultset = collector->getResultSet();
	ResultSet::Iterator it = resultset->createIterator();
	BlockStreamBase::BlockStreamTraverseIterator* b_it=it.nextBlock()->createIterator();
	const unsigned long tuple_count=*(unsigned long*)b_it->nextTuple();
	BlockStreamBase* block;
	while(block=it.nextBlock()){
		BlockStreamBase::BlockStreamTraverseIterator* b_it=block->createIterator();

	}
	TableStatistic* tab_stat=new TableStatistic();
	tab_stat->number_of_tuples_=tuple_count;
	printf("Statistics for table %s is gathered!\n",Catalog::getInstance()->getTable(tab_id)->getTableName().c_str());
	tab_stat->print();
	StatManager::getInstance()->setTableStatistic(tab_id,tab_stat);
	resultset->destory();
	root->~LogicalOperator();
}

void Analyzer::mcvAnalyse(void **list, const unsigned long size,
		const Attribute &attr, Histogram *stat) {

	unsigned magicNumber = stat->getBucketCnt();
	unsigned i;
	unsigned bucketCnt = 0;
	TuplePtr *mcvList = new TuplePtr[magicNumber];

	for (i = 0; i < size; ++i) {
		//bubble sort
		//TODO if the number of values is less than the bucket count?
		if (bucketCnt < magicNumber
				|| getFrequency(mcvList[bucketCnt - 1], attr.attrType)
						< getFrequency(list[i], attr.attrType)) {

			unsigned j = bucketCnt < magicNumber ? bucketCnt++ : bucketCnt - 1;
			mcvList[j] = list[i];
			while (j > 0
					&& getFrequency(mcvList[j - 1], attr.attrType)
							< getFrequency(mcvList[j], attr.attrType)) {
				swap(mcvList[j], mcvList[j - 1]);
				--j;
			}
		}
	}

	void **valueList = new void*[magicNumber];	//new
	double *selList = new double[magicNumber];	//new
	for (i = 0; i < magicNumber; ++i) {
		valueList[i] = new char[attr.attrType->get_length()];	//new
		attr.attrType->operate->assign(mcvList[i], valueList[i]);
		selList[i] = (1.0 * getFrequency(mcvList[i], attr.attrType))
				/ stat->getTupleCount();
	}

	stat->setMostCommonValues(valueList, selList);

	delete mcvList;
}

void Analyzer::equiDepthAnalyse(void **list, const unsigned long size,
		const Attribute &attr, Histogram *stat) {

	int magicNumber = stat->getBucketCnt() ;
	int bucketCnt = -1;
	unsigned long i;
	TuplePtr *boundList = new TuplePtr[magicNumber];
	unsigned long *boundCnt = new unsigned long[magicNumber];
	unsigned long cumFre = 0;
//	unsigned long depth = stat->getTupleCount() / (magicNumber - 1);
	unsigned long depth = stat->getTupleCount() / (magicNumber);

	cumFre = depth;
	for (i = 0; i < size; ++i) {

		int fre = getFrequency(list[i], attr.attrType);
		cumFre += fre;
		if (cumFre > depth && bucketCnt < magicNumber - 2) {
			boundList[++bucketCnt] = list[i];
			boundCnt[bucketCnt] = 1;
			cumFre = fre;
		} else {
			boundCnt[bucketCnt]++;
		}
	}
	boundList[++bucketCnt] = list[size - 1];
	boundCnt[bucketCnt++] = 0;
	for (; bucketCnt < magicNumber; ++bucketCnt) {
		boundList[bucketCnt] = boundList[bucketCnt - 1];
		boundCnt[bucketCnt] = 0;
	}

	void **valueList = new void*[magicNumber];	//new
	for (i = 0; i < magicNumber; ++i) {
		valueList[i] = new char[attr.attrType->get_length()];	//new
		attr.attrType->operate->assign(boundList[i], valueList[i]);
	}

	stat->setEquithDepthBound(valueList, boundCnt);

	delete boundList;
}
unsigned long Analyzer::getDistinctCardinality(const AttributeID& attr_id){
	LogicalOperator * scan=new LogicalScan(Catalog::getInstance()->getTable(attr_id.table_id)->getProjectoin(0));

	std::vector<Attribute> group_by_attributes;
	group_by_attributes.push_back(Catalog::getInstance()->getTable(attr_id.table_id)->getAttribute(attr_id.offset));



	LogicalOperator* agg=new LogicalAggregation(group_by_attributes,std::vector<Attribute>(),std::vector<BlockStreamAggregationIterator::State::aggregation>(),scan);


	std::vector<Attribute> aggregation_attributes;
	aggregation_attributes.push_back(Attribute(ATTRIBUTE_ANY));
	std::vector<BlockStreamAggregationIterator::State::aggregation> aggregation_function;
	aggregation_function.push_back(
			BlockStreamAggregationIterator::State::count);

	LogicalOperator* count_agg=new LogicalAggregation(std::vector<Attribute>(),aggregation_attributes,aggregation_function,agg);


	LogicalOperator* root = new LogicalQueryPlanRoot(0,
			count_agg, LogicalQueryPlanRoot::kResultCollector);

	BlockStreamIteratorBase* collector = root->GetIteratorTree(
			1024 * 64 - sizeof(unsigned));
	collector->open();
	collector->next(0);
	collector->close();
	ResultSet* resultset = collector->getResultSet();
	ResultSet::Iterator it = resultset->createIterator();
	BlockStreamBase::BlockStreamTraverseIterator* b_it=it.nextBlock()->createIterator();
	const unsigned long distinct_cardinality=*(unsigned long*)b_it->nextTuple();

	resultset->destory();
	collector->~BlockStreamIteratorBase();
	root->~LogicalOperator();
	return distinct_cardinality;


}
bool Analyzer::isBeneficalFromHistrogram(unsigned distinct_values,unsigned cardinality){
	if(distinct_values==1){
		return false;
	}
	const int magic_number=3;
	return distinct_values*magic_number<cardinality;
}
Histogram* Analyzer::computeHistogram(const AttributeID& attr_id,const unsigned nbuckets){
	printf("Compute for histogram for attribute %s (%d buckets)\n",Catalog::getInstance()->getTable(attr_id.table_id)->getAttribute(attr_id.offset).attrName.c_str(),nbuckets);
	Catalog *catalog = Catalog::getInstance();

	TableDescriptor* table = catalog->getTable(attr_id.table_id);
	ProjectionDescriptor * projection = NULL;

	unsigned pidSize = table->getNumberOfProjection();
	const Attribute attr = table->getAttribute(attr_id.offset);

	for (unsigned i = 0; i < pidSize; ++i) {
		if (table->getProjectoin(i)->hasAttribute(attr)) {
			projection = table->getProjectoin(i);
			break;
		}
	}

	std::vector<Attribute> group_by_attributes;
	std::vector<Attribute> aggregation_attributes;

	group_by_attributes.push_back(attr);
	aggregation_attributes.push_back(attr);

	std::vector<BlockStreamAggregationIterator::State::aggregation> aggregation_function;
	aggregation_function.push_back(
			BlockStreamAggregationIterator::State::count);

	LogicalOperator* sb_payload_scan = new LogicalScan(projection);

	LogicalOperator* aggregation = new LogicalAggregation(group_by_attributes,
			aggregation_attributes, aggregation_function, sb_payload_scan);
	const NodeID collector_node_id = 0;

	LogicalOperator* root = new LogicalQueryPlanRoot(collector_node_id,
			aggregation, LogicalQueryPlanRoot::kResultCollector);

	BlockStreamIteratorBase* collector = root->GetIteratorTree(
			1024 * 64 - sizeof(unsigned));

	collector->open();
	collector->next(0);
	collector->close();
	ResultSet* resultset = collector->getResultSet();
	ResultSet::Iterator it = resultset->createIterator();

	BlockStreamBase* block;
	void* tuple;
	BlockStreamBase::BlockStreamTraverseIterator *block_it;

	unsigned long valueCount = resultset->getNumberOftuples();
	unsigned long tupleCount = 0;
	TuplePtr *list = new TuplePtr[valueCount];
	unsigned long i = 0;
	while (block = (BlockStreamBase*) it.atomicNextBlock()) {
		block_it = block->createIterator();
		while (tuple = block_it->nextTuple()) {

			list[i++] = tuple;
			tupleCount += getFrequency(tuple, attr.attrType);
		}
	}


	Histogram *stat = new Histogram(nbuckets);

	stat->setValueCount(valueCount);
	stat->setTupleCount(tupleCount);

	qsort_r(list, valueCount, sizeof(void *), compare,
			(void *) (attr.attrType->operate));

	mcvAnalyse(list, valueCount, attr, (Histogram *) stat);
	equiDepthAnalyse(list, valueCount, attr, (Histogram *) stat);

//	StatManager::getInstance()->addStat(attrID, stat);
//	StatManager::getInstance()->getTableStatistic(attrID.table_id)
	delete list;
	resultset->destory();
	return stat;
}
unsigned Analyzer::decideNumberOfBucketsForHistogram(const int distinct_cardinality, const int cardinality){
	return 1 + (distinct_cardinality/10<1000?distinct_cardinality/10+1:1000);
}<|MERGE_RESOLUTION|>--- conflicted
+++ resolved
@@ -14,20 +14,11 @@
 #include "../../common/Block/BlockStream.h"
 #include "../../common/Block/DynamicBlockBuffer.h"
 #include "../../common/Block/ResultSet.h"
-
 #include "../../BlockStreamIterator/ParallelBlockStreamIterator/BlockStreamAggregationIterator.h"
-
 #include "../../common/data_type.h"
 #include "../../LogicalQueryPlan/logical_aggregation.h"
-
-<<<<<<< HEAD
-#include "../../LogicalQueryPlan/LogicalQueryPlanRoot.h"
 #include "../../LogicalQueryPlan/logical_scan.h"
-=======
-#include "../../LogicalQueryPlan/Aggregation.h"
 #include "../../LogicalQueryPlan/logical_query_plan_root.h"
-#include "../../LogicalQueryPlan/Scan.h"
->>>>>>> 6aab2045
 
 #include "../Catalog.h"
 #include "../table.h"
@@ -38,464 +29,482 @@
 
 typedef void* TuplePtr;
 
-inline int getFrequency(const void *tuple, const column_type *type) {
-
-	return *((int*) (((char*) tuple) + type->get_length()));
+inline int getFrequency(const void* tuple, const column_type* type) {
+  return *((int*)(((char*)tuple) + type->get_length()));
 }
 
 Analyzer::Analyzer() {
-	// TODO Auto-generated constructor stub
-
+  // TODO Auto-generated constructor stub
 }
 
 Analyzer::~Analyzer() {
-	// TODO Auto-generated destructor stub
-}
-
-int compare(const void *a, const void *b, void *arg) {
-
-	return ((Operate *) arg)->compare( *(void **)a, *(void **)b);
-}
-
-void Analyzer::analyse(const AttributeID &attrID) {
-
-	Catalog *catalog = Catalog::getInstance();
-
-	TableDescriptor* table = catalog->getTable(attrID.table_id);
-	ProjectionDescriptor * projection = NULL;
-
-	unsigned pidSize = table->getNumberOfProjection();
-	const Attribute attr = table->getAttribute(attrID.offset);
-
-	for (unsigned i = 0; i < pidSize; ++i) {
-		if (table->getProjectoin(i)->hasAttribute(attr)) {
-			projection = table->getProjectoin(i);
-			break;
-		}
-	}
-
-	std::vector<Attribute> group_by_attributes;
-	std::vector<Attribute> aggregation_attributes;
-
-	group_by_attributes.push_back(attr);
-	aggregation_attributes.push_back(attr);
-
-	std::vector<BlockStreamAggregationIterator::State::aggregation> aggregation_function;
-	aggregation_function.push_back(
-			BlockStreamAggregationIterator::State::count);
-
-	LogicalOperator* sb_payload_scan = new LogicalScan(projection);
-
-	LogicalOperator* aggregation = new LogicalAggregation(group_by_attributes,
-			aggregation_attributes, aggregation_function, sb_payload_scan);
-	const NodeID collector_node_id = 0;
-
-	LogicalOperator* root = new LogicalQueryPlanRoot(collector_node_id,
-			aggregation, LogicalQueryPlanRoot::kResultCollector);
-
-	BlockStreamIteratorBase* collector = root->GetIteratorTree(
-			1024 * 64 - sizeof(unsigned));
-
-	collector->open();
-	collector->next(0);
-	collector->close();
-	ResultSet* resultset = collector->getResultSet();
-	ResultSet::Iterator it = resultset->createIterator();
-
-	BlockStreamBase* block;
-	void* tuple;
-	BlockStreamBase::BlockStreamTraverseIterator *block_it;
-
-	unsigned long valueCount = resultset->getNumberOftuples();
-	unsigned long tupleCount = 0;
-	TuplePtr *list = new TuplePtr[valueCount];
-	unsigned long i = 0;
-	while (block = (BlockStreamBase*) it.atomicNextBlock()) {
-		block_it = block->createIterator();
-		while (tuple = block_it->nextTuple()) {
-
-			list[i++] = tuple;
-			tupleCount += getFrequency(tuple, attr.attrType);
-		}
-	}
-
-	int magicNumber = 100;
-
-	StatisticOnTable *stat = new StatisticOnTable(magicNumber);
-
-	stat->setValueCount(valueCount);
-	stat->setTupleCount(tupleCount);
-
-	qsort_r(list, valueCount, sizeof(void *), compare,
-			(void *) (attr.attrType->operate));
-
-	mcvAnalyse(list, valueCount, attr, (Histogram *) stat);
-	equiDepthAnalyse(list, valueCount, attr, (Histogram *) stat);
-
-//	StatManager::getInstance()->addStat(attrID, stat);
-	StatManager::getInstance()->getTableStatistic(attrID.table_id);
-	delete list;
-	resultset->destory();
-}
-
-void Analyzer::analyse(TableID table_id,analysis_level level){
-	TableStatistic* tab_stat=StatManager::getInstance()->getTableStatistic(table_id);
-	TableDescriptor* table=Catalog::getInstance()->getTable(table_id);
-	if(tab_stat==0){
-
-//		LogicalOperator * scan=new LogicalScan(table->getProjectoin(0));
-//		std::vector<Attribute> group_by_attributes;
-//		std::vector<Attribute> aggregation_attributes;
-//
-//		aggregation_attributes.push_back(Attribute(ATTRIBUTE_ANY));
-//
-//		std::vector<BlockStreamAggregationIterator::State::aggregation> aggregation_function;
-//		aggregation_function.push_back(
-//				BlockStreamAggregationIterator::State::count);
-//		LogicalOperator* agg=new Aggregation(group_by_attributes,aggregation_attributes,aggregation_function,scan);
-//		LogicalOperator* root = new LogicalQueryPlanRoot(0,
-//				agg, LogicalQueryPlanRoot::RESULTCOLLECTOR);
-//
-//		BlockStreamIteratorBase* collector = root->getIteratorTree(
-//				1024 * 64 - sizeof(unsigned));
-//		collector->open();
-//		collector->next(0);
-//		collector->close();
-//		ResultSet* resultset = collector->getResultSet();
-//		ResultSet::Iterator it = resultset->createIterator();
-//		BlockStreamBase::BlockStreamTraverseIterator* b_it=it.nextBlock()->createIterator();
-//		const unsigned long tuple_count=*(unsigned long*)b_it->nextTuple();
-//		BlockStreamBase* block;
-//		while(block=it.nextBlock()){
-//			BlockStreamBase::BlockStreamTraverseIterator* b_it=block->createIterator();
-//
-//		}
-//		tab_stat=new TableStatistic();
-//		tab_stat->number_of_tuples_=tuple_count;
-//		printf("Statistics for table %s is gathered!\n",Catalog::getInstance()->getTable(table_id)->getTableName().c_str());
-//		tab_stat->print();
-//		StatManager::getInstance()->setTableStatistic(table_id,tab_stat);
-//		resultset->destory();
-//		root->~LogicalOperator();
-		compute_table_stat(table_id);
-	}
-
-	if(level==a_l_attribute){
-		std::vector<Attribute> attribute_list=table->getAttributes();
-		for(unsigned i=0;i<attribute_list.size();i++){
-			compute_attribute_stat(attribute_list[i].getID());
-		}
-	}
-
-}
-
-void Analyzer::analyse_on_project(ProjectionID projection_id){
-	/**
-	 * First make sure that the table statistic is available, and then
-	 * make attribute-level-analyze on each attribute within this projection.
-	 */
-	TableStatistic* tab_stat=StatManager::getInstance()->getTableStatistic(projection_id.table_id);
-	if(tab_stat==0){
-		analyse(projection_id.table_id);
-	}
-
-	ProjectionDescriptor* p_des=Catalog::getInstance()->getProjection(projection_id);
-	assert(p_des);
-	std::vector<Attribute> attri_list=p_des->getAttributeList();
-	for(unsigned i=0;i<attri_list.size();i++){
-		compute_attribute_stat(attri_list[i].getID());
-	}
-}
-
-void Analyzer::compute_histogram(const AttributeID& attr_id){
-
-}
-void Analyzer::compute_attribute_stat(const AttributeID& attr_id){
-	TableStatistic* tab_stat=StatManager::getInstance()->getTableStatistic(attr_id.table_id);
-	assert(tab_stat!=0);
-	if(tab_stat->getAttributeStatistics(attr_id)){
-		printf("attribute statistics is already existed!\n");
-		return;
-	}
-	unsigned long distinct_cardinality;
-	if(Catalog::getInstance()->getTable(attr_id.table_id)->getAttribute(attr_id.offset).isUnique()){
-		/**
-		 * for attribute that has UNIQUE property, gathering the number of distinct values is unnecessary.
-		 */
-		distinct_cardinality=tab_stat->number_of_tuples_;
-	}
-	else{
-		distinct_cardinality=Analyzer::getDistinctCardinality(attr_id);
-	}
-	AttributeStatistics* attr_stat=new AttributeStatistics();
-	attr_stat->setDistinctCardinality(distinct_cardinality);
-	printf("Distinct values:%d\n",distinct_cardinality);
-	if(Analyzer::isBeneficalFromHistrogram(distinct_cardinality,tab_stat->number_of_tuples_)){
-//		Analyzer::analyse(attr_id);
-		Histogram* his=Analyzer::computeHistogram(attr_id,decideNumberOfBucketsForHistogram(distinct_cardinality,tab_stat->number_of_tuples_));
-		his->print(Catalog::getInstance()->getTable(attr_id.table_id)->getAttribute(attr_id.offset).attrType->type);
-		attr_stat->setHistogram(his);
-	}
-
-
-	attr_stat->print();
-	printf("----%s----\n",
-	Catalog::getInstance()->getTable(attr_id.table_id)->getAttribute(attr_id.offset).getName().c_str());
-	tab_stat->addAttributeStatistics(attr_id,attr_stat);
-
-
-
-
-}
-
-void Analyzer::compute_table_stat(const TableID& tab_id){
-	TableDescriptor* table=Catalog::getInstance()->getTable(tab_id);
-
-	LogicalOperator * scan=new LogicalScan(table->getProjectoin(0));
-	std::vector<Attribute> group_by_attributes;
-	std::vector<Attribute> aggregation_attributes;
-
-	aggregation_attributes.push_back(Attribute(ATTRIBUTE_ANY));
-
-	std::vector<BlockStreamAggregationIterator::State::aggregation> aggregation_function;
-	aggregation_function.push_back(
-			BlockStreamAggregationIterator::State::count);
-	LogicalOperator* agg=new LogicalAggregation(group_by_attributes,aggregation_attributes,aggregation_function,scan);
-	LogicalOperator* root = new LogicalQueryPlanRoot(0,
-			agg, LogicalQueryPlanRoot::kResultCollector);
-
-	BlockStreamIteratorBase* collector = root->GetIteratorTree(
-			1024 * 64 - sizeof(unsigned));
-	collector->open();
-	collector->next(0);
-	collector->close();
-	ResultSet* resultset = collector->getResultSet();
-	ResultSet::Iterator it = resultset->createIterator();
-	BlockStreamBase::BlockStreamTraverseIterator* b_it=it.nextBlock()->createIterator();
-	const unsigned long tuple_count=*(unsigned long*)b_it->nextTuple();
-	BlockStreamBase* block;
-	while(block=it.nextBlock()){
-		BlockStreamBase::BlockStreamTraverseIterator* b_it=block->createIterator();
-
-	}
-	TableStatistic* tab_stat=new TableStatistic();
-	tab_stat->number_of_tuples_=tuple_count;
-	printf("Statistics for table %s is gathered!\n",Catalog::getInstance()->getTable(tab_id)->getTableName().c_str());
-	tab_stat->print();
-	StatManager::getInstance()->setTableStatistic(tab_id,tab_stat);
-	resultset->destory();
-	root->~LogicalOperator();
-}
-
-void Analyzer::mcvAnalyse(void **list, const unsigned long size,
-		const Attribute &attr, Histogram *stat) {
-
-	unsigned magicNumber = stat->getBucketCnt();
-	unsigned i;
-	unsigned bucketCnt = 0;
-	TuplePtr *mcvList = new TuplePtr[magicNumber];
-
-	for (i = 0; i < size; ++i) {
-		//bubble sort
-		//TODO if the number of values is less than the bucket count?
-		if (bucketCnt < magicNumber
-				|| getFrequency(mcvList[bucketCnt - 1], attr.attrType)
-						< getFrequency(list[i], attr.attrType)) {
-
-			unsigned j = bucketCnt < magicNumber ? bucketCnt++ : bucketCnt - 1;
-			mcvList[j] = list[i];
-			while (j > 0
-					&& getFrequency(mcvList[j - 1], attr.attrType)
-							< getFrequency(mcvList[j], attr.attrType)) {
-				swap(mcvList[j], mcvList[j - 1]);
-				--j;
-			}
-		}
-	}
-
-	void **valueList = new void*[magicNumber];	//new
-	double *selList = new double[magicNumber];	//new
-	for (i = 0; i < magicNumber; ++i) {
-		valueList[i] = new char[attr.attrType->get_length()];	//new
-		attr.attrType->operate->assign(mcvList[i], valueList[i]);
-		selList[i] = (1.0 * getFrequency(mcvList[i], attr.attrType))
-				/ stat->getTupleCount();
-	}
-
-	stat->setMostCommonValues(valueList, selList);
-
-	delete mcvList;
-}
-
-void Analyzer::equiDepthAnalyse(void **list, const unsigned long size,
-		const Attribute &attr, Histogram *stat) {
-
-	int magicNumber = stat->getBucketCnt() ;
-	int bucketCnt = -1;
-	unsigned long i;
-	TuplePtr *boundList = new TuplePtr[magicNumber];
-	unsigned long *boundCnt = new unsigned long[magicNumber];
-	unsigned long cumFre = 0;
-//	unsigned long depth = stat->getTupleCount() / (magicNumber - 1);
-	unsigned long depth = stat->getTupleCount() / (magicNumber);
-
-	cumFre = depth;
-	for (i = 0; i < size; ++i) {
-
-		int fre = getFrequency(list[i], attr.attrType);
-		cumFre += fre;
-		if (cumFre > depth && bucketCnt < magicNumber - 2) {
-			boundList[++bucketCnt] = list[i];
-			boundCnt[bucketCnt] = 1;
-			cumFre = fre;
-		} else {
-			boundCnt[bucketCnt]++;
-		}
-	}
-	boundList[++bucketCnt] = list[size - 1];
-	boundCnt[bucketCnt++] = 0;
-	for (; bucketCnt < magicNumber; ++bucketCnt) {
-		boundList[bucketCnt] = boundList[bucketCnt - 1];
-		boundCnt[bucketCnt] = 0;
-	}
-
-	void **valueList = new void*[magicNumber];	//new
-	for (i = 0; i < magicNumber; ++i) {
-		valueList[i] = new char[attr.attrType->get_length()];	//new
-		attr.attrType->operate->assign(boundList[i], valueList[i]);
-	}
-
-	stat->setEquithDepthBound(valueList, boundCnt);
-
-	delete boundList;
-}
-unsigned long Analyzer::getDistinctCardinality(const AttributeID& attr_id){
-	LogicalOperator * scan=new LogicalScan(Catalog::getInstance()->getTable(attr_id.table_id)->getProjectoin(0));
-
-	std::vector<Attribute> group_by_attributes;
-	group_by_attributes.push_back(Catalog::getInstance()->getTable(attr_id.table_id)->getAttribute(attr_id.offset));
-
-
-
-	LogicalOperator* agg=new LogicalAggregation(group_by_attributes,std::vector<Attribute>(),std::vector<BlockStreamAggregationIterator::State::aggregation>(),scan);
-
-
-	std::vector<Attribute> aggregation_attributes;
-	aggregation_attributes.push_back(Attribute(ATTRIBUTE_ANY));
-	std::vector<BlockStreamAggregationIterator::State::aggregation> aggregation_function;
-	aggregation_function.push_back(
-			BlockStreamAggregationIterator::State::count);
-
-	LogicalOperator* count_agg=new LogicalAggregation(std::vector<Attribute>(),aggregation_attributes,aggregation_function,agg);
-
-
-	LogicalOperator* root = new LogicalQueryPlanRoot(0,
-			count_agg, LogicalQueryPlanRoot::kResultCollector);
-
-	BlockStreamIteratorBase* collector = root->GetIteratorTree(
-			1024 * 64 - sizeof(unsigned));
-	collector->open();
-	collector->next(0);
-	collector->close();
-	ResultSet* resultset = collector->getResultSet();
-	ResultSet::Iterator it = resultset->createIterator();
-	BlockStreamBase::BlockStreamTraverseIterator* b_it=it.nextBlock()->createIterator();
-	const unsigned long distinct_cardinality=*(unsigned long*)b_it->nextTuple();
-
-	resultset->destory();
-	collector->~BlockStreamIteratorBase();
-	root->~LogicalOperator();
-	return distinct_cardinality;
-
-
-}
-bool Analyzer::isBeneficalFromHistrogram(unsigned distinct_values,unsigned cardinality){
-	if(distinct_values==1){
-		return false;
-	}
-	const int magic_number=3;
-	return distinct_values*magic_number<cardinality;
-}
-Histogram* Analyzer::computeHistogram(const AttributeID& attr_id,const unsigned nbuckets){
-	printf("Compute for histogram for attribute %s (%d buckets)\n",Catalog::getInstance()->getTable(attr_id.table_id)->getAttribute(attr_id.offset).attrName.c_str(),nbuckets);
-	Catalog *catalog = Catalog::getInstance();
-
-	TableDescriptor* table = catalog->getTable(attr_id.table_id);
-	ProjectionDescriptor * projection = NULL;
-
-	unsigned pidSize = table->getNumberOfProjection();
-	const Attribute attr = table->getAttribute(attr_id.offset);
-
-	for (unsigned i = 0; i < pidSize; ++i) {
-		if (table->getProjectoin(i)->hasAttribute(attr)) {
-			projection = table->getProjectoin(i);
-			break;
-		}
-	}
-
-	std::vector<Attribute> group_by_attributes;
-	std::vector<Attribute> aggregation_attributes;
-
-	group_by_attributes.push_back(attr);
-	aggregation_attributes.push_back(attr);
-
-	std::vector<BlockStreamAggregationIterator::State::aggregation> aggregation_function;
-	aggregation_function.push_back(
-			BlockStreamAggregationIterator::State::count);
-
-	LogicalOperator* sb_payload_scan = new LogicalScan(projection);
-
-	LogicalOperator* aggregation = new LogicalAggregation(group_by_attributes,
-			aggregation_attributes, aggregation_function, sb_payload_scan);
-	const NodeID collector_node_id = 0;
-
-	LogicalOperator* root = new LogicalQueryPlanRoot(collector_node_id,
-			aggregation, LogicalQueryPlanRoot::kResultCollector);
-
-	BlockStreamIteratorBase* collector = root->GetIteratorTree(
-			1024 * 64 - sizeof(unsigned));
-
-	collector->open();
-	collector->next(0);
-	collector->close();
-	ResultSet* resultset = collector->getResultSet();
-	ResultSet::Iterator it = resultset->createIterator();
-
-	BlockStreamBase* block;
-	void* tuple;
-	BlockStreamBase::BlockStreamTraverseIterator *block_it;
-
-	unsigned long valueCount = resultset->getNumberOftuples();
-	unsigned long tupleCount = 0;
-	TuplePtr *list = new TuplePtr[valueCount];
-	unsigned long i = 0;
-	while (block = (BlockStreamBase*) it.atomicNextBlock()) {
-		block_it = block->createIterator();
-		while (tuple = block_it->nextTuple()) {
-
-			list[i++] = tuple;
-			tupleCount += getFrequency(tuple, attr.attrType);
-		}
-	}
-
-
-	Histogram *stat = new Histogram(nbuckets);
-
-	stat->setValueCount(valueCount);
-	stat->setTupleCount(tupleCount);
-
-	qsort_r(list, valueCount, sizeof(void *), compare,
-			(void *) (attr.attrType->operate));
-
-	mcvAnalyse(list, valueCount, attr, (Histogram *) stat);
-	equiDepthAnalyse(list, valueCount, attr, (Histogram *) stat);
-
-//	StatManager::getInstance()->addStat(attrID, stat);
-//	StatManager::getInstance()->getTableStatistic(attrID.table_id)
-	delete list;
-	resultset->destory();
-	return stat;
-}
-unsigned Analyzer::decideNumberOfBucketsForHistogram(const int distinct_cardinality, const int cardinality){
-	return 1 + (distinct_cardinality/10<1000?distinct_cardinality/10+1:1000);
+  // TODO Auto-generated destructor stub
+}
+
+int compare(const void* a, const void* b, void* arg) {
+  return ((Operate*)arg)->compare(*(void**)a, *(void**)b);
+}
+
+void Analyzer::analyse(const AttributeID& attrID) {
+  Catalog* catalog = Catalog::getInstance();
+
+  TableDescriptor* table = catalog->getTable(attrID.table_id);
+  ProjectionDescriptor* projection = NULL;
+
+  unsigned pidSize = table->getNumberOfProjection();
+  const Attribute attr = table->getAttribute(attrID.offset);
+
+  for (unsigned i = 0; i < pidSize; ++i) {
+    if (table->getProjectoin(i)->hasAttribute(attr)) {
+      projection = table->getProjectoin(i);
+      break;
+    }
+  }
+
+  std::vector<Attribute> group_by_attributes;
+  std::vector<Attribute> aggregation_attributes;
+
+  group_by_attributes.push_back(attr);
+  aggregation_attributes.push_back(attr);
+
+  std::vector<BlockStreamAggregationIterator::State::aggregation>
+      aggregation_function;
+  aggregation_function.push_back(BlockStreamAggregationIterator::State::count);
+
+  LogicalOperator* sb_payload_scan = new LogicalScan(projection);
+
+  LogicalOperator* aggregation =
+      new LogicalAggregation(group_by_attributes, aggregation_attributes,
+                             aggregation_function, sb_payload_scan);
+  const NodeID collector_node_id = 0;
+
+  LogicalOperator* root = new LogicalQueryPlanRoot(
+      collector_node_id, aggregation, LogicalQueryPlanRoot::kResultCollector);
+
+  BlockStreamIteratorBase* collector =
+      root->GetIteratorTree(1024 * 64 - sizeof(unsigned));
+
+  collector->open();
+  collector->next(0);
+  collector->close();
+  ResultSet* resultset = collector->getResultSet();
+  ResultSet::Iterator it = resultset->createIterator();
+
+  BlockStreamBase* block;
+  void* tuple;
+  BlockStreamBase::BlockStreamTraverseIterator* block_it;
+
+  unsigned long valueCount = resultset->getNumberOftuples();
+  unsigned long tupleCount = 0;
+  TuplePtr* list = new TuplePtr[valueCount];
+  unsigned long i = 0;
+  while (block = (BlockStreamBase*)it.atomicNextBlock()) {
+    block_it = block->createIterator();
+    while (tuple = block_it->nextTuple()) {
+      list[i++] = tuple;
+      tupleCount += getFrequency(tuple, attr.attrType);
+    }
+  }
+
+  int magicNumber = 100;
+
+  StatisticOnTable* stat = new StatisticOnTable(magicNumber);
+
+  stat->setValueCount(valueCount);
+  stat->setTupleCount(tupleCount);
+
+  qsort_r(list, valueCount, sizeof(void*), compare,
+          (void*)(attr.attrType->operate));
+
+  mcvAnalyse(list, valueCount, attr, (Histogram*)stat);
+  equiDepthAnalyse(list, valueCount, attr, (Histogram*)stat);
+
+  //	StatManager::getInstance()->addStat(attrID, stat);
+  StatManager::getInstance()->getTableStatistic(attrID.table_id);
+  delete list;
+  resultset->destory();
+}
+
+void Analyzer::analyse(TableID table_id, analysis_level level) {
+  TableStatistic* tab_stat =
+      StatManager::getInstance()->getTableStatistic(table_id);
+  TableDescriptor* table = Catalog::getInstance()->getTable(table_id);
+  if (tab_stat == 0) {
+    //		LogicalOperator * scan=new LogicalScan(table->getProjectoin(0));
+    //		std::vector<Attribute> group_by_attributes;
+    //		std::vector<Attribute> aggregation_attributes;
+    //
+    //		aggregation_attributes.push_back(Attribute(ATTRIBUTE_ANY));
+    //
+    //		std::vector<BlockStreamAggregationIterator::State::aggregation>
+    //aggregation_function;
+    //		aggregation_function.push_back(
+    //				BlockStreamAggregationIterator::State::count);
+    //		LogicalOperator* agg=new
+    //Aggregation(group_by_attributes,aggregation_attributes,aggregation_function,scan);
+    //		LogicalOperator* root = new LogicalQueryPlanRoot(0,
+    //				agg, LogicalQueryPlanRoot::RESULTCOLLECTOR);
+    //
+    //		BlockStreamIteratorBase* collector = root->getIteratorTree(
+    //				1024 * 64 - sizeof(unsigned));
+    //		collector->open();
+    //		collector->next(0);
+    //		collector->close();
+    //		ResultSet* resultset = collector->getResultSet();
+    //		ResultSet::Iterator it = resultset->createIterator();
+    //		BlockStreamBase::BlockStreamTraverseIterator*
+    //b_it=it.nextBlock()->createIterator();
+    //		const unsigned long tuple_count=*(unsigned
+    //long*)b_it->nextTuple();
+    //		BlockStreamBase* block;
+    //		while(block=it.nextBlock()){
+    //			BlockStreamBase::BlockStreamTraverseIterator*
+    //b_it=block->createIterator();
+    //
+    //		}
+    //		tab_stat=new TableStatistic();
+    //		tab_stat->number_of_tuples_=tuple_count;
+    //		printf("Statistics for table %s is
+    //gathered!\n",Catalog::getInstance()->getTable(table_id)->getTableName().c_str());
+    //		tab_stat->print();
+    //		StatManager::getInstance()->setTableStatistic(table_id,tab_stat);
+    //		resultset->destory();
+    //		root->~LogicalOperator();
+    compute_table_stat(table_id);
+  }
+
+  if (level == a_l_attribute) {
+    std::vector<Attribute> attribute_list = table->getAttributes();
+    for (unsigned i = 0; i < attribute_list.size(); i++) {
+      compute_attribute_stat(attribute_list[i].getID());
+    }
+  }
+}
+
+void Analyzer::analyse_on_project(ProjectionID projection_id) {
+  /**
+   * First make sure that the table statistic is available, and then
+   * make attribute-level-analyze on each attribute within this projection.
+   */
+  TableStatistic* tab_stat =
+      StatManager::getInstance()->getTableStatistic(projection_id.table_id);
+  if (tab_stat == 0) {
+    analyse(projection_id.table_id);
+  }
+
+  ProjectionDescriptor* p_des =
+      Catalog::getInstance()->getProjection(projection_id);
+  assert(p_des);
+  std::vector<Attribute> attri_list = p_des->getAttributeList();
+  for (unsigned i = 0; i < attri_list.size(); i++) {
+    compute_attribute_stat(attri_list[i].getID());
+  }
+}
+
+void Analyzer::compute_histogram(const AttributeID& attr_id) {}
+void Analyzer::compute_attribute_stat(const AttributeID& attr_id) {
+  TableStatistic* tab_stat =
+      StatManager::getInstance()->getTableStatistic(attr_id.table_id);
+  assert(tab_stat != 0);
+  if (tab_stat->getAttributeStatistics(attr_id)) {
+    printf("attribute statistics is already existed!\n");
+    return;
+  }
+  unsigned long distinct_cardinality;
+  if (Catalog::getInstance()
+          ->getTable(attr_id.table_id)
+          ->getAttribute(attr_id.offset)
+          .isUnique()) {
+    /**
+     * for attribute that has UNIQUE property, gathering the number of distinct
+     * values is unnecessary.
+     */
+    distinct_cardinality = tab_stat->number_of_tuples_;
+  } else {
+    distinct_cardinality = Analyzer::getDistinctCardinality(attr_id);
+  }
+  AttributeStatistics* attr_stat = new AttributeStatistics();
+  attr_stat->setDistinctCardinality(distinct_cardinality);
+  printf("Distinct values:%d\n", distinct_cardinality);
+  if (Analyzer::isBeneficalFromHistrogram(distinct_cardinality,
+                                          tab_stat->number_of_tuples_)) {
+    //		Analyzer::analyse(attr_id);
+    Histogram* his = Analyzer::computeHistogram(
+        attr_id, decideNumberOfBucketsForHistogram(
+                     distinct_cardinality, tab_stat->number_of_tuples_));
+    his->print(Catalog::getInstance()
+                   ->getTable(attr_id.table_id)
+                   ->getAttribute(attr_id.offset)
+                   .attrType->type);
+    attr_stat->setHistogram(his);
+  }
+
+  attr_stat->print();
+  printf("----%s----\n", Catalog::getInstance()
+                             ->getTable(attr_id.table_id)
+                             ->getAttribute(attr_id.offset)
+                             .getName()
+                             .c_str());
+  tab_stat->addAttributeStatistics(attr_id, attr_stat);
+}
+
+void Analyzer::compute_table_stat(const TableID& tab_id) {
+  TableDescriptor* table = Catalog::getInstance()->getTable(tab_id);
+
+  LogicalOperator* scan = new LogicalScan(table->getProjectoin(0));
+  std::vector<Attribute> group_by_attributes;
+  std::vector<Attribute> aggregation_attributes;
+
+  aggregation_attributes.push_back(Attribute(ATTRIBUTE_ANY));
+
+  std::vector<BlockStreamAggregationIterator::State::aggregation>
+      aggregation_function;
+  aggregation_function.push_back(BlockStreamAggregationIterator::State::count);
+  LogicalOperator* agg = new LogicalAggregation(
+      group_by_attributes, aggregation_attributes, aggregation_function, scan);
+  LogicalOperator* root =
+      new LogicalQueryPlanRoot(0, agg, LogicalQueryPlanRoot::kResultCollector);
+
+  BlockStreamIteratorBase* collector =
+      root->GetIteratorTree(1024 * 64 - sizeof(unsigned));
+  collector->open();
+  collector->next(0);
+  collector->close();
+  ResultSet* resultset = collector->getResultSet();
+  ResultSet::Iterator it = resultset->createIterator();
+  BlockStreamBase::BlockStreamTraverseIterator* b_it =
+      it.nextBlock()->createIterator();
+  const unsigned long tuple_count = *(unsigned long*)b_it->nextTuple();
+  BlockStreamBase* block;
+  while (block = it.nextBlock()) {
+    BlockStreamBase::BlockStreamTraverseIterator* b_it =
+        block->createIterator();
+  }
+  TableStatistic* tab_stat = new TableStatistic();
+  tab_stat->number_of_tuples_ = tuple_count;
+  printf("Statistics for table %s is gathered!\n",
+         Catalog::getInstance()->getTable(tab_id)->getTableName().c_str());
+  tab_stat->print();
+  StatManager::getInstance()->setTableStatistic(tab_id, tab_stat);
+  resultset->destory();
+  root->~LogicalOperator();
+}
+
+void Analyzer::mcvAnalyse(void** list, const unsigned long size,
+                          const Attribute& attr, Histogram* stat) {
+  unsigned magicNumber = stat->getBucketCnt();
+  unsigned i;
+  unsigned bucketCnt = 0;
+  TuplePtr* mcvList = new TuplePtr[magicNumber];
+
+  for (i = 0; i < size; ++i) {
+    // bubble sort
+    // TODO if the number of values is less than the bucket count?
+    if (bucketCnt < magicNumber ||
+        getFrequency(mcvList[bucketCnt - 1], attr.attrType) <
+            getFrequency(list[i], attr.attrType)) {
+      unsigned j = bucketCnt < magicNumber ? bucketCnt++ : bucketCnt - 1;
+      mcvList[j] = list[i];
+      while (j > 0 &&
+             getFrequency(mcvList[j - 1], attr.attrType) <
+                 getFrequency(mcvList[j], attr.attrType)) {
+        swap(mcvList[j], mcvList[j - 1]);
+        --j;
+      }
+    }
+  }
+
+  void** valueList = new void* [magicNumber];  // new
+  double* selList = new double[magicNumber];  // new
+  for (i = 0; i < magicNumber; ++i) {
+    valueList[i] = new char[attr.attrType->get_length()];  // new
+    attr.attrType->operate->assign(mcvList[i], valueList[i]);
+    selList[i] =
+        (1.0 * getFrequency(mcvList[i], attr.attrType)) / stat->getTupleCount();
+  }
+
+  stat->setMostCommonValues(valueList, selList);
+
+  delete mcvList;
+}
+
+void Analyzer::equiDepthAnalyse(void** list, const unsigned long size,
+                                const Attribute& attr, Histogram* stat) {
+  int magicNumber = stat->getBucketCnt();
+  int bucketCnt = -1;
+  unsigned long i;
+  TuplePtr* boundList = new TuplePtr[magicNumber];
+  unsigned long* boundCnt = new unsigned long[magicNumber];
+  unsigned long cumFre = 0;
+  //	unsigned long depth = stat->getTupleCount() / (magicNumber - 1);
+  unsigned long depth = stat->getTupleCount() / (magicNumber);
+
+  cumFre = depth;
+  for (i = 0; i < size; ++i) {
+    int fre = getFrequency(list[i], attr.attrType);
+    cumFre += fre;
+    if (cumFre > depth && bucketCnt < magicNumber - 2) {
+      boundList[++bucketCnt] = list[i];
+      boundCnt[bucketCnt] = 1;
+      cumFre = fre;
+    } else {
+      boundCnt[bucketCnt]++;
+    }
+  }
+  boundList[++bucketCnt] = list[size - 1];
+  boundCnt[bucketCnt++] = 0;
+  for (; bucketCnt < magicNumber; ++bucketCnt) {
+    boundList[bucketCnt] = boundList[bucketCnt - 1];
+    boundCnt[bucketCnt] = 0;
+  }
+
+  void** valueList = new void* [magicNumber];  // new
+  for (i = 0; i < magicNumber; ++i) {
+    valueList[i] = new char[attr.attrType->get_length()];  // new
+    attr.attrType->operate->assign(boundList[i], valueList[i]);
+  }
+
+  stat->setEquithDepthBound(valueList, boundCnt);
+
+  delete boundList;
+}
+unsigned long Analyzer::getDistinctCardinality(const AttributeID& attr_id) {
+  LogicalOperator* scan = new LogicalScan(
+      Catalog::getInstance()->getTable(attr_id.table_id)->getProjectoin(0));
+
+  std::vector<Attribute> group_by_attributes;
+  group_by_attributes.push_back(
+      Catalog::getInstance()->getTable(attr_id.table_id)->getAttribute(
+          attr_id.offset));
+
+  LogicalOperator* agg = new LogicalAggregation(
+      group_by_attributes, std::vector<Attribute>(),
+      std::vector<BlockStreamAggregationIterator::State::aggregation>(), scan);
+
+  std::vector<Attribute> aggregation_attributes;
+  aggregation_attributes.push_back(Attribute(ATTRIBUTE_ANY));
+  std::vector<BlockStreamAggregationIterator::State::aggregation>
+      aggregation_function;
+  aggregation_function.push_back(BlockStreamAggregationIterator::State::count);
+
+  LogicalOperator* count_agg =
+      new LogicalAggregation(std::vector<Attribute>(), aggregation_attributes,
+                             aggregation_function, agg);
+
+  LogicalOperator* root = new LogicalQueryPlanRoot(
+      0, count_agg, LogicalQueryPlanRoot::kResultCollector);
+
+  BlockStreamIteratorBase* collector =
+      root->GetIteratorTree(1024 * 64 - sizeof(unsigned));
+  collector->open();
+  collector->next(0);
+  collector->close();
+  ResultSet* resultset = collector->getResultSet();
+  ResultSet::Iterator it = resultset->createIterator();
+  BlockStreamBase::BlockStreamTraverseIterator* b_it =
+      it.nextBlock()->createIterator();
+  const unsigned long distinct_cardinality = *(unsigned long*)b_it->nextTuple();
+
+  resultset->destory();
+  collector->~BlockStreamIteratorBase();
+  root->~LogicalOperator();
+  return distinct_cardinality;
+}
+bool Analyzer::isBeneficalFromHistrogram(unsigned distinct_values,
+                                         unsigned cardinality) {
+  if (distinct_values == 1) {
+    return false;
+  }
+  const int magic_number = 3;
+  return distinct_values * magic_number < cardinality;
+}
+Histogram* Analyzer::computeHistogram(const AttributeID& attr_id,
+                                      const unsigned nbuckets) {
+  printf("Compute for histogram for attribute %s (%d buckets)\n",
+         Catalog::getInstance()
+             ->getTable(attr_id.table_id)
+             ->getAttribute(attr_id.offset)
+             .attrName.c_str(),
+         nbuckets);
+  Catalog* catalog = Catalog::getInstance();
+
+  TableDescriptor* table = catalog->getTable(attr_id.table_id);
+  ProjectionDescriptor* projection = NULL;
+
+  unsigned pidSize = table->getNumberOfProjection();
+  const Attribute attr = table->getAttribute(attr_id.offset);
+
+  for (unsigned i = 0; i < pidSize; ++i) {
+    if (table->getProjectoin(i)->hasAttribute(attr)) {
+      projection = table->getProjectoin(i);
+      break;
+    }
+  }
+
+  std::vector<Attribute> group_by_attributes;
+  std::vector<Attribute> aggregation_attributes;
+
+  group_by_attributes.push_back(attr);
+  aggregation_attributes.push_back(attr);
+
+  std::vector<BlockStreamAggregationIterator::State::aggregation>
+      aggregation_function;
+  aggregation_function.push_back(BlockStreamAggregationIterator::State::count);
+
+  LogicalOperator* sb_payload_scan = new LogicalScan(projection);
+
+  LogicalOperator* aggregation =
+      new LogicalAggregation(group_by_attributes, aggregation_attributes,
+                             aggregation_function, sb_payload_scan);
+  const NodeID collector_node_id = 0;
+
+  LogicalOperator* root = new LogicalQueryPlanRoot(
+      collector_node_id, aggregation, LogicalQueryPlanRoot::kResultCollector);
+
+  BlockStreamIteratorBase* collector =
+      root->GetIteratorTree(1024 * 64 - sizeof(unsigned));
+
+  collector->open();
+  collector->next(0);
+  collector->close();
+  ResultSet* resultset = collector->getResultSet();
+  ResultSet::Iterator it = resultset->createIterator();
+
+  BlockStreamBase* block;
+  void* tuple;
+  BlockStreamBase::BlockStreamTraverseIterator* block_it;
+
+  unsigned long valueCount = resultset->getNumberOftuples();
+  unsigned long tupleCount = 0;
+  TuplePtr* list = new TuplePtr[valueCount];
+  unsigned long i = 0;
+  while (block = (BlockStreamBase*)it.atomicNextBlock()) {
+    block_it = block->createIterator();
+    while (tuple = block_it->nextTuple()) {
+      list[i++] = tuple;
+      tupleCount += getFrequency(tuple, attr.attrType);
+    }
+  }
+
+  Histogram* stat = new Histogram(nbuckets);
+
+  stat->setValueCount(valueCount);
+  stat->setTupleCount(tupleCount);
+
+  qsort_r(list, valueCount, sizeof(void*), compare,
+          (void*)(attr.attrType->operate));
+
+  mcvAnalyse(list, valueCount, attr, (Histogram*)stat);
+  equiDepthAnalyse(list, valueCount, attr, (Histogram*)stat);
+
+  //	StatManager::getInstance()->addStat(attrID, stat);
+  //	StatManager::getInstance()->getTableStatistic(attrID.table_id)
+  delete list;
+  resultset->destory();
+  return stat;
+}
+unsigned Analyzer::decideNumberOfBucketsForHistogram(
+    const int distinct_cardinality, const int cardinality) {
+  return 1 + (distinct_cardinality / 10 < 1000 ? distinct_cardinality / 10 + 1
+                                               : 1000);
 }