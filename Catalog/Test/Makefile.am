--- conflicted
+++ resolved
@@ -14,11 +14,7 @@
 AM_LDFLAGS+=-ltcmalloc 
 endif
 
-<<<<<<< HEAD
-LDADD = 	../../logical_query_plan/liblogicalqueryplan.a \
-=======
 LDADD = 	../../logical_operator/liblogicalqueryplan.a \
->>>>>>> 3b3fd325
 		../stat/libstat.a \
 		../libcatalog.a \
 		../../common/libcommon.a \
