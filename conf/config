#本机IP地址
ip = "127.0.0.1";

#端口范围（调试用）
PortManager:
{
    start = 19000;
    end   = 19500;
}

#master的IP地址和端口
coordinator:
{
<<<<<<< HEAD
    ip="219.228.147.234"
    port="22000"
=======
    ip="127.0.0.1"
    port="11001"
>>>>>>> 83279963
}

#是否为master. 若为master，则master=1，否则master=0
master=1

<<<<<<< HEAD

client_listener_port = 10012
=======
client_listener_port = 10000
>>>>>>> 83279963


#hadoop上的数据目录
 
<<<<<<< HEAD
data = "/test/claims/"
#hdfs主节点
#data="/home/zzh/data/sf-1-p2-zip_c/"
=======
#data="/home/imdb/data/wangli/"
#data="/home/imdb/data/wangli/"
#data="/home/imdb/data/POC/sample/"
#data="/home/minqi/git/Data/data/tpc-h/1-partition/sf-1/"
data="/home/he/Data/sf-1-p2-zip/"
#log="/home/he/Desktop/Ginkgo/install/claims_log/"
#data="/home/imdb/data/SF-1/"
#data="/home/imdb/data/SF-1/"
#data="/home/imdb/data/stock/"
#data="/home/imdb/data/stock/"
 
 
#data="/home/fish/data/test/"
#data="/home/imdb/data/POC/"
#data="/home/imdb/data/POC/"
#hdfs主节点
>>>>>>> 83279963


hdfs_master_ip="127.0.0.1"

#hdfs主节点端口
hdfs_master_port=9000

#最大单机算子并行度
max_degree_of_parallelism=4

#初始单机算子并行度
initial_degree_of_parallelism=1

expander_adaptivity_check_frequency=5000

enable_expander_adaptivity=1

pipelined_exchange=1

local_disk_mode=1

scan_batch=100

enable_prune_column=1<|MERGE_RESOLUTION|>--- conflicted
+++ resolved
@@ -4,60 +4,31 @@
 #端口范围（调试用）
 PortManager:
 {
-    start = 19000;
-    end   = 19500;
+    start = 27000;
+    end   = 27500;
 }
 
 #master的IP地址和端口
 coordinator:
 {
-<<<<<<< HEAD
-    ip="219.228.147.234"
+    ip="127.0.0.1"
     port="22000"
-=======
-    ip="127.0.0.1"
-    port="11001"
->>>>>>> 83279963
 }
 
 #是否为master. 若为master，则master=1，否则master=0
 master=1
 
-<<<<<<< HEAD
 
 client_listener_port = 10012
-=======
-client_listener_port = 10000
->>>>>>> 83279963
 
 
 #hadoop上的数据目录
  
-<<<<<<< HEAD
-data = "/test/claims/"
+data = "/home/zzh/data/12/"
 #hdfs主节点
 #data="/home/zzh/data/sf-1-p2-zip_c/"
-=======
-#data="/home/imdb/data/wangli/"
-#data="/home/imdb/data/wangli/"
-#data="/home/imdb/data/POC/sample/"
-#data="/home/minqi/git/Data/data/tpc-h/1-partition/sf-1/"
-data="/home/he/Data/sf-1-p2-zip/"
-#log="/home/he/Desktop/Ginkgo/install/claims_log/"
-#data="/home/imdb/data/SF-1/"
-#data="/home/imdb/data/SF-1/"
-#data="/home/imdb/data/stock/"
-#data="/home/imdb/data/stock/"
- 
- 
-#data="/home/fish/data/test/"
-#data="/home/imdb/data/POC/"
-#data="/home/imdb/data/POC/"
-#hdfs主节点
->>>>>>> 83279963
 
-
-hdfs_master_ip="127.0.0.1"
+hdfs_master_ip="219.228.147.162"
 
 #hdfs主节点端口
 hdfs_master_port=9000
@@ -70,7 +41,7 @@
 
 expander_adaptivity_check_frequency=5000
 
-enable_expander_adaptivity=1
+enable_expander_adaptivity=0
 
 pipelined_exchange=1
 
