--- conflicted
+++ resolved
@@ -521,12 +521,8 @@
 
 	//cout<<"Insert_val_list is created"<<endl;
 
-<<<<<<< HEAD
-
-	insertNodePointer((Node*)a,allnode);
-=======
-	insertNodePointer((Node*)a);	// 2014-3-7---将节点指针存入指针数组---by余楷
->>>>>>> 995a6244
+
+	insertNodePointer((Node*)a,allnode);
 	return (Node*)a;
 };
 
@@ -1001,11 +997,7 @@
 }
 
 // 2014-3-27---增加---by Yu
-<<<<<<< HEAD
-struct Node* newLoadTable(nodetype type, char *table_name, Node *path, char *column_separator, char *tuple_separator,vector<Node *> *allnode)
-=======
-struct Node* newLoadTable(nodetype type, char *table_name, Node *path, char *column_separator, char *tuple_separator, double sample, int mode)
->>>>>>> 995a6244
+struct Node* newLoadTable(nodetype type, char *table_name, Node *path, char *column_separator, char *tuple_separator, double sample, int mode,vector<Node *> *allnode)
 {
 	Loadtable_stmt *a= (Loadtable_stmt *)malloc(sizeof(Loadtable_stmt));
 	if(!a)
