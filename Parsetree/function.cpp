--- conflicted
+++ resolved
@@ -454,8 +454,8 @@
   insertNodePointer((Node *)a, allnode);
   return (Node *)a;
 };
-<<<<<<< HEAD
-
+
+// DDL
 // 2014-4-16---add---by Yu
 Node *newInsertStmt(int insert_opt, char *tablename, Node *col_list,
                     Node *insert_val_list, Node *insert_assign_list,
@@ -479,32 +479,6 @@
 
   insertNodePointer((Node *)a, allnode);
   return (Node *)a;
-=======
-// DDL
-//2014-4-16---add---by Yu
-Node* newInsertStmt(int insert_opt, char *tablename, Node *col_list,
-		Node *insert_val_list, Node *insert_assign_list, Node *insert_assign_list_from_set, Node *select_stmt,vector<Node *> *allnode)
-{
-	Insert_stmt *a= (Insert_stmt *)malloc(sizeof(Insert_stmt));
-	if(!a)
-	{
-		myyyerror("out of space!");
-		assert(false);
-	}
-	a->type = t_insert_stmt;
-	a->insert_opt = insert_opt;
-	a->tablename = tablename;
-	a->col_list = col_list;
-	a->insert_val_list = insert_val_list;
-	a->insert_assign_list = insert_assign_list;
-	a->insert_assign_list_from_set = insert_assign_list_from_set;
-	a->select_stmt = select_stmt;
-
-	//cout<<"Insert_stmt is created"<<endl;
-
-	insertNodePointer((Node*)a,allnode);
-	return (Node*)a;
->>>>>>> 3498925a
 };
 
 // 2014-4-17---add---by Yu
@@ -1051,397 +1025,364 @@
 }
 void output(Node *oldnode, int floor) {
 #ifdef DEBUG_ASTParser
-	//puts("there is output()");
-	if(oldnode == NULL)
-	{
-		//cout<<"This is Nothing!"<<endl;
-		return;
-	}
-	nodetype type = oldnode->type;
-	switch(type)
-	{
-		
-		case t_name_name:
-		{
-			Columns * node = (Columns *) oldnode;
-			outputSpace(floor);
-			cout<<"Columns: "<< node->parameter1<< "  "<< node->parameter2<<endl;
-			break;
-		}
-		case t_name:	// ---3.5---
-		{
-					Columns * node = (Columns *) oldnode;
-					outputSpace(floor);
-					cout<<"Columns: "<< node->parameter2<<endl;
-					break;
-		}
-		case t_stringval:
-		{
-			Expr * node = (Expr *) oldnode;
-			outputSpace(floor);
-			cout<<"t_stringval: "<<node->data<<endl;	// 2014-4-14---modify because of the change of struct---by Yu
-			break;
-		}
-		case t_intnum:
-		{
-			Expr * node = (Expr *) oldnode;
-			outputSpace(floor);
-			cout<<"t_intnum: "<<node->data<<endl;	// 2014-4-14---modify because of the change of struct---by Yu
-			break;
-		}
-		case t_approxnum:
-		{
-			Expr * node = (Expr *) oldnode;
-			outputSpace(floor);
-			cout<<"t_approxnum: "<<node->data<<endl;	// 2014-4-14---modify because of the change of struct---by Yu
-			break;
-		}
-		case t_bool:
-		{
-			Expr * node = (Expr *) oldnode;
-			outputSpace(floor);
-			cout<<"t_bool: "<<node->data<<endl;	// 2014-4-14---modify because of the change of struct---by Yu
-			break;
-		}	
-		case t_dateval:
-		{
-			Expr * node = (Expr *) oldnode;
-			outputSpace(floor);
-			cout<<"t_dateval: "<<node->data<<endl;	//---2014.6.22fzh---
-			break;
-		}
-		case t_expr_list:
-		{
-			Expr_list * node = (Expr_list *) oldnode;
-			outputSpace(floor);
-			cout<<"Expr_list: ";cout<<endl;
-			
-			if(node->data!=NULL) output(node->data,floor+1);
-			if(node->Next!=NULL) output(node->Next,floor);//---3.14fzh---
-			
-			
-			
-			break;
-		}
-		case t_column:
-		/* nodetype type;char * parameter1;char *parameter2;Node * next; */
-		{
-			Columns * node = (Columns *) oldnode;
-			outputSpace(floor);
-			cout<<"Columns: ";
-			if (node->parameter1)
-				cout<<node->parameter1<<" ";
-			if (node->parameter2)
-				cout<<node->parameter2<<" ";
-				
-			cout<<endl;
-			if (node->Next)
-				output(node->Next, floor + 1);
-			
-			break;
-		}
-		/*
-		struct Expr_cal//计算表达式,二元表达式
-		{
-			nodetype type;
-			char * sign,*parameter;
-			int cmp;
-			Node *lnext,*rnext;
-		};
-		*/
-		case t_expr_cal: 
-		{
-			Expr_cal * node = (Expr_cal *) oldnode;
-			outputSpace(floor);//---5.23by fzh---
-			cout<<"str: >>>>>>>>"<<node->str<<endl;//---5.23by fzh---
-			outputSpace(floor);
-			cout<<"Expr_cal: ";
-			if (node->sign)
-				cout<<node->sign<<" ";
-			if (node->parameter)
-				cout<<node->parameter<<" ";
-			if (node->cmp)
-				cout<<node->cmp<<" ";
-				
-			cout<<endl;
-			output(node->lnext, floor + 1);
-			output(node->rnext, floor + 1);
-			break;
-		}
-		
-		/*
-		struct Expr_func //函数表达式，将is null/exist等判断抽象成函数
-		{
-			nodetype type;
-			char * funname;
-			Node *args;
-			Node * parameter1,*parameter2;//函数中的参数列表，处理between...and.../case...when...then...end等
-			Node *next;
-		}; 
-		*/
-		case t_expr_func:
-		{
-			Expr_func * node = (Expr_func *) oldnode;
-			outputSpace(floor);//---5.23by fzh---
-			if(node->str!=NULL)
-			cout<<"str: >>>>>>>>"<<node->str<<endl;//---5.23by fzh---
-			outputSpace(floor);
-			cout<<"Expr_func: ";
-			if (node->funname)
-				cout<<node->funname<<" ";
-				
-			cout<<endl;
-			output(node->args, floor + 1);
-			output(node->parameter1, floor + 1);
-			output(node->parameter2, floor + 1);
-			output(node->Next, floor + 1);
-			break;
-		}
-		
-		case t_table://///////////////////////////////////////////////////
-		/* nodetype type;	char * dbname,*tablename,*astablename;
-		 * int issubquery;Node *subquery; Node * condition */
-		{
-			Table * node = (Table *) oldnode;
-			
-			outputSpace(floor);
-			cout<<"Table: ";
-			if (node->dbname)
-				cout<<node->dbname<<" ";
-			if (node->tablename)
-				cout<<node->tablename<<" ";
-			if (node->astablename)
-				cout<<node->astablename<<" ";
-			if (node->issubquery)
-				cout<<node->issubquery<<" ";
-				
-			cout<<endl;
-			output(node->subquery, floor + 1);
-			//output(node->condition, floor + 1);
-		//	set<Node*>::iterator it;
-		//	vector<Node*>::iterator it;
-		//	for(it=node->wcondition.begin();it!=node->wcondition.end();it++)
-		//	{
-		//		output((Node *)*it,floor+1);
-		//	}
-			Node * p;
-			Expr_list_header * lists=(Expr_list_header *)node->whcdn;
-			for(p=lists->header;p!=NULL;p=((Expr_list *)p)->Next)
-			{
-				
-				output(p,floor+1);
-			}
-			
-			break;
-			
-		}
-		
-		/*************************************************/
-		
-		case t_query_stmt:
-		/* nodetype type;char * querystring;int select_opts;Node *select_list;
-			 Node *from_list; Node *where_list; Node *groupby_list;
-			Node *having_list; Node *orderby_list; Node *limit_list; Node *into_list; */
-		{
-			Query_stmt * node = (Query_stmt *) oldnode;
-			outputSpace(floor);
-			cout<<"Query_stmt: ";
-			if(node->querystring)
-				cout<<node->querystring<<" ";
-			if(node->select_opts)
-				cout<<node->select_opts<<" ";
-
-			cout<<endl;
-			output(node->select_list, floor + 1);
-			output(node->from_list, floor + 1);
-			output(node->where_list, floor + 1);
-			output(node->groupby_list, floor + 1);
-			output(node->having_list, floor + 1);
-			output(node->orderby_list, floor + 1);
-			output(node->limit_list, floor + 1);
-			output(node->into_list, floor + 1);
-			
-			/* 可继续添加 */
-			break;
-		}
-		case t_select_list:
-		/* nodetype type; int isall; Node * args; Node *next; */
-		{
-			Select_list * node = (Select_list *) oldnode;
-			outputSpace(floor);
-			cout<<"select_list: ";
-			if (node->isall) cout<<"is all ";
-
-			cout<<endl;
-			output(node->args, floor + 1);
-			output(node->Next, floor);//---3.14fzh---
-			
-			break;
-		}
-		case t_select_expr:
-		/* nodetype type;	char *ascolname;	Node * colname; */
-		{
-			Select_expr * node = (Select_expr *) oldnode;
-			outputSpace(floor);
-			cout<<"Select_expr: ";
-			if (node->ascolname)
-				cout<<node->ascolname<< " ";
-
-			cout<<endl;
-			output(node->colname, floor + 1);
-			
-			break;
-		}
-		
-		case t_from_list:
-		/* nodetype type;	Node * args;	Node *next;  Node * condition */
-		{
-			From_list * node = (From_list *) oldnode;
-			outputSpace(floor);
-			cout<<"From_list: ";
-
-			cout<<endl;
-			//output(node->condition, floor + 1);////////////////////////////////
-			Node * p;
-			Expr_list_header * lists=(Expr_list_header *)node->whcdn;
-			for(p=lists->header;p!=NULL;p=((Expr_list *)p)->Next)
-			{
-				output(p,floor+1);
-			}
-			output(node->args, floor + 1);
-			output(node->Next, floor + 1);
-			
-			break;
-		}
-		case t_from_expr:
-		/* nodetype type;	char * astablename;	Node *next; */
-		{
-			From_expr * node = (From_expr *) oldnode;
-			outputSpace(floor);
-			cout<<"From_expr: ";
-			if(node->astablename)
-				cout<<node->astablename;
-			cout<<endl;
-			output(node->Next, floor+1);
-			break;
-		}
-		case t_where_list:
-		/* nodetype type;	char * wherestring;	Node *next; */
-		{
-			Where_list * node = (Where_list *) oldnode;
-			outputSpace(floor);
-			cout<<"Where_list: ";
-			if(node->wherestring)
-				cout<<node->wherestring;
-			cout<<endl;
-			output(node->Next, floor+1);
-			break;
-		}
-		case t_groupby_list:
-		/* nodetype type;char * groupbystring;Node *next;int with_rollup; */
-		{
-			Groupby_list * node = (Groupby_list *) oldnode;
-			outputSpace(floor);
-			cout<<"Groupby_list: ";
-			if(node->groupbystring)
-				cout<<node->groupbystring<<" ";
-			if (node->with_rollup)
-				cout<<node->with_rollup<<" ";
-			cout<<endl;
-			output(node->Next, floor+1);
-			break;
-		}
-		case t_groupby_expr:
-		/* nodetype type;	Node *args;	int sorttype;	Node *next; */
-		{
-			Groupby_expr * node = (Groupby_expr *) oldnode;
-			outputSpace(floor);
-			cout<<"Groupby_expr: ";
-
-			if(node->sorttype)
-				cout<<node->sorttype<<" ";
-			cout<<endl;
-			output(node->args, floor+1);
-			output(node->Next, floor+1);
-			break;
-		}
-		
-		case t_having_list:
-		/* nodetype type;	char * havingstring;	Node *next; */
-		{
-			Having_list * node = (Having_list *) oldnode;
-			outputSpace(floor);
-			cout<<"Having_list: ";
-			if(node->havingstring)
-				cout<<node->havingstring<<" ";
-
-			cout<<endl;
-			output(node->Next, floor+1);
-			break;
-		}
-		case t_orderby_list:
-		/* nodetype type;	char * orderbystring;	Node *next; */
-		{
-			Orderby_list * node = (Orderby_list *) oldnode;
-			outputSpace(floor);
-			cout<<"Orderby_list: ";
-			if(node->orderbystring)
-				cout<<node->orderbystring<<" ";
-				
-			cout<<endl;
-			output(node->Next, floor+1);
-			break;
-		}
-		
-		case t_orderby_expr:
-		/* nodetype type;	Node *args;	char * sorttype;	Node *next; */
-		{
-			Orderby_expr * node = (Orderby_expr *) oldnode;
-			outputSpace(floor);
-			cout<<"Orderby_expr: ";
-			if(node->sorttype)
-				cout<<node->sorttype<<" ";
-
-			cout<<endl;
-			output(node->args, floor+1);
-			output(node->Next, floor+1);
-			break;
-		}
-		
-		case t_limit_expr:
-		/* nodetype type;	Node * offset;	Node *row_count; */
-		{
-			Limit_expr * node = (Limit_expr *) oldnode;
-			outputSpace(floor);
-			cout<<"Limit_expr: ";
-			
-			cout<<endl;
-			output(node->offset, floor+1);
-			output(node->row_count, floor+1);
-			break;
-		}//---3.21 fzh---
-		case t_join:
-		{
-			Join *node=(Join *)oldnode;
-			outputSpace(floor);
-			cout<<"Join:   jtype= "<<node->jointype<<endl;
-			output(node->lnext,floor+1);
-			output(node->rnext,floor+1);
-			output(node->condition,floor+1);
-		}break;
-		case t_condition:
-		{
-			Condition *node=(Condition *)oldnode;
-			outputSpace(floor);
-			cout<<"joincondition:   ctype= "<<node->conditiontype<<endl;
-			output(node->args,floor+1);
-		}break;
-
-		default:
-		{
-			printf("output type not exist!!!\n");
-		}
-	}
+  // puts("there is output()");
+  if (oldnode == NULL) {
+    // cout<<"This is Nothing!"<<endl;
+    return;
+  }
+  nodetype type = oldnode->type;
+  switch (type) {
+    case t_name_name: {
+      Columns *node = (Columns *)oldnode;
+      outputSpace(floor);
+      cout << "Columns: " << node->parameter1 << "  " << node->parameter2
+           << endl;
+      break;
+    }
+    case t_name:  // ---3.5---
+    {
+      Columns *node = (Columns *)oldnode;
+      outputSpace(floor);
+      cout << "Columns: " << node->parameter2 << endl;
+      break;
+    }
+    case t_stringval: {
+      Expr *node = (Expr *)oldnode;
+      outputSpace(floor);
+      cout << "t_stringval: " << node->data << endl;  // 2014-4-14---modify
+                                                      // because of the change
+                                                      // of struct---by Yu
+      break;
+    }
+    case t_intnum: {
+      Expr *node = (Expr *)oldnode;
+      outputSpace(floor);
+      cout << "t_intnum: " << node->data << endl;  // 2014-4-14---modify because
+                                                   // of the change of
+                                                   // struct---by Yu
+      break;
+    }
+    case t_approxnum: {
+      Expr *node = (Expr *)oldnode;
+      outputSpace(floor);
+      cout << "t_approxnum: " << node->data << endl;  // 2014-4-14---modify
+                                                      // because of the change
+                                                      // of struct---by Yu
+      break;
+    }
+    case t_bool: {
+      Expr *node = (Expr *)oldnode;
+      outputSpace(floor);
+      cout << "t_bool: " << node->data << endl;  // 2014-4-14---modify because
+                                                 // of the change of struct---by
+                                                 // Yu
+      break;
+    }
+    case t_dateval: {
+      Expr *node = (Expr *)oldnode;
+      outputSpace(floor);
+      cout << "t_dateval: " << node->data << endl;  //---2014.6.22fzh---
+      break;
+    }
+    case t_expr_list: {
+      Expr_list *node = (Expr_list *)oldnode;
+      outputSpace(floor);
+      cout << "Expr_list: ";
+      cout << endl;
+
+      if (node->data != NULL) output(node->data, floor + 1);
+      if (node->Next != NULL) output(node->Next, floor);  //---3.14fzh---
+
+      break;
+    }
+    case t_column:
+      /* nodetype type;char * parameter1;char *parameter2;Node * next; */
+      {
+        Columns *node = (Columns *)oldnode;
+        outputSpace(floor);
+        cout << "Columns: ";
+        if (node->parameter1) cout << node->parameter1 << " ";
+        if (node->parameter2) cout << node->parameter2 << " ";
+
+        cout << endl;
+        if (node->Next) output(node->Next, floor + 1);
+
+        break;
+      }
+    /*
+    struct Expr_cal//计算表达式,二元表达式
+    {
+            nodetype type;
+            char * sign,*parameter;
+            int cmp;
+            Node *lnext,*rnext;
+    };
+    */
+    case t_expr_cal: {
+      Expr_cal *node = (Expr_cal *)oldnode;
+      outputSpace(floor);                            //---5.23by fzh---
+      cout << "str: >>>>>>>>" << node->str << endl;  //---5.23by fzh---
+      outputSpace(floor);
+      cout << "Expr_cal: ";
+      if (node->sign) cout << node->sign << " ";
+      if (node->parameter) cout << node->parameter << " ";
+      if (node->cmp) cout << node->cmp << " ";
+
+      cout << endl;
+      output(node->lnext, floor + 1);
+      output(node->rnext, floor + 1);
+      break;
+    }
+
+    /*
+    struct Expr_func //函数表达式，将is null/exist等判断抽象成函数
+    {
+            nodetype type;
+            char * funname;
+            Node *args;
+            Node *
+    parameter1,*parameter2;//函数中的参数列表，处理between...and.../case...when...then...end等
+            Node *next;
+    };
+    */
+    case t_expr_func: {
+      Expr_func *node = (Expr_func *)oldnode;
+      outputSpace(floor);  //---5.23by fzh---
+      if (node->str != NULL)
+        cout << "str: >>>>>>>>" << node->str << endl;  //---5.23by fzh---
+      outputSpace(floor);
+      cout << "Expr_func: ";
+      if (node->funname) cout << node->funname << " ";
+
+      cout << endl;
+      output(node->args, floor + 1);
+      output(node->parameter1, floor + 1);
+      output(node->parameter2, floor + 1);
+      output(node->Next, floor + 1);
+      break;
+    }
+
+    case t_table:  /////////////////////////////////////////////////////
+                   /* nodetype type;	char * dbname,*tablename,*astablename;
+                    * int issubquery;Node *subquery; Node * condition */
+      {
+        Table *node = (Table *)oldnode;
+
+        outputSpace(floor);
+        cout << "Table: ";
+        if (node->dbname) cout << node->dbname << " ";
+        if (node->tablename) cout << node->tablename << " ";
+        if (node->astablename) cout << node->astablename << " ";
+        if (node->issubquery) cout << node->issubquery << " ";
+
+        cout << endl;
+        output(node->subquery, floor + 1);
+        // output(node->condition, floor + 1);
+        //	set<Node*>::iterator it;
+        //	vector<Node*>::iterator it;
+        //	for(it=node->wcondition.begin();it!=node->wcondition.end();it++)
+        //	{
+        //		output((Node *)*it,floor+1);
+        //	}
+        Node *p;
+        Expr_list_header *lists = (Expr_list_header *)node->whcdn;
+        for (p = lists->header; p != NULL; p = ((Expr_list *)p)->Next) {
+          output(p, floor + 1);
+        }
+
+        break;
+      }
+
+    /*************************************************/
+
+    case t_query_stmt:
+      /* nodetype type;char * querystring;int select_opts;Node *select_list;
+               Node *from_list; Node *where_list; Node *groupby_list;
+              Node *having_list; Node *orderby_list; Node *limit_list; Node
+         *into_list; */
+      {
+        Query_stmt *node = (Query_stmt *)oldnode;
+        outputSpace(floor);
+        cout << "Query_stmt: ";
+        if (node->querystring) cout << node->querystring << " ";
+        if (node->select_opts) cout << node->select_opts << " ";
+
+        cout << endl;
+        output(node->select_list, floor + 1);
+        output(node->from_list, floor + 1);
+        output(node->where_list, floor + 1);
+        output(node->groupby_list, floor + 1);
+        output(node->having_list, floor + 1);
+        output(node->orderby_list, floor + 1);
+        output(node->limit_list, floor + 1);
+        output(node->into_list, floor + 1);
+
+        /* 可继续添加 */
+        break;
+      }
+    case t_select_list:
+      /* nodetype type; int isall; Node * args; Node *next; */
+      {
+        Select_list *node = (Select_list *)oldnode;
+        outputSpace(floor);
+        cout << "select_list: ";
+        if (node->isall) cout << "is all ";
+
+        cout << endl;
+        output(node->args, floor + 1);
+        output(node->Next, floor);  //---3.14fzh---
+
+        break;
+      }
+    case t_select_expr:
+      /* nodetype type;	char *ascolname;	Node * colname; */
+      {
+        Select_expr *node = (Select_expr *)oldnode;
+        outputSpace(floor);
+        cout << "Select_expr: ";
+        if (node->ascolname) cout << node->ascolname << " ";
+
+        cout << endl;
+        output(node->colname, floor + 1);
+
+        break;
+      }
+
+    case t_from_list:
+      /* nodetype type;	Node * args;	Node *next;  Node * condition */
+      {
+        From_list *node = (From_list *)oldnode;
+        outputSpace(floor);
+        cout << "From_list: ";
+
+        cout << endl;
+        // output(node->condition, floor + 1);////////////////////////////////
+        Node *p;
+        Expr_list_header *lists = (Expr_list_header *)node->whcdn;
+        for (p = lists->header; p != NULL; p = ((Expr_list *)p)->Next) {
+          output(p, floor + 1);
+        }
+        output(node->args, floor + 1);
+        output(node->Next, floor + 1);
+
+        break;
+      }
+    case t_from_expr:
+      /* nodetype type;	char * astablename;	Node *next; */
+      {
+        From_expr *node = (From_expr *)oldnode;
+        outputSpace(floor);
+        cout << "From_expr: ";
+        if (node->astablename) cout << node->astablename;
+        cout << endl;
+        output(node->Next, floor + 1);
+        break;
+      }
+    case t_where_list:
+      /* nodetype type;	char * wherestring;	Node *next; */
+      {
+        Where_list *node = (Where_list *)oldnode;
+        outputSpace(floor);
+        cout << "Where_list: ";
+        if (node->wherestring) cout << node->wherestring;
+        cout << endl;
+        output(node->Next, floor + 1);
+        break;
+      }
+    case t_groupby_list:
+      /* nodetype type;char * groupbystring;Node *next;int with_rollup; */
+      {
+        Groupby_list *node = (Groupby_list *)oldnode;
+        outputSpace(floor);
+        cout << "Groupby_list: ";
+        if (node->groupbystring) cout << node->groupbystring << " ";
+        if (node->with_rollup) cout << node->with_rollup << " ";
+        cout << endl;
+        output(node->Next, floor + 1);
+        break;
+      }
+    case t_groupby_expr:
+      /* nodetype type;	Node *args;	int sorttype;	Node *next; */
+      {
+        Groupby_expr *node = (Groupby_expr *)oldnode;
+        outputSpace(floor);
+        cout << "Groupby_expr: ";
+
+        if (node->sorttype) cout << node->sorttype << " ";
+        cout << endl;
+        output(node->args, floor + 1);
+        output(node->Next, floor + 1);
+        break;
+      }
+
+    case t_having_list:
+      /* nodetype type;	char * havingstring;	Node *next; */
+      {
+        Having_list *node = (Having_list *)oldnode;
+        outputSpace(floor);
+        cout << "Having_list: ";
+        if (node->havingstring) cout << node->havingstring << " ";
+
+        cout << endl;
+        output(node->Next, floor + 1);
+        break;
+      }
+    case t_orderby_list:
+      /* nodetype type;	char * orderbystring;	Node *next; */
+      {
+        Orderby_list *node = (Orderby_list *)oldnode;
+        outputSpace(floor);
+        cout << "Orderby_list: ";
+        if (node->orderbystring) cout << node->orderbystring << " ";
+
+        cout << endl;
+        output(node->Next, floor + 1);
+        break;
+      }
+
+    case t_orderby_expr:
+      /* nodetype type;	Node *args;	char * sorttype;	Node *next; */
+      {
+        Orderby_expr *node = (Orderby_expr *)oldnode;
+        outputSpace(floor);
+        cout << "Orderby_expr: ";
+        if (node->sorttype) cout << node->sorttype << " ";
+
+        cout << endl;
+        output(node->args, floor + 1);
+        output(node->Next, floor + 1);
+        break;
+      }
+
+    case t_limit_expr:
+      /* nodetype type;	Node * offset;	Node *row_count; */
+      {
+        Limit_expr *node = (Limit_expr *)oldnode;
+        outputSpace(floor);
+        cout << "Limit_expr: ";
+
+        cout << endl;
+        output(node->offset, floor + 1);
+        output(node->row_count, floor + 1);
+        break;
+      }  //---3.21 fzh---
+    case t_join: {
+      Join *node = (Join *)oldnode;
+      outputSpace(floor);
+      cout << "Join:   jtype= " << node->jointype << endl;
+      output(node->lnext, floor + 1);
+      output(node->rnext, floor + 1);
+      output(node->condition, floor + 1);
+    } break;
+    case t_condition: {
+      Condition *node = (Condition *)oldnode;
+      outputSpace(floor);
+      cout << "joincondition:   ctype= " << node->conditiontype << endl;
+      output(node->args, floor + 1);
+    } break;
+
+    default: { printf("output type not exist!!!\n"); }
+  }
 #endif
 }
 
