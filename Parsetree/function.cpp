#include <iostream>
#include <malloc.h>
#include <stdlib.h>
#include <stdarg.h>
#include <vector>
#include "sql_node_struct.h"
#include <assert.h>
using namespace std;

void myyyerror(const char *s, ...)
{

	printf("error: %s\n",s);
}

inline void insertNodePointer(Node *a,vector<Node *> *allnode)
{
	if(NULL!=allnode)
	allnode->push_back(a);
}

// 2014-3-4---增加新建语句列表函数---by余楷
struct Node *newStmt(nodetype t, Node *list, Node *newNode,vector<Node *> *allnode)
{
	struct Stmt *a= (struct Stmt *)malloc(sizeof(struct Stmt));		//newmalloc
	if(!a)
	{
		myyyerror("out of space!");
		assert(false);
	}

	a->type = t;
	a->data = newNode;
	a->next = NULL;
	a->last = (Node *)a;

	if (list != NULL)
	{
		((Stmt *)(((Stmt *)list)->last))->next = (Node *)a;
		((Stmt *)list)->last = (Node *)a;
		return (Node *)list;
	}
	//cout<<"newStmt is created"<<endl;
	insertNodePointer((Node*)a,allnode);
	return (struct Node *)a;
}

// 2014-4-14---the old version is newExpr(nodetype t, dataval d)---by Yu
struct Node * newExpr(nodetype t, char *d,vector<Node *> *allnode)
{
	struct Expr * a= (struct Expr *)malloc(sizeof(struct Expr));
	if(!a)
	{
		myyyerror("out of space!");
		assert(false);
	}

	a->type = t;
//	cout<<d.string_val<<endl;
//    cout<<"NexExpr create begin!!!!"<<endl;
	if(t == t_stringval) // 2014-3-25---输入若为字符串，去除首位的引号
	{
//		if(d.string_val[0]=='\''||d.string_val[0]=='\"')
//		{
//			int slen=strlen(d.string_val);
//			d.string_val[slen-1]='\0';
//			for(int i=1;i<slen;i++)
//			{
//				d.string_val[i-1]=d.string_val[i];
//			}
//		}
	}
	a->data = d;
//	if(t == t_stringval)	// 2014-3-25---输入若为字符串，去除首尾的引号	//2014-4-2---将这部分工作放在词法识别阶段进行，见sql.l
//	{
//		strncpy(a->data, d+1, strlen(d)-2);
//		a->data[strlen(d)-2] = '\0';
//	}

	//cout<<"newExpr is created"<<endl;
	insertNodePointer((Node*)a,allnode);
	return (struct Node *)a;
}

struct Node * newExprList(nodetype t, Node * data, Node * next,vector<Node *> *allnode)
{
	struct Expr_list * a= (struct Expr_list *)malloc(sizeof(struct Expr_list));
	if(!a)
	{
		myyyerror("out of space!");
		assert(false);
	}

	a->type = t;
	a->data = data;
	a->next = next;
	//cout<<"newExpr is created"<<endl;
	insertNodePointer((Node*)a,allnode);
	return (struct Node *)a;
}

struct Node * newColumn(nodetype t, char * parameter1, char *parameter2, Node * next,vector<Node *> *allnode)
{
	struct Columns * a= (struct Columns *)malloc(sizeof(struct Columns));
	if(!a)
	{
		myyyerror("out of space!");
		assert(false);
	}

	a->type = t;
	a->parameter1 = parameter1;
	a->parameter2 = parameter2;
	a->next = next;
	//cout<<"newColumn is created"<<endl;

	insertNodePointer((Node*)a,allnode);
	return (struct Node *)a;
}

<<<<<<< HEAD
struct Node * newExprCal(nodetype type,const char * sign, char *parameter,
	int cmp, Node *lnext, Node *rnext)
=======
struct Node * newExprCal(nodetype type, char * sign, char *parameter,
	int cmp, Node *lnext, Node *rnext,vector<Node *> *allnode)
>>>>>>> 3b3c9b3d
{
	struct Expr_cal * a= (struct Expr_cal *)malloc(sizeof(struct Expr_cal));
	if(!a)
	{
		myyyerror("out of space!");
		assert(false);
	}
	a->str="";
	a->type = type;
	a->sign = sign;
	a->parameter = parameter;
	a->cmp = cmp;
	a->lnext = lnext;
	a->rnext = rnext;
	//cout<<"newExprCal is created"<<endl;

	insertNodePointer((Node*)a,allnode);
	return (struct Node *)a;
}

struct Node * newExprFunc(nodetype type, char * funname, Node *args,
	Node * parameter1, Node *parameter2, Node *next,vector<Node *> *allnode)
{
	struct Expr_func * a= (struct Expr_func *)malloc(sizeof(struct Expr_func));
	if(!a) {
		myyyerror("out of space!");
		assert(false);
	}
	a->str="";
	a->type = type;
	a->funname = funname;
	a->args = args;
	a->parameter1 = parameter1;
	a->parameter2 = parameter2;
	a->next = next;
	//cout<<"newExprFunc is created"<<endl;

	insertNodePointer((Node*)a,allnode);
	return (struct Node *)a;
}

struct Node *newExprlistheader(nodetype type,Node * header,Node * tail)
{
	Expr_list_header *node=( Expr_list_header *)malloc(sizeof( Expr_list_header));
	node->type=t_expr_list_header;
	node->header=header;
	node->tail=tail;
	return (struct Node *)node;
}

struct Node * newTable(nodetype type, char * dbname, char *tablename,
	char *astablename, int issubquery, Node *subquery,vector<Node *> *allnode)
{
	struct Table * a= (struct Table *)malloc(sizeof(struct Table)+10);
	if(!a) {
		myyyerror("out of space!");
		assert(false);
	}
	
	a->type = type;
	a->dbname = dbname;
	a->tablename = tablename;
	a->astablename = astablename;
	a->issubquery = issubquery;
	a->subquery = subquery;

	a->whcdn=newExprlistheader(t_expr_list_header,NULL,NULL);
	


	insertNodePointer((Node*)a,allnode);
	return (struct Node *)a;
}
struct Node * newJoin(nodetype type, int jointype,Node *lnext, Node *rnext, Node *condition,vector<Node *> *allnode)
{
	struct Join * a= (struct Join *)malloc(sizeof(struct Join));
	if(!a) {
		myyyerror("out of space!");
		assert(false);
	}

	a->type = type;
	a->jointype = jointype;
	a->lnext = lnext;
	a->rnext = rnext;
	a->condition = condition;
	//cout<<"Join is created"<<endl;

	insertNodePointer((Node*)a,allnode);
	return (struct Node *)a;
}

struct Node * newCondition(nodetype type, int conditiontype, Node * args,vector<Node *> *allnode)
{
	struct Condition * a= (struct Condition *)malloc(sizeof(struct Condition));
	if(!a) {
		myyyerror("out of space!");
		assert(false);
	}

	a->type = type;
	a->conditiontype = conditiontype;
	a->args = args;
	//cout<<"Condition is created"<<endl;

	insertNodePointer((Node*)a,allnode);
	return (struct Node *)a;
}

struct Node * newSubquery(nodetype type, char * querystring, Node *next,vector<Node *> *allnode)
{
	struct Subquery * a= (struct Subquery *)malloc(sizeof(struct Subquery));
	if(!a) {
		myyyerror("out of space!");
		assert(false);
	}

	a->type = type;
	a->querystring = querystring;
	a->next = next;
	//cout<<"Subquery is created"<<endl;

	insertNodePointer((Node*)a,allnode);
	return (struct Node *)a;
}

struct Node * newQueryStmt(nodetype t, char * querystring, int select_opts,
	Node *select_list, Node *from_list, Node *where_list, Node *groupby_list,
	Node *having_list, Node *orderby_list, Node *limit_list, Node *into_list,vector<Node *> *allnode)
{
	struct Query_stmt * a= (struct Query_stmt *)malloc(sizeof(struct Query_stmt));
	if(!a)
	{
		myyyerror("out of space!");
		assert(false);
	}

	a->type = t;
	a->querystring = querystring;
	a->select_opts = select_opts;
	a->select_list = select_list;
	a->from_list = from_list;
	a->where_list = where_list;
	a->groupby_list = groupby_list;
	a->having_list = having_list;
	a->orderby_list = orderby_list;
	a->limit_list = limit_list;
	a->into_list = into_list;

	//cout<<"Query_stmt is created"<<endl;

	insertNodePointer((Node*)a,allnode);
	return (struct Node *)a;
}

struct Node * newSelectList(nodetype type,int isall,Node * args,Node *next,vector<Node *> *allnode)
{
	struct Select_list * a= (struct Select_list *)malloc(sizeof(struct Select_list));
	if(!a)
	{
		myyyerror("out of space!");
		assert(false);
	}
	a->type = type;
	a->isall = isall;
	a->args = args;
	a->next = next;

	//cout<<"Select_list is created"<<endl;

	insertNodePointer((Node*)a,allnode);
	return (struct Node *)a;
}

struct Node * newSelectExpr(nodetype type, char *ascolname, Node * colname,vector<Node *> *allnode)
{
	struct Select_expr * a= (struct Select_expr *)malloc(sizeof(struct Select_expr));
	if(!a)
	{
		myyyerror("out of space!");
		assert(false);
	}
	a->type = type;
	a->ascolname = ascolname;
	a->colname = colname;

	//cout<<"Select_expr is created"<<endl;

	insertNodePointer((Node*)a,allnode);
	return (struct Node *)a;
};


struct Node *  newFromList(nodetype type, Node * args, Node *next,vector<Node *> *allnode)
{
	struct From_list * a= (struct From_list *)malloc(sizeof(struct From_list));
	if(!a)
	{
		myyyerror("out of space!");
		assert(false);
	}
	a->type = type;
	a->args = args;
	a->next = next;
//	a->condition.clear();
	//a->wcondition.clear();
	a->whcdn=newExprlistheader(t_expr_list_header,NULL,NULL);
	//cout<<"From_list is created"<<endl;

	insertNodePointer((Node*)a,allnode);
	return (struct Node *)a;
};

struct Node * newFromExpr( nodetype type, char * astablename, Node *next,vector<Node *> *allnode)
{
	struct From_expr * a= (struct From_expr *)malloc(sizeof(struct From_expr));
	if(!a)
	{
		myyyerror("out of space!");
		assert(false);
	}
	a->type = type;
	a->astablename = astablename;
	a->next = next;

	//cout<<"From_expr is created"<<endl;

	insertNodePointer((Node*)a,allnode);
	return (struct Node *)a;
};

struct Node * newWhereList(nodetype type, char * wherestring, Node *next,vector<Node *> *allnode)
{
	struct Where_list * a= (struct Where_list *)malloc(sizeof(struct Where_list));
	if(!a)
	{
		myyyerror("out of space!");
		assert(false);
	}
	a->type = type;
	a->wherestring = wherestring;
	a->next = next;

	//cout<<"Where_list is created"<<endl;

	insertNodePointer((Node*)a,allnode);
	return (struct Node *)a;
};

struct Node * newGroupbyList(nodetype type, char * groupbystring, Node *next, int with_rollup,vector<Node *> *allnode)
{
	Groupby_list * a= (Groupby_list *)malloc(sizeof(Groupby_list));
	if(!a)
	{
		myyyerror("out of space!");
		assert(false);
	}
	a->type = type;
	a->groupbystring = groupbystring;
	a->next = next;
	a->with_rollup = with_rollup;

	//cout<<"Groupby_list is created"<<endl;

	insertNodePointer((Node*)a,allnode);
	return (struct Node *)a;
};

struct Node * newGroupbyExpr(nodetype type, Node *args, int sorttype, Node *next,vector<Node *> *allnode)
{
	Groupby_expr * a= (Groupby_expr *)malloc(sizeof(Groupby_expr));
	if(!a)
	{
		myyyerror("out of space!");
		assert(false);
	}
	a->type = type;
	a->args = args;
	a->sorttype = sorttype;
	a->next = next;

	//cout<<"Groupby_expr is created"<<endl;

	insertNodePointer((Node*)a,allnode);
	return (struct Node *)a;
};

struct Node * newHavingList(nodetype type, char * havingstring, Node *next,vector<Node *> *allnode)
{
	Having_list * a= (Having_list *)malloc(sizeof( Having_list));
	if(!a)
	{
		myyyerror("out of space!");
		assert(false);
	}
	a->type = type;
	a->havingstring = havingstring;
	a->next = next;

	//cout<<"Having_list is created"<<endl;

	insertNodePointer((Node*)a,allnode);
	return (struct Node *)a;
};


struct Node * newOrderbyList(nodetype type,char * orderbystring, Node *next,vector<Node *> *allnode)
{
	Orderby_list * a= ( Orderby_list *)malloc(sizeof( Orderby_list));
	if(!a)
	{
		myyyerror("out of space!");
		assert(false);
	}
	a->type = type;
	a->orderbystring = orderbystring;
	a->next = next;

	//cout<<"Orderby_list is created"<<endl;

	insertNodePointer((Node*)a,allnode);
	return (struct Node *)a;
};

struct Node * newOrderbyExpr(nodetype type, Node *args, char * sorttype, Node *next,vector<Node *> *allnode)
{
	struct Orderby_expr * a= (struct Orderby_expr *)malloc(sizeof(struct Orderby_expr));
	if(!a)
	{
		myyyerror("out of space!");
		assert(false);
	}
	a->type = type;
	a->args = args;
	a->sorttype = sorttype;
	a->next = next;

	//cout<<"Orderby_expr is created"<<endl;

	insertNodePointer((Node*)a,allnode);
	return (struct Node *)a;
};

struct Node * newLimitExpr(nodetype type, Node * offset, Node * row_count,vector<Node *> *allnode)
{
	struct Limit_expr * a= (struct Limit_expr *)malloc(sizeof(struct Limit_expr));
	if(!a)
	{
		myyyerror("out of space!");
		assert(false);
	}
	a->type = type;
	a->offset = offset;
	a->row_count = row_count;

	//cout<<"Limit_expr is created"<<endl;

	insertNodePointer((Node*)a,allnode);
	return (Node *)a;
};

//2014-4-16---add---by Yu
Node* newInsertStmt(int insert_opt, char *tablename, Node *col_list,
		Node *insert_val_list, Node *insert_assign_list, Node *insert_assign_list_from_set, Node *select_stmt,vector<Node *> *allnode)
{
	Insert_stmt *a= (Insert_stmt *)malloc(sizeof(Insert_stmt));
	if(!a)
	{
		myyyerror("out of space!");
		assert(false);
	}
	a->type = t_insert_stmt;
	a->insert_opt = insert_opt;
	a->tablename = tablename;
	a->col_list = col_list;
	a->insert_val_list = insert_val_list;
	a->insert_assign_list = insert_assign_list;
	a->insert_assign_list_from_set = insert_assign_list_from_set;
	a->select_stmt = select_stmt;

	//cout<<"Insert_stmt is created"<<endl;

	insertNodePointer((Node*)a,allnode);
	return (Node*)a;
};

//2014-4-17---add---by Yu
Node* newInsertValueList(Node *insert_vals, Node *next,vector<Node *> *allnode)
{
	Insert_val_list *a= (Insert_val_list *)malloc(sizeof(Insert_val_list));
	if(!a)
	{
		myyyerror("out of space!");
		assert(false);
	}
	a->type = t_insert_val_list;
	a->insert_vals = insert_vals;
	a->next = next;

	//cout<<"Insert_val_list is created"<<endl;


	insertNodePointer((Node*)a,allnode);
	return (Node*)a;
};

//2014-4-17---add---by Yu
Node* newInsertVals(int value_type, Node *expr, Node *next,vector<Node *> *allnode)
{
	Insert_vals *a= (Insert_vals *)malloc(sizeof(Insert_vals));
	if(!a)
	{
		myyyerror("out of space!");
		assert(false);
	}
	a->type = t_insert_vals;
	a->value_type = value_type;
	a->expr = expr;
	a->next = next;

	//cout<<"Insert_vals is created"<<endl;
	insertNodePointer((Node*)a,allnode);
	return (Node*)a;
};

//2014-4-17---add---by Yu
Node* newInsertAssignList(char *col_name, int value_type, Node *expr, Node *next,vector<Node *> *allnode)
{
	Insert_assign_list *a= (Insert_assign_list *)malloc(sizeof(Insert_assign_list));
	if(!a)
	{
		myyyerror("out of space!");
		assert(false);
	}
	a->type = t_insert_assign;
	a->col_name = col_name;
	a->value_type = value_type;
	a->expr = expr;
	a->next = next;

	//cout<<"Insert_assign_list is created"<<endl;
	insertNodePointer((Node*)a,allnode);
	return (Node*)a;
};


/*************************** DDL语句开始 ********************************/

	/*** 		create 语句			***/
struct Node * newCreateDatabaseStmt(nodetype type, int create_type, int check, char * name,vector<Node *> *allnode)
{
	struct Create_database_stmt * a= (Create_database_stmt *)malloc(sizeof(Create_database_stmt));
	if(!a)
	{
		myyyerror("out of space!");
		assert(false);
	}
	a->type = type;
	a->create_type = create_type;
	a->check = check;
	a->name = name;

	//cout<<"Create_database_stmt is created"<<endl;

	insertNodePointer((Node*)a,allnode);
	return (struct Node *)a;
};

struct Node * newCreateTableStmt
( nodetype type, int create_type, int check, char * name1, char * name2, Node * list, Node * select_stmt,vector<Node *> *allnode)
{
	struct Create_table_stmt * a= (struct Create_table_stmt *)malloc(sizeof(struct Create_table_stmt));
	if(!a)
	{
		myyyerror("out of space!");
		assert(false);
	}
	a->type = type;
	a->create_type = create_type;
	a->check = check;
	a->name1 = name1;
	a->name2 = name2;
	a->list = list;
	a->select_stmt = select_stmt;

	//cout<<"Create_table_stmt is created"<<endl;

	insertNodePointer((Node*)a,allnode);
	return (struct Node *)a;
};

struct Node * newCreateColList(nodetype type, Node * data, Node * next,vector<Node *> *allnode)
{
	struct Create_col_list * a= (struct Create_col_list *)malloc(sizeof(struct Create_col_list));
	if(!a)
	{
		myyyerror("out of space!");
		assert(false);
	}
	a->type = type;
	a->data = data;
	a->next = next;

	//cout<<"Create_col_list is created"<<endl;

	insertNodePointer((Node*)a,allnode);
	return (struct Node *)a;
};

struct Node * newCreateDef(nodetype type, int deftype, char * name,
		Node * datatype,  Node * col_atts, Node * col_list,vector<Node *> *allnode)
{	// 2-18---增加name属性---by余楷
	struct Create_def * a= (struct Create_def *)malloc(sizeof(struct Create_def));
	if(!a)
	{
		myyyerror("out of space!");
		assert(false);
	}
	a->type = type;
	a->deftype = deftype;
	a->name = name;		// 2-18---增加name属性---by余楷
	a->datatype = datatype;
	a->col_atts = col_atts;
	a->col_list = col_list;

	//cout<<"Create_def is created"<<endl;

	insertNodePointer((Node*)a,allnode);
	return (struct Node *)a;
};

struct Node * newColumnAtts(nodetype type, int datatype, int num1, double num2, char *s, Node * col_list,vector<Node *> *allnode)
{
	Column_atts * a= (Column_atts *)malloc(sizeof(Column_atts));
	if(!a)
	{
		myyyerror("out of space!");
		assert(false);
	}
	a->type = type;
	a->datatype = datatype;
	a->num1 = num1;
	a->num2 = num2;
	a->s = s;
	a->col_list = col_list;

	//cout<<"Column_atts is created"<<endl;

	insertNodePointer((Node*)a,allnode);
	return (struct Node *)a;
};

struct Node * newCreateSelectStmt(nodetype type, int ignore_replace, int temporary, Node * select_stmt,vector<Node *> *allnode)
{
	Create_select_stmt * a= (Create_select_stmt *)malloc(sizeof(Create_select_stmt));
	if(!a)
	{
		myyyerror("out of space!");
		assert(false);
	}
	a->type = type;
	a->ignore_replace = ignore_replace;
	a->temporary = temporary;
	a->select_stmt = select_stmt;

	//cout<<"Create_select_stmt is created"<<endl;

	insertNodePointer((Node*)a,allnode);
	return (struct Node *)a;
};

// 2014-2-24---增加该结构体---by余楷

struct Node *newCreateProjectionStmt(nodetype type, char *tablename, Node *column_list,
		int partition_num, char *partition_attribute_name,vector<Node *> *allnode)
{
	Create_projection_stmt * a= (Create_projection_stmt *)malloc(sizeof(Create_projection_stmt));
	if(!a)
	{
		myyyerror("out of space!");
		assert(false);
	}
	a->type = type;
	a->tablename = tablename;
	a->column_list = column_list;
	a->partition_num = partition_num;
	a->partition_attribute_name = partition_attribute_name;

	//cout<<"Create_projection_stmt is created"<<endl;

	insertNodePointer((Node*)a,allnode);
	return (struct Node *)a;
};

	/*** 		do 语句				***/
struct Node * newDoStmt(nodetype type, Node * data,vector<Node *> *allnode)
{
	struct Do_stmt * a= (struct Do_stmt *)malloc(sizeof(struct Do_stmt));
	if(!a)
	{
		myyyerror("out of space!");
		assert(false);
	}
	a->type = type;
	a->data = data;

	//cout<<"Do_stmt is created"<<endl;

	insertNodePointer((Node*)a,allnode);
	return (struct Node *)a;
};

	/*** 		truncate 语句			***/
struct Node * newTruncateStmt(nodetype type, char * name,vector<Node *> *allnode)
{
	struct Truncate_stmt * a= (struct Truncate_stmt *)malloc(sizeof(struct Truncate_stmt));
	if(!a)
	{
		myyyerror("out of space!");
		assert(false);
	}
	a->type = type;
	a->name = name;

	//cout<<"Truncate_stmt is created"<<endl;

	insertNodePointer((Node*)a,allnode);
	return (struct Node *)a;
};

	/*** 		alter 语句			***/	// 2-19---把函数名改为newAlterDatabaseStmt---by余楷
struct Node * newAlterDatabaseStmt(nodetype type, int createtype, char * name, Node* opt,vector<Node *> *allnode)

{
	Alterdatabase_stmt * a= (Alterdatabase_stmt *)malloc(sizeof( Alterdatabase_stmt));
	if(!a)
	{
		myyyerror("out of space!");
		assert(false);
	}
	a->type = type;
	a->createtype = createtype;
	a->name = name;
	a->opt = opt;

	//cout<<"Alterdatabase_stmt is created"<<endl;

	insertNodePointer((Node*)a,allnode);
	return (struct Node *)a;
};

struct Node * newOptCsc(nodetype type, int datatype, char * s1, char * s2,vector<Node *> *allnode)
{
	Opt_csc * a= (Opt_csc *)malloc(sizeof( Opt_csc));
	if(!a)
	{
		myyyerror("out of space!");
		assert(false);
	}
	a->type = type;
	a->datatype = datatype;
	a->s1 = s1;
	a->s2 = s2;

	//cout<<"Opt_csc is created"<<endl;

	insertNodePointer((Node*)a,allnode);
	return (struct Node *)a;
};

struct Node * newAlterTableStmt(nodetype type, int isignore, char * name, Node * parameter,vector<Node *> *allnode)
{
	Altertable_stmt * a= (Altertable_stmt *)malloc(sizeof( Altertable_stmt));
	if(!a)
	{
		myyyerror("out of space!");
		assert(false);
	}
	a->type = type;
	a->isignore = isignore;
	a->name = name;
	a->parameter = parameter;

	//cout<<"Altertable_stmt is created"<<endl;

	insertNodePointer((Node*)a,allnode);
	return (struct Node *)a;
};

struct Node * newAlterDef (nodetype type, int altertype, char * name1, char * name2, 
	int datatype, int coltype, Node * parameter, Node * next,vector<Node *> *allnode)
{
	Alter_def * a= (Alter_def *)malloc(sizeof( Alter_def));
	if(!a)
	{
		myyyerror("out of space!");
		assert(false);
	}
	a->type = type;
	a->altertype = altertype;
	a->name1 = name1;
	a->name2 = name2;
	a->datatype = datatype;
	a->coltype = coltype;
	a->parameter = parameter;
	a->next = next;

	//cout<<"Alter_def is created"<<endl;

	insertNodePointer((Node*)a,allnode);
	return (struct Node *)a;
};

struct Node * newDatatype (nodetype type, int datatype, Node* length, int opt_uz,
	Node * opt_csc, int isbinary, Node * enum_list,vector<Node *> *allnode)
{
	Datatype * a= (Datatype *)malloc(sizeof(Datatype));
	if(!a)
	{
		myyyerror("out of space!");
		assert(false);
	}
	a->type = type;
	a->datatype = datatype;
	a->length = length;
	a->opt_uz = opt_uz;
	a->opt_csc = opt_csc;
	a->isbinary = isbinary;
	a->enum_list = enum_list;

	//cout<<"Datatype is created"<<endl;

	insertNodePointer((Node*)a,allnode);
	return (struct Node *)a;
};

struct Node * newLength (nodetype type, int data1, int data2,vector<Node *> *allnode)
{
	Length * a= (Length *)malloc(sizeof(Length));
	if(!a)
	{
		myyyerror("out of space!");
		assert(false);
	}
	a->type = type;
	a->data1 = data1;
	a->data2 = data2;

	//cout<<"Length is created"<<endl;

	insertNodePointer((Node*)a,allnode);
	return (struct Node *)a;
};

struct Node * newEnumList (nodetype type, char * s, Node * next,vector<Node *> *allnode)
{
	enum_list * a= (enum_list *)malloc(sizeof(enum_list));
	if(!a)
	{
		myyyerror("out of space!");
		assert(false);
	}
	a->type = type;
	a->s = s;
	a->next = next;

	//cout<<"enum_list is created"<<endl;

	insertNodePointer((Node*)a,allnode);
	return (struct Node *)a;
};

// 2014-3-24---增加---by Yu
struct Node* newCreateIndex(nodetype type, int index_att, char* index_name, int index_type, char* table_name, Node* index_col_name,vector<Node *> *allnode)
{
	Createindex_stmt * a= (Createindex_stmt *)malloc(sizeof(Createindex_stmt));
	if(!a)
	{
		myyyerror("out of space!");
		assert(false);
	}
	a->type = type;
	a->index_att = index_att;
	a->index_name = index_name;
	a->index_type = index_type;
	a->table_name = table_name;
	a->index_col_name = index_col_name;

	//cout<<"Createindex_stmt is created"<<endl;

	insertNodePointer((Node*)a,allnode);
	return (struct Node *)a;
}

// 2014-3-24---增加---by Yu
struct Node* newIndexColList(nodetype type, char * name, Node* length, int asc_desc, Node * next,vector<Node *> *allnode)
{
	Index_col_list * a= (Index_col_list *)malloc(sizeof(Index_col_list));
	if(!a)
	{
		myyyerror("out of space!");
		assert(false);
	}
	a->type = type;
	a->name = name;
	a->length = length;
	a->asc_desc = asc_desc;
	a->next = next;

	//cout<<"Index_col_list is created"<<endl;

	insertNodePointer((Node*)a,allnode);
	return (struct Node *)a;
}

// 2014-3-24---增加---by Yu
struct Node* newDropIndex(nodetype type, char* index_name, char* table_name,vector<Node *> *allnode)
{
	Dropindex_stmt * a= (Dropindex_stmt *)malloc(sizeof(Dropindex_stmt));
	if(!a)
	{
		myyyerror("out of space!");
		assert(false);
	}
	a->type = type;
	a->index_name = index_name;
	a->table_name = table_name;

	//cout<<"Dropindex_stmt is created"<<endl;

	insertNodePointer((Node*)a,allnode);
	return (struct Node *)a;
}

// 2014-3-24---增加---by Yu
struct Node* newDropDatabase(nodetype type, int drop_type, int check, char* name,vector<Node *> *allnode)
{
	Dropdatabase_stmt * a= (Dropdatabase_stmt *)malloc(sizeof(Dropdatabase_stmt));
	if(!a)
	{
		myyyerror("out of space!");
		assert(false);
	}
	a->type = type;
	a->droptype = drop_type;
	a->check = check;
	a->name = name;

	//cout<<"Dropdatabase_stmt is created"<<endl;

	insertNodePointer((Node*)a,allnode);
	return (struct Node *)a;
}

// 2014-3-24---增加---by Yu
struct Node* newDropTable(nodetype type, int is_temp, int is_check, int opt_rc, Node * table_list,vector<Node *> *allnode)
{
	Droptable_stmt * a= (Droptable_stmt *)malloc(sizeof(Droptable_stmt));
	if(!a)
	{
		myyyerror("out of space!");
		assert(false);
	}
	a->type = type;
	a->is_temp = is_temp;

	a->is_check = is_check;
	a->option_rc = opt_rc;
	a->table_list = table_list;

	//cout<<"Droptable_stmt is created"<<endl;

	insertNodePointer((Node*)a,allnode);
	return (struct Node *)a;
}

// 2014-3-27---增加---by Yu
struct Node* newLoadTable(nodetype type, char *table_name, Node *path, char *column_separator, char *tuple_separator, double sample, int mode,vector<Node *> *allnode)
{
	Loadtable_stmt *a= (Loadtable_stmt *)malloc(sizeof(Loadtable_stmt));
	if(!a)
	{
		myyyerror("out of space!");
		assert(false);
	}
	a->type = type;
	a->table_name = table_name;
	a->path = path;
	a->column_separator = column_separator;
	a->tuple_separator = tuple_separator;
	a->sample = sample;
	a->mode = mode;
	printf("the separator are %s,%s, the sample is %lf\n", a->column_separator, a->tuple_separator, a->sample);

	//cout<<"Loadtable_stmt is created"<<endl;

	insertNodePointer((Node*)a,allnode);
	return (Node*)a;
}

// 2014-3-24---增加---by Yu
struct Node* newTableList(nodetype type, char * name1, char * name2, Node * next,vector<Node *> *allnode)
{
	Tablelist * a= (Tablelist *)malloc(sizeof(Tablelist));
	if(!a)
	{
		myyyerror("out of space!");
		assert(false);
	}
	a->type = type;
	a->name1 = name1;
	a->name2 = name2;
	a->next = next;

	//cout<<"Tablelist is created"<<endl;
	insertNodePointer((Node*)a,allnode);
	return (struct Node *)a;
}

Node *newShowStmt(int show_type, bool full, char *database_name, char *like_string,vector<Node *> *allnode)	//2014-5-4---add ---by Yu
{
	Show_stmt *a = (Show_stmt *)malloc(sizeof(Show_stmt));
	if(!a)
	{
		myyyerror("out of space!");
		assert(false);
	}
	a->type = t_show_stmt;
	a->show_type = show_type;
	a->full = full;
	a->database_name = database_name;
	a->like_string = like_string;

	insertNodePointer((Node*)a,allnode);
	return (struct Node *)a;
}
	
/*************************** DDL语句结束 ********************************/
void outputSpace(int f)
{
	while(f--)
		cout<<"  ";
}
void output(Node * oldnode, int floor)
{
#ifdef DEBUG_ASTParser
	//puts("there is output()");
	if(oldnode == NULL)
	{
		//cout<<"This is Nothing!"<<endl;
		return;
	}
	nodetype type = oldnode->type;
	switch(type)
	{
		
		case t_name_name:
		{
			Columns * node = (Columns *) oldnode;
			outputSpace(floor);
			cout<<"Columns: "<< node->parameter1<< "  "<< node->parameter2<<endl;
			break;
		}
		case t_name:	// ---3.5---
		{
					Columns * node = (Columns *) oldnode;
					outputSpace(floor);
					cout<<"Columns: "<< node->parameter2<<endl;
					break;
		}
		case t_stringval:
		{
			Expr * node = (Expr *) oldnode;
			outputSpace(floor);
			cout<<"t_stringval: "<<node->data<<endl;	// 2014-4-14---modify because of the change of struct---by Yu
			break;
		}
		case t_intnum:
		{
			Expr * node = (Expr *) oldnode;
			outputSpace(floor);
			cout<<"t_intnum: "<<node->data<<endl;	// 2014-4-14---modify because of the change of struct---by Yu
			break;
		}
		case t_approxnum:
		{
			Expr * node = (Expr *) oldnode;
			outputSpace(floor);
			cout<<"t_approxnum: "<<node->data<<endl;	// 2014-4-14---modify because of the change of struct---by Yu
			break;
		}
		case t_bool:
		{
			Expr * node = (Expr *) oldnode;
			outputSpace(floor);
			cout<<"t_bool: "<<node->data<<endl;	// 2014-4-14---modify because of the change of struct---by Yu
			break;
		}	
		case t_dateval:
		{
			Expr * node = (Expr *) oldnode;
			outputSpace(floor);
			cout<<"t_dateval: "<<node->data<<endl;	//---2014.6.22fzh---
			break;
		}
		case t_expr_list:
		{
			Expr_list * node = (Expr_list *) oldnode;
			outputSpace(floor);
			cout<<"Expr_list: ";cout<<endl;
			
			if(node->data!=NULL) output(node->data,floor+1);
			if(node->next!=NULL) output(node->next,floor);//---3.14fzh---
			
			
			
			break;
		}
		case t_column:
		/* nodetype type;char * parameter1;char *parameter2;Node * next; */
		{
			Columns * node = (Columns *) oldnode;
			outputSpace(floor);
			cout<<"Columns: ";
			if (node->parameter1)
				cout<<node->parameter1<<" ";
			if (node->parameter2)
				cout<<node->parameter2<<" ";
				
			cout<<endl;
			if (node->next)
				output(node->next, floor + 1);
			
			break;
		}
		/*
		struct Expr_cal//计算表达式,二元表达式
		{
			nodetype type;
			char * sign,*parameter;
			int cmp;
			Node *lnext,*rnext;
		};
		*/
		case t_expr_cal: 
		{
			Expr_cal * node = (Expr_cal *) oldnode;
			outputSpace(floor);//---5.23by fzh---
			cout<<"str: >>>>>>>>"<<node->str<<endl;//---5.23by fzh---
			outputSpace(floor);
			cout<<"Expr_cal: ";
			if (node->sign)
				cout<<node->sign<<" ";
			if (node->parameter)
				cout<<node->parameter<<" ";
			if (node->cmp)
				cout<<node->cmp<<" ";
				
			cout<<endl;
			output(node->lnext, floor + 1);
			output(node->rnext, floor + 1);
			break;
		}
		
		/*
		struct Expr_func //函数表达式，将is null/exist等判断抽象成函数
		{
			nodetype type;
			char * funname;
			Node *args;
			Node * parameter1,*parameter2;//函数中的参数列表，处理between...and.../case...when...then...end等
			Node *next;
		}; 
		*/
		case t_expr_func:
		{
			Expr_func * node = (Expr_func *) oldnode;
			outputSpace(floor);//---5.23by fzh---
			if(node->str!=NULL)
			cout<<"str: >>>>>>>>"<<node->str<<endl;//---5.23by fzh---
			outputSpace(floor);
			cout<<"Expr_func: ";
			if (node->funname)
				cout<<node->funname<<" ";
				
			cout<<endl;
			output(node->args, floor + 1);
			output(node->parameter1, floor + 1);
			output(node->parameter2, floor + 1);
			output(node->next, floor + 1);
			break;
		}
		
		case t_table://///////////////////////////////////////////////////
		/* nodetype type;	char * dbname,*tablename,*astablename;
		 * int issubquery;Node *subquery; Node * condition */
		{
			Table * node = (Table *) oldnode;
			
			outputSpace(floor);
			cout<<"Table: ";
			if (node->dbname)
				cout<<node->dbname<<" ";
			if (node->tablename)
				cout<<node->tablename<<" ";
			if (node->astablename)
				cout<<node->astablename<<" ";
			if (node->issubquery)
				cout<<node->issubquery<<" ";
				
			cout<<endl;
			output(node->subquery, floor + 1);
			//output(node->condition, floor + 1);
		//	set<Node*>::iterator it;
		//	vector<Node*>::iterator it;
		//	for(it=node->wcondition.begin();it!=node->wcondition.end();it++)
		//	{
		//		output((Node *)*it,floor+1);
		//	}
			Node * p;
			Expr_list_header * lists=(Expr_list_header *)node->whcdn;
			for(p=lists->header;p!=NULL;p=((Expr_list *)p)->next)
			{
				
				output(p,floor+1);
			}
			
			break;
			
		}
		
		/*************************************************/
		
		case t_query_stmt:
		/* nodetype type;char * querystring;int select_opts;Node *select_list;
			 Node *from_list; Node *where_list; Node *groupby_list;
			Node *having_list; Node *orderby_list; Node *limit_list; Node *into_list; */
		{
			Query_stmt * node = (Query_stmt *) oldnode;
			outputSpace(floor);
			cout<<"Query_stmt: ";
			if(node->querystring)
				cout<<node->querystring<<" ";
			if(node->select_opts)
				cout<<node->select_opts<<" ";

			cout<<endl;
			output(node->select_list, floor + 1);
			output(node->from_list, floor + 1);
			output(node->where_list, floor + 1);
			output(node->groupby_list, floor + 1);
			output(node->having_list, floor + 1);
			output(node->orderby_list, floor + 1);
			output(node->limit_list, floor + 1);
			output(node->into_list, floor + 1);
			
			/* 可继续添加 */
			break;
		}
		case t_select_list:
		/* nodetype type; int isall; Node * args; Node *next; */
		{
			Select_list * node = (Select_list *) oldnode;
			outputSpace(floor);
			cout<<"select_list: ";
			if (node->isall) cout<<"is all ";

			cout<<endl;
			output(node->args, floor + 1);
			output(node->next, floor);//---3.14fzh---
			
			break;
		}
		case t_select_expr:
		/* nodetype type;	char *ascolname;	Node * colname; */
		{
			Select_expr * node = (Select_expr *) oldnode;
			outputSpace(floor);
			cout<<"Select_expr: ";
			if (node->ascolname)
				cout<<node->ascolname<< " ";

			cout<<endl;
			output(node->colname, floor + 1);
			
			break;
		}
		
		case t_from_list:
		/* nodetype type;	Node * args;	Node *next;  Node * condition */
		{
			From_list * node = (From_list *) oldnode;
			outputSpace(floor);
			cout<<"From_list: ";

			cout<<endl;
			//output(node->condition, floor + 1);////////////////////////////////
			Node * p;
			Expr_list_header * lists=(Expr_list_header *)node->whcdn;
			for(p=lists->header;p!=NULL;p=((Expr_list *)p)->next)
			{
				output(p,floor+1);
			}
			output(node->args, floor + 1);
			output(node->next, floor + 1);
			
			break;
		}
		case t_from_expr:
		/* nodetype type;	char * astablename;	Node *next; */
		{
			From_expr * node = (From_expr *) oldnode;
			outputSpace(floor);
			cout<<"From_expr: ";
			if(node->astablename)
				cout<<node->astablename;
			cout<<endl;
			output(node->next, floor+1);
			break;
		}
		case t_where_list:
		/* nodetype type;	char * wherestring;	Node *next; */
		{
			Where_list * node = (Where_list *) oldnode;
			outputSpace(floor);
			cout<<"Where_list: ";
			if(node->wherestring)
				cout<<node->wherestring;
			cout<<endl;
			output(node->next, floor+1);
			break;
		}
		case t_groupby_list:
		/* nodetype type;char * groupbystring;Node *next;int with_rollup; */
		{
			Groupby_list * node = (Groupby_list *) oldnode;
			outputSpace(floor);
			cout<<"Groupby_list: ";
			if(node->groupbystring)
				cout<<node->groupbystring<<" ";
			if (node->with_rollup)
				cout<<node->with_rollup<<" ";
			cout<<endl;
			output(node->next, floor+1);
			break;
		}
		case t_groupby_expr:
		/* nodetype type;	Node *args;	int sorttype;	Node *next; */
		{
			Groupby_expr * node = (Groupby_expr *) oldnode;
			outputSpace(floor);
			cout<<"Groupby_expr: ";

			if(node->sorttype)
				cout<<node->sorttype<<" ";
			cout<<endl;
			output(node->args, floor+1);
			output(node->next, floor+1);
			break;
		}
		
		case t_having_list:
		/* nodetype type;	char * havingstring;	Node *next; */
		{
			Having_list * node = (Having_list *) oldnode;
			outputSpace(floor);
			cout<<"Having_list: ";
			if(node->havingstring)
				cout<<node->havingstring<<" ";

			cout<<endl;
			output(node->next, floor+1);
			break;
		}
		case t_orderby_list:
		/* nodetype type;	char * orderbystring;	Node *next; */
		{
			Orderby_list * node = (Orderby_list *) oldnode;
			outputSpace(floor);
			cout<<"Orderby_list: ";
			if(node->orderbystring)
				cout<<node->orderbystring<<" ";
				
			cout<<endl;
			output(node->next, floor+1);
			break;
		}
		
		case t_orderby_expr:
		/* nodetype type;	Node *args;	char * sorttype;	Node *next; */
		{
			Orderby_expr * node = (Orderby_expr *) oldnode;
			outputSpace(floor);
			cout<<"Orderby_expr: ";
			if(node->sorttype)
				cout<<node->sorttype<<" ";

			cout<<endl;
			output(node->args, floor+1);
			output(node->next, floor+1);
			break;
		}
		
		case t_limit_expr:
		/* nodetype type;	Node * offset;	Node *row_count; */
		{
			Limit_expr * node = (Limit_expr *) oldnode;
			outputSpace(floor);
			cout<<"Limit_expr: ";
			
			cout<<endl;
			output(node->offset, floor+1);
			output(node->row_count, floor+1);
			break;
		}//---3.21 fzh---
		case t_join:
		{
			Join *node=(Join *)oldnode;
			outputSpace(floor);
			cout<<"Join:   jtype= "<<node->jointype<<endl;
			output(node->lnext,floor+1);
			output(node->rnext,floor+1);
			output(node->condition,floor+1);
		}break;
		case t_condition:
		{
			Condition *node=(Condition *)oldnode;
			outputSpace(floor);
			cout<<"joincondition:   ctype= "<<node->conditiontype<<endl;
			output(node->args,floor+1);
		}break;

		default:
		{
			printf("output type not exist!!!\n");
		}
	}
#endif
}

void FreeAllNode(vector<Node *> *allnode)	// 2014-3-6---增加释放所有节点的函数---by余楷	// 2014-4-2---存放节点指针的数组改为vector---by Yu
{
	int NodePointerNum = allnode->size();
	vector<Node*>::iterator it;
	for (it = allnode->begin(); it != allnode->end(); ++it)
	{
		free(*it);
		*it = NULL;
	}
	cout<<"All "<<NodePointerNum<<" node freed successfully"<<endl;
	allnode->clear();
}

// 2014-4-2----处理转义字符以及消去首尾的引号---by Yu
void GetCorrectString(char *dest, const char *src)
{
	int j = 0;
	for(int i = 1; i < strlen(src)-1; ++i)
	{
		if(src[i] == '\\')
		{
			if(src[i+1] == 'n')	// 若内部表示为“\\n”，改为“\n”
			{
				dest[j++] = '\n';
				++i;
			}
			else if(src[i+1] == 't')	// 若内部表示为“\\t”，改为“\t”
			{
				dest[j++] = '\t';
				++i;
			}
			else if(src[i+1] == '\'' && (i+1) != (strlen(src)-1))	// 若内部表示为“\\\'”且引号不为最后的引号,改为“\'”
			{
				dest[j++] = '\'';
				++i;
			}
			else if(src[i+1] == '\"' && (i+1) != (strlen(src)-1))	// 若内部表示为“\\\"”且引号不为最后的引号，改为“\"”
			{
				dest[j++] = '\"';
				++i;
			}
			else	//复制
			{
				dest[j++] = src[i];
			}
		}
		else
		{
			dest[j++] = src[i];
		}
	}
	dest[j] = '\0';
}


<|MERGE_RESOLUTION|>--- conflicted
+++ resolved
@@ -118,13 +118,9 @@
 	return (struct Node *)a;
 }
 
-<<<<<<< HEAD
-struct Node * newExprCal(nodetype type,const char * sign, char *parameter,
-	int cmp, Node *lnext, Node *rnext)
-=======
+
 struct Node * newExprCal(nodetype type, char * sign, char *parameter,
 	int cmp, Node *lnext, Node *rnext,vector<Node *> *allnode)
->>>>>>> 3b3c9b3d
 {
 	struct Expr_cal * a= (struct Expr_cal *)malloc(sizeof(struct Expr_cal));
 	if(!a)
