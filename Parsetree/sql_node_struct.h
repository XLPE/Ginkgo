/*
 *
 *
 */

#ifndef NODES_H_
#define NODES_H_
#include <iostream>
#include <stdio.h>
#include <string.h>
#include <malloc.h>
#include <set>
#include <boost/date_time/gregorian/gregorian.hpp>
#include <boost/date_time.hpp>
#include <boost/date_time/posix_time/posix_time.hpp>
#include <boost/archive/text_iarchive.hpp>
#include <boost/archive/text_oarchive.hpp>
using namespace std;

//extern "C" int yylex();
//extern "C" int yyparse();
extern "C" void emit(char *s, ...);
//extern "C" void yyerror(const char *s, ...);
//extern int yylineno;

/*
 * enum data_type{
 * 	t_smallInt,t_int,t_u_long,t_float,t_double,t_string, t_date, t_time, t_datetime, t_decimal, t_boolean, t_u_smallInt};
 * from data_type.h
 */

enum nodetype
{
	t_none,
 	t_name,t_uservar,t_name_name,t_stringval,t_intnum,t_approxnum,t_bool,   t_dateval,t_timeval,t_datatimeval,//---6.21fzh---
	t_table,t_column,t_join,t_subquery,t_condition,
	t_query_stmt,t_stmt,t_do_stmt,t_truncate_stmt,
	t_select_list,t_select_opts,t_select_expr,t_expr_list_header,
	t_expr,t_expr_list,t_expr_cal,t_expr_func,t_expr_relation,
	t_from_list,t_from_expr,t_from_table,
	t_where_list,
	t_groupby_list,t_groupby_expr,
	t_having_list,
	t_orderby_list,t_orderby_expr,
	t_limit_list,t_limit_expr,
	t_insert_stmt,	t_insert_val_list, t_insert_vals, t_insert_assign, // 2014-4-17---增加---by Yu
	t_create_database_stmt, t_create_table_stmt, t_create_col_list, t_create_def, t_create_projection_stmt,// 2014-2-24---新增t_create_projection_stmt类型---by余楷
	t_alter_database_stmt, t_alter_table_stmt, t_alter_def,
	t_create_select_stmt,t_column_atts, t_opt_csc,
	t_datatype,t_length,t_enum_list,
	t_create_index_stmt,	t_index_col_list,	t_drop_index,	// 2014-3-24---增加---by Yu
	t_drop_database_stmt,t_drop_table_stmt, t_table_list,	// 2014-3-24---增加---by Yu
	t_load_table_stmt,	// 2014-3-24---add---by Yu
	t_show_stmt,	// 2014-5-4---add---by Yu
	t_drop_stmt
};

// 2014-4-14---delete union dataval, because only char* is need---by Yu

struct Node//基本节点
{
	nodetype type;
};
struct ParseResult
{
	void * yyscan_info_;
	Node * ast;
	char * sql_clause;
	int error_number;
	vector<Node *>*node_pointer;
};
struct Stmt	//语句列表 2014-3-4---增加语句列表结构体---by余楷
{
	nodetype type;
	Node *data;
	Node *next;
	Node *last;	//指向列表的最后一个节点，即最后一个语句
};

struct Expr//常量表达式
{
	nodetype type;
	char *data;
	//Node *next;
};

struct Expr_list_header
{
	nodetype type;
	Node * header;
	Node * tail;
};

struct Expr_list
{
	nodetype type;
	Node * data;
	Node * next;
};

struct Columns//列
{
	nodetype type;
	char * parameter1;
	char *parameter2;
	Node * next;
};

struct Expr_cal//计算表达式,二元表达式
{
	nodetype type;
	char * str;//5.23---by fzh---
	char * sign,*parameter;
	int cmp;
	Node *lnext,*rnext;
};

struct Expr_func //函数表达式，将is null/exist等判断抽象成函数
{
	nodetype type;
	char * str;//5.23---by fzh---
	char * funname;
	Node *args;
	Node * parameter1,*parameter2;//函数中的参数列表，处理between...and.../case...when...then...end等
	Node *next;
};

struct Table //table
{
	nodetype type;
	char * dbname,*tablename,*astablename;
	int issubquery;
	Node *subquery;
	Node * whcdn;
};
struct Join //join
{
	nodetype type;
	int jointype;
	Node *lnext,*rnext,*condition;
};
struct Condition
{
	nodetype type;
	int conditiontype;
	Node * args;
};
struct Subquery //subquery
{
	nodetype type;
	char * querystring;
	Node *next;
};

/*****************select子句开始*********************************************************************************************************************/
struct Query_stmt
{
	nodetype type;
	char * querystring;
	int select_opts;
	Node *select_list;
	Node *from_list;
	Node *where_list;
	Node *groupby_list;
	Node *having_list;
	Node *orderby_list;
	Node *limit_list;
	Node *into_list;
};

/*
select 子句前面有些修饰符

select 子句中每个选项的类型如下：
1.column
2.函数
3.计算式
4.关系式
*/
struct Select_list//选项列表
{
	nodetype type;
	int isall;
	Node * args;
	Node *next;
};


struct Select_expr //选项表达式
{
	nodetype type;
	char *ascolname;
	Node * colname;
};

/*
from子句选项类型：
1.表.别名
2.子查询 .别名
3.join
*/
struct From_list
{
	nodetype type;
	Node * args;
	Node * next;
	Node * whcdn;
};

struct From_expr //from子句
{
	nodetype type;
	char * astablename;
	Node *next;
};

/*
 where子句类型
 1.逻辑表达式
 2.关系表达式
 用expr表示即可
 */

struct Where_list
{
	nodetype type;
	char * wherestring;
	Node *next;
};

/*
groupby子句
1.总体是否有with rollup?
2.每一项可能有asc/desc
3.选项可能是expr,如rand()

*/
struct Groupby_list
{
	nodetype type;
	char * groupbystring;
	Node *next;
	int with_rollup;
};

struct Groupby_expr
{
	nodetype type;
	Node *args;
	int sorttype;
	Node *next;
};

/*
having 子句同where子句
*/

struct Having_list
{
	nodetype type;
	char * havingstring;
	Node *next;
};

/*
orderby子句
{col_name | expr | position} [ASC | DESC] , ...
类似于groupby
*/

struct Orderby_list
{
	nodetype type;
	char * orderbystring;
	Node *next;
};

struct Orderby_expr
{
	nodetype type;
	Node *args;
	char * sorttype;
	Node *next;
};

/*
limit子句
1.num
2.num,num
*/


struct Limit_expr
{
	nodetype type;
	Node * offset;
	Node *row_count;
};

// 2014-4-17---add ---by Yu
struct Insert_stmt
{
	nodetype type;
	int insert_opt;	// 2014-4-16---not used in this version ---by Yu
	char *tablename;
	Node *col_list;
	Node *insert_val_list;
	Node *insert_assign_list;	// 2014-4-16---not used in this version ---by Yu
	Node *insert_assign_list_from_set;	// 2014-4-17---not used in this version ---by Yu
	Node *select_stmt;	// 2014-4-17---not used in this version ---by Yu
};

// 2014-4-17---add ---by Yu
struct Insert_val_list
{
	nodetype type;
	Node *insert_vals;
	Node *next;
};

// 2014-4-17---add ---by Yu
struct Insert_vals
{
	nodetype type;
	int value_type;
	Node *expr;
	Node *next;
};

// 2014-4-17---add ---by Yu
struct Insert_assign_list
{
	nodetype type;
	char *col_name;
	int value_type;
	Node *expr;
	Node *next;
};


/*****************select子句结束*********************************************************************************************************************/

/******************DDL语句开始***************************************
******************************************************************/


struct Create_database_stmt
{
	nodetype type;
	int create_type;
	int check;
	char * name;
};

struct Create_table_stmt
{
	nodetype type;
	int create_type;	//opt_temporary
	int check;			//opt_if_not_exists
	char * name1;
	char * name2;
	Node * list;
	Node * select_stmt;
};

struct Create_col_list
{
	nodetype type;
	Node * data;
	Node * next;
};

struct Create_def
{
	nodetype type;
	int deftype;
	char * name;	// 2-18---增加name属性---by余楷
	Node * datatype;
	Node * col_atts;
	Node * col_list;
};

// 2014-4-14---change the struct---by Yu
struct Column_atts
{
	nodetype type;
	int datatype;	//若 datatype & 0111100 != 0，则还有内容存在data中
	int num1;
	double num2;
	char *s;
	Node * col_list;
};

struct Create_select_stmt
{
	nodetype type;
	int ignore_replace;
	int temporary;
	Node * select_stmt;
};

// 2014-2-24---增加该结构体---by余楷
struct Create_projection_stmt
{
	nodetype type;
	char *tablename;
	Node *column_list;
	int partition_num;
	char *partition_attribute_name;
};

struct Do_stmt
{
	nodetype type;
	Node * data;
};

struct Truncate_stmt
{
	nodetype type;
	char * name;
};

struct Alterdatabase_stmt
{
	nodetype type;
	int createtype;
	char * name;
	Node * opt;
};

struct Opt_csc
{
	nodetype type;
	int datatype;
	char * s1;
	char * s2;
};

struct Altertable_stmt
{
	nodetype type;
	int isignore;
	char * name;
	Node * parameter;
};

struct Alter_def
{
	nodetype type;
	int altertype;
	char * name1;
	char * name2;
	int datatype;
	int coltype;
	Node * parameter;	//create_col_list or column_list
	Node * next;
};

struct Createindex_stmt
{
	nodetype type;
	int index_att;
	char * index_name;
	int index_type;
	char * table_name;
	Node * index_col_name;
};

struct Index_col_list
{
	nodetype type;
	char * name;
	Node* length;
	int asc_desc;
	Node * next;
};

struct Dropindex_stmt
{
	nodetype type;
	char* index_name;
	char* table_name;
};

struct Dropdatabase_stmt	// 2014-3-24---增加---by Yu
{
	nodetype type;
	int droptype;
	int check;	// actually, it has no mean
	char * name;
};

struct Droptable_stmt	// 2014-3-24---增加---by Yu
{
	nodetype type;
	int is_temp;
	int is_check;
	int option_rc;
	Node * table_list;
};

struct Tablelist	// 2014-3-24---增加---by Yu
{
	nodetype type;
	char * name1;
	char * name2;
	Node * next;
};

struct Loadtable_stmt{	// 2014-4-1---修改---by Yu
	nodetype type;
	char *table_name;
	Node *path;
	char *column_separator;
	char *tuple_separator;
	double sample;
	int mode;	// 0 is load, 1 is append
};

struct Rename_stmt
{
	nodetype type;
	char * oldname1;
	char * oldname2;
	char * newname1;
	char * newname2;
	Node * next;
};

struct Describe_stmt
{
	nodetype type;
	char * name;
};

struct Use_stmt
{
	nodetype type;
	char * name;
};

struct Starttrans_stmt
{
	nodetype type;
};

struct Commit_stmt
{
	nodetype type;
	int chain;
	int release;
};

struct Rollback_stmt
{
	nodetype type;
	int chain;
	int release;
};

struct Setauto_stmt
{
	nodetype type;
	int isautocommit;
};

struct Savepoint_stmt
{
	nodetype type;
	char * name;
};

struct Rollbacktosavep_stmt
{
	nodetype type;
	char * name;
};

struct Datatype
{
	nodetype type;
	int datatype;
	Node * length;
	int opt_uz;
	Node * opt_csc;
	int isbinary;
	Node * enum_list;
};

struct Length
{
	nodetype type;
	int data1;
	int data2;
};

struct enum_list
{
	nodetype type;
	char * s;
	Node * next;
};

struct Show_stmt	//2014-5-4---add ---by Yu
{
	nodetype type;
	bool full;
	int show_type;
	char *database_name;
	char *like_string;
};


//////////////////////////未完待续////////////////////////////////////////


/******************DDL语句结束********************************************
*************************************************************************/




struct Node *newStmt(nodetype t, Node *list, Node *newNode,vector<Node *> *allnode);	// 2014-3-4---增加新建语句列表函数---by余楷

struct Node* newExpr(nodetype t, char *data,vector<Node *> *allnode);

struct Node * newExprList(nodetype t, Node * data, Node * next,vector<Node *> *allnode);

struct Node *newExprlistheader(nodetype type,Node * header,Node * tail);

struct Node * newColumn(nodetype t, char * parameter1, char *parameter2, Node * next,vector<Node *> *allnode);

struct Node * newExprCal(nodetype type, char * sign, char *parameter,
	int cmp, Node *lnext, Node *rnext,vector<Node *> *allnode);

struct Node * newExprFunc(nodetype type, char * funname, Node *args,
	Node * parameter1, Node *parameter2, Node *next,vector<Node *> *allnode);

struct Node * newTable(nodetype type, char * dbname, char *tablename,
	char *astablename, int issubquery, Node *subquery,vector<Node *> *allnode);

struct Node * newJoin(nodetype type, int jointype,Node *lnext, Node *rnext, Node *condition,vector<Node *> *allnode);

struct Node * newCondition(nodetype type, int conditiontype, Node * args,vector<Node *> *allnode);

struct Node * newSubquery(nodetype type, char * querystring, Node *next,vector<Node *> *allnode);

struct Node * newQueryStmt(nodetype t, char * querystring, int select_opts,
	Node *select_list, Node *from_list, Node *where_list, Node *groupby_list,
	Node *having_list, Node *orderby_list, Node *limit_list, Node *into_list,vector<Node *> *allnode);

struct Node * newSelectList(nodetype type,int isall,Node * args,Node *next,vector<Node *> *allnode);

struct Node * newSelectExpr(nodetype type, char *ascolname, Node * colname,vector<Node *> *allnode);

struct Node *  newFromList(nodetype type, Node * args, Node *next,vector<Node *> *allnode);

struct Node * newFromExpr( nodetype type, char * astablename, Node *next,vector<Node *> *allnode);

struct Node * newWhereList(nodetype type, char * wherestring, Node *next,vector<Node *> *allnode);

struct Node * newGroupbyList(nodetype type, char * groupbystring, Node *next, int with_rollup,vector<Node *> *allnode);

struct Node * newGroupbyExpr(nodetype type, Node *args, int sorttype, Node *next,vector<Node *> *allnode);

struct Node * newHavingList(nodetype type, char * havingstring, Node *next,vector<Node *> *allnode);

struct Node * newOrderbyList(nodetype type,char * orderbystring, Node *next,vector<Node *> *allnode);

struct Node * newOrderbyExpr(nodetype type, Node *args, char * sorttype, Node *next,vector<Node *> *allnode);

struct Node * newLimitExpr(nodetype type, Node * offset, Node * row_count,vector<Node *> *allnode);


Node* newInsertStmt(int insert_opt, char *tablename, Node *col_list,
		Node *insert_val_list, Node *insert_assign_list, Node *insert_assign_list_from_set, Node *select_stmt,vector<Node *> *allnode);

Node* newInsertValueList(Node *insert_vals, Node *next,vector<Node *> *allnode);

Node* newInsertVals(int value_type, Node *expr, Node *next,vector<Node *> *allnode);

Node* newInsertAssignList(char *col_name, int value_type, Node *expr, Node *next,vector<Node *> *allnode);

/*******　DDL clause *****/
struct Node * newCreateDatabaseStmt(nodetype type, int create_type, int check, char * name,vector<Node *> *allnode);

struct Node * newCreateTableStmt( nodetype type, int create_type,
		int check, char * name1, char * name2, Node * list, Node * select_stmt,vector<Node *> *allnode);

struct Node * newCreateColList(nodetype type, Node * data, Node * next,vector<Node *> *allnode);

struct Node * newCreateDef(nodetype type, int deftype, char * name,
		Node * datatype, Node * col_atts, Node * col_list,vector<Node *> *allnode);	// 2-18---增加name属性---by余楷

struct Node * newColumnAtts(nodetype type, int datatype,
		int num1, double num2, char *s, Node * col_list,vector<Node *> *allnode);

struct Node *newCreateProjectionStmt(nodetype type, char *tablename,
		Node *column_list, int partition_num, char *partition_attribute_name,vector<Node *> *allnode);

struct Node * newAlterDatabaseStmt(nodetype type, int createtype, char * name, Node* opt,vector<Node *> *allnode);

struct Node * newOptCsc(nodetype type, int datatype, char * s1, char * s2,vector<Node *> *allnode);

struct Node * newAlterTableStmt(nodetype type, int isignore, char * name, Node * parameter,vector<Node *> *allnode);

struct Node * newAlterDef (nodetype type, int altertype, char * name1,
		char * name2, int datatype, int coltype, Node * parameter, Node * next,vector<Node *> *allnode);

struct Node * newCreateSelectStmt(nodetype type, int ignore_replace, int temporary, Node * select_stmt,vector<Node *> *allnode);

struct Node * newDatatype (nodetype type, int datatype, Node* length,
		int opt_uz, Node * opt_csc, int isbinary, Node * enum_list,vector<Node *> *allnode);

struct Node * newLength (nodetype type, int data1, int data2,vector<Node *> *allnode);

struct Node * newEnumList (nodetype type, char * s, Node * next,vector<Node *> *allnode);

struct Node * newDoStmt(nodetype type, Node * data,vector<Node *> *allnode);

struct Node * newTruncateStmt(nodetype type, char * name,vector<Node *> *allnode);

struct Node* newIndexColList(nodetype type, char * name, Node* length, int asc_desc, Node * next,vector<Node *> *allnode);

struct Node* newCreateIndex(nodetype type, int index_att, char* index_name, int index_type, char* table_name, Node* index_col_name,vector<Node *> *allnode);

struct Node* newDropIndex(nodetype type, char* index_name, char* table_name,vector<Node *> *allnode);

struct Node* newDropDatabase(nodetype type, int drop_type, int check, char* name,vector<Node *> *allnode);

struct Node* newDropTable(nodetype type, int is_temp, int is_check, int opt_rc, Node * table_list,vector<Node *> *allnode);

struct Node* newTableList(nodetype type, char * name1, char * name2, Node * next,vector<Node *> *allnode);

<<<<<<< HEAD
struct Node* newLoadTable(nodetype type, char *table_name, Node *path, char *column_separator, char *tuple_separator,vector<Node *> *allnode);
=======
// 2014-3-27---增加---by Yu
struct Node* newLoadTable(nodetype type,
		char *table_name,
		Node *path,
		char *column_separator,
		char *tuple_separator,
		double sample,
		int mode);
>>>>>>> 995a6244

Node *newShowStmt(int show_type, bool full, char *database_name, char *like_string,vector<Node *> *allnode);

//////////////////////////////////////////////////////////////////////////////////////////


inline void insertNodePointer(Node * a,vector<Node *> *allnode);

void FreeAllNode(vector<Node *> *allnode);

void output(Node * n, int floor);

void outputSpace(int f);

void GetCorrectString(char *dest, const char *src);


int judgepos(struct Node *args,set<string>*st);

void setwcposition(struct Node *wccur,set<string>*st,struct Node *flcur);

void getwctable(struct Node *cur,set<string>*st);

void solvewc(struct Node * wcexpr,struct Node *fromlist);

void departwc(struct Node *  wherecondition,struct Node * fromlist);

bool semantic_analysis(Node *parsetree,bool issubquery);

int solve_join_condition(Node * fromnode);
void preprocess(Node *node);

static Node * getparsetreeroot(const char * InputStr);
#endif /* NODES_H_ */<|MERGE_RESOLUTION|>--- conflicted
+++ resolved
@@ -733,18 +733,15 @@
 
 struct Node* newTableList(nodetype type, char * name1, char * name2, Node * next,vector<Node *> *allnode);
 
-<<<<<<< HEAD
-struct Node* newLoadTable(nodetype type, char *table_name, Node *path, char *column_separator, char *tuple_separator,vector<Node *> *allnode);
-=======
-// 2014-3-27---增加---by Yu
+
 struct Node* newLoadTable(nodetype type,
 		char *table_name,
 		Node *path,
 		char *column_separator,
 		char *tuple_separator,
 		double sample,
-		int mode);
->>>>>>> 995a6244
+		int mode,
+		vector<Node *> *allnode);
 
 Node *newShowStmt(int show_type, bool full, char *database_name, char *like_string,vector<Node *> *allnode);
 
@@ -777,5 +774,5 @@
 int solve_join_condition(Node * fromnode);
 void preprocess(Node *node);
 
-static Node * getparsetreeroot(const char * InputStr);
+//Node * getparsetreeroot(const char * InputStr);
 #endif /* NODES_H_ */