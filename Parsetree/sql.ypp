--- conflicted
+++ resolved
@@ -34,13 +34,8 @@
 Node * parsetreeroot = NULL;
 char globalInputText[10000];
 int globalReadOffset;
-<<<<<<< HEAD
 Node *NodePointer[10000];		// 2014-3-6---指向每个节点的指针数组---by余楷
 int NodePointerNum = 0;		// 2014-3-6---指向每个节点的指针数组中元素个数---by余楷
-=======
-Node **pointerToNodePointer[10000];		// 2014-3-6---指向每个节点指针的指针数组---by余楷
-int pointerToNodePointerNum = 0;		// 2014-3-6---指向每个节点指针的指针数组中元素---by余楷
->>>>>>> 79bb7794
 int errorNumber = 0;			// 2014-3-6---声明SQL解析错误数---by余楷
 int readInputForLexer( char *buffer, int *numBytesRead, int maxBytesToRead );
 char linebuf[500];
@@ -409,11 +404,7 @@
 %type <ast_node> index_list opt_for_join opt_col_names
 %type <ast_node> delete_opts delete_list 
 %type <ast_node> insert_vals insert_vals_list
-<<<<<<< HEAD
-%type <ast_node> insert_asgn_list   update_asgn_list
-=======
 %type <ast_node> insert_asgn_list  update_opts update_asgn_list
->>>>>>> 79bb7794
 %type <ast_node> opt_length  enum_list
 %type <ast_node> column_atts create_col_list
 
@@ -435,14 +426,10 @@
 %type <intval> reset_opt reset_opt_list opt_ignore_replace opt_if_not_exists
 %type <intval> opt_temporary  opt_binary opt_uz
 
-<<<<<<< HEAD
 /*		// 2014-3-7---不用这种方法进行错误恢复---by余楷
 %destructor	{ if(errorNumber ) { puts("All node freed successfully!!"); FreeAllNode(); } }<ast_node>
 */
-=======
-%destructor	{ /*FreeAllNode();*/ puts("All node freed successfully"); }<ast_node>
-
->>>>>>> 79bb7794
+
 %start stmt_list
 
 %%
@@ -474,10 +461,7 @@
 	  					/*output($$, 1);*/ 
 	  				}		
   	| error ';'			{ 
-<<<<<<< HEAD
   						printf("> \n");
-=======
->>>>>>> 79bb7794
   						parsetreeroot = NULL;	// 2014-3-6---解析错误后置根结点为空---by余楷
   						errorNumber++;		// 2014-3-6---错误数加1---by余楷
   						//yyerror("First statement discarded, input new statement"); 
@@ -485,10 +469,7 @@
   						yyerrok; 				
   					}	// 2014-3-4---增加对错误的支持---by余楷
   	| stmt_list error ';'	{ 
-<<<<<<< HEAD
   						printf(">> \n"); 
-=======
->>>>>>> 79bb7794
   						parsetreeroot = NULL;	// 2014-3-6---解析错误后置根结点为空---by余楷
   						errorNumber++;		// 2014-3-6---错误数加1---by余楷
   						//yyerror("Current statement discarded, input new statement"); 
@@ -506,23 +487,15 @@
 	SELECT select_opts select_expr_list
 	{
 		$$ = newQueryStmt(t_query_stmt, NULL, $2, $3, NULL, NULL, NULL, NULL, NULL, NULL, NULL);
-<<<<<<< HEAD
 		/*puts("SQL parser： select_stmt1");	*/ // 2014-3-5---优化输出信息，指明来自SQL parser---by余楷
-=======
-		puts("SQL parser： select_stmt1");	// 2014-3-5---优化输出信息，指明来自SQL parser---by余楷
->>>>>>> 79bb7794
 	}
 	| SELECT select_opts select_expr_list FROM table_references opt_where 
     			opt_groupby opt_having opt_orderby opt_limit opt_into_list 
 		{
 			$$ = newQueryStmt(t_query_stmt, NULL, $2, $3, $5, $6, $7, $8, $9, $10, $11);
-<<<<<<< HEAD
 			/*puts("SQL parser： select_stmt2");	*/ // 2014-3-5---优化输出信息，指明来自SQL parser---by余楷
 		}
-=======
-			puts("SQL parser： select_stmt2");	// 2014-3-5---优化输出信息，指明来自SQL parser---by余楷
-		}		
->>>>>>> 79bb7794
+
 	;
 
 opt_where: /* nil */	{ $$= NULL; /*puts("opt_where is null")*/; }
@@ -538,14 +511,10 @@
 		/*puts("groupby_list1");*/
 	}
 	| expr opt_asc_desc ',' groupby_list
-    {
-<<<<<<< HEAD
-     	$$=newGroupbyExpr(t_groupby_expr, $1, $2, $4);
-=======
-     	$$=newGroupbyExpr(t_groupby_expr, $3, $4, $1);
->>>>>>> 79bb7794
-     	/*puts("groupby_list2");*/
-    }
+	{
+		$$=newGroupbyExpr(t_groupby_expr, $1, $2, $4);
+		/*puts("groupby_list2");*/
+	}
 	;
 
 opt_asc_desc: /* nil */ { $$ = 0; }
@@ -598,26 +567,16 @@
     ;
 
 select_expr_list: select_expr			{ $$ = newSelectList(t_select_list, 0, $1, NULL); /*puts("select_expr_list1");*/ }
-<<<<<<< HEAD
     | select_expr ',' select_expr_list	{ $$ = newSelectList(t_select_list, 0, $1, $3); /*puts("select_expr_list2");*/ }
     | '*'						{ $$ = newSelectList(t_select_list, 1, NULL, NULL); /*puts("select_expr_list3");*/ }
     | '*' ',' select_expr_list		{ $$ = newSelectList(t_select_list, 1, NULL, $3); /*puts("select_expr_list4");*/ }	//---3.6fzh---
-=======
-    | select_expr_list ',' select_expr	{ $$ = newSelectList(t_select_list, 0, $3, $1); /*puts("select_expr_list2");*/ }
-    | '*'						{ $$ = newSelectList(t_select_list, 1, NULL, NULL); /*puts("select_expr_list3");*/ }
-    | select_expr_list ',' '*' 		{ $$ = newSelectList(t_select_list, 1, NULL, $1); /*puts("select_expr_list4");*/ }	//---3.6fzh---
->>>>>>> 79bb7794
     ;
 
 select_expr: expr opt_as_alias	{ $$ = newSelectExpr(t_select_expr, $2, $1); /*puts("select_expr");*/ }
 	;
 
 table_references: table_reference			{ $$=newFromList(t_from_list, $1, NULL); /*puts("table_references1");*/ }
-<<<<<<< HEAD
     | table_reference ',' table_references	{ $$=newFromList(t_from_list, $1, $3); /*puts("table_references2");*/ }
-=======
-    | table_references ',' table_reference	{ $$=newFromList(t_from_list, $3, $1); /*puts("table_references2");*/ }
->>>>>>> 79bb7794
     ;
 
 table_reference:  table_factor { $$=$1; /*puts("table_referen1");*/ }
@@ -1728,18 +1687,10 @@
 
 
    /**** expressions ****/
-
-<<<<<<< HEAD
 expr: NAME         { $$ = newColumn(t_name, NULL, $1, NULL); /*puts("expr1");*/ }//---3.5fzh---
    | USERVAR       { dataval d; d.string_val = $1; $$ = newExpr(t_name, d); }
    | NAME '.' NAME { $$ = newColumn(t_name_name, $1, $3, NULL); /*puts("expr2");*/ }
    | NAME '.' '*'  { $$ = newColumn(t_name_name, $1, "*", NULL);/* puts("expr22");*/}//---3.6fzh---
-=======
-expr: NAME         { $$ = newColumn(t_name, NULL, $1, NULL); puts("expr1");}//---3.5fzh---
-   | USERVAR       { dataval d; d.string_val = $1; $$ = newExpr(t_name, d); }
-   | NAME '.' NAME { $$ = newColumn(t_name_name, $1, $3, NULL); /*puts("expr2");*/ }
-   | NAME '.' '*'  { $$ = newColumn(t_name_name, $1, "*", NULL); puts("expr22");}//---3.6fzh---
->>>>>>> 79bb7794
    | STRING        { dataval d; d.string_val = $1; $$ = newExpr(t_stringval, d); /*puts("expr3");*/ }
    | INTNUM        { dataval d; d.int_val=$1; $$ = newExpr(t_intnum, d); /*puts("expr4");*/ }
    | APPROXNUM     { dataval d; d.double_val = $1; $$ = newExpr(t_approxnum, d); }
@@ -1752,12 +1703,8 @@
    | expr '/' expr 		{ $$=newExprCal(t_expr_cal, "/", NULL, 0, $1, $3); }
    | expr '%' expr 		{ $$=newExprCal(t_expr_cal, "%", NULL, 0, $1, $3); }
    | expr MOD expr 		{ $$=newExprCal(t_expr_cal, "MOD", NULL, 0, $1, $3); }
-<<<<<<< HEAD
    | '-' expr %prec UMINUS	{ $$=newExprCal(t_expr_cal, "--", NULL, 0, NULL, $2); }	// 2014-3-14---增加---by余楷
    | '+' expr %prec UMINUS	{ $$=newExprCal(t_expr_cal, "++", NULL, 0, NULL, $2); }	// 2014-3-14---增加---by余楷  
-=======
-   | '-' expr %prec UMINUS	{ $$=newExprCal(t_expr_cal, "--", NULL, 0, NULL, $2); }
->>>>>>> 79bb7794
    | expr ANDOP expr		{ $$=newExprCal(t_expr_cal, "ANDOP", NULL, 0, $1, $3); }
    | expr OR expr			{ $$=newExprCal(t_expr_cal, "OR", NULL, 0, $1, $3); }
    | expr XOR expr		{ $$=newExprCal(t_expr_cal, "XOR", NULL, 0, $1, $3); }
@@ -1795,7 +1742,6 @@
    | expr_list {$$=$1;}
    ;
 
-<<<<<<< HEAD
 expr: expr IN '(' expr_list ')'			{ $$=newExprCal(t_expr_cal, "INV", NULL, 0, $1, $4); }
    | '(' expr_list ')' IN '(' expr_list ')'	{ $$=newExprCal(t_expr_cal, "INV", NULL, 0, $2, $6); }
    | expr NOT IN '(' expr_list ')'			{ $$=newExprCal(t_expr_cal, "NIN", NULL, 0, $1, $5); }
@@ -1805,13 +1751,6 @@
    | expr NOT IN '(' select_stmt ')'		{ $$=newExprCal(t_expr_cal, "NINS", NULL, 0, $1, $5); }
    | '(' expr_list ')' NOT IN '(' select_stmt ')'	{ $$=newExprCal(t_expr_cal, "NINS", NULL, 0, $2, $7); }
    | EXISTS '(' select_stmt ')'			{ $$=newExprCal(t_expr_cal, "EX", NULL, 0, NULL, $3); }
-=======
-expr: expr IN '(' expr_list ')'		{ $$=newExprCal(t_expr_cal, "INV", NULL, 0, $1, $4); }
-   | expr NOT IN '(' expr_list ')'		{ $$=newExprCal(t_expr_cal, "NIN", NULL, 0, $1, $5); }
-   | expr IN '(' select_stmt ')'		{ $$=newExprCal(t_expr_cal, "INS", NULL, 0, $1, $4); }
-   | expr NOT IN '(' select_stmt ')'	{ $$=newExprCal(t_expr_cal, "NINS", NULL, 0, $1, $5); }
-   | EXISTS '(' select_stmt ')'		{ $$=newExprCal(t_expr_cal, "EX", NULL, 0, NULL, $3); }         
->>>>>>> 79bb7794
    | NOT EXISTS '(' select_stmt ')'	%dprec 2	{ $$=newExprCal(t_expr_cal, "NINS", NULL, 0, NULL, $4); } 
    ;
 
