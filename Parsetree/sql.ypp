/*
 * Parser for mysql subset, GLR version
 */
%pure-parser
%parse-param { struct ParseResult* result}

%glr-parser
%expect 8
%expect-rr 79
%defines
%{
#include <stdlib.h>
#include <stdarg.h>
#include <string.h>
#include <iostream>
#include <stdio.h>
#include <malloc.h>
#include <vector>
using namespace std;
void yyerror(struct ParseResult *pp,const char *s, ...);
%}

%union {
	int intval;		
	double floatval;	// no used ---4-28
	char *strval;
	int subtok;
	struct Node * ast_node;
}
	
	/* names and literal values */
%{
///
#include "sql.lex.h"
#include "sql_node_struct.h"

#define YYLEX_PARAM result->yyscan_info_

/*
should replace YYLEX with the following clause in sql.tab.cpp, why so? I don't know

#ifdef YYLEX_PARAM
# define YYLEX yylex (&yylval, YYLEX_PARAM)
#else
# define YYLEX yylex (&yylval)
#endif
*/

%}
%token <strval> NAME
%token <strval> STRING
%token <strval> INTNUM
%token <strval> BOOL
%token <strval> APPROXNUM

       /* user @abc names */

%token <strval> USERVAR

	/* operators and precedence levels */

%right ASSIGN
%left OR
%left XOR
%left ANDOP
%nonassoc IN IS LIKE REGEXP
%left NOT '!'
%left BETWEEN
%left <subtok> COMPARISON /* = <> < > <= >= <=> */
%left '|'
%left '&'
%left <subtok> SHIFT /* << >> */
%left '+' '-'
%left '*' '/' '%' MOD
%left '^'
%nonassoc UMINUS

%token ADD
%token ALL
%token ALTER
%token ANALYZE
%token AND
%token ANY
%token APPEND
%token AS
%token ASC
%token AUTO_INCREMENT
%token BEFORE
%token BETWEEN
%token BIGINT
%token BINARY
%token BIT
%token BLOB
%token BOTH
%token BY
%token CALL
%token CASCADE
%token CASE
%token CHANGE
%token CHAR
%token CHECK
%token COLLATE
%token COLUMN
%token COMMENT
%token CONDITION
%token CONSTRAINT
%token CONTINUE
%token CONVERT
%token CREATE
%token CROSS
%token CURRENT_DATE
%token CURRENT_TIME
%token CURRENT_TIMESTAMP
%token CURRENT_USER
%token CURSOR
%token DATABASE
%token DATABASES
%token DATE
%token DATETIME
%token DAY_HOUR
%token DAY  //---5.26fzh---
%token DAY_MICROSECOND
%token DAY_MINUTE
%token DAY_SECOND
%token DECIMAL
%token DECLARE
%token DEFAULT
%token DELAYED
%token DELETE
%token DESC
%token DESCRIBE
%token DETERMINISTIC
%token DISTINCT
%token DISTINCTROW
%token DIV
%token DOUBLE
%token DROP
%token DUAL
%token EACH
%token ELSE
%token ELSEIF
%token ENCLOSED
%token END
%token ENUM
%token ESCAPED
%token EXISTS
%token EXIT
%token EXPLAIN
%token FETCH
%token FLOAT
%token FOR
%token FORCE
%token FOREIGN
%token FROM
%token FULLTEXT
%token GRANT
%token GROUP
%token HAVING
%token HIGH_PRIORITY
%token HOUR_MICROSECOND
%token HOUR_MINUTE
%token HOUR_SECOND
%token IF
%token IGNORE
%token IN
%token INDEX
%token INFILE
%token INNER
%token INOUT
%token INSENSITIVE
%token INSERT
%token INT
%token INTEGER
%token INTERVAL
%token INTO
%token ITERATE
%token JOIN
%token KEY
%token KEYS
%token KILL
%token LEADING
%token LEAVE
%token LEFT
%token LIKE
%token LIMIT
%token LINES
%token LOAD
%token LOCALTIME
%token LOCALTIMESTAMP
%token LOCK
%token LONG
%token LONGBLOB
%token LONGTEXT
%token LOOP
%token LOW_PRIORITY
%token MATCH
%token MEDIUMBLOB
%token MEDIUMINT
%token MEDIUMTEXT
%token MINUTE_MICROSECOND
%token MINUTE_SECOND
%token MOD
%token MODIFIES
%token NATURAL
%token NOT
%token NO_WRITE_TO_BINLOG
%token NULLX
%token NUMBER
%token ON
%token DUPLICATE
%token OPTIMIZE
%token OPTION
%token OPTIONALLY
%token OR
%token ORDER
%token OUT
%token OUTER
%token OUTFILE
%token PARTITIONED	// 2014-2-24-----by YU
%token PRECISION	
%token PRIMARY
%token PROCEDURE
%token PROJECTION	// 2014-2-24------byYU
%token PURGE
%token QUICK
%token QUARTER //---5.26fzh---
%token READ
%token READS
%token REAL
%token REFERENCES
%token REGEXP
%token RELEASE
%token RENAME
%token REPEAT
%token REPLACE
%token REQUIRE
%token RESTRICT
%token RETURN
%token REVOKE
%token RIGHT
%token ROLLUP
%token SAMPLE
%token SCHEMA
%token SCHEMAS
%token SECOND_MICROSECOND
%token SELECT
%token SENSITIVE
%token SEPARATOR
%token SET
%token SHOW
%token SMALLINT
%token SOME
%token SONAME
%token SPATIAL
%token SPECIFIC
%token SQL
%token SQLEXCEPTION
%token SQLSTATE
%token SQLWARNING
%token SQL_BIG_RESULT
%token SQL_CALC_FOUND_ROWS
%token SQL_SMALL_RESULT
%token SSL
%token STARTING
%token STRAIGHT_JOIN
%token TABLE
%token TEMPORARY
%token TEXT
%token TERMINATED
%token THEN
%token TIME
%token TIMESTAMP
%token TINYBLOB
%token TINYINT
%token TINYTEXT
%token TO
%token TRAILING
%token TRIGGER
%token UNDO
%token UNION
%token UNIQUE
%token UNLOCK
%token UNSIGNED
%token UPDATE
%token USAGE
%token USE
%token USING
%token UTC_DATE
%token UTC_TIME
%token UTC_TIMESTAMP
%token VALUES
%token VARBINARY
%token VARCHAR
%token VARYING
%token WHEN
%token WHERE
%token WHILE
%token WITH
%token WRITE
%token XOR
%token YEAR
%token YEAR_MONTH
%token ZEROFILL

%token WEEK //---5.26fzh---

/** added by yukai **/
%token DO
%token MAX_QUERIES_PER_HOUR
%token MAX_UPDATES_PER_HOUR
%token MAX_CONNECTIONS_PER_HOUR
%token MAX_USER_CONNECTIONS
%token USER
%token TRUNCATE
%token FAST
%token MEDIUM
%token EXTENDED
%token CHANGED
%token LEAVES
%token MASTER
%token QUERY CACHE
%token SLAVE
%token BEGINT
%token COMMIT
%token START
%token TRANSACTION
%token NO
%token CHAIN
%token AUTOCOMMIT
%token SAVEPOINT
%token ROLLBACK
%token LOCAL
%token TABLES
%token ISOLATION
%token LEVEL
%token GLOBAL
%token SESSION
%token UNCOMMITTED
%token COMMITTED
%token REPEATABLE
%token SERIALIZABLE
%token IDENTIFIED
%token PASSWORD
%token PRIVILEGES
%token BACKUP
%token CHECKSUM
%token REPAIR
%token USE_FRM
%token RESTORE
%token CHARACTER
%token COLLATION
%token COLUMNS
%token ENGINE
%token LOGS
%token STATUS
%token STORAGE 
%token ENGINES
%token ERRORS
%token GRANTS
%token INNODB
%token PROCESSLIST
%token TRIGGERS
%token VARIABLES
%token WARNINGS
%token FLUSH
%token HOSTS
%token DES_KEY_FILE
%token USER_RESOURCES
%token CONNECTION
%token RESET
%token PREPARE
%token DEALLOCATE
%token EXECUTE
%token WORK
%token BTREE
%token HASH
%token BDB
%token OPEN
%token FULL
 /* functions with special syntax */
%token FSUBSTRING
%token FTRIM
%token FDATE_ADD FDATE_SUB
%token FCOUNT
//---3.25fzh----
%token FUPPER
%token FCAST
%token FCOALESCE
%token FCONVERT

//---2.18 add aggrection function
%token FSUM
%token FAVG
%token FMIN
%token FMAX
  
/**********/


%type <intval> select_opts opt_with_rollup opt_asc_desc opt_inner_cross left_or_right 
%type <intval> opt_left_or_right_outer opt_outer  insert_opts
%type <strval>  opt_as_alias  trim_ltb //---3.25fzh---
%type <ast_node> stmt_list date_type //---3.25fzh---
%type <ast_node> select_expr_list opt_where select_stmt stmt opt_groupby select_expr
%type <ast_node> expr_list opt_expr_list  case_list  opt_having opt_orderby expr
%type <ast_node> groupby_list opt_limit table_reference table_factor
%type <ast_node> table_references opt_into_list opt_join_condition join_condition
%type <ast_node> column_list  table_subquery  join_table
%type <ast_node> index_list opt_for_join opt_col_names
%type <ast_node> delete_opts delete_list 
%type <ast_node> insert_vals insert_vals_list
%type <ast_node> insert_asgn_list update_asgn_list
%type <ast_node> opt_length  enum_list
%type <ast_node> column_atts create_col_list

%type <intval> update_opts	// 2014-3-24---change position at here---by Yu

%type <ast_node> opt_ondupupdate insert_stmt	

%type <ast_node>interval_exp //---5.26fzh----

/** add by yukai **/

%type <strval> opt_from opt_like_string	// 2014-5-4---add---by Yu
%type <ast_node> create_database_stmt create_table_stmt  create_select_statement
%type <ast_node> create_definition alter_database_stmt alter_table_stmt opt_csc	
%type <ast_node> alter_list alter_def data_type create_projection_stmt
%type <ast_node> truncate_stmt
%type <ast_node> create_index_stmt index_col_list drop_index_stmt	
%type <ast_node> drop_database_stmt drop_table_stmt table_list	
%type <ast_node> load_table_stmt	
%type <ast_node> show_stmt	// 2014-5-4---add---by Yu
%type <intval> opt_rc  opt_ignore opt_if_exists	opt_using_type		
%type <intval> opt_col index_att index_type rename_list
%type <intval> opt_chain opt_release opt_read_write
%type <intval> opt_trans_level trans_att priv_database_type priv_table_type
%type <intval> analyze_opt check_opts checksum_opt repair_opts opt_full
%type <intval> opt_index_key flush_opt flush_opt_list opt_connection_query
%type <intval> reset_opt reset_opt_list opt_ignore_replace opt_if_not_exists
%type <intval> opt_temporary  opt_binary opt_uz

/*		// 2014-3-7---don't use this way to recovery from error---byYU
%destructor	{ if(result->error_number ) { puts("All node freed successfully!!"); FreeAllNode(result->node_pointerresult->node_pointer); } }<ast_node>
*/

%start stmt_list

%%

stmt_list: stmt ';'		{ 	
  						printf("> \n"); 
  						$$ = newStmt(t_stmt, NULL, $1,result->node_pointer); 
  						if (result->error_number == 0) 
  						{
  							result->ast  = $$;
  						}
  						else
  						{
  							result->ast  = NULL;
  						} 
  						/* output($$, 1);*/ 
  					}	
	| stmt_list stmt ';'	{ 	
	  					printf(">> \n"); 
	  					$$ = newStmt(t_stmt, $1, $2,result->node_pointer); 
	  					if (result->error_number == 0)
	  					{
	  						result->ast  = $$;
	  					}
	  					else
	  					{
	  						result->ast  = NULL;
	  					}
	  					/*output($$, 1);*/ 
	  				}		
  	| error ';'			{ 
  						printf("> \n");
  						result->ast  = NULL;	
  						result->error_number++;	
  						//yyerror(result,"First statement discarded, input new statement"); 
  						yyclearin;
  						yyerrok; 				
  					}	// 2014-3-4---support error---byYU
  	| stmt_list error ';'	{ 
  						printf(">> \n"); 
  						result->ast  = NULL;	// 2014-3-6---if error, the last root is set be null---byYU
  						result->error_number++;		// 2014-3-6---error number add by 1---byYU
  						//yyerror(result,"Current statement discarded, input new statement"); 
  						yyclearin;
  						yyerrok; 
  					}	// 2014-3-4---add support error---byYU
  	;

   /* statements: select statement */

stmt: select_stmt { $$=$1; /*output($$, 1);puts("SQL parser： This is a select statement"); */ }		
	;

select_stmt: 
	SELECT select_opts select_expr_list
	{
		$$ = newQueryStmt(t_query_stmt, NULL, $2, $3, NULL, NULL, NULL, NULL, NULL, NULL, NULL,result->node_pointer);
		/*puts("SQL parser： select_stmt1");	*/ 
	}
	| SELECT select_opts select_expr_list FROM table_references opt_where 
    			opt_groupby opt_having opt_orderby opt_limit opt_into_list 
		{
			$$ = newQueryStmt(t_query_stmt, NULL, $2, $3, $5, $6, $7, $8, $9, $10, $11,result->node_pointer);
			/*puts("SQL parser： select_stmt2");	*/ 
		}

	;

opt_where: /* nil */	{ $$= NULL; /*puts("opt_where is null")*/; }
	| WHERE expr 		{ $$ = newWhereList(t_where_list, NULL, $2,result->node_pointer); /*puts("opt_where");*/};

opt_groupby: /* nil */ { $$=NULL; /*puts("opt_groupby is null");*/ }
	| GROUP BY groupby_list opt_with_rollup { $$ = newGroupbyList(t_groupby_list, NULL, $3, $4,result->node_pointer); /*puts("opt_groupby");*/}
	;

groupby_list: expr opt_asc_desc
	{ 
		$$=newGroupbyExpr(t_groupby_expr, $1, $2, NULL,result->node_pointer);
		/*puts("groupby_list1");*/
	}
	| expr opt_asc_desc ',' groupby_list
	{
		$$=newGroupbyExpr(t_groupby_expr, $1, $2, $4,result->node_pointer);
		/*puts("groupby_list2");*/
	}
	;

opt_asc_desc: /* nil */ { $$ = 0; }
   | ASC                { $$ = 0; }
   | DESC               { $$ = 1; }
    ;

opt_with_rollup: /* nil */  { $$ = 0; }
   | WITH ROLLUP  { $$ = 1; }
   ;

opt_having: /* nil */ { $$=NULL; /*puts("opt_having is null");*/ }
	| HAVING expr 
	{
		$$=newHavingList(t_having_list, NULL, $2,result->node_pointer);
		/*puts("opt_having2");*/
	}
	;

opt_orderby: /* nil */ { $$=NULL; /*puts("opt_orederby is null");*/ }//this is why the orderby 's next connected with groupexpr
	| ORDER BY groupby_list 
	{
		$$=newOrderbyList(t_orderby_list, NULL, $3,result->node_pointer);
		/*puts("opt_orederby2");*/
	}
	;

opt_limit: /* nil */ {$$ = NULL; /*puts("opt_limit is null");*/ }
	| LIMIT expr { $$=newLimitExpr(t_limit_expr, NULL, $2,result->node_pointer); /*puts("opt_limit2");*/ }
  	| LIMIT expr ',' expr { $$=newLimitExpr(t_limit_expr, $2, $4,result->node_pointer); }
	; 

opt_into_list: /* nil */ { $$=NULL; /*puts("opt_into_list is null");*/ }//no
   | INTO column_list {  }							//-----------------------
   ;

column_list: NAME { $$ = newColumn(t_column, $1, NULL, NULL,result->node_pointer); }
  | NAME ',' column_list { $$ = newColumn(t_column, $1, NULL, $3,result->node_pointer); }
  ;

select_opts:                      { $$ = 0; }
| select_opts ALL                 { if($$ & 1) yyerror(result,"duplicate ALL option"); $$ = $1 | 1; }
| select_opts DISTINCT            { if($$ & 2) yyerror(result,"duplicate DISTINCT option"); $$ = $1 | 2; }
| select_opts DISTINCTROW         { if($$ & 4) yyerror(result,"duplicate DISTINCTROW option"); $$ = $1 | 4; }
| select_opts HIGH_PRIORITY       { if($$ & 8) yyerror(result,"duplicate HIGH_PRIORITY option"); $$ = $1 | 8; }
| select_opts STRAIGHT_JOIN       { if($$ & 16) yyerror(result,"duplicate STRAIGHT_JOIN option"); $$ = $1 | 16; }
| select_opts SQL_SMALL_RESULT    { if($$ & 32) yyerror(result,"duplicate SQL_SMALL_RESULT option"); $$ = $1 | 32; }
| select_opts SQL_BIG_RESULT      { if($$ & 64) yyerror(result,"duplicate SQL_BIG_RESULT option"); $$ = $1 | 64; }
| select_opts SQL_CALC_FOUND_ROWS { if($$ & 128) yyerror(result,"duplicate SQL_CALC_FOUND_ROWS option"); $$ = $1 | 128; }
    ;

select_expr_list: select_expr			{ $$ = newSelectList(t_select_list, 0, $1, NULL,result->node_pointer); /*puts("select_expr_list1");*/ }
    | select_expr ',' select_expr_list	{ $$ = newSelectList(t_select_list, 0, $1, $3,result->node_pointer); /*puts("select_expr_list2");*/ }
    | '*'						{ $$ = newSelectList(t_select_list, 1, NULL, NULL,result->node_pointer); /*puts("select_expr_list3");*/ }
    | '*' ',' select_expr_list		{ $$ = newSelectList(t_select_list, 1, NULL, $3,result->node_pointer); /*puts("select_expr_list4");*/ }	//---3.6fzh---
    ;

select_expr: expr opt_as_alias	{ $$ = newSelectExpr(t_select_expr, $2, $1,result->node_pointer); /*puts("select_expr");*/ }
	;

table_references: table_reference			{ $$=newFromList(t_from_list, $1, NULL,result->node_pointer); /*puts("table_references1");*/ }
    | table_reference ',' table_references	{ $$=newFromList(t_from_list, $1, $3,result->node_pointer); /*puts("table_references2");*/ }
    ;

table_reference:  table_factor { $$=$1; /*puts("table_referen1");*/ }
  	| join_table { $$=$1; /*puts("table_referen2");*/ }
	;

table_factor:
	NAME opt_as_alias/* index_hint */
	{
		$$=newTable(t_table, NULL,$1, $2, 0, NULL,result->node_pointer);
		/*puts("table_factor1");*/
	}
  	| NAME '.' NAME opt_as_alias /*index_hint*/ 
  	{
		$$=newTable(t_table, $1, $3, $4, 0, NULL,result->node_pointer);
   		/*puts("table_factor2");*/ 
   	}
  	| table_subquery opt_as NAME 
  	{
		$$=newTable(t_table, NULL, NULL, $3, 1, $1,result->node_pointer);
	}
	| '(' table_references ')' { $$=$2; }
  	;

opt_as: /* nil */
  | AS 
  ;

opt_as_alias: AS NAME { $$=$2; /*puts("opt_as_alias1");*/ }
  | NAME              { $$=$1; /*puts("opt_as_alias2");*/ }
  | /* nil */         { $$=NULL; /*puts("opt_as_alias3");*/ }
  ;

/*
inner 1
cross 2
outer 4
left 8
right 16
nature 32
straight_join -1
*/


join_table:// enumerate every different paramters
	table_reference opt_inner_cross JOIN table_factor opt_join_condition
	{
		$$=newJoin(t_join, $2, $1, $4, $5,result->node_pointer);
	}              
	| table_reference STRAIGHT_JOIN table_factor 
	{
		$$=newJoin(t_join, -1, $1, $3, NULL,result->node_pointer);
	}
	| table_reference STRAIGHT_JOIN table_factor ON expr  
	{
		Node *m=newCondition(t_condition, 1, $5,result->node_pointer);
		$$=newJoin(t_join, -1, $1, $3, m,result->node_pointer);
	}
  	| table_reference left_or_right opt_outer JOIN table_factor join_condition
    	{
		$$=newJoin(t_join, $2+$3, $1, $5, $6,result->node_pointer);
    	}
  	| table_reference NATURAL opt_left_or_right_outer JOIN table_factor
	{
		$$=newJoin(t_join, 32 + $3, $1, $5, NULL,result->node_pointer);
	}
  	;

opt_inner_cross: /* nil */ { $$ = 0; }
   	| INNER	{ $$ = 1; }
   	| CROSS	{ $$ = 2; }
	;

opt_outer: /* nil */{ $$ = 0; }
	| OUTER	{$$ = 4; }
   	;

left_or_right: LEFT	{ $$ = 8; }
    | RIGHT { $$ = 16; }
    ;

opt_left_or_right_outer: LEFT opt_outer	{ $$ = 8 + $2; }
	| RIGHT opt_outer  { $$ = 16 + $2; }
	| /* nil */ { $$ = 0; }
	;

opt_join_condition: /* nil */	{}
	| join_condition	{$$=$1;}
	;
/*
on 1
using 2
*/

join_condition: ON expr 
    {
    	$$=newCondition(t_condition, 1, $2,result->node_pointer);
    }
    | USING '(' column_list ')' 
    {
    	$$=newCondition(t_condition, 2, $3,result->node_pointer);
    }
    ;

index_hint://暂时没有考虑
     USE KEY opt_for_join '(' index_list ')'
                  {  }
   | IGNORE KEY opt_for_join '(' index_list ')'
                  { }
   | FORCE KEY opt_for_join '(' index_list ')'
                  {  }
   | /* nil */
   ;

opt_for_join: FOR JOIN { $$ = 1; }//no
   | /* nil */ { $$ = 0; }//no
   ;

index_list: NAME  { emit("INDEX %s", $1);  }////////////////////////////////////////////////////////////////////////////////
   | index_list ',' NAME { emit("INDEX %s", $3); }//////////////////////////////////////////////////////////////////////////
   ;

table_subquery: '(' select_stmt ')' { $$=$2; }//---3.14fzh---
   ;

   /* statements: delete statement */

stmt: delete_stmt { emit("STMT"); }
   ;

delete_stmt: DELETE delete_opts FROM NAME
    opt_where opt_orderby opt_limit
                  { emit("DELETEONE %d %s", $2, $4); free($4); }
;

delete_opts: delete_opts LOW_PRIORITY { $$ = $1 + 01; }
   | delete_opts QUICK { $$ = $1 + 02; }
   | delete_opts IGNORE { $$ = $1 + 04; }
   | /* nil */ { $$ = 0; }
   ;

delete_stmt: DELETE delete_opts
    delete_list
    FROM table_references opt_where
            {  }
;
delete_list: NAME opt_dot_star {  }
   | delete_list ',' NAME opt_dot_star {  }
   ;

opt_dot_star: /* nil */ 
   | '.' '*' 
   ;

delete_stmt: DELETE delete_opts FROM delete_list USING table_references opt_where
   { emit("DELETEMULTI %d %d %d", $2, $4, $6); }
   ;

   /* statements: insert statement */	//2014-4-17---add---by Yu

stmt: insert_stmt { $$=$1; /*output($$, 1); puts("SQL parser： This is a insert statement");*/ }	//2014-4-16---add---by Yu
   ;

insert_stmt: INSERT insert_opts opt_into NAME
     opt_col_names
     VALUES insert_vals_list
     opt_ondupupdate { $$ = newInsertStmt($2, $4, $5, $7, $8, NULL, NULL,result->node_pointer); }
   ;

opt_ondupupdate: /* nil */				{ $$ = NULL; }
   | ON DUPLICATE KEY UPDATE insert_asgn_list	{ $$ = $5; }
   ;

insert_opts: /* nil */			{ $$ = 0; }
   | insert_opts LOW_PRIORITY		{ $$ = $1 | 01 ; }
   | insert_opts DELAYED 		{ $$ = $1 | 02 ; }
   | insert_opts HIGH_PRIORITY 	{ $$ = $1 | 04 ; }
   | insert_opts IGNORE			{ $$ = $1 | 010 ; }
   ;

opt_into: INTO | /* nil */
	;

opt_col_names: /* nil */	{ $$ = NULL; }
   | '(' column_list ')'	{ $$ = $2; }
   ;

<<<<<<< HEAD
insert_vals_list: '(' insert_vals ')'		{ $$ = newInsertValueList($2, NULL,result->node_pointer); }
   | insert_vals_list ',' '(' insert_vals ')'	{ $$ = newInsertValueList($4, $1,result->node_pointer); }	//2014-4-17---Attention: the order can be reversed---by Yu
=======
insert_vals_list: '(' insert_vals ')'		{ $$ = newInsertValueList($2, NULL); }
   | '(' insert_vals ')' ',' insert_vals_list	{ $$ = newInsertValueList($2, $5); }	//2014-4-17---Attention: the order can be reversed---by Yu
>>>>>>> 995a6244
   ;
   
insert_vals:
     expr		{ $$ = newInsertVals(0, $1, NULL,result->node_pointer); }
   | DEFAULT	{ $$ = newInsertVals(1, NULL, NULL,result->node_pointer); }
   | expr ',' insert_vals	{ $$ = newInsertVals(0, $1, $3,result->node_pointer); }
   | DEFAULT ',' insert_vals	{ $$ = newInsertVals(1, NULL, $3,result->node_pointer); }
   ;

insert_stmt: INSERT insert_opts opt_into NAME 
	SET insert_asgn_list opt_ondupupdate	{ $$ = newInsertStmt($2, $4, NULL, NULL, $7, $6, NULL,result->node_pointer); }
   ;

insert_stmt: INSERT insert_opts opt_into NAME opt_col_names
    select_stmt opt_ondupupdate { $$ = newInsertStmt($2, $4, $5, NULL, $7, NULL, $6,result->node_pointer); }
  ;

insert_asgn_list:
	NAME COMPARISON expr { 
		if($2 != 4) yyerror(result,"bad insert assignment to %s", $1); 
		else $$ = newInsertAssignList($1, 0, $3, NULL,result->node_pointer); }
	| NAME COMPARISON DEFAULT { 
		if ($2 != 4) yyerror(result,"bad insert assignment to %s", $1);
 		else $$ = newInsertAssignList($1, 1, NULL, NULL,result->node_pointer); }
	| insert_asgn_list ',' NAME COMPARISON expr { 
		if ($4 != 4) yyerror(result,"bad insert assignment to %s", $1);		 
		else $$ = newInsertAssignList($3, 0, $5, $1,result->node_pointer); }
	| insert_asgn_list ',' NAME COMPARISON DEFAULT { 
		if ($4 != 4) yyerror(result,"bad insert assignment to %s", $1);
		else $$ = newInsertAssignList($3, 1, NULL, $1,result->node_pointer); }
   ;

   /** replace just like insert **/
stmt: replace_stmt { emit("STMT"); }
   ;

replace_stmt: REPLACE insert_opts opt_into NAME
     opt_col_names
     VALUES insert_vals_list
     opt_ondupupdate { emit("REPLACEVALS %d %d %s", $2, $7, $4); free($4) }
   ;

replace_stmt: REPLACE insert_opts opt_into NAME
    SET insert_asgn_list
    opt_ondupupdate
     { emit("REPLACEASGN %d %d %s", $2, $6, $4); free($4) }
   ;

replace_stmt: REPLACE insert_opts opt_into NAME opt_col_names
    select_stmt
    opt_ondupupdate { emit("REPLACESELECT %d %s", $2, $4); free($4); }
  ;

/** update **/
stmt: update_stmt { emit("STMT"); }
   ;

update_stmt: UPDATE update_opts table_references
    SET update_asgn_list
    opt_where
    opt_orderby
opt_limit { emit("UPDATE %d %d %d", $2, $3, $5); }
;

// 2014-3-24---修改---by Yu
update_opts: /* nil */		{ $$ = 0; }
   | insert_opts LOW_PRIORITY	{ $$ = $1 | 01; }
   | insert_opts IGNORE		{ $$ = $1 | 02; }
   ;

update_asgn_list:
	NAME COMPARISON expr 
	{
		/*
		if ($2 != 4 || $3->data.string_val == NULL) 
			yyerror(result,"bad insert assignment to %s", $1);
	 	emit("ASSIGN %s", $1); 
	 	free($3); 
	 	$$ = $3->data.string_val;
	 	*/ 
	}
	| NAME '.' NAME COMPARISON expr 
	{ 
	/*
		if ($4 != 4) 
			yyerror(result,"bad insert assignment to %s", $1); 
		emit("ASSIGN %s.%s", $1, $3);
		free($1); 
		free($3); 
		$$ = 1;
	*/
	}
	| update_asgn_list ',' NAME COMPARISON expr
	//     { if ($4 != 4) yyerror(result,"bad insert assignment to %s", $3); emit("ASSIGN %s.%s", $3); free($3); $$ = $1 + 1; }
	| update_asgn_list ',' NAME '.' NAME COMPARISON expr
	//     { if ($6 != 4) yyerror(result,"bad insert assignment to %s.$s", $3, $5); 
	//		emit("ASSIGN %s.%s", $3, $5); free($3); free($5); $$ = 1;
	//		}
	;


   /** create database **/

stmt: create_database_stmt { $$=$1;/* output($$, 1); puts("SQL parser： This is a create_database statement");*/ }	
   ;

create_database_stmt: 
	CREATE DATABASE opt_if_not_exists NAME 
		{ $$ =  newCreateDatabaseStmt(t_create_database_stmt, 1, $3, $4,result->node_pointer); }
	| CREATE SCHEMA opt_if_not_exists NAME 
		{ $$ =  newCreateDatabaseStmt(t_create_database_stmt, 2, $3, $4,result->node_pointer); }
	;

opt_if_not_exists:  /* nil */ { $$ = 0; } 
   | IF NOT EXISTS            { $$ = 1; } 
   ;

   /** create table **/
   
stmt: create_table_stmt { $$=$1;/* output($$, 1); puts("SQL parser： This is a create_table statement"); */}	
   ;

create_table_stmt: CREATE opt_temporary TABLE opt_if_not_exists NAME
	'(' create_col_list ')'  { $$ = newCreateTableStmt(t_create_table_stmt, $2, $4, $5, NULL, $7, NULL,result->node_pointer); }
	;

create_table_stmt: CREATE opt_temporary TABLE opt_if_not_exists NAME '.' NAME
   '(' create_col_list ')' { $$ = newCreateTableStmt(t_create_table_stmt, $2, $4, $5, $7, $9, NULL,result->node_pointer); }
   ;

create_table_stmt: CREATE opt_temporary TABLE opt_if_not_exists NAME
   '(' create_col_list ')' create_select_statement 
   { $$ = newCreateTableStmt(t_create_table_stmt, $2, $4, $5, NULL, $7, $9,result->node_pointer); }
    ;

create_table_stmt: CREATE opt_temporary TABLE opt_if_not_exists NAME
   create_select_statement { $$ = newCreateTableStmt(t_create_table_stmt, $2, $4, $5, NULL, NULL, $6,result->node_pointer); }
    ;

create_table_stmt: CREATE opt_temporary TABLE opt_if_not_exists NAME '.' NAME
   '(' create_col_list ')' create_select_statement  
   { $$ = newCreateTableStmt(t_create_table_stmt, $2, $4, $5, $7, $9, $11,result->node_pointer); }
    ;

create_table_stmt: CREATE opt_temporary TABLE opt_if_not_exists NAME '.' NAME
	create_select_statement 
	{ $$ = newCreateTableStmt(t_create_table_stmt, $2, $4, $5, $7, NULL, $8,result->node_pointer); }
	;

	
create_select_statement: opt_ignore_replace opt_as select_stmt 
	{ $$ = newCreateSelectStmt(t_create_select_stmt, $1, 0, $3,result->node_pointer); }
	;

opt_ignore_replace: /* nil */	{ $$ = 0; }
	| IGNORE		{ $$ = 1; }
	| REPLACE 		{ $$ = 2; }
	;

opt_temporary: /* nil */{ $$ = 0; }
	| TEMPORARY 		{ $$ = 1; }
	;

create_col_list: create_definition { $$ = newCreateColList(t_create_col_list, $1, NULL,result->node_pointer); }
	| create_definition ',' create_col_list { $$ = newCreateColList(t_create_col_list, $1, $3,result->node_pointer); }
	;

create_definition: 	/* 2-18---add name attribute---byYU */
    NAME data_type column_atts		{ $$ = newCreateDef( t_create_def, 1, $1, $2, $3, NULL,result->node_pointer); }
    | PRIMARY KEY '(' column_list ')'	{ $$ = newCreateDef( t_create_def, 2, NULL, NULL, NULL, $4,result->node_pointer); /*puts("primary key ok!");*/ }
    | KEY '(' column_list ')'			{ $$ = newCreateDef( t_create_def, 3, NULL, NULL, NULL, $3,result->node_pointer); }
    | INDEX '(' column_list ')'		{ $$ = newCreateDef( t_create_def, 4, NULL, NULL, NULL, $3,result->node_pointer); }
    | FULLTEXT INDEX '(' column_list ')'	{ $$ = newCreateDef( t_create_def, 5, NULL, NULL, NULL, $4,result->node_pointer); }
    | FULLTEXT KEY '(' column_list ')'	{ $$ = newCreateDef( t_create_def, 6, NULL, NULL, NULL, $4,result->node_pointer); }
     ;

// 2014-4-14---change '+=' to '|=', save data in t->data ---Yu
column_atts: /* nil */				{ $$ = newColumnAtts(t_column_atts, 0, 0, 0, NULL, NULL,result->node_pointer); }
    | column_atts NOT NULLX			{ Column_atts *t = (Column_atts *)$1; t->datatype |= 01; $$ = (Node *)t; }
    | column_atts NULLX				{ Column_atts *t = (Column_atts *)$1; t->datatype |= 02; $$ = (Node *)t; }
    | column_atts DEFAULT STRING        	{ Column_atts *t = (Column_atts *)$1; t->datatype |= 04; t->s = $3; $$ = (Node *)t; }
    | column_atts DEFAULT INTNUM		{ Column_atts *t = (Column_atts *)$1; t->datatype |= 010; t->num1 = atoi($3); $$ = (Node *)t; }
    | column_atts DEFAULT APPROXNUM 	{ Column_atts *t = (Column_atts *)$1; t->datatype |= 020; t->num2 = atof($3); $$ = (Node *)t; }
    | column_atts DEFAULT BOOL          	{ Column_atts *t = (Column_atts *)$1; t->datatype |= 040; t->num1 = atoi($3); $$ = (Node *)t; }
    | column_atts AUTO_INCREMENT        	{ Column_atts *t = (Column_atts *)$1; t->datatype |= 0100; $$ = (Node *)t; }
    | column_atts UNIQUE KEY 			{ Column_atts *t = (Column_atts *)$1; t->datatype |= 0200; $$ = (Node *)t; }
    | column_atts PRIMARY KEY			{ Column_atts *t = (Column_atts *)$1; t->datatype |= 0400; $$ = (Node *)t; }
    | column_atts KEY 				{ Column_atts *t = (Column_atts *)$1; t->datatype |= 01000; $$ = (Node *)t; }
    | column_atts COMMENT STRING 		{ Column_atts *t = (Column_atts *)$1; t->datatype |= 02000; $$ = (Node *)t; }
    | column_atts UNIQUE '(' column_list ')'	{ Column_atts *t = (Column_atts *)$1; t->datatype |= 04000; t->col_list = $4; $$ = (Node *)t; }	
    ;
    
	/** create projection **/	
stmt: create_projection_stmt	{ $$ = $1;/* puts("SQL parser： This is a create_projection statement");*/ }
	;
	
	
create_projection_stmt: CREATE PROJECTION ON NAME '(' column_list ')' PARTITIONED ON NAME	
		{ $$ = newCreateProjectionStmt(t_create_projection_stmt, $4, $6, 1, $10,result->node_pointer); }
	| CREATE PROJECTION ON NAME '(' column_list ')' NUMBER COMPARISON INTNUM PARTITIONED ON NAME
	{ 
		if ($9 != 4) { yyerror(result,"please give a specific number"); } 
		else { $$ = newCreateProjectionStmt(t_create_projection_stmt, $4, $6, atoi($10), $13,result->node_pointer); }
	}
	;
	
////////////////////////////////////////////////////////////////////////////////////////////////////////////
////////////////////////////////////////////////////////////////////////////////////////////////////////////

	/** do expr **/
stmt: DO expr_list { $$ = newDoStmt(t_do_stmt,$2,result->node_pointer);/* puts("SQL parser： This is a do expr statement");*/ }	
    ;
    
	/** truncate stmt **/
stmt: truncate_stmt { $$ = $1; /*puts("SQL parser： This is a truncate_stmt statement");*/ }
    ;
	
truncate_stmt: TRUNCATE NAME	{ $$ = newTruncateStmt(t_truncate_stmt, $2,result->node_pointer); }
    | TRUNCATE TABLE NAME	{ $$ = newTruncateStmt(t_truncate_stmt, $3,result->node_pointer); }
    ;

   /** alter database **/
stmt: alter_database_stmt { $$=$1;/* output($$, 1); puts("SQL parser： This is a alter_database statement");*/ }
	;

alter_database_stmt:	// 2-19--- change function name---byYU
	ALTER DATABASE NAME opt_csc 	{ $$ = newAlterDatabaseStmt(t_alter_database_stmt, 1, $3, $4,result->node_pointer); }	
   | ALTER SCHEMA NAME opt_csc	{ $$ = newAlterDatabaseStmt(t_alter_database_stmt, 2, $3, $4,result->node_pointer); }
	;
   
   /** alter table **/	// 2-19---change alter table ---byYU
stmt: alter_table_stmt	{ $$=$1; /*output($$, 1); puts("SQL parser： This is a alter_table statement"); */}	// 2014-3-5---优化输出信息，指明来自SQL parser---byYU
	;
	
/*MySQL,ALTER TABLE statement can contain  ADD, ALTER, DROP and CHANGE，divied by ,*/   
alter_table_stmt:
	ALTER opt_ignore TABLE NAME alter_list { $$ = newAlterTableStmt(t_alter_table_stmt, $2, $4, $5,result->node_pointer); }
   ;

alter_list:
	alter_def
   | alter_list ',' alter_def
   ;
   
alter_def: 
	ADD opt_col create_col_list {}
   | CHANGE opt_col NAME NAME data_type column_atts {}
   | DROP opt_col NAME 
   | DROP PRIMARY KEY
   | DROP INDEX column_list
   | DROP FOREIGN KEY column_list
   | RENAME NAME {}
   | RENAME TO NAME {}
   | ORDER BY NAME
   ;
   
opt_col: /* nil */ { $$ = 0; }
   | COLUMN { $$ = 1; }
   ;
   
   
opt_ignore: /* nil */ { $$ = 0; }
   | IGNORE { $$ = 1; }
   ;
	
    /** create index **/	
stmt: create_index_stmt { $$=$1;/* output($$, 1); puts("SQL parser： This is a create_index statement");*/ }
	;
	
create_index_stmt:
	CREATE index_att INDEX NAME opt_using_type ON NAME '(' index_col_list ')'	
	{ $$ = newCreateIndex(t_create_index_stmt, $2, $4, $5, $7, $9,result->node_pointer); }
	;
	
index_att: /* nil */ { $$ = 0;} 
   | UNIQUE 	{ $$ = 1; }
   | FULLTEXT	{ $$ = 2; }
   | SPATIAL	{ $$ = 3; }
   ;
   
opt_using_type: 		{ $$ = 0; }
    | USING index_type	{ $$ = $2; }
    ;
	
index_type: BTREE	{ $$ = 1; }
	| HASH	{ $$ = 2; }
	;
	
index_col_list: NAME opt_length opt_asc_desc			{ $$ = newIndexColList(t_index_col_list, $1, $2, $3, NULL,result->node_pointer); }
	| NAME opt_length opt_asc_desc ',' index_col_list	{ $$ = newIndexColList(t_index_col_list, $1, $2, $3, $5,result->node_pointer); }
	;
	
	/** drop index **/	
stmt: drop_index_stmt { $$=$1; /*output($$, 1); puts("SQL parser： This is a drop_index statement");*/ }
    ;
	
drop_index_stmt: DROP INDEX NAME ON NAME	{ $$ = newDropIndex(t_drop_index, $3, $5,result->node_pointer); }
    ;
	
	/**	drop database **/		
stmt: drop_database_stmt { $$=$1;/* output($$, 1); puts("SQL parser： This is a drop_database statement");*/ }
	;
	
drop_database_stmt: 
	DROP DATABASE opt_if_exists NAME	{ $$ = newDropDatabase(t_drop_database_stmt, 1, $3, $4,result->node_pointer); }
   | DROP SCHEMA opt_if_exists NAME 	{ $$ = newDropDatabase(t_drop_database_stmt, 2, $3, $4,result->node_pointer); }
   ;
   
opt_if_exists: /* nil */	{ $$ = 0; }
   | IF EXISTS			{ $$ = 1; }
   ;
   
   /** drop table **/	
stmt: drop_table_stmt { $$=$1; /*output($$, 1); puts("SQL parser： This is a drop_table statement"); */}

drop_table_stmt:
	DROP opt_temporary TABLE opt_if_exists table_list opt_rc	{ $$ = newDropTable(t_drop_table_stmt, $2, $4, $6, $5,result->node_pointer); }
	;
	
table_list: NAME 					{ $$ = newTableList(t_table_list, NULL, $1, NULL,result->node_pointer); }
	| NAME '.' NAME				{ $$ = newTableList(t_table_list, $1, $3, NULL,result->node_pointer); }
	| table_list ',' NAME			{ $$ = newTableList(t_table_list, NULL, $3, $1,result->node_pointer); }
	| table_list ',' NAME '.' NAME	{ $$ = newTableList(t_table_list, $3, $5, $1,result->node_pointer); }
	;

opt_rc: /* nil */ 	{ $$ = 0; }
   | RESTRICT	 	{ $$ = 1; }
   | CASCADE 		{ $$ = 2; }
   ;
   
   /** load table **/	
stmt: load_table_stmt	{ $$=$1;/* output($$, 1); puts("SQL parser： This is a load_table statement");*/ }
	;
	
<<<<<<< HEAD
load_table_stmt: LOAD TABLE NAME FROM expr_list WITH STRING ',' STRING	{ $$ = newLoadTable(t_load_table_stmt, $3, $5, $7, $9,result->node_pointer);}
=======
load_table_stmt: LOAD TABLE NAME FROM expr_list WITH STRING ',' STRING SAMPLE COMPARISON APPROXNUM
		{
		 if ($11 != 4) { yyerror("please give a specific number"); } 
		 else {$$ = newLoadTable(t_load_table_stmt, $3, $5, $7, $9, atof($12), 0);}
		}
	| LOAD TABLE NAME FROM expr_list WITH STRING ',' STRING { $$ = newLoadTable(t_load_table_stmt, $3, $5, $7, $9, 1.0, 0);}
	| APPEND TABLE NAME FROM expr_list WITH STRING ',' STRING { $$ = newLoadTable(t_load_table_stmt, $3, $5, $7, $9, 1.0, 1);}
	| APPEND TABLE NAME FROM expr_list WITH STRING ',' STRING SAMPLE COMPARISON APPROXNUM 
		{ if ($11 != 4) { yyerror("please give a specific number"); } 
		 else {$$ = newLoadTable(t_load_table_stmt, $3, $5, $7, $9, atof($12), 1);}
		}
>>>>>>> 995a6244
	;
   
   /** rename table **/
stmt: rename_table_stmt { emit("STMT"); }
   ;
   
rename_table_stmt: RENAME TABLE rename_list {}
   ;
   
rename_list: /* nil */	{}
   | NAME TO NAME	{}
   | NAME '.' NAME TO NAME '.' NAME {}
   | rename_list ',' NAME TO NAME {}
   | rename_list ',' NAME '.' NAME TO NAME '.' NAME {}
   ;

     /** describe name **/
stmt: describe_stmt { emit("STMT"); }
   ;
   
describe_stmt: DESCRIBE TABLE NAME {}
	|DESCRIBE NAME {}
   | DESC NAME {}
   | DESC TABLE NAME {}
   ;
   
   /** use database **/
stmt: use_stmt { emit("STMT"); }
   ;
   
use_stmt: USE NAME {}
   ;
   
   /** start transaction, commit, rollback **/
stmt: start_transaction_stmt { emit("STMT"); }
   | commit_stmt { emit("STMT"); }
   | rollback_stmt { emit("STMT"); }
   ;
   
start_transaction_stmt: START TRANSACTION 
   | BEGINT opt_work
   ;
   
opt_work: /* nil */
   | WORK
   ;
   
commit_stmt: COMMIT opt_work opt_chain opt_release { emit("STMT"); }
   ;
   
 opt_chain: /* nil */	{ $$ = 0; }
   | AND NO CHAIN	{ $$ = 1; }
   | AND CHAIN	{ $$ = 2; }
   ;
   
opt_release: /* nil */	{ $$ = 0; }
   | NO RELEASE	{ $$ = 1; }
   | RELEASE	{ $$ = 2; }
   ;
   
rollback_stmt: ROLLBACK opt_work opt_chain opt_release { emit("STMT"); }
   ;
   
   /** set autocommit **/
stmt: set_autocommit_stmt { emit("STMT"); }
   ;
   
set_autocommit_stmt: SET AUTOCOMMIT COMPARISON expr
   ;
   
   /** savepoint,rollback savepoint, release savepoint **/
stmt: savepoint_stmt
   | rollback_to_savepoint_stmt
   | release_savepoint
   ;
   
   
savepoint_stmt: SAVEPOINT NAME	/* SAVEPOINT identifier */
   ;
   
rollback_to_savepoint_stmt: ROLLBACK opt_work TO SAVEPOINT NAME
   ;
   
release_savepoint: RELEASE SAVEPOINT NAME
   ;
   
   /** lock tables **/
stmt: lock_table_stmt  { emit("STMT"); }
   ;
   
lock_table_stmt: LOCK TABLES lock_table_list
   ;
   
lock_table_list: lock_table
   | lock_table_list ',' lock_table
   ;
   
lock_table: NAME opt_as_alias opt_read_write
   ;
   
opt_read_write: READ	{ $$ = 1; }
   | READ LOCAL			{ $$ = 2; }
   | LOW_PRIORITY WRITE { $$ = 3; }
   | WRITE				{ $$ = 4; }
   ;
   
   /** unlock tables **/
stmt: unlock_tables
   ;
   
unlock_tables: UNLOCK TABLES
   ;
   
   /** set transaction **/
stmt: set_transaction_stmt
   ;
   
set_transaction_stmt:
	SET opt_trans_level TRANSACTION ISOLATION LEVEL trans_att
   ;
	
opt_trans_level: /* nil */	{ $$ = 0; }
   | GLOBAL					{ $$ = 1; }
   | SESSION				{ $$ = 2; }
   ;
   
trans_att:
	READ UNCOMMITTED	{ $$ = 1; }
	| READ COMMITTED	{ $$ = 2; }
	| REPEATABLE READ	{ $$ = 3; }
	| SERIALIZABLE		{ $$ = 4; }
	;
   
   	/** create user **/
stmt: create_user_stmt { emit("STMT"); }
   ;
   
create_user_stmt: CREATE USER create_user_list
   ;

create_user_list: create_user
   | create_user_list ',' create_user
   ;
   
create_user: USERVAR
   | USERVAR IDENTIFIED BY STRING
   | USERVAR IDENTIFIED BY PASSWORD STRING
   ;
   
   /** drop user **/
stmt: drop_user_stmt { emit("STMT"); }
   ;

drop_user_stmt: DROP USER user_list
   ;
   
user_list: USERVAR
   | user_list ',' USERVAR
   ;
   
   /** grant all **/
stmt: grant_all_stmt { emit("STMT"); }
   ;
   
grant_all_stmt: GRANT priv_database_list ON '*' '.' '*' TO create_user_list opt_with_opt
	;
	
priv_database_list: priv_database_type
   | priv_database_list ',' priv_database_type
   ;
   
priv_database_type: 
	ALL		{ $$ = 01; }
   | ALL PRIVILEGES	{ $$ = 02; }
   | SELECT	{ $$ = 04; }
   | UPDATE { $$ = 010; }
   | INSERT	{ $$ = 020; }
   | DELETE	{ $$ = 040; }
   | CREATE	{ $$ = 0100; }
   | DROP	{ $$ = 0200; }
   | INDEX	{ $$ = 0400; }
   | ALTER	{ $$ = 01000; }
   | GRANT OPTION	{ $$ = 02000; }
   | REFERENCES		{ $$ = 04000; }
   ;
   
opt_with_opt: /* nil */
   | WITH with_opt
   ;
   
with_opt: 
	GRANT OPTION
   | MAX_QUERIES_PER_HOUR expr
   | MAX_UPDATES_PER_HOUR expr
   | MAX_CONNECTIONS_PER_HOUR expr
   | MAX_USER_CONNECTIONS expr
   ;
	
   /** grant database **/
stmt: grant_database_stmt { emit("STMT"); }
   ;
   
grant_database_stmt: GRANT priv_database_list ON NAME '.' '*' TO create_user_list opt_with_opt
   ;

   /** grant table **/
stmt: grant_table_stmt { emit("STMT"); }
   ;
   
grant_table_stmt: GRANT priv_table_list ON NAME '.' NAME TO create_user_list opt_with_opt
   ;
   
priv_table_list: priv_table_type
   | priv_table_list ',' priv_table_type
   ;
	
priv_table_type: 
	SELECT opt_col_names
   | UPDATE opt_col_names
   | INSERT opt_col_names
   | DELETE 
   | CREATE
   | DROP
   | INDEX
   | ALTER
   | GRANT OPTION
   ;
	/* 
	 for a table ,you can set the value of priv_type as
	SELECT, INSERT, UPDATE, DELETE, CREATE, DROP, GRANT OPTION, INDEX ALTER。
	 for a column(in other words, you use one column_list subclause)
	the priv_type value can only be set as SELECT, INSERT UPDATE。
	*/

	/** revoke all **/
stmt: revoke_all_stmt { emit("STMT"); }
   ;
   
revoke_all_stmt: REVOKE priv_database_list ON '*' '.' '*' FROM user_list
	;
   /** revoke database **/
stmt: revoke_database_stmt  { emit("STMT"); }
   ;

revoke_database_stmt: REVOKE priv_database_list ON NAME '.' '*' FROM user_list opt_with_opt
   ;
   
stmt: revoke_table_stmt  { emit("STMT"); }
   ;

revoke_table_stmt: REVOKE priv_table_list ON NAME '.' NAME FROM user_list opt_with_opt
   ;
   
   /** rename user **/
stmt: rename_user_stmt { emit("STMT"); }
   ;
   
rename_user_stmt: RENAME USER utou_list
   ;
   
utou_list: 
	USERVAR TO USERVAR
   | utou_list ',' USERVAR TO USERVAR
   ;
   
   /** set password **/
stmt: set_password_stmt { emit("STMT"); }
   ;
   
set_password_stmt: SET PASSWORD opt_for_user COMPARISON PASSWORD '(' STRING ')'
   ;
   
opt_for_user: /* nil */
   | FOR USERVAR
   ;
   
   /** analyze table**/
stmt: analyze_table_stmt { emit("STMT"); }
   ;
   
analyze_table_stmt: ANALYZE analyze_opt TABLE table_list
   ;
   
analyze_opt: /* nil */	{ $$ = 0; }
   | LOCAL	{ $$ = 1; }
   | NO_WRITE_TO_BINLOG	{ $$ = 2; }
   ;
   
   /** backup table **/
stmt: backup_table_stmt { emit("STMT"); }
   ;
   
backup_table_stmt: BACKUP TABLE table_list TO STRING
   ;
   
   /** check table **/
stmt: check_table_stmt { emit("STMT"); }
   ;
   
check_table_stmt: CHECK TABLE table_list check_opts
   ;
   
check_opts: /* nil */	{ $$ = 0; }
   | QUICK	{ $$ = 1; }
   | FAST	{ $$ = 2; }
   | MEDIUM	{ $$ = 3; }
   | EXTENDED	{ $$ = 4; }
   | CHANGED	{ $$ = 5; }
   ;
   
   /** checksum table **/
stmt: checksum_table_stmt { emit("STMT"); }
   ;
   
checksum_table_stmt: CHECKSUM TABLE table_list checksum_opt
   ;
   
checksum_opt: /* nil */	{ $$ = 0; }
   | QUICK	{ $$ = 1; }
   | EXTENDED	{ $$ = 2; }
   ;
   
   /** optimize table **/
stmt: optimize_table_stmt { emit("STMT"); }
   ;
   
optimize_table_stmt: OPTIMIZE analyze_opt TABLE table_list
   ;
    
	/** repair table **/
stmt: repair_table_stmt { emit("STMT"); }
   ;
   
repair_table_stmt: REPAIR analyze_opt TABLE table_list repair_opts
   ;
   
repair_opts: /* nil */
   | repair_opts QUICK
   | repair_opts EXTENDED
   | repair_opts USE_FRM
   ;
   
	/** restore table **/
stmt: restore_table_stmt { emit("STMT"); }
   ;
   
restore_table_stmt: RESTORE TABLE table_list FROM STRING
   ;
   
stmt: show_stmt { $$ = $1; /*output($$, 1); puts("SQL parser： This is a show statement");*/ }
	;
   
show_stmt: SHOW opt_full TABLES opt_from opt_like_string	{ $$ = newShowStmt(1, $2, $4, $5,result->node_pointer); }
   | SHOW COLLATION opt_like_string
   | SHOW opt_full COLUMNS FROM NAME opt_from opt_like_string
   | SHOW CREATE DATABASE NAME
   | SHOW CREATE SCHEMA NAME
   | SHOW CREATE TABLE NAME
   | SHOW DATABASE NAME
   | SHOW SCHEMA NAME 
   | SHOW ENGINE NAME LOGS
   | SHOW ENGINE NAME STATUS
   | SHOW STORAGE ENGINES
   | SHOW ERRORS opt_limit
   | SHOW expr ERRORS  /* expr = COUNT(*) */
   | SHOW GRANTS FOR USERVAR
   | SHOW INDEX FROM NAME opt_from
   | SHOW INNODB STATUS
   | SHOW opt_bdb LOGS
   | SHOW OPEN TABLES opt_from opt_like_string
   | SHOW PRIVILEGES
   | SHOW opt_full PROCESSLIST
   | SHOW opt_trans_level STATUS opt_like_string
   | SHOW TABLE STATUS opt_from opt_like_string
   | SHOW CHARACTER SET opt_like_string
   | SHOW TRIGGERS opt_from opt_like_expr
   | SHOW opt_trans_level VARIABLES opt_like_string
   | SHOW WARNINGS opt_limit
   | SHOW expr WARNINGS /* expr = COUNT(*) */
   ;
   
opt_full: /* nil */	{ $$ = 0; }
   | FULL	{ $$ = 1; }
   ;
   
opt_from: /* nil */	{ $$ = NULL; }
   | FROM NAME	{ $$ = $2; }
   ;
   
opt_like_string: /* nil */	{ $$ = NULL; }
   | LIKE STRING	{ $$ = $2; }
   ;
   
opt_like_expr: /* nil */
   | LIKE expr
   ;
   
opt_bdb: /* nil */
   | BDB
   ;
   
   /* cache index */
stmt: cache_index_stmt
   ;
   
cache_index_stmt: CACHE INDEX  table_index_list IN NAME
   ;
   
table_index_list: table_index
   | table_index_list ',' table_index
   ;
   
table_index: NAME
   | NAME opt_index_key index_list
   ;
   
opt_index_key: /* nil */	{ $$ = 0; }
   | INDEX	{ $$ = 1; }
   | KEY	{ $$ = 2; }
   ;
   
   /* flush statement */
stmt: flush_stmt
   ;
   
flush_stmt: FLUSH analyze_opt flush_opt_list
   ;
   
flush_opt_list: flush_opt
   | flush_opt_list ',' flush_opt
   ;
   
flush_opt: HOSTS	{ $$ = 1; }
   | DES_KEY_FILE	{ $$ = 2; }
   | LOGS			{ $$ = 04; }
   | PRIVILEGES		{ $$ = 010; }
   | QUERY CACHE	{ $$ = 020; }
   | STATUS			{ $$ = 040; }
   | TABLE NAME		{ $$ = 0100; }
   | TABLES table_list		{ $$ = 0200; }
   | TABLES WITH READ LOCK	{ $$ = 0400; }
   | USER_RESOURCES			{ $$ = 01000; }
   ;
   
   /* kill statement */
stmt: kill_stmt
   ;
   
kill_stmt: KILL opt_connection_query expr
   ;
   
opt_connection_query: /* nil */	{ $$ = 0; }
   | CONNECTION	{ $$ = 1; }
   | QUERY		{ $$ = 2; }
   ;
   
   /** load index into cache **/
stmt: load_index_stmt
   ;
   
load_index_stmt: LOAD INDEX INTO CACHE table_index_list
   ;
   
table_index_list: NAME opt_index_key_list opt_ignore_leaves
   ;
   
opt_index_key_list: opt_index_key '(' index_list ')'
   ;
   
opt_ignore_leaves: /* nil */
   | IGNORE LEAVES
   ;
   
   /** reset statement **/
stmt: reset_stmt
   ;
   
reset_stmt: RESET reset_opt_list
   ;
   
reset_opt_list: reset_opt
   | reset_opt_list ',' reset_opt
   ;
   
reset_opt: MASTER	{ $$ = 1; }
   | QUERY CACHE	{ $$ = 2; }
   | SLAVE			{ $$ = 3; }
   ;
   
   /** prepare statement **/
stmt: prepare_stmt
   ;
   
prepare_stmt: PREPARE NAME FROM stmt
   | EXECUTE NAME opt_use_name
   | DEALLOCATE PREPARE NAME
   | DROP PREPARE NAME
   ;

opt_use_name: /* nil */
   | USING user_list
   ;

expr: '?'
   ;
   
////////////////////////////////////////////////////////////////////////////////////////////////////////
////////////////////////////////////////////////////////////////////////////////////////////////////////
    
   /**** set user variables ****/

stmt: set_stmt { emit("STMT"); }
   ;

set_stmt: SET set_list ;

set_list: set_expr | set_list ',' set_expr ;

set_expr:
	USERVAR COMPARISON expr 
	{ if ($2 != 4) yyerror(result,"bad set to @%s", $1);
		emit("SET %s", $1); free($1);
	}
    | USERVAR ASSIGN expr 
    {
    	emit("SET %s", $1); 
    	free($1); 
    }
    ;
    

opt_length: /* nil */		{ $$ = NULL; }
   | '(' INTNUM ')' 		{ $$ = newLength (t_length, atoi($2), 0,result->node_pointer); }
   | '(' INTNUM ',' INTNUM ')'	{ $$ = newLength (t_length, atoi($2), atoi($4),result->node_pointer); }
   ;

opt_binary: /* nil */	{ $$ = 0; }
   | BINARY		{ $$ = 1; }
   ;

opt_uz: /* nil */ 	{ $$ = 0; }
   | opt_uz UNSIGNED	{ $$ = $1 | 01; }	
   | opt_uz ZEROFILL	{ $$ = $1 | 02; }
   ;

opt_csc: /* nil */		{ $$ =newOptCsc(t_opt_csc, 0, NULL, NULL,result->node_pointer);}
   | opt_csc CHAR SET NAME	
		{ Opt_csc * t = (Opt_csc *)$1; t->datatype = t->datatype | 01; t->s1 = $4; $$ = (Node *)t; }
   | opt_csc COLLATE NAME
		{ Opt_csc * t = (Opt_csc *)$1; t->datatype = t->datatype | 02; t->s2 = $3; $$ = (Node *)t; }
   ;

<<<<<<< HEAD
data_type:		// 2-18--change expression of every class according the position and size---byYU
   BIT opt_length				{ $$ = newDatatype (t_datatype, 1, $2, 0, NULL, 0, NULL,result->node_pointer); }
   | TINYINT opt_length opt_uz 	{ $$ = newDatatype (t_datatype, 2, $2, $3, NULL, 0, NULL,result->node_pointer); }
   | SMALLINT opt_length opt_uz 	{ $$ = newDatatype (t_datatype, 3, $2, $3, NULL, 0, NULL,result->node_pointer); }
   | MEDIUMINT opt_length opt_uz 	{ $$ = newDatatype (t_datatype, 4, $2, $3, NULL, 0, NULL,result->node_pointer); }
   | INT opt_length opt_uz		{ $$ = newDatatype (t_datatype, 5, $2, $3, NULL, 0, NULL,result->node_pointer); }
   | INTEGER opt_length opt_uz	{ $$ = newDatatype (t_datatype, 6, $2, $3, NULL, 0, NULL,result->node_pointer); }
   | BIGINT opt_length opt_uz		{ $$ = newDatatype (t_datatype, 7, $2, $3, NULL, 0, NULL,result->node_pointer); }
   | REAL opt_length opt_uz		{ $$ = newDatatype (t_datatype, 8, $2, $3, NULL, 0, NULL,result->node_pointer); }
   | DOUBLE opt_length opt_uz 	{ $$ = newDatatype (t_datatype, 9, $2, $3, NULL, 0, NULL,result->node_pointer); }
   | FLOAT opt_length opt_uz 		{ $$ = newDatatype (t_datatype, 10, $2, $3, NULL, 0, NULL,result->node_pointer); }
   | DECIMAL opt_length opt_uz 	{ $$ = newDatatype (t_datatype, 11, $2, $3, NULL, 0, NULL,result->node_pointer); }
   | DATE 					{ $$ = newDatatype (t_datatype, 12, NULL, 0, NULL, 0, NULL,result->node_pointer); }
   | TIME					{ $$ = newDatatype (t_datatype, 13, NULL, 0, NULL, 0, NULL,result->node_pointer); }
   | TIMESTAMP				{ $$ = newDatatype (t_datatype, 14, NULL, 0, NULL, 0, NULL,result->node_pointer); }
   | DATETIME 				{ $$ = newDatatype (t_datatype, 15, NULL, 0, NULL, 0, NULL,result->node_pointer); }
   | YEAR 					{ $$ = newDatatype (t_datatype, 16, NULL, 0, NULL, 0, NULL,result->node_pointer); }
   | CHAR opt_length opt_csc	 	{ $$ = newDatatype (t_datatype, 17, $2, 0, $3, 0, NULL,result->node_pointer); }
   | VARCHAR '(' INTNUM ')' opt_csc	{ Node * t = newLength(t_datatype, atoi($3), NULL,result->node_pointer); $$ = newDatatype (t_datatype, 18, t, 0, $5, 0, NULL,result->node_pointer); }
   | BINARY opt_length 			{ $$ = newDatatype (t_datatype, 19, $2, 0, NULL, 0, NULL,result->node_pointer); }
   | VARBINARY '(' INTNUM ')' 	{  Node * t = newLength(t_datatype, atoi($3), NULL,result->node_pointer); $$ = newDatatype (t_datatype, 20, t, 0, NULL, 0, NULL,result->node_pointer); }
   | TINYBLOB 				{ $$ = newDatatype (t_datatype, 21, NULL, 0, NULL, 0, NULL,result->node_pointer); }
   | BLOB 					{ $$ = newDatatype (t_datatype, 22, NULL, 0, NULL, 0, NULL,result->node_pointer); }
   | MEDIUMBLOB				{ $$ = newDatatype (t_datatype, 23, NULL, 0, NULL, 0, NULL,result->node_pointer); }
   | LONGBLOB				{ $$ = newDatatype (t_datatype, 24, NULL, 0, NULL, 0, NULL,result->node_pointer); }
   | TINYTEXT opt_binary opt_csc	{ $$ = newDatatype (t_datatype, 25, NULL, 0, $3, $2, NULL,result->node_pointer); }
   | TEXT opt_binary opt_csc 		{ $$ = newDatatype (t_datatype, 26, NULL, 0, $3, $2, NULL,result->node_pointer); }
   | MEDIUMTEXT opt_binary opt_csc	{ $$ = newDatatype (t_datatype, 27, NULL, 0, $3, $2, NULL,result->node_pointer); }
   | LONGTEXT opt_binary opt_csc  	{ $$ = newDatatype (t_datatype, 28, NULL, 0, $3, $2, NULL,result->node_pointer); }
   | ENUM '(' enum_list ')' opt_csc	{ $$ = newDatatype (t_datatype, 29, NULL, 0, $5, 0, $3,result->node_pointer); }
   | SET '(' enum_list ')' opt_csc	{ $$ = newDatatype (t_datatype, 30, NULL, 0, $5, 0, $3,result->node_pointer); }
   ;

enum_list: STRING 		{ $$ = newEnumList( t_enum_list, $1, NULL,result->node_pointer); }
   | enum_list ',' STRING	{ $$ = newEnumList( t_enum_list, $3, $1,result->node_pointer); }
=======
data_type:		// 2-18---修改各类别的表示从按位区分到按大小区分---by余楷
   BIT opt_length				{ $$ = newDatatype (t_datatype, 1, $2, 0, NULL, 0, NULL); }
   | TINYINT opt_length opt_uz 	{ $$ = newDatatype (t_datatype, 2, $2, $3, NULL, 0, NULL); }
   | SMALLINT opt_length opt_uz 	{ $$ = newDatatype (t_datatype, 3, $2, $3, NULL, 0, NULL); }
   | MEDIUMINT opt_length opt_uz 	{ $$ = newDatatype (t_datatype, 4, $2, $3, NULL, 0, NULL); }
   | INT opt_length opt_uz		{ $$ = newDatatype (t_datatype, 5, $2, $3, NULL, 0, NULL); }
   | INTEGER opt_length opt_uz	{ $$ = newDatatype (t_datatype, 6, $2, $3, NULL, 0, NULL); }
   | BIGINT opt_length opt_uz		{ $$ = newDatatype (t_datatype, 7, $2, $3, NULL, 0, NULL); }
   | REAL opt_length opt_uz		{ $$ = newDatatype (t_datatype, 8, $2, $3, NULL, 0, NULL); }
   | DOUBLE opt_length opt_uz 	{ $$ = newDatatype (t_datatype, 9, $2, $3, NULL, 0, NULL); }
   | FLOAT opt_length opt_uz 		{ $$ = newDatatype (t_datatype, 10, $2, $3, NULL, 0, NULL); }
   | DECIMAL opt_length opt_uz 	{ $$ = newDatatype (t_datatype, 11, $2, $3, NULL, 0, NULL); }
   | DATE 					{ $$ = newDatatype (t_datatype, 12, NULL, 0, NULL, 0, NULL); }
   | TIME					{ $$ = newDatatype (t_datatype, 13, NULL, 0, NULL, 0, NULL); }
   | TIMESTAMP				{ $$ = newDatatype (t_datatype, 14, NULL, 0, NULL, 0, NULL); }
   | DATETIME 				{ $$ = newDatatype (t_datatype, 15, NULL, 0, NULL, 0, NULL); }
   | YEAR 					{ $$ = newDatatype (t_datatype, 16, NULL, 0, NULL, 0, NULL); }
   | CHAR opt_length opt_csc	 	{ $$ = newDatatype (t_datatype, 17, $2, 0, $3, 0, NULL); }
   | VARCHAR opt_length opt_csc	{ /*Node * t = newLength(t_datatype, atoi($3), NULL); $$ = newDatatype (t_datatype, 18, t, 0, $5, 0, NULL);*/
   							$$ = newDatatype(t_datatype, 18, $2, 0, $3, 0, NULL); }
   | BINARY opt_length 			{ $$ = newDatatype (t_datatype, 19, $2, 0, NULL, 0, NULL); }
   | VARBINARY '(' INTNUM ')' 	{  Node * t = newLength(t_datatype, atoi($3), NULL); $$ = newDatatype (t_datatype, 20, t, 0, NULL, 0, NULL); }
   | TINYBLOB 				{ $$ = newDatatype (t_datatype, 21, NULL, 0, NULL, 0, NULL); }
   | BLOB 					{ $$ = newDatatype (t_datatype, 22, NULL, 0, NULL, 0, NULL); }
   | MEDIUMBLOB				{ $$ = newDatatype (t_datatype, 23, NULL, 0, NULL, 0, NULL); }
   | LONGBLOB				{ $$ = newDatatype (t_datatype, 24, NULL, 0, NULL, 0, NULL); }
   | TINYTEXT opt_binary opt_csc	{ $$ = newDatatype (t_datatype, 25, NULL, 0, $3, $2, NULL); }
   | TEXT opt_binary opt_csc 		{ $$ = newDatatype (t_datatype, 26, NULL, 0, $3, $2, NULL); }
   | MEDIUMTEXT opt_binary opt_csc	{ $$ = newDatatype (t_datatype, 27, NULL, 0, $3, $2, NULL); }
   | LONGTEXT opt_binary opt_csc  	{ $$ = newDatatype (t_datatype, 28, NULL, 0, $3, $2, NULL); }
   | ENUM '(' enum_list ')' opt_csc	{ $$ = newDatatype (t_datatype, 29, NULL, 0, $5, 0, $3); }
   | SET '(' enum_list ')' opt_csc	{ $$ = newDatatype (t_datatype, 30, NULL, 0, $5, 0, $3); }
   ;

enum_list: STRING 		{ $$ = newEnumList( t_enum_list, $1, NULL); }
   | enum_list ',' STRING	{ $$ = newEnumList( t_enum_list, $3, $1); }
>>>>>>> 995a6244
   ;


   /**** expressions ****/	// 2014-4-14---modify because of the change of value type---by Yu
expr: NAME         { $$ = newColumn(t_name, NULL, $1, NULL,result->node_pointer); /*puts("expr1");*/ }//---3.5fzh---
   | USERVAR       { $$ = newExpr(t_name, $1,result->node_pointer); }
   | NAME '.' NAME { $$ = newColumn(t_name_name, $1, $3, NULL,result->node_pointer); /*puts("expr2");*/ }
   | NAME '.' '*'  { $$ = newColumn(t_name_name, $1, "*", NULL,result->node_pointer);/* puts("expr22");*/}//---3.6fzh---
   | STRING        { $$ = newExpr(t_stringval, $1,result->node_pointer); /*puts("expr3");*/ }
   | INTNUM        { $$ = newExpr(t_intnum, $1,result->node_pointer); /*puts("expr4");*/ }	
   | APPROXNUM     { $$ = newExpr(t_approxnum, $1,result->node_pointer); }	
   | BOOL          { $$ = newExpr(t_bool, $1,result->node_pointer); }
   ;

expr: expr '+' expr 		{ $$=newExprCal(t_expr_cal, "+", NULL, 0, $1, $3,result->node_pointer); }
   | expr '-' expr 		{ $$=newExprCal(t_expr_cal, "-", NULL, 0, $1, $3,result->node_pointer); }
   | expr '*' expr  		{ $$=newExprCal(t_expr_cal, "*", NULL, 0, $1, $3,result->node_pointer); }
   | expr '/' expr 		{ $$=newExprCal(t_expr_cal, "/", NULL, 0, $1, $3,result->node_pointer); }
   | expr '%' expr 		{ $$=newExprCal(t_expr_cal, "%", NULL, 0, $1, $3,result->node_pointer); }
   | expr MOD expr 		{ $$=newExprCal(t_expr_cal, "MOD", NULL, 0, $1, $3,result->node_pointer); }
   | '-' expr %prec UMINUS	{ $$=newExprCal(t_expr_cal, "--", NULL, 0, NULL, $2,result->node_pointer); }	
   | '+' expr %prec UMINUS	{ $$=newExprCal(t_expr_cal, "++", NULL, 0, NULL, $2,result->node_pointer); }	
   | expr ANDOP expr		{ $$=newExprCal(t_expr_cal, "ANDOP", NULL, 0, $1, $3,result->node_pointer); }
   | expr OR expr			{ $$=newExprCal(t_expr_cal, "OR", NULL, 0, $1, $3,result->node_pointer); }
   | expr XOR expr		{ $$=newExprCal(t_expr_cal, "XOR", NULL, 0, $1, $3,result->node_pointer); }
   | expr COMPARISON expr	{ $$ = newExprCal(t_expr_cal, "CMP", NULL, $2, $1, $3,result->node_pointer);/* puts("=");*/ }
   | expr COMPARISON '(' select_stmt ')'		{ $$=newExprCal(t_expr_cal, "CMP", NULL, $2, $1, $4,result->node_pointer); }
   | expr COMPARISON ANY '(' select_stmt ')'	{ $$=newExprCal(t_expr_cal, "CMP", "ANY", $2, $1, $5,result->node_pointer); }
   | expr COMPARISON SOME '(' select_stmt ')'	{ $$=newExprCal(t_expr_cal, "CMP", "SOME", $2, $1, $5,result->node_pointer); }
   | expr COMPARISON ALL '(' select_stmt ')'	{ $$=newExprCal(t_expr_cal, "CMP", "ALL", $2, $1, $5,result->node_pointer); }
   | expr '|' expr	{ $$=newExprCal(t_expr_cal, "|", NULL, 0, $1, $3,result->node_pointer); }
   | expr '&' expr	{ $$=newExprCal(t_expr_cal, "&", NULL, 0, $1, $3,result->node_pointer); }
   | expr '^' expr	{ $$=newExprCal(t_expr_cal, "^", NULL, 0, $1, $3,result->node_pointer); }
   | expr SHIFT expr	{ $$=newExprCal(t_expr_cal, (SHIFT==1?"LS":"RS"), NULL, 0, $1, $3,result->node_pointer); }
   | NOT expr %dprec 1	{ $$=newExprCal(t_expr_cal, "NOT", NULL, 0, NULL, $2,result->node_pointer); }
   | '!' expr		{ $$=newExprCal(t_expr_cal, "!", NULL, 0, NULL, $2,result->node_pointer); }
   | USERVAR ASSIGN expr	{ $$=NULL; }		//---------------------------------------------
   | '(' expr ')'		{ $$ = $2; }
   ;    

expr:  expr IS NULLX     { $$=newExprFunc(t_expr_func, "ISN", $1, NULL, NULL, NULL,result->node_pointer); }
   |   expr IS NOT NULLX { $$=newExprFunc(t_expr_func, "ISNN", $1, NULL, NULL, NULL,result->node_pointer); }
   |   expr IS BOOL      { $$=newExprFunc(t_expr_func, "ISB", $1, NULL, NULL, NULL,result->node_pointer); }
   |   expr IS NOT BOOL  { $$=newExprFunc(t_expr_func, "ISNB", $1, NULL, NULL, NULL,result->node_pointer); }
   ;

expr: expr BETWEEN expr AND expr %prec BETWEEN { $$=newExprFunc(t_expr_func, "BA", $1, $3, $5, NULL,result->node_pointer); }
   ;



expr_list: expr		{ $$ = newExprList(t_expr_list, $1, NULL,result->node_pointer); }

   | expr ',' expr_list { $$ = newExprList(t_expr_list, $1, $3,result->node_pointer); }

   | '(' expr_list ')'	{ $$ =$2; }	

   ;

opt_expr_list:  expr_list {$$ = newExprList(t_expr_list, $1, NULL,result->node_pointer);}  //---8.17---fzh---change the list,so some where should changed as it;
   | expr_list ',' opt_expr_list {$$ = newExprList(t_expr_list, $1, $3,result->node_pointer);}
   ;
//set_operator

expr: expr IN '(' expr_list ')'			{ $$=newExprCal(t_expr_cal, "INVS", NULL, 0, $1, $4,result->node_pointer); }
   | '(' expr_list ')' IN '(' opt_expr_list ')'	{$$=newExprCal(t_expr_cal, "INVM", NULL, 0, $2, $6,result->node_pointer);}
   | expr NOT IN '(' expr_list ')'			{ $$=newExprCal(t_expr_cal, "NINS", NULL, 0, $1, $5,result->node_pointer); }
   | '(' expr_list ')' NOT IN  '(' expr_list ')'	{ $$=newExprCal(t_expr_cal, "NINM", NULL, 0, $2, $7,result->node_pointer); }
   | expr IN '(' select_stmt ')'			{ $$=newExprCal(t_expr_cal, "INS", NULL, 0, $1, $4,result->node_pointer); }
   | '(' expr_list ')' IN '(' select_stmt ')'	{ $$=newExprCal(t_expr_cal, "INS", NULL, 0, $2, $6,result->node_pointer); }
   | expr NOT IN '(' select_stmt ')'		{ $$=newExprCal(t_expr_cal, "NINS", NULL, 0, $1, $5,result->node_pointer); }
   | '(' expr_list ')' NOT IN '(' select_stmt ')'	{ $$=newExprCal(t_expr_cal, "NINS", NULL, 0, $2, $7,result->node_pointer); }
   | EXISTS '(' select_stmt ')'			{ $$=newExprCal(t_expr_cal, "EX", NULL, 0, NULL, $3,result->node_pointer); }
   | NOT EXISTS '(' select_stmt ')'	%dprec 2	{ $$=newExprCal(t_expr_cal, "NINS", NULL, 0, NULL, $4,result->node_pointer); } 
   ;

expr: NAME '(' opt_expr_list ')'	{ $$=newExprCal(t_expr_cal, "NAME", $1, 0, NULL, $3,result->node_pointer); }   
   ;

  /* functions with special syntax */
expr: FCOUNT '(' '*' ')'	{ $$=newExprFunc(t_expr_func, "FCOUNTALL", NULL, NULL, NULL, NULL,result->node_pointer); }
   | FCOUNT '(' expr ')'	{ $$=newExprFunc(t_expr_func, "FCOUNT", NULL, $3, NULL, NULL,result->node_pointer); }
   //---2.18 add aggrection function
	|FSUM '(' expr ')' { $$=newExprFunc(t_expr_func, "FSUM", NULL, $3, NULL, NULL,result->node_pointer); }
	|FAVG '(' expr ')' { $$=newExprFunc(t_expr_func, "FAVG", NULL, $3, NULL, NULL,result->node_pointer); }
	|FMIN '(' expr ')' { $$=newExprFunc(t_expr_func, "FMIN", NULL, $3, NULL, NULL,result->node_pointer); }
	|FMAX '(' expr ')' { $$=newExprFunc(t_expr_func, "FMAX", NULL, $3, NULL, NULL,result->node_pointer); }
   
   ;

   //---3.25fzh---sds
expr: FSUBSTRING'(' expr ',' expr ')'		{ $$=newExprFunc(t_expr_func, "FSUBSTRING0", $3, $5, NULL, NULL,result->node_pointer); }
   | FSUBSTRING'(' expr FROM expr ')'		{ $$=newExprFunc(t_expr_func, "FSUBSTRING0", $3, $5, NULL, NULL,result->node_pointer);}
   | FSUBSTRING'(' expr ',' expr ',' expr ')' { $$=newExprFunc(t_expr_func, "FSUBSTRING1", $3, $5, $7, NULL,result->node_pointer); }
   | FSUBSTRING'(' expr FROM expr FOR expr ')' { $$=newExprFunc(t_expr_func, "FSUBSTRING1", $3, $5, $7, NULL,result->node_pointer); }
   | FTRIM'(' expr ')'						{ $$=newExprFunc(t_expr_func, "FTRIM3", NULL, $3, NULL, NULL,result->node_pointer); }
   | FTRIM'(' trim_ltb expr FROM expr ')'	{ $$=newExprFunc(t_expr_func,$3, NULL, $4, $6, NULL,result->node_pointer); }
   | FUPPER'(' expr ')'   					{ $$=newExprFunc(t_expr_func,"FUPPER", NULL, $3, NULL, NULL,result->node_pointer); }
   | FCAST '(' expr AS date_type ')'        {$$=newExprFunc(t_expr_func,"FCAST", NULL, $3, $5, NULL,result->node_pointer); }
   | FCOALESCE'(' expr_list ')'             { $$=newExprFunc(t_expr_func,"FCOALESCE", NULL, $3,NULL, NULL,result->node_pointer); }
   ;
trim_ltb: LEADING   { $$="FTRIM1"; }
   | TRAILING 		{ $$="FTRIM2"; }
   | BOTH 			{ $$="FTRIM0"; }
   ;
date_type:     {$$=NULL;} 
   | INTEGER   { char d[10]="int"; $$ = newExpr(t_stringval, d,result->node_pointer);}
   | STRING    { char d[10] = "string"; $$ = newExpr(t_stringval, d,result->node_pointer);}
   | DOUBLE    { char d[10] = "double"; $$ = newExpr(t_stringval, d,result->node_pointer);}
   | FLOAT     { char d[10] = "float"; $$ = newExpr(t_stringval, d,result->node_pointer);}
   | CHAR      { char d[10] = "char"; $$ = newExpr(t_stringval, d,result->node_pointer);}
   ;
//////////////////
//---5.26fzh---

expr: FDATE_ADD '(' expr ',' interval_exp ')' { $$=newExprFunc(t_expr_func, "FDATE_ADD", $3, $5, NULL, NULL,result->node_pointer); }
   |  FDATE_SUB '(' expr ',' interval_exp ')' { $$=newExprFunc(t_expr_func, "FDATE_SUB", $3, $5, NULL, NULL,result->node_pointer); }
   ;
interval_exp: 
	INTERVAL expr DAY_HOUR         	   { $$=newExprFunc(t_expr_func, "INTERVAL_HOUR",        $2, NULL, NULL, NULL,result->node_pointer);  }
   | INTERVAL expr DAY_MICROSECOND     { $$=newExprFunc(t_expr_func, "INTERVAL_MICROSECOND", $2, NULL, NULL, NULL,result->node_pointer);  }
   | INTERVAL expr DAY_MINUTE          { $$=newExprFunc(t_expr_func, "INTERVAL_MINUTE",      $2, NULL, NULL, NULL,result->node_pointer);  }
   | INTERVAL expr DAY_SECOND          { $$=newExprFunc(t_expr_func, "INTERVAL_SECOND",      $2, NULL, NULL, NULL,result->node_pointer);  }
   | INTERVAL expr DAY                 { $$=newExprFunc(t_expr_func, "INTERVAL_DAY",         $2, NULL, NULL, NULL,result->node_pointer);  }
   | INTERVAL expr YEAR_MONTH          { $$=newExprFunc(t_expr_func, "INTERVAL_MONTH",       $2, NULL, NULL, NULL,result->node_pointer);  }
   | INTERVAL expr YEAR                { $$=newExprFunc(t_expr_func, "INTERVAL_YEAR",        $2, NULL, NULL, NULL,result->node_pointer);  }
   | INTERVAL expr WEEK                { $$=newExprFunc(t_expr_func, "INTERVAL_WEEK",        $2, NULL, NULL, NULL,result->node_pointer);  }
   | INTERVAL expr QUARTER             { $$=newExprFunc(t_expr_func, "INTERVAL_QUARTER",     $2, NULL, NULL, NULL,result->node_pointer);  }
   ;
//---5.26fzh---
	
expr: CASE expr case_list END			{ $$=newExprFunc(t_expr_func, "CASE1", $2, $3, NULL, NULL,result->node_pointer); }//---3.8fzh---
   |  CASE expr case_list ELSE expr END	{ $$=newExprFunc(t_expr_func, "CASE2", $2, $3, $5, NULL,result->node_pointer); }
   |  CASE case_list END                { $$=newExprFunc(t_expr_func, "CASE3", NULL, $2, NULL, NULL,result->node_pointer); }
   |  CASE case_list ELSE expr END      { $$=newExprFunc(t_expr_func, "CASE4", NULL, $2, $4, NULL,result->node_pointer); }
   ;

case_list: WHEN expr THEN expr	{ $$=newExprFunc(t_expr_func, "WHEN2", NULL, $2, $4, NULL,result->node_pointer); }
   | case_list WHEN expr THEN expr	{ $$=newExprFunc(t_expr_func, "WHEN2", NULL, $3, $5, $1,result->node_pointer); }
   ;

expr: expr LIKE expr	{ $$=newExprCal(t_expr_cal, "LIKE", NULL, 0, $1, $3,result->node_pointer); }
   | expr NOT LIKE expr { $$=newExprCal(t_expr_cal, "NLIKE", NULL, 0, $1, $4,result->node_pointer); }
   ;

expr: expr REGEXP expr		{ $$=newExprCal(t_expr_cal, "REGEXP", NULL, 0, $1, $3,result->node_pointer); }
   | expr NOT REGEXP expr	{ $$=newExprCal(t_expr_cal, "NREGEXP", NULL, 0, $1, $4,result->node_pointer); }
   ;

expr: CURRENT_TIMESTAMP //85{ emit("NOW") };
   | CURRENT_DATE	//86{ emit("NOW") };
   | CURRENT_TIME	//87{ emit("NOW") };
   ;

expr: BINARY expr %prec UMINUS //88{ emit("STRTOBIN"); }
   ;

%%

void emit(char *s, ...)
{
 /* extern int yylineno;

  va_list ap;
  va_start(ap, s);

  printf("rpn: ");
  vfprintf(stdout, s, ap);
  printf("\n");*/
}

void yyerror(struct ParseResult *pp,const char *  s, ...)
{
/*  va_list ap;
  va_start(ap, s);

  fprintf(stderr, "%d: error: ", yyget_lineno(pp->yyscan_info_));
  vfprintf(stderr, s, ap);
  fprintf(stderr, "\n");*/
fprintf (stderr, "%s\n", s);
}

/*
int readInputForLexer( char *buffer, int *numBytesRead, int maxBytesToRead ) {
	int numBytesToRead = maxBytesToRead;
	int bytesRemaining = strlen(globalInputText)-globalReadOffset;
	int i;
	if ( numBytesToRead > bytesRemaining ) { numBytesToRead = bytesRemaining; }
	for ( i = 0; i < numBytesToRead; i++ ) {
		buffer[i] = globalInputText[globalReadOffset+i];
	}
	*numBytesRead = numBytesToRead;
	globalReadOffset += numBytesToRead;
	return 0;
}


main(int ac, char **av)
{
	char c;
	while(1)
	{
		int charnum=0;
		memset(globalInputText, 0, sizeof(globalInputText));
		//cout<<"globalInputText: "<<globalInputText;
		globalReadOffset = 0;
	    	while(1)
		{
			c=getchar();
			globalInputText[charnum++]=c;
			if(c==';')
			{
				globalInputText[charnum++]='\0';
				break;
			}
		}
//		strcpy(globalInputText, "select a from b; sd; select a from b;");	// 2014-3-4---测试用---byYU
		cout<<"globalInputText: "<<globalInputText<<endl;
		if(!yyparse())
	    		printf("SQL parse worked\n");
		else
    			printf("SQL parse failed\n");
		puts("input a number! 0 quit, 1 continue");
		c = getchar();
		while( c == '\n')
			c= getchar();
		if (c == '0') 
			break;
		else 
			cout<<c<<endl;
		getchar();
	}
} 
*/<|MERGE_RESOLUTION|>--- conflicted
+++ resolved
@@ -777,13 +777,9 @@
    | '(' column_list ')'	{ $$ = $2; }
    ;
 
-<<<<<<< HEAD
+
 insert_vals_list: '(' insert_vals ')'		{ $$ = newInsertValueList($2, NULL,result->node_pointer); }
-   | insert_vals_list ',' '(' insert_vals ')'	{ $$ = newInsertValueList($4, $1,result->node_pointer); }	//2014-4-17---Attention: the order can be reversed---by Yu
-=======
-insert_vals_list: '(' insert_vals ')'		{ $$ = newInsertValueList($2, NULL); }
-   | '(' insert_vals ')' ',' insert_vals_list	{ $$ = newInsertValueList($2, $5); }	//2014-4-17---Attention: the order can be reversed---by Yu
->>>>>>> 995a6244
+   | '(' insert_vals ')' ',' insert_vals_list	{ $$ = newInsertValueList($2, $5,result->node_pointer); }	//2014-4-17---Attention: the order can be reversed---by Yu
    ;
    
 insert_vals:
@@ -1118,21 +1114,18 @@
 stmt: load_table_stmt	{ $$=$1;/* output($$, 1); puts("SQL parser： This is a load_table statement");*/ }
 	;
 	
-<<<<<<< HEAD
-load_table_stmt: LOAD TABLE NAME FROM expr_list WITH STRING ',' STRING	{ $$ = newLoadTable(t_load_table_stmt, $3, $5, $7, $9,result->node_pointer);}
-=======
+
 load_table_stmt: LOAD TABLE NAME FROM expr_list WITH STRING ',' STRING SAMPLE COMPARISON APPROXNUM
 		{
-		 if ($11 != 4) { yyerror("please give a specific number"); } 
-		 else {$$ = newLoadTable(t_load_table_stmt, $3, $5, $7, $9, atof($12), 0);}
+		 if ($11 != 4) { yyerror(result,"please give a specific number"); } 
+		 else {$$ = newLoadTable(t_load_table_stmt, $3, $5, $7, $9, atof($12), 0,result->node_pointer);}
 		}
-	| LOAD TABLE NAME FROM expr_list WITH STRING ',' STRING { $$ = newLoadTable(t_load_table_stmt, $3, $5, $7, $9, 1.0, 0);}
-	| APPEND TABLE NAME FROM expr_list WITH STRING ',' STRING { $$ = newLoadTable(t_load_table_stmt, $3, $5, $7, $9, 1.0, 1);}
+	| LOAD TABLE NAME FROM expr_list WITH STRING ',' STRING { $$ = newLoadTable(t_load_table_stmt, $3, $5, $7, $9, 1.0, 0,result->node_pointer);}
+	| APPEND TABLE NAME FROM expr_list WITH STRING ',' STRING { $$ = newLoadTable(t_load_table_stmt, $3, $5, $7, $9, 1.0, 1,result->node_pointer);}
 	| APPEND TABLE NAME FROM expr_list WITH STRING ',' STRING SAMPLE COMPARISON APPROXNUM 
-		{ if ($11 != 4) { yyerror("please give a specific number"); } 
-		 else {$$ = newLoadTable(t_load_table_stmt, $3, $5, $7, $9, atof($12), 1);}
+		{ if ($11 != 4) { yyerror(result,"please give a specific number"); } 
+		 else {$$ = newLoadTable(t_load_table_stmt, $3, $5, $7, $9, atof($12), 1,result->node_pointer);}
 		}
->>>>>>> 995a6244
 	;
    
    /** rename table **/
@@ -1685,7 +1678,6 @@
 		{ Opt_csc * t = (Opt_csc *)$1; t->datatype = t->datatype | 02; t->s2 = $3; $$ = (Node *)t; }
    ;
 
-<<<<<<< HEAD
 data_type:		// 2-18--change expression of every class according the position and size---byYU
    BIT opt_length				{ $$ = newDatatype (t_datatype, 1, $2, 0, NULL, 0, NULL,result->node_pointer); }
    | TINYINT opt_length opt_uz 	{ $$ = newDatatype (t_datatype, 2, $2, $3, NULL, 0, NULL,result->node_pointer); }
@@ -1721,44 +1713,6 @@
 
 enum_list: STRING 		{ $$ = newEnumList( t_enum_list, $1, NULL,result->node_pointer); }
    | enum_list ',' STRING	{ $$ = newEnumList( t_enum_list, $3, $1,result->node_pointer); }
-=======
-data_type:		// 2-18---修改各类别的表示从按位区分到按大小区分---by余楷
-   BIT opt_length				{ $$ = newDatatype (t_datatype, 1, $2, 0, NULL, 0, NULL); }
-   | TINYINT opt_length opt_uz 	{ $$ = newDatatype (t_datatype, 2, $2, $3, NULL, 0, NULL); }
-   | SMALLINT opt_length opt_uz 	{ $$ = newDatatype (t_datatype, 3, $2, $3, NULL, 0, NULL); }
-   | MEDIUMINT opt_length opt_uz 	{ $$ = newDatatype (t_datatype, 4, $2, $3, NULL, 0, NULL); }
-   | INT opt_length opt_uz		{ $$ = newDatatype (t_datatype, 5, $2, $3, NULL, 0, NULL); }
-   | INTEGER opt_length opt_uz	{ $$ = newDatatype (t_datatype, 6, $2, $3, NULL, 0, NULL); }
-   | BIGINT opt_length opt_uz		{ $$ = newDatatype (t_datatype, 7, $2, $3, NULL, 0, NULL); }
-   | REAL opt_length opt_uz		{ $$ = newDatatype (t_datatype, 8, $2, $3, NULL, 0, NULL); }
-   | DOUBLE opt_length opt_uz 	{ $$ = newDatatype (t_datatype, 9, $2, $3, NULL, 0, NULL); }
-   | FLOAT opt_length opt_uz 		{ $$ = newDatatype (t_datatype, 10, $2, $3, NULL, 0, NULL); }
-   | DECIMAL opt_length opt_uz 	{ $$ = newDatatype (t_datatype, 11, $2, $3, NULL, 0, NULL); }
-   | DATE 					{ $$ = newDatatype (t_datatype, 12, NULL, 0, NULL, 0, NULL); }
-   | TIME					{ $$ = newDatatype (t_datatype, 13, NULL, 0, NULL, 0, NULL); }
-   | TIMESTAMP				{ $$ = newDatatype (t_datatype, 14, NULL, 0, NULL, 0, NULL); }
-   | DATETIME 				{ $$ = newDatatype (t_datatype, 15, NULL, 0, NULL, 0, NULL); }
-   | YEAR 					{ $$ = newDatatype (t_datatype, 16, NULL, 0, NULL, 0, NULL); }
-   | CHAR opt_length opt_csc	 	{ $$ = newDatatype (t_datatype, 17, $2, 0, $3, 0, NULL); }
-   | VARCHAR opt_length opt_csc	{ /*Node * t = newLength(t_datatype, atoi($3), NULL); $$ = newDatatype (t_datatype, 18, t, 0, $5, 0, NULL);*/
-   							$$ = newDatatype(t_datatype, 18, $2, 0, $3, 0, NULL); }
-   | BINARY opt_length 			{ $$ = newDatatype (t_datatype, 19, $2, 0, NULL, 0, NULL); }
-   | VARBINARY '(' INTNUM ')' 	{  Node * t = newLength(t_datatype, atoi($3), NULL); $$ = newDatatype (t_datatype, 20, t, 0, NULL, 0, NULL); }
-   | TINYBLOB 				{ $$ = newDatatype (t_datatype, 21, NULL, 0, NULL, 0, NULL); }
-   | BLOB 					{ $$ = newDatatype (t_datatype, 22, NULL, 0, NULL, 0, NULL); }
-   | MEDIUMBLOB				{ $$ = newDatatype (t_datatype, 23, NULL, 0, NULL, 0, NULL); }
-   | LONGBLOB				{ $$ = newDatatype (t_datatype, 24, NULL, 0, NULL, 0, NULL); }
-   | TINYTEXT opt_binary opt_csc	{ $$ = newDatatype (t_datatype, 25, NULL, 0, $3, $2, NULL); }
-   | TEXT opt_binary opt_csc 		{ $$ = newDatatype (t_datatype, 26, NULL, 0, $3, $2, NULL); }
-   | MEDIUMTEXT opt_binary opt_csc	{ $$ = newDatatype (t_datatype, 27, NULL, 0, $3, $2, NULL); }
-   | LONGTEXT opt_binary opt_csc  	{ $$ = newDatatype (t_datatype, 28, NULL, 0, $3, $2, NULL); }
-   | ENUM '(' enum_list ')' opt_csc	{ $$ = newDatatype (t_datatype, 29, NULL, 0, $5, 0, $3); }
-   | SET '(' enum_list ')' opt_csc	{ $$ = newDatatype (t_datatype, 30, NULL, 0, $5, 0, $3); }
-   ;
-
-enum_list: STRING 		{ $$ = newEnumList( t_enum_list, $1, NULL); }
-   | enum_list ',' STRING	{ $$ = newEnumList( t_enum_list, $3, $1); }
->>>>>>> 995a6244
    ;
 
 
