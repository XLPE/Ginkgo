/*
 * Parser for mysql subset, GLR version
 */
%pure-parser
%parse-param { struct ParseResult* result}

%glr-parser
%expect 8
<<<<<<< HEAD
%expect-rr 79
=======
%expect-rr 80
>>>>>>> 855aad29
%defines
%{
#include <stdlib.h>
#include <stdarg.h>
#include <string.h>
#include <iostream>
#include <stdio.h>
#include <malloc.h>
#include <vector>
using namespace std;
void yyerror(struct ParseResult *pp,const char *s, ...);
%}

%union {
	int intval;		
	double floatval;	// no used ---4-28
	char *strval;
	int subtok;
	struct Node * ast_node;
}
	
	/* names and literal values */
%{
///
#include "sql.lex.h"
#include "sql_node_struct.h"

#define YYLEX_PARAM result->yyscan_info_

/*
should replace YYLEX with the following clause in sql.tab.cpp, why so? I don't know

#ifdef YYLEX_PARAM
# define YYLEX yylex (&yylval, YYLEX_PARAM)
#else
# define YYLEX yylex (&yylval)
#endif
*/

%}
%token <strval> NAME
%token <strval> STRING
%token <strval> INTNUM
%token <strval> BOOL
%token <strval> APPROXNUM

       /* user @abc names */

%token <strval> USERVAR

	/* operators and precedence levels */

%right ASSIGN
%left OR
%left XOR
%left ANDOP
%nonassoc IN IS LIKE REGEXP
%left NOT '!'
%left BETWEEN
%left <subtok> COMPARISON /* = <> < > <= >= <=> */
%left '|'
%left '&'
%left <subtok> SHIFT /* << >> */
%left '+' '-'
%left '*' '/' '%' MOD
%left '^'
%nonassoc UMINUS

%token ADD
%token ALL
%token ALTER
%token ANALYZE
%token AND
%token ANY
%token APPEND
%token AS
%token ASC
%token AUTO_INCREMENT
%token BEFORE
%token BETWEEN
%token BIGINT
%token BINARY
%token BIT
%token BLOB
%token BOTH
%token BY
%token CALL
%token CASCADE
%token CASE
%token CHANGE
%token CHAR
%token CHECK
%token COLLATE
%token COLUMN
%token COMMENT
%token CONDITION
%token CONSTRAINT
%token CONTINUE
%token CONVERT
%token CREATE
%token CROSS
%token CURRENT_DATE
%token CURRENT_TIME
%token CURRENT_TIMESTAMP
%token CURRENT_USER
%token CURSOR
%token DATABASE
%token DATABASES
%token DATE
%token DATETIME
%token DAY_HOUR
%token DAY  //---5.26fzh---
%token DAY_MICROSECOND
%token DAY_MINUTE
%token DAY_SECOND
%token DECIMAL
%token DECLARE
%token DEFAULT
%token DELAYED
%token DELETE
%token DESC
%token DESCRIBE
%token DETERMINISTIC
%token DISTINCT
%token DISTINCTROW
%token DIV
%token DOUBLE
%token DROP
%token DUAL
%token EACH
%token ELSE
%token ELSEIF
%token ENCLOSED
%token END
%token ENUM
%token ESCAPED
%token EXISTS
%token EXIT
%token EXPLAIN
%token FETCH
%token FLOAT
%token FOR
%token FORCE
%token FOREIGN
%token FROM
%token FULLTEXT
%token GRANT
%token GROUP
%token HAVING
%token HIGH_PRIORITY
%token HOUR_MICROSECOND
%token HOUR_MINUTE
%token HOUR_SECOND
%token IF
%token IGNORE
%token IN
%token INDEX
%token INFILE
%token INNER
%token INOUT
%token INSENSITIVE
%token INSERT
%token INT
%token INTEGER
%token INTERVAL
%token INTO
%token ITERATE
%token JOIN
%token KEY
%token KEYS
%token KILL
%token LEADING
%token LEAVE
%token LEFT
%token LIKE
%token LIMIT
%token LINES
%token LOAD
%token LOCALTIME
%token LOCALTIMESTAMP
%token LOCK
%token LONG
%token LONGBLOB
%token LONGTEXT
%token LOOP
%token LOW_PRIORITY
%token MATCH
%token MEDIUMBLOB
%token MEDIUMINT
%token MEDIUMTEXT
%token MINUTE_MICROSECOND
%token MINUTE_SECOND
%token MOD
%token MODIFIES
%token NATURAL
%token NOT
%token NO_WRITE_TO_BINLOG
%token NULLX
%token NUMBER
%token ON
%token DUPLICATE
%token OPTIMIZE
%token OPTION
%token OPTIONALLY
%token OR
%token ORDER
%token OUT
%token OUTER
%token OUTFILE
%token PARTITIONED	// 2014-2-24-----by YU
%token PRECISION	
%token PRIMARY
%token PROCEDURE
%token PROJECTION	// 2014-2-24------byYU
%token PURGE
%token QUICK
%token QUARTER //---5.26fzh---
%token READ
%token READS
%token REAL
%token REFERENCES
%token REGEXP
%token RELEASE
%token RENAME
%token REPEAT
%token REPLACE
%token REQUIRE
%token RESTRICT
%token RETURN
%token REVOKE
%token RIGHT
%token ROLLUP
%token SAMPLE
%token SCHEMA
%token SCHEMAS
%token SECOND_MICROSECOND
%token SELECT
%token SENSITIVE
%token SEPARATOR
%token SET
%token SHOW
%token SMALLINT
%token SOME
%token SONAME
%token SPATIAL
%token SPECIFIC
%token SQL
%token SQLEXCEPTION
%token SQLSTATE
%token SQLWARNING
%token SQL_BIG_RESULT
%token SQL_CALC_FOUND_ROWS
%token SQL_SMALL_RESULT
%token SSL
%token STARTING
%token STRAIGHT_JOIN
%token TABLE
%token TEMPORARY
%token TEXT
%token TERMINATED
%token THEN
%token TIME
%token TIMESTAMP
%token TINYBLOB
%token TINYINT
%token TINYTEXT
%token TO
%token TRAILING
%token TRIGGER
%token UNDO
%token UNION
%token UNIQUE
%token UNLOCK
%token UNSIGNED
%token UPDATE
%token USAGE
%token USE
%token USING
%token UTC_DATE
%token UTC_TIME
%token UTC_TIMESTAMP
%token VALUES
%token VARBINARY
%token VARCHAR
%token VARYING
%token WHEN
%token WHERE
%token WHILE
%token WITH
%token WRITE
%token XOR
%token YEAR
%token YEAR_MONTH
%token ZEROFILL

%token WEEK //---5.26fzh---

/** added by yukai **/
%token DO
%token MAX_QUERIES_PER_HOUR
%token MAX_UPDATES_PER_HOUR
%token MAX_CONNECTIONS_PER_HOUR
%token MAX_USER_CONNECTIONS
%token USER
%token TRUNCATE
%token FAST
%token MEDIUM
%token EXTENDED
%token CHANGED
%token LEAVES
%token MASTER
%token QUERY CACHE
%token SLAVE
%token BEGINT
%token COMMIT
%token START
%token TRANSACTION
%token NO
%token CHAIN
%token AUTOCOMMIT
%token SAVEPOINT
%token ROLLBACK
%token LOCAL
%token TABLES
%token ISOLATION
%token LEVEL
%token GLOBAL
%token SESSION
%token UNCOMMITTED
%token COMMITTED
%token REPEATABLE
%token SERIALIZABLE
%token IDENTIFIED
%token PASSWORD
%token PRIVILEGES
%token BACKUP
%token CHECKSUM
%token REPAIR
%token USE_FRM
%token RESTORE
%token CHARACTER
%token COLLATION
%token COLUMNS
%token ENGINE
%token LOGS
%token STATUS
%token STORAGE 
%token ENGINES
%token ERRORS
%token GRANTS
%token INNODB
%token PROCESSLIST
%token TRIGGERS
%token VARIABLES
%token WARNINGS
%token FLUSH
%token HOSTS
%token DES_KEY_FILE
%token USER_RESOURCES
%token CONNECTION
%token RESET
%token PREPARE
%token DEALLOCATE
%token EXECUTE
%token WORK
%token BTREE
%token HASH
%token BDB
%token OPEN
%token FULL
 /* functions with special syntax */
%token FSUBSTRING
%token FTRIM
%token FDATE_ADD FDATE_SUB
%token FCOUNT
//---3.25fzh----
%token FUPPER
%token FCAST
%token FCOALESCE
%token FCONVERT

//---2.18 add aggrection function
%token FSUM
%token FAVG
%token FMIN
%token FMAX
  
/**********/


%type <intval> select_opts opt_with_rollup opt_asc_desc opt_inner_cross left_or_right 
%type <intval> opt_left_or_right_outer opt_outer  insert_opts
%type <strval>  opt_as_alias  trim_ltb //---3.25fzh---
%type <ast_node> stmt_list date_type //---3.25fzh---
%type <ast_node> select_expr_list opt_where select_stmt stmt opt_groupby select_expr
%type <ast_node> expr_list opt_expr_list  case_list  opt_having opt_orderby expr
%type <ast_node> groupby_list opt_limit table_reference table_factor
%type <ast_node> table_references opt_into_list opt_join_condition join_condition
%type <ast_node> column_list  table_subquery  join_table
%type <ast_node> index_list opt_for_join opt_col_names
%type <ast_node> delete_opts delete_list 
%type <ast_node> insert_vals insert_vals_list
%type <ast_node> insert_asgn_list update_asgn_list
%type <ast_node> opt_length  enum_list
%type <ast_node> column_atts create_col_list

%type <intval> update_opts	// 2014-3-24---change position at here---by Yu

%type <ast_node> opt_ondupupdate insert_stmt	

%type <ast_node>interval_exp //---5.26fzh----

/** add by yukai **/

%type <strval> opt_from opt_like_string	// 2014-5-4---add---by Yu
%type <ast_node> create_database_stmt create_table_stmt  create_select_statement
%type <ast_node> create_definition alter_database_stmt alter_table_stmt opt_csc	
%type <ast_node> alter_list alter_def data_type create_projection_stmt
%type <ast_node> truncate_stmt
%type <ast_node> create_index_stmt index_col_list drop_index_stmt	
%type <ast_node> drop_database_stmt drop_table_stmt table_list	
%type <ast_node> load_table_stmt	
%type <ast_node> show_stmt	// 2014-5-4---add---by Yu
%type <intval> opt_rc  opt_ignore opt_if_exists	opt_using_type		
%type <intval> opt_col index_att index_type rename_list
%type <intval> opt_chain opt_release opt_read_write
%type <intval> opt_trans_level trans_att priv_database_type priv_table_type
%type <intval> analyze_opt check_opts checksum_opt repair_opts opt_full
%type <intval> opt_index_key flush_opt flush_opt_list opt_connection_query
%type <intval> reset_opt reset_opt_list opt_ignore_replace opt_if_not_exists
%type <intval> opt_temporary  opt_binary opt_uz

/*		// 2014-3-7---don't use this way to recovery from error---byYU
%destructor	{ if(result->error_number ) { puts("All node freed successfully!!"); FreeAllNode(result->node_pointerresult->node_pointer); } }<ast_node>
*/

%start stmt_list

%%

stmt_list: stmt ';'		{ 	
  						printf("> \n"); 
  						$$ = newStmt(t_stmt, NULL, $1,result->node_pointer); 
  						if (result->error_number == 0) 
  						{
  							result->ast  = $$;
  						}
  						else
  						{
  							result->ast  = NULL;
  						} 
  						/* output($$, 1);*/ 
  					}	
	| stmt_list stmt ';'	{ 	
	  					printf(">> \n"); 
	  					$$ = newStmt(t_stmt, $1, $2,result->node_pointer); 
	  					if (result->error_number == 0)
	  					{
	  						result->ast  = $$;
	  					}
	  					else
	  					{
	  						result->ast  = NULL;
	  					}
	  					/*output($$, 1);*/ 
	  				}		
  	| error ';'			{ 
  						printf("> \n");
  						result->ast  = NULL;	
  						result->error_number++;	
  						//yyerror(result,"First statement discarded, input new statement"); 
  						yyclearin;
  						yyerrok; 				
  					}	// 2014-3-4---support error---byYU
  	| stmt_list error ';'	{ 
  						printf(">> \n"); 
  						result->ast  = NULL;	// 2014-3-6---if error, the last root is set be null---byYU
  						result->error_number++;		// 2014-3-6---error number add by 1---byYU
  						//yyerror(result,"Current statement discarded, input new statement"); 
  						yyclearin;
  						yyerrok; 
  					}	// 2014-3-4---add support error---byYU
  	;

   /* statements: select statement */

stmt: select_stmt { $$=$1; /*output($$, 1);puts("SQL parser： This is a select statement"); */ }		
	;

select_stmt: 
	SELECT select_opts select_expr_list
	{
		$$ = newQueryStmt(t_query_stmt, NULL, $2, $3, NULL, NULL, NULL, NULL, NULL, NULL, NULL,result->node_pointer);
		/*puts("SQL parser： select_stmt1");	*/ 
	}
	| SELECT select_opts select_expr_list FROM table_references opt_where 
    			opt_groupby opt_having opt_orderby opt_limit opt_into_list 
		{
			$$ = newQueryStmt(t_query_stmt, NULL, $2, $3, $5, $6, $7, $8, $9, $10, $11,result->node_pointer);
			/*puts("SQL parser： select_stmt2");	*/ 
		}

	;

opt_where: /* nil */	{ $$= NULL; /*puts("opt_where is null")*/; }
	| WHERE expr 		{ $$ = newWhereList(t_where_list, NULL, $2,result->node_pointer); /*puts("opt_where");*/};

opt_groupby: /* nil */ { $$=NULL; /*puts("opt_groupby is null");*/ }
	| GROUP BY groupby_list opt_with_rollup { $$ = newGroupbyList(t_groupby_list, NULL, $3, $4,result->node_pointer); /*puts("opt_groupby");*/}
	;

groupby_list: expr opt_asc_desc
	{ 
		$$=newGroupbyExpr(t_groupby_expr, $1, $2, NULL,result->node_pointer);
		/*puts("groupby_list1");*/
	}
	| expr opt_asc_desc ',' groupby_list
	{
		$$=newGroupbyExpr(t_groupby_expr, $1, $2, $4,result->node_pointer);
		/*puts("groupby_list2");*/
	}
	;

opt_asc_desc: /* nil */ { $$ = 0; }
   | ASC                { $$ = 0; }
   | DESC               { $$ = 1; }
    ;

opt_with_rollup: /* nil */  { $$ = 0; }
   | WITH ROLLUP  { $$ = 1; }
   ;

opt_having: /* nil */ { $$=NULL; /*puts("opt_having is null");*/ }
	| HAVING expr 
	{
		$$=newHavingList(t_having_list, NULL, $2,result->node_pointer);
		/*puts("opt_having2");*/
	}
	;

opt_orderby: /* nil */ { $$=NULL; /*puts("opt_orederby is null");*/ }//this is why the orderby 's next connected with groupexpr
	| ORDER BY groupby_list 
	{
		$$=newOrderbyList(t_orderby_list, NULL, $3,result->node_pointer);
		/*puts("opt_orederby2");*/
	}
	;

opt_limit: /* nil */ {$$ = NULL; /*puts("opt_limit is null");*/ }
	| LIMIT expr { $$=newLimitExpr(t_limit_expr, NULL, $2,result->node_pointer); /*puts("opt_limit2");*/ }
  	| LIMIT expr ',' expr { $$=newLimitExpr(t_limit_expr, $2, $4,result->node_pointer); }
	; 

opt_into_list: /* nil */ { $$=NULL; /*puts("opt_into_list is null");*/ }//no
   | INTO column_list {  }							//-----------------------
   ;

column_list: NAME { $$ = newColumn(t_column, $1, NULL, NULL,result->node_pointer); }
  | NAME ',' column_list { $$ = newColumn(t_column, $1, NULL, $3,result->node_pointer); }
  ;

select_opts:                      { $$ = 0; }
| select_opts ALL                 { if($$ & 1) yyerror(result,"duplicate ALL option"); $$ = $1 | 1; }
| select_opts DISTINCT            { if($$ & 2) yyerror(result,"duplicate DISTINCT option"); $$ = $1 | 2; }
| select_opts DISTINCTROW         { if($$ & 4) yyerror(result,"duplicate DISTINCTROW option"); $$ = $1 | 4; }
| select_opts HIGH_PRIORITY       { if($$ & 8) yyerror(result,"duplicate HIGH_PRIORITY option"); $$ = $1 | 8; }
| select_opts STRAIGHT_JOIN       { if($$ & 16) yyerror(result,"duplicate STRAIGHT_JOIN option"); $$ = $1 | 16; }
| select_opts SQL_SMALL_RESULT    { if($$ & 32) yyerror(result,"duplicate SQL_SMALL_RESULT option"); $$ = $1 | 32; }
| select_opts SQL_BIG_RESULT      { if($$ & 64) yyerror(result,"duplicate SQL_BIG_RESULT option"); $$ = $1 | 64; }
| select_opts SQL_CALC_FOUND_ROWS { if($$ & 128) yyerror(result,"duplicate SQL_CALC_FOUND_ROWS option"); $$ = $1 | 128; }
    ;

select_expr_list: select_expr			{ $$ = newSelectList(t_select_list, 0, $1, NULL,result->node_pointer); /*puts("select_expr_list1");*/ }
    | select_expr ',' select_expr_list	{ $$ = newSelectList(t_select_list, 0, $1, $3,result->node_pointer); /*puts("select_expr_list2");*/ }
    | '*'						{ $$ = newSelectList(t_select_list, 1, NULL, NULL,result->node_pointer); /*puts("select_expr_list3");*/ }
    | '*' ',' select_expr_list		{ $$ = newSelectList(t_select_list, 1, NULL, $3,result->node_pointer); /*puts("select_expr_list4");*/ }	//---3.6fzh---
    ;

select_expr: expr opt_as_alias	{ $$ = newSelectExpr(t_select_expr, $2, $1,result->node_pointer); /*puts("select_expr");*/ }
	;

table_references: table_reference			{ $$=newFromList(t_from_list, $1, NULL,result->node_pointer); /*puts("table_references1");*/ }
    | table_reference ',' table_references	{ $$=newFromList(t_from_list, $1, $3,result->node_pointer); /*puts("table_references2");*/ }
    ;

table_reference:  table_factor { $$=$1; /*puts("table_referen1");*/ }
  	| join_table { $$=$1; /*puts("table_referen2");*/ }
	;

table_factor:
	NAME opt_as_alias/* index_hint */
	{
		$$=newTable(t_table, NULL,$1, $2, 0, NULL,result->node_pointer);
		/*puts("table_factor1");*/
	}
  	| NAME '.' NAME opt_as_alias /*index_hint*/ 
  	{
		$$=newTable(t_table, $1, $3, $4, 0, NULL,result->node_pointer);
   		/*puts("table_factor2");*/ 
   	}
  	| table_subquery opt_as NAME 
  	{
		$$=newTable(t_table, NULL, NULL, $3, 1, $1,result->node_pointer);
	}
	| '(' table_references ')' { $$=$2; }
  	;

opt_as: /* nil */
  | AS 
  ;

opt_as_alias: AS NAME { $$=$2; /*puts("opt_as_alias1");*/ }
  | NAME              { $$=$1; /*puts("opt_as_alias2");*/ }
  | AS STRING 		  { $$ = $2; /*puts("opt_as_alias3");*/ }
  | STRING 			  { $$ = $1; /*puts("opt_as_alias4");*/ }	
  | /* nil */         { $$=NULL; /*puts("opt_as_alias5");*/ }
  ;

/*
inner 1
cross 2
outer 4
left 8
right 16
nature 32
straight_join -1
*/


join_table:// enumerate every different paramters
	table_reference opt_inner_cross JOIN table_factor opt_join_condition
	{
		$$=newJoin(t_join, $2, $1, $4, $5,result->node_pointer);
	}              
	| table_reference STRAIGHT_JOIN table_factor 
	{
		$$=newJoin(t_join, -1, $1, $3, NULL,result->node_pointer);
	}
	| table_reference STRAIGHT_JOIN table_factor ON expr  
	{
		Node *m=newCondition(t_condition, 1, $5,result->node_pointer);
		$$=newJoin(t_join, -1, $1, $3, m,result->node_pointer);
	}
  	| table_reference left_or_right opt_outer JOIN table_factor join_condition
    	{
		$$=newJoin(t_join, $2+$3, $1, $5, $6,result->node_pointer);
    	}
  	| table_reference NATURAL opt_left_or_right_outer JOIN table_factor
	{
		$$=newJoin(t_join, 32 + $3, $1, $5, NULL,result->node_pointer);
	}
  	;

opt_inner_cross: /* nil */ { $$ = 0; }
   	| INNER	{ $$ = 1; }
   	| CROSS	{ $$ = 2; }
	;

opt_outer: /* nil */{ $$ = 0; }
	| OUTER	{$$ = 4; }
   	;

left_or_right: LEFT	{ $$ = 8; }
    | RIGHT { $$ = 16; }
    ;

opt_left_or_right_outer: LEFT opt_outer	{ $$ = 8 + $2; }
	| RIGHT opt_outer  { $$ = 16 + $2; }
	| /* nil */ { $$ = 0; }
	;

opt_join_condition: /* nil */	{}
	| join_condition	{$$=$1;}
	;
/*
on 1
using 2
*/

join_condition: ON expr 
    {
    	$$=newCondition(t_condition, 1, $2,result->node_pointer);
    }
    | USING '(' column_list ')' 
    {
    	$$=newCondition(t_condition, 2, $3,result->node_pointer);
    }
    ;

index_hint://暂时没有考虑
     USE KEY opt_for_join '(' index_list ')'
                  {  }
   | IGNORE KEY opt_for_join '(' index_list ')'
                  { }
   | FORCE KEY opt_for_join '(' index_list ')'
                  {  }
   | /* nil */
   ;

opt_for_join: FOR JOIN { $$ = 1; }//no
   | /* nil */ { $$ = 0; }//no
   ;

index_list: NAME  { emit("INDEX %s", $1);  }////////////////////////////////////////////////////////////////////////////////
   | index_list ',' NAME { emit("INDEX %s", $3); }//////////////////////////////////////////////////////////////////////////
   ;

table_subquery: '(' select_stmt ')' { $$=$2; }//---3.14fzh---
   ;

   /* statements: delete statement */

stmt: delete_stmt { emit("STMT"); }
   ;

delete_stmt: DELETE delete_opts FROM NAME
    opt_where opt_orderby opt_limit
                  { emit("DELETEONE %d %s", $2, $4); free($4); }
;

delete_opts: delete_opts LOW_PRIORITY { $$ = $1 + 01; }
   | delete_opts QUICK { $$ = $1 + 02; }
   | delete_opts IGNORE { $$ = $1 + 04; }
   | /* nil */ { $$ = 0; }
   ;

delete_stmt: DELETE delete_opts
    delete_list
    FROM table_references opt_where
            {  }
;
delete_list: NAME opt_dot_star {  }
   | delete_list ',' NAME opt_dot_star {  }
   ;

opt_dot_star: /* nil */ 
   | '.' '*' 
   ;

delete_stmt: DELETE delete_opts FROM delete_list USING table_references opt_where
   { emit("DELETEMULTI %d %d %d", $2, $4, $6); }
   ;

   /* statements: insert statement */	//2014-4-17---add---by Yu

stmt: insert_stmt { $$=$1; /*output($$, 1); puts("SQL parser： This is a insert statement");*/ }	//2014-4-16---add---by Yu
   ;

insert_stmt: INSERT insert_opts opt_into NAME
     opt_col_names
     VALUES insert_vals_list
     opt_ondupupdate { $$ = newInsertStmt($2, $4, $5, $7, $8, NULL, NULL,result->node_pointer); }
   ;

opt_ondupupdate: /* nil */				{ $$ = NULL; }
   | ON DUPLICATE KEY UPDATE insert_asgn_list	{ $$ = $5; }
   ;

insert_opts: /* nil */			{ $$ = 0; }
   | insert_opts LOW_PRIORITY		{ $$ = $1 | 01 ; }
   | insert_opts DELAYED 		{ $$ = $1 | 02 ; }
   | insert_opts HIGH_PRIORITY 	{ $$ = $1 | 04 ; }
   | insert_opts IGNORE			{ $$ = $1 | 010 ; }
   ;

opt_into: INTO | /* nil */
	;

opt_col_names: /* nil */	{ $$ = NULL; }
   | '(' column_list ')'	{ $$ = $2; }
   ;


insert_vals_list: '(' insert_vals ')'		{ $$ = newInsertValueList($2, NULL,result->node_pointer); }
   | '(' insert_vals ')' ',' insert_vals_list	{ $$ = newInsertValueList($2, $5,result->node_pointer); }	//2014-4-17---Attention: the order can be reversed---by Yu
   ;
   
insert_vals:
     expr		{ $$ = newInsertVals(0, $1, NULL,result->node_pointer); }
   | DEFAULT	{ $$ = newInsertVals(1, NULL, NULL,result->node_pointer); }
   | expr ',' insert_vals	{ $$ = newInsertVals(0, $1, $3,result->node_pointer); }
   | DEFAULT ',' insert_vals	{ $$ = newInsertVals(1, NULL, $3,result->node_pointer); }
   ;

insert_stmt: INSERT insert_opts opt_into NAME 
	SET insert_asgn_list opt_ondupupdate	{ $$ = newInsertStmt($2, $4, NULL, NULL, $7, $6, NULL,result->node_pointer); }
   ;

insert_stmt: INSERT insert_opts opt_into NAME opt_col_names
    select_stmt opt_ondupupdate { $$ = newInsertStmt($2, $4, $5, NULL, $7, NULL, $6,result->node_pointer); }
  ;

insert_asgn_list:
	NAME COMPARISON expr { 
		if($2 != 4) yyerror(result,"bad insert assignment to %s", $1); 
		else $$ = newInsertAssignList($1, 0, $3, NULL,result->node_pointer); }
	| NAME COMPARISON DEFAULT { 
		if ($2 != 4) yyerror(result,"bad insert assignment to %s", $1);
 		else $$ = newInsertAssignList($1, 1, NULL, NULL,result->node_pointer); }
	| insert_asgn_list ',' NAME COMPARISON expr { 
		if ($4 != 4) yyerror(result,"bad insert assignment to %s", $1);		 
		else $$ = newInsertAssignList($3, 0, $5, $1,result->node_pointer); }
	| insert_asgn_list ',' NAME COMPARISON DEFAULT { 
		if ($4 != 4) yyerror(result,"bad insert assignment to %s", $1);
		else $$ = newInsertAssignList($3, 1, NULL, $1,result->node_pointer); }
   ;

   /** replace just like insert **/
stmt: replace_stmt { emit("STMT"); }
   ;

replace_stmt: REPLACE insert_opts opt_into NAME
     opt_col_names
     VALUES insert_vals_list
     opt_ondupupdate { emit("REPLACEVALS %d %d %s", $2, $7, $4); free($4); }
   ;

replace_stmt: REPLACE insert_opts opt_into NAME
    SET insert_asgn_list
    opt_ondupupdate
     { emit("REPLACEASGN %d %d %s", $2, $6, $4); free($4); }
   ;

replace_stmt: REPLACE insert_opts opt_into NAME opt_col_names
    select_stmt
    opt_ondupupdate { emit("REPLACESELECT %d %s", $2, $4); free($4); }
  ;

/** update **/
stmt: update_stmt { emit("STMT"); }
   ;

update_stmt: UPDATE update_opts table_references
    SET update_asgn_list
    opt_where
    opt_orderby
opt_limit { emit("UPDATE %d %d %d", $2, $3, $5); }
;

// 2014-3-24---修改---by Yu
update_opts: /* nil */		{ $$ = 0; }
   | insert_opts LOW_PRIORITY	{ $$ = $1 | 01; }
   | insert_opts IGNORE		{ $$ = $1 | 02; }
   ;

update_asgn_list:
	NAME COMPARISON expr 
	{
		/*
		if ($2 != 4 || $3->data.string_val == NULL) 
			yyerror(result,"bad insert assignment to %s", $1);
	 	emit("ASSIGN %s", $1); 
	 	free($3); 
	 	$$ = $3->data.string_val;
	 	*/ 
	}
	| NAME '.' NAME COMPARISON expr 
	{ 
	/*
		if ($4 != 4) 
			yyerror(result,"bad insert assignment to %s", $1); 
		emit("ASSIGN %s.%s", $1, $3);
		free($1); 
		free($3); 
		$$ = 1;
	*/
	}
	| update_asgn_list ',' NAME COMPARISON expr
	//     { if ($4 != 4) yyerror(result,"bad insert assignment to %s", $3); emit("ASSIGN %s.%s", $3); free($3); $$ = $1 + 1; }
	| update_asgn_list ',' NAME '.' NAME COMPARISON expr
	//     { if ($6 != 4) yyerror(result,"bad insert assignment to %s.$s", $3, $5); 
	//		emit("ASSIGN %s.%s", $3, $5); free($3); free($5); $$ = 1;
	//		}
	;


   /** create database **/

stmt: create_database_stmt { $$=$1;/* output($$, 1); puts("SQL parser： This is a create_database statement");*/ }	
   ;

create_database_stmt: 
	CREATE DATABASE opt_if_not_exists NAME 
		{ $$ =  newCreateDatabaseStmt(t_create_database_stmt, 1, $3, $4,result->node_pointer); }
	| CREATE SCHEMA opt_if_not_exists NAME 
		{ $$ =  newCreateDatabaseStmt(t_create_database_stmt, 2, $3, $4,result->node_pointer); }
	;

opt_if_not_exists:  /* nil */ { $$ = 0; } 
   | IF NOT EXISTS            { $$ = 1; } 
   ;

   /** create table **/
   
stmt: create_table_stmt { $$=$1;/* output($$, 1); puts("SQL parser： This is a create_table statement"); */}	
   ;

create_table_stmt: CREATE opt_temporary TABLE opt_if_not_exists NAME
	'(' create_col_list ')'  { $$ = newCreateTableStmt(t_create_table_stmt, $2, $4, $5, NULL, $7, NULL,result->node_pointer); }
	;

create_table_stmt: CREATE opt_temporary TABLE opt_if_not_exists NAME '.' NAME
   '(' create_col_list ')' { $$ = newCreateTableStmt(t_create_table_stmt, $2, $4, $5, $7, $9, NULL,result->node_pointer); }
   ;

create_table_stmt: CREATE opt_temporary TABLE opt_if_not_exists NAME
   '(' create_col_list ')' create_select_statement 
   { $$ = newCreateTableStmt(t_create_table_stmt, $2, $4, $5, NULL, $7, $9,result->node_pointer); }
    ;

create_table_stmt: CREATE opt_temporary TABLE opt_if_not_exists NAME
   create_select_statement { $$ = newCreateTableStmt(t_create_table_stmt, $2, $4, $5, NULL, NULL, $6,result->node_pointer); }
    ;

create_table_stmt: CREATE opt_temporary TABLE opt_if_not_exists NAME '.' NAME
   '(' create_col_list ')' create_select_statement  
   { $$ = newCreateTableStmt(t_create_table_stmt, $2, $4, $5, $7, $9, $11,result->node_pointer); }
    ;

create_table_stmt: CREATE opt_temporary TABLE opt_if_not_exists NAME '.' NAME
	create_select_statement 
	{ $$ = newCreateTableStmt(t_create_table_stmt, $2, $4, $5, $7, NULL, $8,result->node_pointer); }
	;

	
create_select_statement: opt_ignore_replace opt_as select_stmt 
	{ $$ = newCreateSelectStmt(t_create_select_stmt, $1, 0, $3,result->node_pointer); }
	;

opt_ignore_replace: /* nil */	{ $$ = 0; }
	| IGNORE		{ $$ = 1; }
	| REPLACE 		{ $$ = 2; }
	;

opt_temporary: /* nil */{ $$ = 0; }
	| TEMPORARY 		{ $$ = 1; }
	;

create_col_list: create_definition { $$ = newCreateColList(t_create_col_list, $1, NULL,result->node_pointer); }
	| create_definition ',' create_col_list { $$ = newCreateColList(t_create_col_list, $1, $3,result->node_pointer); }
	;

create_definition: 	/* 2-18---add name attribute---byYU */
    NAME data_type column_atts		{ $$ = newCreateDef( t_create_def, 1, $1, $2, $3, NULL,result->node_pointer); }
    | PRIMARY KEY '(' column_list ')'	{ $$ = newCreateDef( t_create_def, 2, NULL, NULL, NULL, $4,result->node_pointer); /*puts("primary key ok!");*/ }
    | KEY '(' column_list ')'			{ $$ = newCreateDef( t_create_def, 3, NULL, NULL, NULL, $3,result->node_pointer); }
    | INDEX '(' column_list ')'		{ $$ = newCreateDef( t_create_def, 4, NULL, NULL, NULL, $3,result->node_pointer); }
    | FULLTEXT INDEX '(' column_list ')'	{ $$ = newCreateDef( t_create_def, 5, NULL, NULL, NULL, $4,result->node_pointer); }
    | FULLTEXT KEY '(' column_list ')'	{ $$ = newCreateDef( t_create_def, 6, NULL, NULL, NULL, $4,result->node_pointer); }
     ;

// 2014-4-14---change '+=' to '|=', save data in t->data ---Yu
column_atts: /* nil */				{ $$ = newColumnAtts(t_column_atts, 0, 0, 0, NULL, NULL,result->node_pointer); }
    | column_atts NOT NULLX			{ Column_atts *t = (Column_atts *)$1; t->datatype |= 01; $$ = (Node *)t; }
    | column_atts NULLX				{ Column_atts *t = (Column_atts *)$1; t->datatype |= 02; $$ = (Node *)t; }
    | column_atts DEFAULT STRING        	{ Column_atts *t = (Column_atts *)$1; t->datatype |= 04; t->s = $3; $$ = (Node *)t; }
    | column_atts DEFAULT INTNUM		{ Column_atts *t = (Column_atts *)$1; t->datatype |= 010; t->num1 = atol($3); $$ = (Node *)t; }
    | column_atts DEFAULT APPROXNUM 	{ Column_atts *t = (Column_atts *)$1; t->datatype |= 020; t->num2 = atof($3); $$ = (Node *)t; }
    | column_atts DEFAULT BOOL          	{ Column_atts *t = (Column_atts *)$1; t->datatype |= 040; t->num1 = atoi($3); $$ = (Node *)t; }
    | column_atts AUTO_INCREMENT        	{ Column_atts *t = (Column_atts *)$1; t->datatype |= 0100; $$ = (Node *)t; }
    | column_atts UNIQUE KEY 			{ Column_atts *t = (Column_atts *)$1; t->datatype |= 0200; $$ = (Node *)t; }
    | column_atts PRIMARY KEY			{ Column_atts *t = (Column_atts *)$1; t->datatype |= 0400; $$ = (Node *)t; }
    | column_atts KEY 				{ Column_atts *t = (Column_atts *)$1; t->datatype |= 01000; $$ = (Node *)t; }
    | column_atts COMMENT STRING 		{ Column_atts *t = (Column_atts *)$1; t->datatype |= 02000; $$ = (Node *)t; }
    | column_atts UNIQUE '(' column_list ')'	{ Column_atts *t = (Column_atts *)$1; t->datatype |= 04000; t->col_list = $4; $$ = (Node *)t; }	
    ;
    
	/** create projection **/	
stmt: create_projection_stmt	{ $$ = $1;/* puts("SQL parser： This is a create_projection statement");*/ }
	;
	
	
create_projection_stmt: CREATE PROJECTION ON NAME '(' column_list ')' PARTITIONED ON NAME	
		{ $$ = newCreateProjectionStmt(t_create_projection_stmt, $4, $6, 1, $10,result->node_pointer); }
	| CREATE PROJECTION ON NAME '(' column_list ')' NUMBER COMPARISON INTNUM PARTITIONED ON NAME
	{ 
		if ($9 != 4) { yyerror(result,"please give a specific number"); } 
		else { $$ = newCreateProjectionStmt(t_create_projection_stmt, $4, $6, atoi($10), $13,result->node_pointer); }
	}
	;
	
////////////////////////////////////////////////////////////////////////////////////////////////////////////
////////////////////////////////////////////////////////////////////////////////////////////////////////////

	/** do expr **/
stmt: DO expr_list { $$ = newDoStmt(t_do_stmt,$2,result->node_pointer);/* puts("SQL parser： This is a do expr statement");*/ }	
    ;
    
	/** truncate stmt **/
stmt: truncate_stmt { $$ = $1; /*puts("SQL parser： This is a truncate_stmt statement");*/ }
    ;
	
truncate_stmt: TRUNCATE NAME	{ $$ = newTruncateStmt(t_truncate_stmt, $2,result->node_pointer); }
    | TRUNCATE TABLE NAME	{ $$ = newTruncateStmt(t_truncate_stmt, $3,result->node_pointer); }
    ;

   /** alter database **/
stmt: alter_database_stmt { $$=$1;/* output($$, 1); puts("SQL parser： This is a alter_database statement");*/ }
	;

alter_database_stmt:	// 2-19--- change function name---byYU
	ALTER DATABASE NAME opt_csc 	{ $$ = newAlterDatabaseStmt(t_alter_database_stmt, 1, $3, $4,result->node_pointer); }	
   | ALTER SCHEMA NAME opt_csc	{ $$ = newAlterDatabaseStmt(t_alter_database_stmt, 2, $3, $4,result->node_pointer); }
	;
   
   /** alter table **/	// 2-19---change alter table ---byYU
stmt: alter_table_stmt	{ $$=$1; /*output($$, 1); puts("SQL parser： This is a alter_table statement"); */}	// 2014-3-5---优化输出信息，指明来自SQL parser---byYU
	;
	
/*MySQL,ALTER TABLE statement can contain  ADD, ALTER, DROP and CHANGE，divied by ,*/   
alter_table_stmt:
	ALTER opt_ignore TABLE NAME alter_list { $$ = newAlterTableStmt(t_alter_table_stmt, $2, $4, $5,result->node_pointer); }
   ;

alter_list:
	alter_def
   | alter_list ',' alter_def
   ;
   
alter_def: 
	ADD opt_col create_col_list {}
   | CHANGE opt_col NAME NAME data_type column_atts {}
   | DROP opt_col NAME 
   | DROP PRIMARY KEY
   | DROP INDEX column_list
   | DROP FOREIGN KEY column_list
   | RENAME NAME {}
   | RENAME TO NAME {}
   | ORDER BY NAME
   ;
   
opt_col: /* nil */ { $$ = 0; }
   | COLUMN { $$ = 1; }
   ;
   
   
opt_ignore: /* nil */ { $$ = 0; }
   | IGNORE { $$ = 1; }
   ;
	
    /** create index **/	
stmt: create_index_stmt { $$=$1;/* output($$, 1); puts("SQL parser： This is a create_index statement");*/ }
	;
	
create_index_stmt:
	CREATE index_att INDEX NAME opt_using_type ON NAME '(' index_col_list ')'	
	{ $$ = newCreateIndex(t_create_index_stmt, $2, $4, $5, $7, $9,result->node_pointer); }
	;
	
index_att: /* nil */ { $$ = 0;} 
   | UNIQUE 	{ $$ = 1; }
   | FULLTEXT	{ $$ = 2; }
   | SPATIAL	{ $$ = 3; }
   ;
   
opt_using_type: 		{ $$ = 0; }
    | USING index_type	{ $$ = $2; }
    ;
	
index_type: BTREE	{ $$ = 1; }
	| HASH	{ $$ = 2; }
	;
	
index_col_list: NAME opt_length opt_asc_desc			{ $$ = newIndexColList(t_index_col_list, $1, $2, $3, NULL,result->node_pointer); }
	| NAME opt_length opt_asc_desc ',' index_col_list	{ $$ = newIndexColList(t_index_col_list, $1, $2, $3, $5,result->node_pointer); }
	;
	
	/** drop index **/	
stmt: drop_index_stmt { $$=$1; /*output($$, 1); puts("SQL parser： This is a drop_index statement");*/ }
    ;
	
drop_index_stmt: DROP INDEX NAME ON NAME	{ $$ = newDropIndex(t_drop_index, $3, $5,result->node_pointer); }
    ;
	
	/**	drop database **/		
stmt: drop_database_stmt { $$=$1;/* output($$, 1); puts("SQL parser： This is a drop_database statement");*/ }
	;
	
drop_database_stmt: 
	DROP DATABASE opt_if_exists NAME	{ $$ = newDropDatabase(t_drop_database_stmt, 1, $3, $4,result->node_pointer); }
   | DROP SCHEMA opt_if_exists NAME 	{ $$ = newDropDatabase(t_drop_database_stmt, 2, $3, $4,result->node_pointer); }
   ;
   
opt_if_exists: /* nil */	{ $$ = 0; }
   | IF EXISTS			{ $$ = 1; }
   ;
   
   /** drop table **/	
stmt: drop_table_stmt { $$=$1; /*output($$, 1); puts("SQL parser： This is a drop_table statement"); */}

drop_table_stmt:
	DROP opt_temporary TABLE opt_if_exists table_list opt_rc	{ $$ = newDropTable(t_drop_table_stmt, $2, $4, $6, $5,result->node_pointer); }
	;
	
table_list: NAME 					{ $$ = newTableList(t_table_list, NULL, $1, NULL,result->node_pointer); }
	| NAME '.' NAME				{ $$ = newTableList(t_table_list, $1, $3, NULL,result->node_pointer); }
	| table_list ',' NAME			{ $$ = newTableList(t_table_list, NULL, $3, $1,result->node_pointer); }
	| table_list ',' NAME '.' NAME	{ $$ = newTableList(t_table_list, $3, $5, $1,result->node_pointer); }
	;

opt_rc: /* nil */ 	{ $$ = 0; }
   | RESTRICT	 	{ $$ = 1; }
   | CASCADE 		{ $$ = 2; }
   ;
   
   /** load table **/	
stmt: load_table_stmt	{ $$=$1;/* output($$, 1); puts("SQL parser： This is a load_table statement");*/ }
	;
	

load_table_stmt: LOAD TABLE NAME FROM expr_list WITH STRING ',' STRING SAMPLE COMPARISON APPROXNUM
		{
		 if ($11 != 4) { yyerror(result,"please give a specific number"); } 
		 else {$$ = newLoadTable(t_load_table_stmt, $3, $5, $7, $9, atof($12), 0,result->node_pointer);}
		}
	| LOAD TABLE NAME FROM expr_list WITH STRING ',' STRING { $$ = newLoadTable(t_load_table_stmt, $3, $5, $7, $9, 1.0, 0,result->node_pointer);}
	| APPEND TABLE NAME FROM expr_list WITH STRING ',' STRING { $$ = newLoadTable(t_load_table_stmt, $3, $5, $7, $9, 1.0, 1,result->node_pointer);}
	| APPEND TABLE NAME FROM expr_list WITH STRING ',' STRING SAMPLE COMPARISON APPROXNUM 
		{ if ($11 != 4) { yyerror(result,"please give a specific number"); } 
		 else {$$ = newLoadTable(t_load_table_stmt, $3, $5, $7, $9, atof($12), 1,result->node_pointer);}
		}
	;
   
   /** rename table **/
stmt: rename_table_stmt { emit("STMT"); }
   ;
   
rename_table_stmt: RENAME TABLE rename_list {}
   ;
   
rename_list: /* nil */	{}
   | NAME TO NAME	{}
   | NAME '.' NAME TO NAME '.' NAME {}
   | rename_list ',' NAME TO NAME {}
   | rename_list ',' NAME '.' NAME TO NAME '.' NAME {}
   ;

     /** describe name **/
stmt: describe_stmt { emit("STMT"); }
   ;
   
describe_stmt: DESCRIBE TABLE NAME {}
	|DESCRIBE NAME {}
   | DESC NAME {}
   | DESC TABLE NAME {}
   ;
   
   /** use database **/
stmt: use_stmt { emit("STMT"); }
   ;
   
use_stmt: USE NAME {}
   ;
   
   /** start transaction, commit, rollback **/
stmt: start_transaction_stmt { emit("STMT"); }
   | commit_stmt { emit("STMT"); }
   | rollback_stmt { emit("STMT"); }
   ;
   
start_transaction_stmt: START TRANSACTION 
   | BEGINT opt_work
   ;
   
opt_work: /* nil */
   | WORK
   ;
   
commit_stmt: COMMIT opt_work opt_chain opt_release { emit("STMT"); }
   ;
   
 opt_chain: /* nil */	{ $$ = 0; }
   | AND NO CHAIN	{ $$ = 1; }
   | AND CHAIN	{ $$ = 2; }
   ;
   
opt_release: /* nil */	{ $$ = 0; }
   | NO RELEASE	{ $$ = 1; }
   | RELEASE	{ $$ = 2; }
   ;
   
rollback_stmt: ROLLBACK opt_work opt_chain opt_release { emit("STMT"); }
   ;
   
   /** set autocommit **/
stmt: set_autocommit_stmt { emit("STMT"); }
   ;
   
set_autocommit_stmt: SET AUTOCOMMIT COMPARISON expr
   ;
   
   /** savepoint,rollback savepoint, release savepoint **/
stmt: savepoint_stmt
   | rollback_to_savepoint_stmt
   | release_savepoint
   ;
   
   
savepoint_stmt: SAVEPOINT NAME	/* SAVEPOINT identifier */
   ;
   
rollback_to_savepoint_stmt: ROLLBACK opt_work TO SAVEPOINT NAME
   ;
   
release_savepoint: RELEASE SAVEPOINT NAME
   ;
   
   /** lock tables **/
stmt: lock_table_stmt  { emit("STMT"); }
   ;
   
lock_table_stmt: LOCK TABLES lock_table_list
   ;
   
lock_table_list: lock_table
   | lock_table_list ',' lock_table
   ;
   
lock_table: NAME opt_as_alias opt_read_write
   ;
   
opt_read_write: READ	{ $$ = 1; }
   | READ LOCAL			{ $$ = 2; }
   | LOW_PRIORITY WRITE { $$ = 3; }
   | WRITE				{ $$ = 4; }
   ;
   
   /** unlock tables **/
stmt: unlock_tables
   ;
   
unlock_tables: UNLOCK TABLES
   ;
   
   /** set transaction **/
stmt: set_transaction_stmt
   ;
   
set_transaction_stmt:
	SET opt_trans_level TRANSACTION ISOLATION LEVEL trans_att
   ;
	
opt_trans_level: /* nil */	{ $$ = 0; }
   | GLOBAL					{ $$ = 1; }
   | SESSION				{ $$ = 2; }
   ;
   
trans_att:
	READ UNCOMMITTED	{ $$ = 1; }
	| READ COMMITTED	{ $$ = 2; }
	| REPEATABLE READ	{ $$ = 3; }
	| SERIALIZABLE		{ $$ = 4; }
	;
   
   	/** create user **/
stmt: create_user_stmt { emit("STMT"); }
   ;
   
create_user_stmt: CREATE USER create_user_list
   ;

create_user_list: create_user
   | create_user_list ',' create_user
   ;
   
create_user: USERVAR
   | USERVAR IDENTIFIED BY STRING
   | USERVAR IDENTIFIED BY PASSWORD STRING
   ;
   
   /** drop user **/
stmt: drop_user_stmt { emit("STMT"); }
   ;

drop_user_stmt: DROP USER user_list
   ;
   
user_list: USERVAR
   | user_list ',' USERVAR
   ;
   
   /** grant all **/
stmt: grant_all_stmt { emit("STMT"); }
   ;
   
grant_all_stmt: GRANT priv_database_list ON '*' '.' '*' TO create_user_list opt_with_opt
	;
	
priv_database_list: priv_database_type
   | priv_database_list ',' priv_database_type
   ;
   
priv_database_type: 
	ALL		{ $$ = 01; }
   | ALL PRIVILEGES	{ $$ = 02; }
   | SELECT	{ $$ = 04; }
   | UPDATE { $$ = 010; }
   | INSERT	{ $$ = 020; }
   | DELETE	{ $$ = 040; }
   | CREATE	{ $$ = 0100; }
   | DROP	{ $$ = 0200; }
   | INDEX	{ $$ = 0400; }
   | ALTER	{ $$ = 01000; }
   | GRANT OPTION	{ $$ = 02000; }
   | REFERENCES		{ $$ = 04000; }
   ;
   
opt_with_opt: /* nil */
   | WITH with_opt
   ;
   
with_opt: 
	GRANT OPTION
   | MAX_QUERIES_PER_HOUR expr
   | MAX_UPDATES_PER_HOUR expr
   | MAX_CONNECTIONS_PER_HOUR expr
   | MAX_USER_CONNECTIONS expr
   ;
	
   /** grant database **/
stmt: grant_database_stmt { emit("STMT"); }
   ;
   
grant_database_stmt: GRANT priv_database_list ON NAME '.' '*' TO create_user_list opt_with_opt
   ;

   /** grant table **/
stmt: grant_table_stmt { emit("STMT"); }
   ;
   
grant_table_stmt: GRANT priv_table_list ON NAME '.' NAME TO create_user_list opt_with_opt
   ;
   
priv_table_list: priv_table_type
   | priv_table_list ',' priv_table_type
   ;
	
priv_table_type: 
	SELECT opt_col_names
   | UPDATE opt_col_names
   | INSERT opt_col_names
   | DELETE 
   | CREATE
   | DROP
   | INDEX
   | ALTER
   | GRANT OPTION
   ;
	/* 
	 for a table ,you can set the value of priv_type as
	SELECT, INSERT, UPDATE, DELETE, CREATE, DROP, GRANT OPTION, INDEX ALTER。
	 for a column(in other words, you use one column_list subclause)
	the priv_type value can only be set as SELECT, INSERT UPDATE。
	*/

	/** revoke all **/
stmt: revoke_all_stmt { emit("STMT"); }
   ;
   
revoke_all_stmt: REVOKE priv_database_list ON '*' '.' '*' FROM user_list
	;
   /** revoke database **/
stmt: revoke_database_stmt  { emit("STMT"); }
   ;

revoke_database_stmt: REVOKE priv_database_list ON NAME '.' '*' FROM user_list opt_with_opt
   ;
   
stmt: revoke_table_stmt  { emit("STMT"); }
   ;

revoke_table_stmt: REVOKE priv_table_list ON NAME '.' NAME FROM user_list opt_with_opt
   ;
   
   /** rename user **/
stmt: rename_user_stmt { emit("STMT"); }
   ;
   
rename_user_stmt: RENAME USER utou_list
   ;
   
utou_list: 
	USERVAR TO USERVAR
   | utou_list ',' USERVAR TO USERVAR
   ;
   
   /** set password **/
stmt: set_password_stmt { emit("STMT"); }
   ;
   
set_password_stmt: SET PASSWORD opt_for_user COMPARISON PASSWORD '(' STRING ')'
   ;
   
opt_for_user: /* nil */
   | FOR USERVAR
   ;
   
   /** analyze table**/
stmt: analyze_table_stmt { emit("STMT"); }
   ;
   
analyze_table_stmt: ANALYZE analyze_opt TABLE table_list
   ;
   
analyze_opt: /* nil */	{ $$ = 0; }
   | LOCAL	{ $$ = 1; }
   | NO_WRITE_TO_BINLOG	{ $$ = 2; }
   ;
   
   /** backup table **/
stmt: backup_table_stmt { emit("STMT"); }
   ;
   
backup_table_stmt: BACKUP TABLE table_list TO STRING
   ;
   
   /** check table **/
stmt: check_table_stmt { emit("STMT"); }
   ;
   
check_table_stmt: CHECK TABLE table_list check_opts
   ;
   
check_opts: /* nil */	{ $$ = 0; }
   | QUICK	{ $$ = 1; }
   | FAST	{ $$ = 2; }
   | MEDIUM	{ $$ = 3; }
   | EXTENDED	{ $$ = 4; }
   | CHANGED	{ $$ = 5; }
   ;
   
   /** checksum table **/
stmt: checksum_table_stmt { emit("STMT"); }
   ;
   
checksum_table_stmt: CHECKSUM TABLE table_list checksum_opt
   ;
   
checksum_opt: /* nil */	{ $$ = 0; }
   | QUICK	{ $$ = 1; }
   | EXTENDED	{ $$ = 2; }
   ;
   
   /** optimize table **/
stmt: optimize_table_stmt { emit("STMT"); }
   ;
   
optimize_table_stmt: OPTIMIZE analyze_opt TABLE table_list
   ;
    
	/** repair table **/
stmt: repair_table_stmt { emit("STMT"); }
   ;
   
repair_table_stmt: REPAIR analyze_opt TABLE table_list repair_opts
   ;
   
repair_opts: /* nil */
   | repair_opts QUICK
   | repair_opts EXTENDED
   | repair_opts USE_FRM
   ;
   
	/** restore table **/
stmt: restore_table_stmt { emit("STMT"); }
   ;
   
restore_table_stmt: RESTORE TABLE table_list FROM STRING
   ;
   
stmt: show_stmt { $$ = $1; /*output($$, 1); puts("SQL parser： This is a show statement");*/ }
	;
   
show_stmt: SHOW opt_full TABLES opt_from opt_like_string	{ $$ = newShowStmt(1, $2, $4, $5,result->node_pointer); }
   | SHOW COLLATION opt_like_string
   | SHOW opt_full COLUMNS FROM NAME opt_from opt_like_string
   | SHOW CREATE DATABASE NAME
   | SHOW CREATE SCHEMA NAME
   | SHOW CREATE TABLE NAME
   | SHOW DATABASE NAME
   | SHOW SCHEMA NAME 
   | SHOW ENGINE NAME LOGS
   | SHOW ENGINE NAME STATUS
   | SHOW STORAGE ENGINES
   | SHOW ERRORS opt_limit
   | SHOW expr ERRORS  /* expr = COUNT(*) */
   | SHOW GRANTS FOR USERVAR
   | SHOW INDEX FROM NAME opt_from
   | SHOW INNODB STATUS
   | SHOW opt_bdb LOGS
   | SHOW OPEN TABLES opt_from opt_like_string
   | SHOW PRIVILEGES
   | SHOW opt_full PROCESSLIST
   | SHOW opt_trans_level STATUS opt_like_string
   | SHOW TABLE STATUS opt_from opt_like_string
   | SHOW CHARACTER SET opt_like_string
   | SHOW TRIGGERS opt_from opt_like_expr
   | SHOW opt_trans_level VARIABLES opt_like_string
   | SHOW WARNINGS opt_limit
   | SHOW expr WARNINGS /* expr = COUNT(*) */
   ;
   
opt_full: /* nil */	{ $$ = 0; }
   | FULL	{ $$ = 1; }
   ;
   
opt_from: /* nil */	{ $$ = NULL; }
   | FROM NAME	{ $$ = $2; }
   ;
   
opt_like_string: /* nil */	{ $$ = NULL; }
   | LIKE STRING	{ $$ = $2; }
   ;
   
opt_like_expr: /* nil */
   | LIKE expr
   ;
   
opt_bdb: /* nil */
   | BDB
   ;
   
   /* cache index */
stmt: cache_index_stmt
   ;
   
cache_index_stmt: CACHE INDEX  table_index_list IN NAME
   ;
   
table_index_list: table_index
   | table_index_list ',' table_index
   ;
   
table_index: NAME
   | NAME opt_index_key index_list
   ;
   
opt_index_key: /* nil */	{ $$ = 0; }
   | INDEX	{ $$ = 1; }
   | KEY	{ $$ = 2; }
   ;
   
   /* flush statement */
stmt: flush_stmt
   ;
   
flush_stmt: FLUSH analyze_opt flush_opt_list
   ;
   
flush_opt_list: flush_opt
   | flush_opt_list ',' flush_opt
   ;
   
flush_opt: HOSTS	{ $$ = 1; }
   | DES_KEY_FILE	{ $$ = 2; }
   | LOGS			{ $$ = 04; }
   | PRIVILEGES		{ $$ = 010; }
   | QUERY CACHE	{ $$ = 020; }
   | STATUS			{ $$ = 040; }
   | TABLE NAME		{ $$ = 0100; }
   | TABLES table_list		{ $$ = 0200; }
   | TABLES WITH READ LOCK	{ $$ = 0400; }
   | USER_RESOURCES			{ $$ = 01000; }
   ;
   
   /* kill statement */
stmt: kill_stmt
   ;
   
kill_stmt: KILL opt_connection_query expr
   ;
   
opt_connection_query: /* nil */	{ $$ = 0; }
   | CONNECTION	{ $$ = 1; }
   | QUERY		{ $$ = 2; }
   ;
   
   /** load index into cache **/
stmt: load_index_stmt
   ;
   
load_index_stmt: LOAD INDEX INTO CACHE table_index_list
   ;
   
table_index_list: NAME opt_index_key_list opt_ignore_leaves
   ;
   
opt_index_key_list: opt_index_key '(' index_list ')'
   ;
   
opt_ignore_leaves: /* nil */
   | IGNORE LEAVES
   ;
   
   /** reset statement **/
stmt: reset_stmt
   ;
   
reset_stmt: RESET reset_opt_list
   ;
   
reset_opt_list: reset_opt
   | reset_opt_list ',' reset_opt
   ;
   
reset_opt: MASTER	{ $$ = 1; }
   | QUERY CACHE	{ $$ = 2; }
   | SLAVE			{ $$ = 3; }
   ;
   
   /** prepare statement **/
stmt: prepare_stmt
   ;
   
prepare_stmt: PREPARE NAME FROM stmt
   | EXECUTE NAME opt_use_name
   | DEALLOCATE PREPARE NAME
   | DROP PREPARE NAME
   ;

opt_use_name: /* nil */
   | USING user_list
   ;

expr: '?'
   ;
   
////////////////////////////////////////////////////////////////////////////////////////////////////////
////////////////////////////////////////////////////////////////////////////////////////////////////////
    
   /**** set user variables ****/

stmt: set_stmt { emit("STMT"); }
   ;

set_stmt: SET set_list ;

set_list: set_expr | set_list ',' set_expr ;

set_expr:
	USERVAR COMPARISON expr 
	{ if ($2 != 4) yyerror(result,"bad set to @%s", $1);
		emit("SET %s", $1); free($1);
	}
    | USERVAR ASSIGN expr 
    {
    	emit("SET %s", $1); 
    	free($1); 
    }
    ;
    

opt_length: /* nil */		{ $$ = NULL; }
   | '(' INTNUM ')' 		{ $$ = newLength (t_length, atoi($2), 0,result->node_pointer); }
   | '(' INTNUM ',' INTNUM ')'	{ $$ = newLength (t_length, atoi($2), atoi($4),result->node_pointer); }
   ;

opt_binary: /* nil */	{ $$ = 0; }
   | BINARY		{ $$ = 1; }
   ;

opt_uz: /* nil */ 	{ $$ = 0; }
   | opt_uz UNSIGNED	{ $$ = $1 | 01; }	
   | opt_uz ZEROFILL	{ $$ = $1 | 02; }
   ;

opt_csc: /* nil */		{ $$ =newOptCsc(t_opt_csc, 0, NULL, NULL,result->node_pointer);}
   | opt_csc CHAR SET NAME	
		{ Opt_csc * t = (Opt_csc *)$1; t->datatype = t->datatype | 01; t->s1 = $4; $$ = (Node *)t; }
   | opt_csc COLLATE NAME
		{ Opt_csc * t = (Opt_csc *)$1; t->datatype = t->datatype | 02; t->s2 = $3; $$ = (Node *)t; }
   ;

data_type:		// 2-18--change expression of every class according the position and size---byYU
   BIT opt_length				{ $$ = newDatatype (t_datatype, 1, $2, 0, NULL, 0, NULL,result->node_pointer); }
   | TINYINT opt_length opt_uz 	{ $$ = newDatatype (t_datatype, 2, $2, $3, NULL, 0, NULL,result->node_pointer); }
   | SMALLINT opt_length opt_uz 	{ $$ = newDatatype (t_datatype, 3, $2, $3, NULL, 0, NULL,result->node_pointer); }
   | MEDIUMINT opt_length opt_uz 	{ $$ = newDatatype (t_datatype, 4, $2, $3, NULL, 0, NULL,result->node_pointer); }
   | INT opt_length opt_uz		{ $$ = newDatatype (t_datatype, 5, $2, $3, NULL, 0, NULL,result->node_pointer); }
   | INTEGER opt_length opt_uz	{ $$ = newDatatype (t_datatype, 6, $2, $3, NULL, 0, NULL,result->node_pointer); }
   | BIGINT opt_length opt_uz		{ $$ = newDatatype (t_datatype, 7, $2, $3, NULL, 0, NULL,result->node_pointer); }
   | REAL opt_length opt_uz		{ $$ = newDatatype (t_datatype, 8, $2, $3, NULL, 0, NULL,result->node_pointer); }
   | DOUBLE opt_length opt_uz 	{ $$ = newDatatype (t_datatype, 9, $2, $3, NULL, 0, NULL,result->node_pointer); }
   | FLOAT opt_length opt_uz 		{ $$ = newDatatype (t_datatype, 10, $2, $3, NULL, 0, NULL,result->node_pointer); }
   | DECIMAL opt_length opt_uz 	{ $$ = newDatatype (t_datatype, 11, $2, $3, NULL, 0, NULL,result->node_pointer); }
   | DATE 					{ $$ = newDatatype (t_datatype, 12, NULL, 0, NULL, 0, NULL,result->node_pointer); }
   | TIME					{ $$ = newDatatype (t_datatype, 13, NULL, 0, NULL, 0, NULL,result->node_pointer); }
   | TIMESTAMP				{ $$ = newDatatype (t_datatype, 14, NULL, 0, NULL, 0, NULL,result->node_pointer); }
   | DATETIME 				{ $$ = newDatatype (t_datatype, 15, NULL, 0, NULL, 0, NULL,result->node_pointer); }
   | YEAR 					{ $$ = newDatatype (t_datatype, 16, NULL, 0, NULL, 0, NULL,result->node_pointer); }
   | CHAR opt_length opt_csc	 	{ $$ = newDatatype (t_datatype, 17, $2, 0, $3, 0, NULL,result->node_pointer); }
   | VARCHAR '(' INTNUM ')' opt_csc	{ Node * t = newLength(t_datatype, atoi($3), NULL,result->node_pointer); $$ = newDatatype (t_datatype, 18, t, 0, $5, 0, NULL,result->node_pointer); }
   | BINARY opt_length 			{ $$ = newDatatype (t_datatype, 19, $2, 0, NULL, 0, NULL,result->node_pointer); }
   | VARBINARY '(' INTNUM ')' 	{  Node * t = newLength(t_datatype, atoi($3), NULL,result->node_pointer); $$ = newDatatype (t_datatype, 20, t, 0, NULL, 0, NULL,result->node_pointer); }
   | TINYBLOB 				{ $$ = newDatatype (t_datatype, 21, NULL, 0, NULL, 0, NULL,result->node_pointer); }
   | BLOB 					{ $$ = newDatatype (t_datatype, 22, NULL, 0, NULL, 0, NULL,result->node_pointer); }
   | MEDIUMBLOB				{ $$ = newDatatype (t_datatype, 23, NULL, 0, NULL, 0, NULL,result->node_pointer); }
   | LONGBLOB				{ $$ = newDatatype (t_datatype, 24, NULL, 0, NULL, 0, NULL,result->node_pointer); }
   | TINYTEXT opt_binary opt_csc	{ $$ = newDatatype (t_datatype, 25, NULL, 0, $3, $2, NULL,result->node_pointer); }
   | TEXT opt_binary opt_csc 		{ $$ = newDatatype (t_datatype, 26, NULL, 0, $3, $2, NULL,result->node_pointer); }
   | MEDIUMTEXT opt_binary opt_csc	{ $$ = newDatatype (t_datatype, 27, NULL, 0, $3, $2, NULL,result->node_pointer); }
   | LONGTEXT opt_binary opt_csc  	{ $$ = newDatatype (t_datatype, 28, NULL, 0, $3, $2, NULL,result->node_pointer); }
   | ENUM '(' enum_list ')' opt_csc	{ $$ = newDatatype (t_datatype, 29, NULL, 0, $5, 0, $3,result->node_pointer); }
   | SET '(' enum_list ')' opt_csc	{ $$ = newDatatype (t_datatype, 30, NULL, 0, $5, 0, $3,result->node_pointer); }
   ;

enum_list: STRING 		{ $$ = newEnumList( t_enum_list, $1, NULL,result->node_pointer); }
   | enum_list ',' STRING	{ $$ = newEnumList( t_enum_list, $3, $1,result->node_pointer); }
   ;


   /**** expressions ****/	// 2014-4-14---modify because of the change of value type---by Yu
expr: NAME         { $$ = newColumn(t_name, NULL, $1, NULL,result->node_pointer); /*puts("expr1");*/ }//---3.5fzh---
   | USERVAR       { $$ = newExpr(t_name, $1,result->node_pointer); }
   | NAME '.' NAME { $$ = newColumn(t_name_name, $1, $3, NULL,result->node_pointer); /*puts("expr2");*/ }
   | NAME '.' '*'  { $$ = newColumn(t_name_name, $1, "*", NULL,result->node_pointer);/* puts("expr22");*/}//---3.6fzh---
   | STRING        { $$ = newExpr(t_stringval, $1,result->node_pointer); /*puts("expr3");*/ }
   | INTNUM        { $$ = newExpr(t_intnum, $1,result->node_pointer); /*puts("expr4");*/ }	
   | APPROXNUM     { $$ = newExpr(t_approxnum, $1,result->node_pointer); }	
   | BOOL          { $$ = newExpr(t_bool, $1,result->node_pointer); }
   ;

expr: expr '+' expr 		{ $$=newExprCal(t_expr_cal, "+", NULL, 0, $1, $3,result->node_pointer); }
   | expr '-' expr 		{ $$=newExprCal(t_expr_cal, "-", NULL, 0, $1, $3,result->node_pointer); }
   | expr '*' expr  		{ $$=newExprCal(t_expr_cal, "*", NULL, 0, $1, $3,result->node_pointer); }
   | expr '/' expr 		{ $$=newExprCal(t_expr_cal, "/", NULL, 0, $1, $3,result->node_pointer); }
   | expr '%' expr 		{ $$=newExprCal(t_expr_cal, "%", NULL, 0, $1, $3,result->node_pointer); }
   | expr MOD expr 		{ $$=newExprCal(t_expr_cal, "MOD", NULL, 0, $1, $3,result->node_pointer); }
   | '-' expr %prec UMINUS	{ $$=newExprCal(t_expr_cal, "--", NULL, 0, NULL, $2,result->node_pointer); }	
   | '+' expr %prec UMINUS	{ $$=newExprCal(t_expr_cal, "++", NULL, 0, NULL, $2,result->node_pointer); }	
   | expr ANDOP expr		{ $$=newExprCal(t_expr_cal, "ANDOP", NULL, 0, $1, $3,result->node_pointer); }
   | expr OR expr			{ $$=newExprCal(t_expr_cal, "OR", NULL, 0, $1, $3,result->node_pointer); }
   | expr XOR expr		{ $$=newExprCal(t_expr_cal, "XOR", NULL, 0, $1, $3,result->node_pointer); }
   | expr COMPARISON expr	{ $$ = newExprCal(t_expr_cal, "CMP", NULL, $2, $1, $3,result->node_pointer);/* puts("=");*/ }
   | expr COMPARISON '(' select_stmt ')'		{ $$=newExprCal(t_expr_cal, "CMP", NULL, $2, $1, $4,result->node_pointer); }
   | expr COMPARISON ANY '(' select_stmt ')'	{ $$=newExprCal(t_expr_cal, "CMP", "ANY", $2, $1, $5,result->node_pointer); }
   | expr COMPARISON SOME '(' select_stmt ')'	{ $$=newExprCal(t_expr_cal, "CMP", "SOME", $2, $1, $5,result->node_pointer); }
   | expr COMPARISON ALL '(' select_stmt ')'	{ $$=newExprCal(t_expr_cal, "CMP", "ALL", $2, $1, $5,result->node_pointer); }
   | expr '|' expr	{ $$=newExprCal(t_expr_cal, "|", NULL, 0, $1, $3,result->node_pointer); }
   | expr '&' expr	{ $$=newExprCal(t_expr_cal, "&", NULL, 0, $1, $3,result->node_pointer); }
   | expr '^' expr	{ $$=newExprCal(t_expr_cal, "^", NULL, 0, $1, $3,result->node_pointer); }
   | expr SHIFT expr	{ $$=newExprCal(t_expr_cal, (SHIFT==1?"LS":"RS"), NULL, 0, $1, $3,result->node_pointer); }
   | NOT expr %dprec 1	{ $$=newExprCal(t_expr_cal, "NOT", NULL, 0, NULL, $2,result->node_pointer); }
   | '!' expr		{ $$=newExprCal(t_expr_cal, "!", NULL, 0, NULL, $2,result->node_pointer); }
   | USERVAR ASSIGN expr	{ $$=NULL; }		//---------------------------------------------
   | '(' expr ')'		{ $$ = $2; }
   ;    

expr:  expr IS NULLX     { $$=newExprFunc(t_expr_func, "ISN", $1, NULL, NULL, NULL,result->node_pointer); }
   |   expr IS NOT NULLX { $$=newExprFunc(t_expr_func, "ISNN", $1, NULL, NULL, NULL,result->node_pointer); }
   |   expr IS BOOL      { $$=newExprFunc(t_expr_func, "ISB", $1, NULL, NULL, NULL,result->node_pointer); }
   |   expr IS NOT BOOL  { $$=newExprFunc(t_expr_func, "ISNB", $1, NULL, NULL, NULL,result->node_pointer); }
   ;

expr: expr BETWEEN expr AND expr %prec BETWEEN { $$=newExprFunc(t_expr_func, "BA", $1, $3, $5, NULL,result->node_pointer); }
   ;



expr_list: expr		{ $$ = newExprList(t_expr_list, $1, NULL,result->node_pointer); }

   | expr ',' expr_list { $$ = newExprList(t_expr_list, $1, $3,result->node_pointer); }

   | '(' expr_list ')'	{ $$ =$2; }	

   ;

opt_expr_list:  expr_list {$$ = newExprList(t_expr_list, $1, NULL,result->node_pointer);}  //---8.17---fzh---change the list,so some where should changed as it;
   | expr_list ',' opt_expr_list {$$ = newExprList(t_expr_list, $1, $3,result->node_pointer);}
   ;
//set_operator

expr: expr IN '(' expr_list ')'			{ $$=newExprCal(t_expr_cal, "INVS", NULL, 0, $1, $4,result->node_pointer); }
   | '(' expr_list ')' IN '(' opt_expr_list ')'	{$$=newExprCal(t_expr_cal, "INVM", NULL, 0, $2, $6,result->node_pointer);}
   | expr NOT IN '(' expr_list ')'			{ $$=newExprCal(t_expr_cal, "NINS", NULL, 0, $1, $5,result->node_pointer); }
   | '(' expr_list ')' NOT IN  '(' expr_list ')'	{ $$=newExprCal(t_expr_cal, "NINM", NULL, 0, $2, $7,result->node_pointer); }
   | expr IN '(' select_stmt ')'			{ $$=newExprCal(t_expr_cal, "INS", NULL, 0, $1, $4,result->node_pointer); }
   | '(' expr_list ')' IN '(' select_stmt ')'	{ $$=newExprCal(t_expr_cal, "INS", NULL, 0, $2, $6,result->node_pointer); }
   | expr NOT IN '(' select_stmt ')'		{ $$=newExprCal(t_expr_cal, "NINS", NULL, 0, $1, $5,result->node_pointer); }
   | '(' expr_list ')' NOT IN '(' select_stmt ')'	{ $$=newExprCal(t_expr_cal, "NINS", NULL, 0, $2, $7,result->node_pointer); }
   | EXISTS '(' select_stmt ')'			{ $$=newExprCal(t_expr_cal, "EX", NULL, 0, NULL, $3,result->node_pointer); }
   | NOT EXISTS '(' select_stmt ')'	%dprec 2	{ $$=newExprCal(t_expr_cal, "NINS", NULL, 0, NULL, $4,result->node_pointer); } 
   ;

expr: NAME '(' opt_expr_list ')'	{ $$=newExprCal(t_expr_cal, "NAME", $1, 0, NULL, $3,result->node_pointer); }   
   ;

  /* functions with special syntax */
expr: FCOUNT '(' '*' ')'	{ $$=newExprFunc(t_expr_func, "FCOUNTALL", NULL, NULL, NULL, NULL,result->node_pointer); }
   | FCOUNT '(' expr ')'	{ $$=newExprFunc(t_expr_func, "FCOUNT", NULL, $3, NULL, NULL,result->node_pointer); }
   //---2.18 add aggrection function
	|FSUM '(' expr ')' { $$=newExprFunc(t_expr_func, "FSUM", NULL, $3, NULL, NULL,result->node_pointer); }
	|FAVG '(' expr ')' { $$=newExprFunc(t_expr_func, "FAVG", NULL, $3, NULL, NULL,result->node_pointer); }
	|FMIN '(' expr ')' { $$=newExprFunc(t_expr_func, "FMIN", NULL, $3, NULL, NULL,result->node_pointer); }
	|FMAX '(' expr ')' { $$=newExprFunc(t_expr_func, "FMAX", NULL, $3, NULL, NULL,result->node_pointer); }
   
   ;

   //---3.25fzh---sds
expr: FSUBSTRING'(' expr ',' expr ')'		{ $$=newExprFunc(t_expr_func, "FSUBSTRING0", $3, $5, NULL, NULL,result->node_pointer); }
   | FSUBSTRING'(' expr FROM expr ')'		{ $$=newExprFunc(t_expr_func, "FSUBSTRING0", $3, $5, NULL, NULL,result->node_pointer);}
   | FSUBSTRING'(' expr ',' expr ',' expr ')' { $$=newExprFunc(t_expr_func, "FSUBSTRING1", $3, $5, $7, NULL,result->node_pointer); }
   | FSUBSTRING'(' expr FROM expr FOR expr ')' { $$=newExprFunc(t_expr_func, "FSUBSTRING1", $3, $5, $7, NULL,result->node_pointer); }
   | FTRIM'(' expr ')'						{ $$=newExprFunc(t_expr_func, "FTRIM3", NULL, $3, NULL, NULL,result->node_pointer); }
   | FTRIM'(' trim_ltb expr FROM expr ')'	{ $$=newExprFunc(t_expr_func,$3, NULL, $4, $6, NULL,result->node_pointer); }
   | FUPPER'(' expr ')'   					{ $$=newExprFunc(t_expr_func,"FUPPER", NULL, $3, NULL, NULL,result->node_pointer); }
   | FCAST '(' expr AS date_type ')'        {$$=newExprFunc(t_expr_func,"FCAST", NULL, $3, $5, NULL,result->node_pointer); }
   | FCOALESCE'(' expr_list ')'             { $$=newExprFunc(t_expr_func,"FCOALESCE", NULL, $3,NULL, NULL,result->node_pointer); }
   ;
trim_ltb: LEADING   { $$="FTRIM1"; }
   | TRAILING 		{ $$="FTRIM2"; }
   | BOTH 			{ $$="FTRIM0"; }
   ;
date_type:     {$$=NULL;} 
   | INTEGER   { char d[10]="int"; $$ = newExpr(t_stringval, d,result->node_pointer);}
   | STRING    { char d[10] = "string"; $$ = newExpr(t_stringval, d,result->node_pointer);}
   | DOUBLE    { char d[10] = "double"; $$ = newExpr(t_stringval, d,result->node_pointer);}
   | FLOAT     { char d[10] = "float"; $$ = newExpr(t_stringval, d,result->node_pointer);}
   | CHAR      { char d[10] = "char"; $$ = newExpr(t_stringval, d,result->node_pointer);}
   ;
//////////////////
//---5.26fzh---

expr: FDATE_ADD '(' expr ',' interval_exp ')' { $$=newExprFunc(t_expr_func, "FDATE_ADD", $3, $5, NULL, NULL,result->node_pointer); }
   |  FDATE_SUB '(' expr ',' interval_exp ')' { $$=newExprFunc(t_expr_func, "FDATE_SUB", $3, $5, NULL, NULL,result->node_pointer); }
   ;
interval_exp: 
	INTERVAL expr DAY_HOUR         	   { $$=newExprFunc(t_expr_func, "INTERVAL_HOUR",        $2, NULL, NULL, NULL,result->node_pointer);  }
   | INTERVAL expr DAY_MICROSECOND     { $$=newExprFunc(t_expr_func, "INTERVAL_MICROSECOND", $2, NULL, NULL, NULL,result->node_pointer);  }
   | INTERVAL expr DAY_MINUTE          { $$=newExprFunc(t_expr_func, "INTERVAL_MINUTE",      $2, NULL, NULL, NULL,result->node_pointer);  }
   | INTERVAL expr DAY_SECOND          { $$=newExprFunc(t_expr_func, "INTERVAL_SECOND",      $2, NULL, NULL, NULL,result->node_pointer);  }
   | INTERVAL expr DAY                 { $$=newExprFunc(t_expr_func, "INTERVAL_DAY",         $2, NULL, NULL, NULL,result->node_pointer);  }
   | INTERVAL expr YEAR_MONTH          { $$=newExprFunc(t_expr_func, "INTERVAL_MONTH",       $2, NULL, NULL, NULL,result->node_pointer);  }
   | INTERVAL expr YEAR                { $$=newExprFunc(t_expr_func, "INTERVAL_YEAR",        $2, NULL, NULL, NULL,result->node_pointer);  }
   | INTERVAL expr WEEK                { $$=newExprFunc(t_expr_func, "INTERVAL_WEEK",        $2, NULL, NULL, NULL,result->node_pointer);  }
   | INTERVAL expr QUARTER             { $$=newExprFunc(t_expr_func, "INTERVAL_QUARTER",     $2, NULL, NULL, NULL,result->node_pointer);  }
   ;
//---5.26fzh---
	
expr: CASE expr case_list END			{ $$=newExprFunc(t_expr_func, "CASE1", $2, $3, NULL, NULL,result->node_pointer); }//---3.8fzh---
   |  CASE expr case_list ELSE expr END	{ $$=newExprFunc(t_expr_func, "CASE2", $2, $3, $5, NULL,result->node_pointer); }
   |  CASE case_list END                { $$=newExprFunc(t_expr_func, "CASE3", NULL, $2, NULL, NULL,result->node_pointer); }
   |  CASE case_list ELSE expr END      { $$=newExprFunc(t_expr_func, "CASE4", NULL, $2, $4, NULL,result->node_pointer); }
   ;

case_list: WHEN expr THEN expr	{ $$=newExprFunc(t_expr_func, "WHEN2", NULL, $2, $4, NULL,result->node_pointer); }
   | case_list WHEN expr THEN expr	{ $$=newExprFunc(t_expr_func, "WHEN2", NULL, $3, $5, $1,result->node_pointer); }
   ;

expr: expr LIKE expr	{ $$=newExprCal(t_expr_cal, "LIKE", NULL, 0, $1, $3,result->node_pointer); }
   | expr NOT LIKE expr { $$=newExprCal(t_expr_cal, "NLIKE", NULL, 0, $1, $4,result->node_pointer); }
   ;

expr: expr REGEXP expr		{ $$=newExprCal(t_expr_cal, "REGEXP", NULL, 0, $1, $3,result->node_pointer); }
   | expr NOT REGEXP expr	{ $$=newExprCal(t_expr_cal, "NREGEXP", NULL, 0, $1, $4,result->node_pointer); }
   ;

expr: CURRENT_TIMESTAMP //85{ emit("NOW") };
   | CURRENT_DATE	//86{ emit("NOW") };
   | CURRENT_TIME	//87{ emit("NOW") };
   ;

expr: BINARY expr %prec UMINUS //88{ emit("STRTOBIN"); }
   ;

%%

void emit(char *s, ...)
{
 /* extern int yylineno;

  va_list ap;
  va_start(ap, s);

  printf("rpn: ");
  vfprintf(stdout, s, ap);
  printf("\n");*/
}

void yyerror(struct ParseResult *pp,const char *  s, ...)
{
/*  va_list ap;
  va_start(ap, s);

  fprintf(stderr, "%d: error: ", yyget_lineno(pp->yyscan_info_));
  vfprintf(stderr, s, ap);
  fprintf(stderr, "\n");*/
fprintf (stderr, "%s\n", s);
}

/*
int readInputForLexer( char *buffer, int *numBytesRead, int maxBytesToRead ) {
	int numBytesToRead = maxBytesToRead;
	int bytesRemaining = strlen(globalInputText)-globalReadOffset;
	int i;
	if ( numBytesToRead > bytesRemaining ) { numBytesToRead = bytesRemaining; }
	for ( i = 0; i < numBytesToRead; i++ ) {
		buffer[i] = globalInputText[globalReadOffset+i];
	}
	*numBytesRead = numBytesToRead;
	globalReadOffset += numBytesToRead;
	return 0;
}


main(int ac, char **av)
{
	char c;
	while(1)
	{
		int charnum=0;
		memset(globalInputText, 0, sizeof(globalInputText));
		//cout<<"globalInputText: "<<globalInputText;
		globalReadOffset = 0;
	    	while(1)
		{
			c=getchar();
			globalInputText[charnum++]=c;
			if(c==';')
			{
				globalInputText[charnum++]='\0';
				break;
			}
		}
//		strcpy(globalInputText, "select a from b; sd; select a from b;");	// 2014-3-4---测试用---byYU
		cout<<"globalInputText: "<<globalInputText<<endl;
		if(!yyparse())
	    		printf("SQL parse worked\n");
		else
    			printf("SQL parse failed\n");
		puts("input a number! 0 quit, 1 continue");
		c = getchar();
		while( c == '\n')
			c= getchar();
		if (c == '0') 
			break;
		else 
			cout<<c<<endl;
		getchar();
	}
} 
*/<|MERGE_RESOLUTION|>--- conflicted
+++ resolved
@@ -6,11 +6,7 @@
 
 %glr-parser
 %expect 8
-<<<<<<< HEAD
-%expect-rr 79
-=======
 %expect-rr 80
->>>>>>> 855aad29
 %defines
 %{
 #include <stdlib.h>
