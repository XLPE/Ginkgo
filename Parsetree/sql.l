--- conflicted
+++ resolved
@@ -271,12 +271,9 @@
 "."[0-9]+	|
 [0-9]+E[-+]?[0-9]+	|
 [0-9]+"."[0-9]*E[-+]?[0-9]+ |
-<<<<<<< HEAD
 
 "."[0-9]*E[-+]?[0-9]+	{ yylval->strval = strdup(yytext); return APPROXNUM; }	// 2014-4-14---save double value in string type
-=======
-"."[0-9]*E[-+]?[0-9]+	{ yylval.strval = strdup(yytext); return APPROXNUM; }	// 2014-4-14---save double value in string type
->>>>>>> 995a6244
+
 
     /* booleans */	// 2014-4-14---save bool value in string type
 TRUE	{ yylval->strval = "1"; return BOOL; }
