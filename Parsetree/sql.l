--- conflicted
+++ resolved
@@ -368,10 +368,7 @@
                           return NAME; }
 `[^`/\\.\n]+`           { yylval->strval = strdup(yytext+1);
                           yylval->strval[yyleng-2] = 0;
-<<<<<<< HEAD
-=======
                           //printf("NAME is %s\n", yylval->strval);
->>>>>>> 6391bec4
                           return NAME; }
 
 `[^`\n]*$               { yyerror(pp,"unterminated quoted name %s", yytext); }
