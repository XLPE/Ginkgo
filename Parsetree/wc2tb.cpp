//============================================================================
// Name        : a.cpp
// Author      : fzh
// Version     :
// Copyright   : Your copyright notice
// Description : Hello World in C++, Ansi-style
//============================================================================

#include"sql_node_struct.h"
#include<vector>
#include<iostream>
#include "../common/Logging.h"
#include <assert.h>
/*
t_none,
t_name,t_uservar,t_name_name,t_stringval,t_intnum,t_approxnum,t_bool,
t_table,t_column,t_join,t_subquery,t_condition,
t_query_stmt,
t_select_list,t_select_opts,t_select_expr,
t_expr,t_expr_list,t_expr_cal,t_expr_func,t_expr_relation,
t_from_list,t_from_expr,t_from_table,
t_where_list,
t_groupby_list,t_groupby_expr,
t_having_list,
t_orderby_list,t_orderby_expr,
t_limit_list,t_limit_expr
*/

int judgepos(struct Node *args,set<string>st)//判断fromlist当前节点的值（args）是否是第一次涉及到st中的表，完成定位
{
	switch(args->type)
	{
		case t_table:
		{
			assert(args->type==t_table);
			Table * tnode=(Table *)(args);
			string tname=tnode->astablename;
			set<string>::iterator it;
			for(it=st.begin();it!=st.end();it++)
			{
				if(*it==string(tname))//string=char * 的支持
				{
					return 1;
				}
			}

		}break;
		case t_join:
		{
			Join *jnode=(Join *)args;
			if(judgepos(jnode->lnext,st)||judgepos(jnode->rnext,st))
			{
				return 2;
			}
		}break;
		default:
		{

		}
	}
	return 0;
}
void setwcposition(struct Node *wccur,struct Node *flcur,set<string>&st)//在fromlist中定位并把wcexpr放入
{
	switch(flcur->type)
	{
		case t_from_list:
		{
			From_list * node=(From_list *)flcur;
			int judgeresult=judgepos(node->args,st);
			if(judgeresult==0)
			{
				if(node->next)
				setwcposition(wccur,node->next,st);
			}
			else
			{
				if(judgeresult==1&&st.size()==1)//=1定位在单个table上，>1定位在fromlist上
				{
					setwcposition(wccur,node->args,st);
				}
				if(judgeresult==2||st.size()>1)
				{
//					cout<<"~~~~~~~~~~~~~~~~~~~~ once again!"<<endl;
					Node *p=newExprList(t_expr_list,wccur,NULL,NULL);
					Expr_list_header *whcdn=(Expr_list_header *)(node->whcdn);
					if(whcdn->header==NULL)
					{
						whcdn->header=p;
						whcdn->tail=p;
					}
					else
					{
						((Expr_list *)whcdn->tail)->next=p;
						whcdn->tail=p;
					}
				}
				return;
			}
		}break;
		case t_table:
		{
			Table * node=(Table *)flcur;
			Node *p=newExprList(t_expr_list,wccur,NULL,NULL);
			Expr_list_header *whcdn=(Expr_list_header *)(node->whcdn);
			if(whcdn->header==NULL)
			{
				whcdn->header=p;
				whcdn->tail=p;
			}
			else
			{
				((Expr_list *)whcdn->tail)->next=p;
				whcdn->tail=p;
			}
		}break;
//		case t_join://应该把join看作一个整体，然后把where中的条件放在这里
//		{
//			Join * jnode=(Join *)flcur;
//			setwcposition(wccur,jnode->rnext,st);
//			setwcposition(wccur,jnode->lnext,st);
//		}break;
		default:
		{
	//		puts("setwcposition error!");
			return;
		}
	}
}
void getwctable(struct Node *cur,set<string>&st)//cur=wcexpr,获得wcexpr中涉及的表并放入set中
{
//	cout<<"wc "<<cur->type<<"  "<<(st.size())<<endl;
	if(cur->type==t_name)	// 2014-4-16---modify because Columns struct has the t_name for NAME, while Expr struct has the t_name for USERVAR---by Yu
	{
//		Expr *node=(Expr *)(cur);
//		if(node->data == NULL)
//		{
//			cout<<"node->data is null"<<endl;
//		}
		Columns *node = (Columns*) cur;
		st.insert(string(node->parameter2));//应该获得的是表名？？？	<<<	// 2014-4-16---Now it is the name of table ---by Yu
	}
	else if(cur->type==t_name_name)
	{
		Columns *node=(Columns *)(cur);
		st.insert(node->parameter1);//为了保证测试，测试的时候用A.a的格式，就可以保证获得表名
	}
	else if(cur->type==t_expr_cal)
	{
		Expr_cal *node=(Expr_cal*)cur;
		if(node->lnext!=NULL)
		{
			getwctable(node->lnext,st);
		}
		if(node->rnext!=NULL)
		{
			getwctable(node->rnext,st);
		}
	}
	else if(cur->type==t_expr_func)
	{
		Expr_func* node=(Expr_func *)cur;
		if(node->args!=NULL)
		{
			getwctable(node->args,st);
		}
		if(node->parameter2!=NULL)
		{
			getwctable(node->parameter2,st);
		}
		if(node->parameter1!=NULL)
		{
			getwctable(node->parameter1,st);
		}
	}
	else if(cur->type==t_expr_list)
	{
		Expr_list *node=(Expr_list *)cur;
		getwctable(node->data,st);
		if(node->next!=NULL)
		getwctable(node->next,st);
	}
	else
	{
		SQLParse_log("wc2tb can't konw the type %d\n",cur->type);
	}
	return;
}
void solvewc(struct Node * wcexpr,struct Node *fromlist)//分两个过程，1.获得wcexpr中的表  2.在fromlist中寻找相应的位置并加入wcexpr
{
	set<string>st;
	st.clear();
	getwctable(wcexpr,st);//过程1
	set<string>::iterator it;
//	int i=0;
//	for(it=st.begin();it!=st.end();it++)
//	{
//		cout<<"------------solve wc-----------i= "<<i<<" "<<*it <<"  "<<st.size()<<endl;
//		i++;
//	}
	setwcposition(wcexpr,fromlist,st);//过程2

}
void departwc(struct Node * wherecondition,struct  Node * fromlist)//对wherecondition的A范式分解，对每一个wcexpr调用solvewc把wherecondition放在fromlist相应的位置上
{   		

	Node *cur=wherecondition;
	if(cur->type==t_expr_cal)
	{
		struct Expr_cal * node=(struct Expr_cal *)cur;
		if(strcmp((node->sign),"ANDOP")==0)////////////////////////////////
		{
			departwc(node->rnext,fromlist);
			departwc(node->lnext,fromlist);
		}
		else if(strcmp(node->sign,"INS")==0)
		{
			if(node->rnext->type==t_query_stmt)
			{
				Query_stmt *qstmt=(Query_stmt *)(node->rnext);
				if(qstmt->where_list!=NULL)
				{
					Where_list * curt=(Where_list *)(qstmt->where_list);
					Node *cur=(Node *)(curt->next);
					departwc(cur,qstmt->from_list);
				}
			}
			solvewc(cur,fromlist);
		}
		else
		{
			solvewc(cur,fromlist);
		}
	
	}
	else
	{
		solvewc(cur,fromlist);
	}
	return;
}

int setocposition(struct Node *wccur,struct Node *flcur,set<string>&st,vector<Node *>&jcondition)//在fromlist中定位并把wcexpr放入oc=on condition
{
	int judgeresult=judgepos(flcur,st);
	if(judgeresult==0)
		return 0;
	switch(flcur->type)
	{
		case t_table:
		{
			if(st.size()==1)
			{
				Table * node=(Table *)flcur;
				Node *p=newExprList(t_expr_list,wccur,NULL,NULL);
				Expr_list_header *whcdn=(Expr_list_header *)(node->whcdn);
				if(whcdn->header==NULL)
				{
					whcdn->header=p;
					whcdn->tail=p;
				}
				else
				{
					((Expr_list *)whcdn->tail)->next=p;
					whcdn->tail=p;
				}
			}
			else
			{
				jcondition.push_back(wccur);
			}
		}break;
		default:
		{
	//		puts("setwcposition error!");
		}
	}
	return 1;
}

int set_join_condition_on_joinnode(Join * joinnode,Node *condition,vector<Node *>&jcondition)
{
	/*int flag=set_join_condition(joinnode->lnext,condition);
	if(flag==0)
	{
		flag=set_join_condition(joinnode->rnext,condition);
		if(flag==0)
		{
			return 0;
		}
	}*/
	set<string>st;
	st.clear();
	getwctable(condition,st);

	int fg=setocposition(condition,joinnode->lnext,st,jcondition);
	if(fg==0)
	{
		fg=setocposition(condition,joinnode->rnext,st,jcondition);
		return fg;
	}
	return 1;
}
int depart_join_condition(Join *joinnode,Node * condition,vector<Node *>&jcondition)
{
	Node *cur=condition;
	if(cur->type==t_expr_cal)
	{
		struct Expr_cal * node=(struct Expr_cal *)cur;
		if(strcmp((node->sign),"ANDOP")==0)////////////////////////////////
		{
			depart_join_condition(joinnode,node->lnext,jcondition);
			depart_join_condition(joinnode,node->rnext,jcondition);
		}
		else if(strcmp(node->sign,"INS")==0)
		{
			if(node->rnext->type==t_query_stmt)
			{
				Query_stmt *qstmt=(Query_stmt *)(node->rnext);
				if(qstmt->where_list!=NULL)
				{
					Where_list * curt=(Where_list *)(qstmt->where_list);
					Node *cur=(Node *)(curt->next);
					departwc(cur,qstmt->from_list);
				}
				if(qstmt->from_list!=NULL)
				{
					int fg=solve_join_condition(qstmt->from_list);
					if(fg==0)
						return 0;
				}
			}
			set_join_condition_on_joinnode(joinnode,cur,jcondition);
		}
		else
		{
			set_join_condition_on_joinnode(joinnode,cur,jcondition);
		}

	}
	else
	{
		set_join_condition_on_joinnode(joinnode,cur,jcondition);
	}
	return 1;
}

int solve_join_condition(Node * fromnode)
{
	for(Node *p=fromnode;p!=NULL;)
	{
		assert(p->type==t_from_list);
		From_list * fnode=(From_list *)p;
		switch(fnode->args->type)
		{
			case t_join:
			{
				Join * node=(Join *)fnode->args;
				if(node->condition!=NULL)
				{
					Condition * cnode=(Condition *)node->condition;
					if(cnode->conditiontype==1)
					{
						vector<Node *>jcondition;
						jcondition.clear();
						depart_join_condition(node,cnode->args,jcondition);
						Node *p=newExprList(t_expr_list,jcondition[0],NULL,NULL);
						node->condition=p;
						for(int i=1;i<jcondition.size();i++)
						{
							Node *q=newExprList(t_expr_list,jcondition[i],NULL,NULL);
							((Expr_list *)p)->next=q;
							p=q;
						}
					}
					else
					{
						SQLParse_log("wc2tb line:370 can't support the join type\n");
					}
				}
			}break;
			default:
			{
<<<<<<< HEAD
			//	SQLParse_log("wc2tb line:377 can't support the join type\n");
=======
//				SQLParse_log("wc2tb line:377 can't support the join type\n");
>>>>>>> 995a6244
			}
		}
		p=fnode->next;
	}
	return 1;
}
<|MERGE_RESOLUTION|>--- conflicted
+++ resolved
@@ -381,11 +381,6 @@
 			}break;
 			default:
 			{
-<<<<<<< HEAD
-			//	SQLParse_log("wc2tb line:377 can't support the join type\n");
-=======
-//				SQLParse_log("wc2tb line:377 can't support the join type\n");
->>>>>>> 995a6244
 			}
 		}
 		p=fnode->next;
