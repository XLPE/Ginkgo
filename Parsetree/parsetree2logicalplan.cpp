
#ifndef __PARSERTREE__
#define __PARSERTREE__
#include <cstdio>

#include <map>
#include <new>
#include <set>
#include <string>
#include <vector>

#include "../Catalog/Attribute.h"
#include "../Catalog/Catalog.h"
#include "../Catalog/table.h"
#include "../Comparator.h"
#include "../iterator/FilterIterator.h"
#include "../LogicalQueryPlan/EqualJoin.h"
#include "../LogicalQueryPlan/Filter.h"
#include "../LogicalQueryPlan/LogicalOperator.h"
#include "../LogicalQueryPlan/Scan.h"
#include "../BlockStreamIterator/ParallelBlockStreamIterator/BlockStreamAggregationIterator.h"
#include"sql_node_struct.h"
#include "../Environment.h"
#include "../LogicalQueryPlan/Aggregation.h"
#include "../common/ExpressionItem.h"
#include "../LogicalQueryPlan/Project.h"
#include "../LogicalQueryPlan/Sort.h"
<<<<<<< HEAD
//static void getfiltercondition(Node * wcexpr,Filter::Condition &filter_condition,char * tablename)
//{
//	printf("getfiltercondition   ");
//	//filter_condition.add(catalog->getTable(node->tablename)->getAttribute(4),FilterIterator::AttributeComparator::EQ,&order_type_);
//	cout<<"wcexpr->type  "<<wcexpr->type<<endl;
//	switch(wcexpr->type)
//	{
//		case t_expr_cal:
//		{
//			Expr_cal * node=(Expr_cal *)wcexpr;
//			if(strcmp(node->sign,"+")==0)
//			{
//
//			}
//			else if(strcmp(node->sign,"-")==0)
//			{
//
//			}
//			else if(strcmp(node->sign,"*")==0)
//			{
//
//			}
//			else if(strcmp(node->sign,"/")==0)
//			{
//
//			}
//			else if(strcmp(node->sign,"MOD")==0)
//			{
//
//			}
//			else if(strcmp(node->sign,"--")==0)
//			{
//
//			}
//			else if(strcmp(node->sign,"ANDOP")==0)
//			{
//
//			}
//			else if(strcmp(node->sign,"OR")==0)
//			{
//
//			}
//			else if(strcmp(node->sign,"XOR")==0)
//			{
//
//			}
//			else if(strcmp(node->sign,"CMP")==0)	// 2014-4-15---modify---by Yu
//			{
//				char * attribute;
//				switch((node->lnext)->type)//获得左边的表名
//				{
//				case t_name:
//				{
//					Expr *expr=(Expr *)(node->lnext);
//					attribute=expr->data;	// 2014-4-15---modify because of the change of struct expr ---by Yu
//				}break;
//				case t_name_name:
//				{
//					Columns *col=(Columns *)(node->lnext);
//					attribute=col->parameter2;
//				}break;
//				default:
//				{
//				}
//				};
//				switch(node->cmp)
//				{
//					case 1://"<"
//					{
//						Expr *expr=(Expr *)(node->rnext);
//						switch(expr->type)//获得右边的属性
//						{
//							case t_intnum:
//							{
//								int temp=atoi(expr->data);	// 2014-4-15---modify because of the change of struct---by Yu
//								// cout<<"attribute: "<<attribute<<" temp "<<temp<<endl;
//								std::ostringstream str;
//								str<<temp;
//								// cout<<str.str()<<endl;
//	//							filter_condition.add(loperator->getDataflow().getAttribute(attribute),FilterIterator::AttributeComparator::L,str.str());
//								filter_condition.add(
//										Environment::getInstance()->getCatalog()->getTable(tablename)->getAttribute(attribute),
//										FilterIterator::AttributeComparator::L,
//										str.str());
//							}break;
//							case t_approxnum:
//							{
//								double temp=atof(expr->data);	// 2014-4-15---modify because of the change of struct expr ---by Yu
//	//							filter_condition.add(loperator->getDataflow().getAttribute(attribute),FilterIterator::AttributeComparator::L,&temp);
//								filter_condition.add(
//										Environment::getInstance()->getCatalog()->getTable(tablename)->getAttribute(attribute),
//										FilterIterator::AttributeComparator::L,
//										&temp);
//							}break;
//							case t_name:
//							case t_stringval ://////////////////////
//							{
//								char * temp=expr->data;	// 2014-4-15---modify because of the change of struct expr ---by Yu
//								// cout<<"attribute: "<<attribute<<" temp "<<temp<<endl;
//	//							filter_condition.add(loperator->getDataflow().getAttribute(attribute),FilterIterator::AttributeComparator::L,temp);
//								filter_condition.add(
//										Environment::getInstance()->getCatalog()->getTable(tablename)->getAttribute(attribute),
//										FilterIterator::AttributeComparator::L,
//										temp);
//							}break;
//							default:
//							{
//
//							}
//						}
//
//					}break;
//					case 2://">"
//					{
//						Expr *expr=(Expr *)(node->rnext);
//						switch(expr->type)//获得右边的属性
//						{
//							case t_intnum:
//							{
//								int temp=atoi(expr->data);	// 2014-4-15---modify because of the change of struct expr ---by Yu
//								// cout<<"attribute: "<<attribute<<" temp "<<temp<<endl;
//								std::ostringstream str;
//								str<<temp;
//								// cout<<str.str()<<endl;
//	//							filter_condition.add(loperator->getDataflow().getAttribute(attribute),FilterIterator::AttributeComparator::G,str.str());
//								filter_condition.add(
//										Environment::getInstance()->getCatalog()->getTable(tablename)->getAttribute(attribute),
//										FilterIterator::AttributeComparator::G,
//										str.str());
//							}break;
//							case t_approxnum:
//							{
//								double temp=atof(expr->data);	// 2014-4-15---modify because of the change of struct expr ---by Yu
//	//							filter_condition.add(loperator->getDataflow().getAttribute(attribute),FilterIterator::AttributeComparator::G,&temp);
//								filter_condition.add(
//										Environment::getInstance()->getCatalog()->getTable(tablename)->getAttribute(attribute),
//										FilterIterator::AttributeComparator::G,
//										&temp);
//							}break;
//							case t_name:
//							case t_stringval ://////////////////////
//							{
//								char * temp=expr->data;	// 2014-4-15---modify because of the change of struct expr ---by Yu
//								// cout<<"attribute: "<<attribute<<" temp "<<temp<<endl;
//	//							filter_condition.add(loperator->getDataflow().getAttribute(attribute),FilterIterator::AttributeComparator::G,temp);
//								filter_condition.add(
//										Environment::getInstance()->getCatalog()->getTable(tablename)->getAttribute(attribute),
//										FilterIterator::AttributeComparator::G,
//										temp);
//
//							}break;
//							default:
//							{
//
//							}
//						}
//
//					}break;
//					case 3://"<>"
//					{
//						Expr *expr=(Expr *)(node->rnext);
//						switch(expr->type)//获得右边的属性
//						{
//							case t_intnum:
//							{
//								int temp=atoi(expr->data);	// 2014-4-15---modify because of the change of struct expr ---by Yu
//								std::ostringstream str;
//								str<<temp;
//	//							filter_condition.add(loperator->getDataflow().getAttribute(attribute),FilterIterator::AttributeComparator::NEQ,str.str());
//								filter_condition.add(
//										Environment::getInstance()->getCatalog()->getTable(tablename)->getAttribute(attribute),
//										FilterIterator::AttributeComparator::NEQ,
//										str.str());
//							}break;
//							case t_approxnum:
//							{
//								double temp=atof(expr->data);	// 2014-4-15---modify because of the change of struct expr ---by Yu
//	//							filter_condition.add(loperator->getDataflow().getAttribute(attribute),FilterIterator::AttributeComparator::NEQ,&temp);
//								filter_condition.add(
//										Environment::getInstance()->getCatalog()->getTable(tablename)->getAttribute(attribute),
//										FilterIterator::AttributeComparator::NEQ,
//										&temp);
//							}break;
//							case t_name:
//							case t_stringval ://////////////////////
//							{
//								char * temp=expr->data;	// 2014-4-15---modify because of the change of struct expr ---by Yu
//	//							filter_condition.add(loperator->getDataflow().getAttribute(attribute),FilterIterator::AttributeComparator::NEQ,temp);
//								filter_condition.add(
//										Environment::getInstance()->getCatalog()->getTable(tablename)->getAttribute(attribute),
//										FilterIterator::AttributeComparator::NEQ,
//										temp);
//							}break;
//							default:
//							{
//
//							}
//						}
//
//					}break;
//					case 4://"="
//					{
//						Expr *expr=(Expr *)(node->rnext);
//						switch(expr->type)//获得右边的属性
//						{
//							case t_intnum:
//							{
//								int temp=atoi(expr->data);	// 2014-4-14---modify because of the change of struct Expr---by Yu
//								cout<<"attribute:  "<<attribute<<"  temp   "<<temp<<endl;
//								std::ostringstream str;
//								str<<temp;
//								cout<<str.str()<<endl;
//								filter_condition.add(
//										Environment::getInstance()->getCatalog()->getTable(tablename)->getAttribute(attribute),
//										FilterIterator::AttributeComparator::EQ,
//										str.str());
//							}break;
//							case t_approxnum:
//							{
//								double temp=atof(expr->data);	// 2014-4-14---modify because of the change of struct Expr---by Yu
//								filter_condition.add(
//										Environment::getInstance()->getCatalog()->getTable(tablename)->getAttribute(attribute),
//										FilterIterator::AttributeComparator::EQ,
//										&temp);
//							}break;
//							case t_name:
//							case t_stringval ://////////////////////
//							{
//								char * temp=expr->data;	// 2014-4-14---modify because of the change of struct Expr---by Yu
//								cout<<"attribute:  "<<attribute<<"  temp    "<<temp<<endl;
//								filter_condition.add(
//										Environment::getInstance()->getCatalog()->getTable(tablename)->getAttribute(attribute),
//										FilterIterator::AttributeComparator::EQ,
//										temp);
//
//							}break;
//							default:
//							{
//
//							}
//						}
//
//					}break;
//					case 5://"<="
//					{
//						Expr *expr=(Expr *)(node->rnext);
//						switch(expr->type)//获得右边的属性
//						{
//						case t_intnum:
//						{
//							int temp=atoi(expr->data);	// 2014-4-15---modify because of the change of struct expr ---by Yu
//							// cout<<"attribute: "<<attribute<<" temp "<<temp<<endl;
//							std::ostringstream str;
//							str<<temp;
//							// cout<<str.str()<<endl;
////							filter_condition.add(loperator->getDataflow().getAttribute(attribute),FilterIterator::AttributeComparator::LEQ,str.str());
//							filter_condition.add(
//									Environment::getInstance()->getCatalog()->getTable(tablename)->getAttribute(attribute),
//									FilterIterator::AttributeComparator::LEQ,
//									str.str());
//						}break;
//						case t_approxnum:
//						{
//							double temp=atof(expr->data);	// 2014-4-15---modify because of the change of struct expr ---by Yu
////							filter_condition.add(loperator->getDataflow().getAttribute(attribute),FilterIterator::AttributeComparator::LEQ,&temp);
//							filter_condition.add(
//									Environment::getInstance()->getCatalog()->getTable(tablename)->getAttribute(attribute),
//									FilterIterator::AttributeComparator::LEQ,
//									&temp);
//						}break;
//						case t_name:
//						case t_stringval ://////////////////////
//						{
//							char * temp=expr->data;	// 2014-4-15---modify because of the change of struct expr ---by Yu
//							// cout<<"attribute: "<<attribute<<" temp "<<temp<<endl;
////							filter_condition.add(loperator->getDataflow().getAttribute(attribute),FilterIterator::AttributeComparator::LEQ,temp);
//							filter_condition.add(
//									Environment::getInstance()->getCatalog()->getTable(tablename)->getAttribute(attribute),
//									FilterIterator::AttributeComparator::LEQ,
//									temp);
//
//						}break;
//						default:
//						{
//
//						}
//						}
//					}break;
//					case 6://">="
//					{
//						Expr *expr=(Expr *)(node->rnext);
//						switch(expr->type)//获得右边的属性
//						{
//						case t_intnum:
//						{
//							int temp=atoi(expr->data);	// 2014-4-15---modify because of the change of struct expr ---by Yu
//							// cout<<"attribute: "<<attribute<<" temp "<<temp<<endl;
//							std::ostringstream str;
//							str<<temp;
////							filter_condition.add(loperator->getDataflow().getAttribute(attribute),FilterIterator::AttributeComparator::GEQ,str.str());
//							filter_condition.add(
//									Environment::getInstance()->getCatalog()->getTable(tablename)->getAttribute(attribute),
//									FilterIterator::AttributeComparator::GEQ,
//									str.str());
//						}break;
//						case t_approxnum:
//						{
//							double temp=atof(expr->data);	// 2014-4-15---modify because of the change of struct expr ---by Yu
////							filter_condition.add(loperator->getDataflow().getAttribute(attribute),FilterIterator::AttributeComparator::GEQ,&temp);
//							filter_condition.add(
//									Environment::getInstance()->getCatalog()->getTable(tablename)->getAttribute(attribute),
//									FilterIterator::AttributeComparator::GEQ,
//									&temp);
//						}break;
//						case t_name:
//						case t_stringval ://////////////////////
//						{
//							char * temp=expr->data;	// 2014-4-15---modify because of the change of struct expr ---by Yu
//							// cout<<"attribute: "<<attribute<<" temp "<<temp<<endl;
////							filter_condition.add(loperator->getDataflow().getAttribute(attribute),FilterIterator::AttributeComparator::GEQ,temp);
//							filter_condition.add(
//									Environment::getInstance()->getCatalog()->getTable(tablename)->getAttribute(attribute),
//									FilterIterator::AttributeComparator::GEQ,
//									temp);
//
//						}break;
//						default:
//						{
//
//						}
//						}
//					}break;
//					default:
//					{
//						puts("getfiltercondition type sign cmp error");
//					}
//				}
//			}
//		}break;
//		default:
//		{
//			puts("getfiltercondition type error");
//		}
//	}
//}
//
//static void getjoinpairlist(Node *wcexpr,vector<EqualJoin::JoinPair> &join_pair_list)
//{
//	printf("getjoinpairlist   ");
////		join_pair_list.push_back(EqualJoin::JoinPair(table_1->getAttribute("order_no"),table_2->getAttribute("order_no")));
//	switch(wcexpr->type)
//	{
//		case t_expr_cal://目前只支持equaljoin
//		{
//			Expr_cal *node=(Expr_cal *)wcexpr;
//			Columns *lnode=(Columns *)(node->lnext);
//			Columns *rnode=(Columns *)(node->rnext);
//			printf("left %s.%s   right %s.%s\n",lnode->parameter1,lnode->parameter2,rnode->parameter1,rnode->parameter2);
//			join_pair_list.push_back(EqualJoin::JoinPair(Environment::getInstance()->getCatalog()->getTable(lnode->parameter1)->getAttribute(lnode->parameter2),Environment::getInstance()->getCatalog()->getTable(rnode->parameter1)->getAttribute(rnode->parameter2)));
//		}break;
//
//	}
//}
//static LogicalOperator* where_from2logicalplan(Node *parsetree)//实现where_from_parsetree(即将where转换到from_list后的)到logicalplan的转换
//{
//	if(parsetree==NULL)
//	{
////		puts("parsetree2logicalpaln error");
//		return NULL;
//	}
//
//	//对于t_query_stmt中才可以直接进行下面的操作，所以以后要再套一层判断
//	switch(parsetree->type)
//	{
//		case t_table://table节点获得scan 和在该节点上condition的filter
//		{
//			Table * node=(Table *)parsetree;
//			LogicalOperator* tablescan=new LogicalScan(Environment::getInstance()->getCatalog()->getTable(std::string(node->tablename))->getProjectoin(0));
//
//			Expr_list_header * whcdn=(Expr_list_header *)node->whcdn;
//			if(whcdn->header!=NULL)
//			{
//				Filter::Condition filter_condition;
//				Node * p;
//				for(p=whcdn->header;p!=NULL;p=((Expr_list *)p)->next)
//				{
//					getfiltercondition((Node *)((Expr_list *)p)->data,filter_condition,node->tablename);
//				}
//				LogicalOperator* filter=new Filter(filter_condition,tablescan);
//				return filter;
//			}
//			else
//			{
//				return tablescan;
//			}
//
//		}break;
//		case t_from_list://由from_list递归进入args/next,并获得在其上的equaljoin
//		{
//			From_list *node=(From_list *)parsetree;
//			LogicalOperator * filter_1= where_from2logicalplan(node->args);
//			LogicalOperator * filter_2= where_from2logicalplan(node->next);//maybe NULL
//			if(filter_2==NULL)
//			{
//				return filter_1;
//			}
//			Expr_list_header * whcdn=(Expr_list_header *)node->whcdn;
//			if(whcdn->header!=NULL)
//			{
//				vector<EqualJoin::JoinPair> join_pair_list;
//				Node * p;
//				for(p=whcdn->header;p!=NULL;p=((Expr_list *)p)->next)
//				{
//					getjoinpairlist((Node *)((Expr_list *)p)->data,join_pair_list);
//				}
//				vector<EqualJoin::JoinPair>::iterator it;
//				for(it=join_pair_list.begin();it!=join_pair_list.end();it++)
//				{
//					cout<<it->first.attrName<<"  <<  "<<it->second.attrName<<endl;
//				}
//				LogicalOperator* join=new EqualJoin(join_pair_list,filter_1,filter_2);
//				return join;
//			}
//			else//没有equaljoin的情况
//			{
//				puts("fromlist no equaljoin");
//				return NULL;
//			}
//
//		}break;
//		default :
//		{
//			puts("parsetree2logicalplan type error");
//			return NULL;
//		}
//	}
//
//}
//static void get_aggregation_args(int &funcnum,Node *selectlist, vector<Attribute> &aggregation_attributes,vector<BlockStreamAggregationIterator::State::aggregation> &aggregation_function)
//{
//	if(selectlist==NULL)
//	{
//		puts("get_aggregation_args is null");
//		return ;
//	}
//	switch(selectlist->type)
//	{
//		case t_select_list:
//		{
//			Select_list *selectnode=(Select_list *)selectlist;
//			get_aggregation_args(funcnum,selectnode->args, aggregation_attributes,aggregation_function);
//			get_aggregation_args(funcnum,selectnode->next, aggregation_attributes,aggregation_function);
//		}break;
//		case t_select_expr:
//		{
//			Select_expr *selectnode=(Select_expr *)selectlist;
//			get_aggregation_args(funcnum,selectnode->colname, aggregation_attributes,aggregation_function);
//
//		}break;
//		case t_expr_func:
//		{
//			Expr_func * funcnode=(Expr_func *)selectlist;
//			if(strcmp(funcnode->funname,"FCOUNTALL")==0)
//			{
//				aggregation_function.push_back(BlockStreamAggregationIterator::State::count);
//				aggregation_attributes.push_back(Attribute(ATTRIBUTE_ANY));
//				funcnum++;
//			}
//			else if(strcmp(funcnode->funname,"FCOUNT")==0)
//			{
//				aggregation_function.push_back(BlockStreamAggregationIterator::State::count);
//				Columns *funccol=(Columns *)funcnode->parameter1;
//				cout<<"Fcount  "<<funccol->parameter1<<" "<<funccol->parameter2<<endl;
//				aggregation_attributes.push_back(Environment::getInstance()->getCatalog()->getTable(funccol->parameter1)->getAttribute(funccol->parameter2));
//				funcnum++;
//			}/////////////////////----2.19日
//			else if(strcmp(funcnode->funname,"FSUM")==0)
//			{
//				aggregation_function.push_back(BlockStreamAggregationIterator::State::sum);
//				Columns *funccol=(Columns *)funcnode->parameter1;
//				cout<<"Fsum  "<<funccol->parameter1<<" "<<funccol->parameter2<<endl;
//				aggregation_attributes.push_back(Environment::getInstance()->getCatalog()->getTable(funccol->parameter1)->getAttribute(funccol->parameter2));
//				funcnum++;
//			}
//			else if(strcmp(funcnode->funname,"FMIN")==0)
//			{
//				aggregation_function.push_back(BlockStreamAggregationIterator::State::min);
//				Columns *funccol=(Columns *)funcnode->parameter1;
//				cout<<"Fmin  "<<funccol->parameter1<<" "<<funccol->parameter2<<endl;
//				aggregation_attributes.push_back(Environment::getInstance()->getCatalog()->getTable(funccol->parameter1)->getAttribute(funccol->parameter2));
//				funcnum++;
//			}
//			else if(strcmp(funcnode->funname,"FMAX")==0)
//			{
//				aggregation_function.push_back(BlockStreamAggregationIterator::State::max);
//				Columns *funccol=(Columns *)funcnode->parameter1;
//				cout<<"Fmax  "<<funccol->parameter1<<" "<<funccol->parameter2<<endl;
//				aggregation_attributes.push_back(Environment::getInstance()->getCatalog()->getTable(funccol->parameter1)->getAttribute(funccol->parameter2));
//				funcnum++;
//			}
//			else if(strcmp(funcnode->funname,"FAVG")==0)///////////////////////////////////底层还未实现
//			{
//				aggregation_function.push_back(BlockStreamAggregationIterator::State::count);
//				Columns *funccol=(Columns *)funcnode->parameter1;
//				cout<<"Fcount  "<<funccol->parameter1<<" "<<funccol->parameter2<<endl;
//				aggregation_attributes.push_back(Environment::getInstance()->getCatalog()->getTable(funccol->parameter1)->getAttribute(funccol->parameter2));
//				funcnum++;
//			}/////////////////////----2.19日
//			else
//			{
//				puts("aggrection func is null");
//			}
//
//		}break;
//		case t_column:
//		{
//
//		}break;
//		default:
//		{
//			puts("selectlist->type is null");
//		}
//	}
//
//}
//static void get_group_by_attributes(Node *groupby_node,vector<Attribute> &group_by_attributes)
//{
//	if(groupby_node==NULL)
//	{
//		puts("groupby_node is null");
//		return;
//	}
//	switch(groupby_node->type)
//	{
//		case t_groupby_list:
//		{
//			Groupby_list *node=(Groupby_list *)groupby_node;
//			get_group_by_attributes(node->next,group_by_attributes);
//		}break;
//		case t_groupby_expr:
//		{
//			Groupby_expr *node=(Groupby_expr *)groupby_node;
//			get_group_by_attributes(node->args,group_by_attributes);
//			get_group_by_attributes(node->next,group_by_attributes);
//		}break;
//		case t_name_name:
//		case t_column:
//		{
//			Columns *node=(Columns *)groupby_node;
//			cout<<"group by "<<node->parameter1<<"  "<<node->parameter2<<endl;
//			group_by_attributes.push_back(Environment::getInstance()->getCatalog()->getTable(node->parameter1)->getAttribute(node->parameter2));
//		}break;
//		default:
//		{
//			puts("get_group_by_attributes case is null");
//		}
//	}
//
//}
//static LogicalOperator* groupby_where_from2logicalplan(Node *parsetree)//实现groupby_where_from_parsetree 到logicalplan的转换
//{
//	Query_stmt *node=(Query_stmt *)parsetree;
//	LogicalOperator * where_from_logicalplan=where_from2logicalplan(node->from_list);
//	int funcnum=0;
//	vector<Attribute> group_by_attributes;
//	vector<Attribute> aggregation_attributes;
//	vector<BlockStreamAggregationIterator::State::aggregation> aggregation_function;
//	get_aggregation_args(funcnum,node->select_list, aggregation_attributes,aggregation_function);
//	if(funcnum==0)
//	{
//		return where_from_logicalplan;
//	}
//	else//获得select子句中的聚集函数及其参数以及groupby子句参数
//	{
//		if(node->groupby_list!=NULL)
//		get_group_by_attributes(node->groupby_list,group_by_attributes);
//		LogicalOperator* aggregation=new Aggregation(group_by_attributes,aggregation_attributes,aggregation_function,where_from_logicalplan);
//		return aggregation;
//	}
//}
//
//static LogicalOperator* parsetree2logicalplan(Node *parsetree)//实现parsetree 到logicalplan的转换，
//{
//	switch(parsetree->type)
//	{
//		case t_query_stmt:
//		{
//			return groupby_where_from2logicalplan(parsetree);
//		}break;
//		default:
//		{
//			return NULL;
//		}
//	}
//}

=======
>>>>>>> b616dcbb
static LogicalOperator* parsetree2logicalplan(Node *parsetree);
static void p2l_print_error(char *str1,char *str2,char *str3)
{
	printf("parsetree2logicalplan >> %s  %s   %s",str1,str2,str3);
}
static void getfiltercondition(Node * wcexpr,Filter::Condition &filter_condition,char * tablename,bool &hasin,LogicalOperator* loperator)
{
	printf("getfiltercondition   ");
	//filter_condition.add(catalog->getTable(node->tablename)->getAttribute(4),FilterIterator::AttributeComparator::EQ,&order_type_);
	cout<<"wcexpr->type  "<<wcexpr->type<<endl;
	switch(wcexpr->type)
	{
		case t_expr_cal:
		{
			Expr_cal * node=(Expr_cal *)wcexpr;
			if(strcmp(node->sign,"+")==0)
			{

			}
			else if(strcmp(node->sign,"-")==0)
			{

			}
			else if(strcmp(node->sign,"*")==0)
			{

			}
			else if(strcmp(node->sign,"/")==0)
			{

			}
			else if(strcmp(node->sign,"MOD")==0)
			{

			}
			else if(strcmp(node->sign,"INS")==0)
			{
				hasin=true;
			}
			else if(strcmp(node->sign,"ANDOP")==0)
			{

			}
			else if(strcmp(node->sign,"OR")==0)
			{

			}
			else if(strcmp(node->sign,"XOR")==0)
			{

			}
			else if(strcmp(node->sign,"CMP")==0)
			{
				char * attribute;
				switch((node->lnext)->type)//获得左边的表名
				{
					case t_name:
					{
						Expr *expr=(Expr *)(node->lnext);
<<<<<<< HEAD
						attribute=expr->data;
=======
						attribute=expr->data.string_val;
>>>>>>> b616dcbb
					}break;
					case t_name_name:
					{
						Columns *col=(Columns *)(node->lnext);
						attribute=col->parameter2;
					}break;
					default:
					{

					}
				};

				switch(node->cmp)
				{
					case 1://"<"
					{
						Expr *expr=(Expr *)(node->rnext);
						switch(expr->type)//获得右边的属性
						{
							case t_intnum:
							{
<<<<<<< HEAD
								int temp=atof(expr->data);
=======
								int temp=expr->data.int_val;
>>>>>>> b616dcbb
							//	cout<<"attribute:  "<<attribute<<"  temp   "<<temp<<endl;
								std::ostringstream str;
								str<<temp;
							//	cout<<str.str()<<endl;
								filter_condition.add(loperator->getDataflow().getAttribute(attribute),FilterIterator::AttributeComparator::L,str.str());
							}break;
							case t_approxnum:
							{
<<<<<<< HEAD
								double temp=atof(expr->data);
=======
								double temp=expr->data.double_val;
>>>>>>> b616dcbb
								filter_condition.add(loperator->getDataflow().getAttribute(attribute),FilterIterator::AttributeComparator::L,&temp);
							}break;
							case t_name:
							case t_stringval ://////////////////////
							{
<<<<<<< HEAD
								char * temp=expr->data;
=======
								char * temp=expr->data.string_val;
>>>>>>> b616dcbb
							//	cout<<"attribute:  "<<attribute<<"  temp    "<<temp<<endl;
								filter_condition.add(loperator->getDataflow().getAttribute(attribute),FilterIterator::AttributeComparator::L,temp);

							}break;
							default:
							{

							}
						}

					}break;
					case 2://">"
					{
						Expr *expr=(Expr *)(node->rnext);
						switch(expr->type)//获得右边的属性
						{
							case t_intnum:
							{
<<<<<<< HEAD
								int temp=atof(expr->data);
=======
								int temp=expr->data.int_val;
>>>>>>> b616dcbb
							//	cout<<"attribute:  "<<attribute<<"  temp   "<<temp<<endl;
								std::ostringstream str;
								str<<temp;
							//	cout<<str.str()<<endl;
								filter_condition.add(loperator->getDataflow().getAttribute(attribute),FilterIterator::AttributeComparator::G,str.str());
							}break;
							case t_approxnum:
							{
<<<<<<< HEAD
								double temp=atof(expr->data);
=======
								double temp=expr->data.double_val;
>>>>>>> b616dcbb
								filter_condition.add(loperator->getDataflow().getAttribute(attribute),FilterIterator::AttributeComparator::G,&temp);
							}break;
							case t_name:
							case t_stringval ://////////////////////
							{
<<<<<<< HEAD
								char * temp=expr->data;
=======
								char * temp=expr->data.string_val;
>>>>>>> b616dcbb
							//	cout<<"attribute:  "<<attribute<<"  temp    "<<temp<<endl;
								filter_condition.add(loperator->getDataflow().getAttribute(attribute),FilterIterator::AttributeComparator::G,temp);

							}break;
							default:
							{

							}
						}

					}break;
					case 3://"<>"
					{
						Expr *expr=(Expr *)(node->rnext);
						switch(expr->type)//获得右边的属性
						{
							case t_intnum:
<<<<<<< HEAD
							{
								int temp=atof(expr->data);
								std::ostringstream str;
								str<<temp;
								filter_condition.add(loperator->getDataflow().getAttribute(attribute),FilterIterator::AttributeComparator::NEQ,str.str());
							}break;
							case t_approxnum:
							{
								double temp=atof(expr->data);
								filter_condition.add(loperator->getDataflow().getAttribute(attribute),FilterIterator::AttributeComparator::NEQ,&temp);
							}break;
							case t_name:
							case t_stringval ://////////////////////
							{
								char * temp=expr->data;
=======
							{
								int temp=expr->data.int_val;
								std::ostringstream str;
								str<<temp;
								filter_condition.add(loperator->getDataflow().getAttribute(attribute),FilterIterator::AttributeComparator::NEQ,str.str());
							}break;
							case t_approxnum:
							{
								double temp=expr->data.double_val;
								filter_condition.add(loperator->getDataflow().getAttribute(attribute),FilterIterator::AttributeComparator::NEQ,&temp);
							}break;
							case t_name:
							case t_stringval ://////////////////////
							{
								char * temp=expr->data.string_val;
>>>>>>> b616dcbb
								filter_condition.add(loperator->getDataflow().getAttribute(attribute),FilterIterator::AttributeComparator::NEQ,temp);

							}break;
							default:
							{

							}
						}

					}break;
					case 4://"="
					{
						Expr *expr=(Expr *)(node->rnext);
						switch(expr->type)//获得右边的属性
						{
							case t_intnum:
							{
<<<<<<< HEAD
								int temp=atof(expr->data);
=======
								int temp=expr->data.int_val;
						//		cout<<"arrrrrrrrrrrrrrrrrrrrrrrrrrrrrrrrrrrrrrrrrrrrttribute:  "<<attribute<<"  temp   "<<temp<<endl;
>>>>>>> b616dcbb
								std::ostringstream str;
								str<<temp;
						//		cout<<str.str()<<endl;
								filter_condition.add(loperator->getDataflow().getAttribute(attribute),FilterIterator::AttributeComparator::EQ,str.str());
							//	filter_condition.add(Environment::getInstance()->getCatalog()->getTable(tablename)->getAttribute(attribute),FilterIterator::AttributeComparator::EQ,str.str());
							}break;
							case t_approxnum:
							{
<<<<<<< HEAD
								double temp=atof(expr->data);
=======
								double temp=expr->data.double_val;
>>>>>>> b616dcbb
								filter_condition.add(loperator->getDataflow().getAttribute(attribute),FilterIterator::AttributeComparator::EQ,&temp);
							}break;
							case t_name:
							case t_stringval ://////////////////////
							{
<<<<<<< HEAD
								char * temp=expr->data;
=======
								char * temp=expr->data.string_val;
>>>>>>> b616dcbb
							//	cout<<"attribute:  "<<attribute<<"  temp    "<<temp<<endl;
								filter_condition.add(loperator->getDataflow().getAttribute(attribute),FilterIterator::AttributeComparator::EQ,temp);

							}break;
							default:
							{

							}
						}

					}break;
					case 5://"<="
					{
						Expr *expr=(Expr *)(node->rnext);
						switch(expr->type)//获得右边的属性
						{
							case t_intnum:
							{
<<<<<<< HEAD
								int temp=atof(expr->data);
=======
								int temp=expr->data.int_val;
>>>>>>> b616dcbb
							//	cout<<"attribute:  "<<attribute<<"  temp   "<<temp<<endl;
								std::ostringstream str;
								str<<temp;
							//	cout<<str.str()<<endl;
								filter_condition.add(loperator->getDataflow().getAttribute(attribute),FilterIterator::AttributeComparator::LEQ,str.str());
							}break;
							case t_approxnum:
							{
<<<<<<< HEAD
								double temp=atof(expr->data);
=======
								double temp=expr->data.double_val;
>>>>>>> b616dcbb
								filter_condition.add(loperator->getDataflow().getAttribute(attribute),FilterIterator::AttributeComparator::LEQ,&temp);
							}break;
							case t_name:
							case t_stringval ://////////////////////
							{
<<<<<<< HEAD
								char * temp=expr->data;
=======
								char * temp=expr->data.string_val;
>>>>>>> b616dcbb
							//	cout<<"attribute:  "<<attribute<<"  temp    "<<temp<<endl;
								filter_condition.add(loperator->getDataflow().getAttribute(attribute),FilterIterator::AttributeComparator::LEQ,temp);

							}break;
							default:
							{

							}
						}

					}break;
					case 6://">="
					{
						Expr *expr=(Expr *)(node->rnext);
						switch(expr->type)//获得右边的属性
						{
							case t_intnum:
							{
<<<<<<< HEAD
								int temp=atof(expr->data);
=======
								int temp=expr->data.int_val;
>>>>>>> b616dcbb
							//	cout<<"attribute:  "<<attribute<<"  temp   "<<temp<<endl;
								std::ostringstream str;
								str<<temp;
							//	cout<<str.str()<<endl;
								filter_condition.add(loperator->getDataflow().getAttribute(attribute),FilterIterator::AttributeComparator::GEQ,str.str());
							}break;
							case t_approxnum:
							{
<<<<<<< HEAD
								double temp=atof(expr->data);
=======
								double temp=expr->data.double_val;
>>>>>>> b616dcbb
								filter_condition.add(loperator->getDataflow().getAttribute(attribute),FilterIterator::AttributeComparator::GEQ,&temp);
							}break;
							case t_name:
							case t_stringval ://////////////////////
							{
<<<<<<< HEAD
								char * temp=expr->data;
=======
								char * temp=expr->data.string_val;
>>>>>>> b616dcbb
							//	cout<<"attribute:  "<<attribute<<"  temp    "<<temp<<endl;
								filter_condition.add(loperator->getDataflow().getAttribute(attribute),FilterIterator::AttributeComparator::GEQ,temp);

							}break;
							default:
							{

							}
						}

					}break;
					default:
					{
						puts("getfiltercondition type sign cmp error");
					}
				}
			}
		}break;
		default:
		{
			puts("getfiltercondition type error");
		}
	}
}
static int getjoinpairlist(Node *wcexpr,vector<EqualJoin::JoinPair> &join_pair_list,LogicalOperator *filter_1,LogicalOperator * filter_2)
{
	switch(wcexpr->type)
	{
		case t_expr_cal://目前只支持equaljoin
		{
			Expr_cal *node=(Expr_cal *)wcexpr;
			if(strcmp(node->sign,"CMP")==0)
			{
				switch (node->cmp)
				{
					case 1://"<"
					{

					}break;
					case 2://">"
					{

					}break;
					case 3://"<>"
					{

					}break;
					case 4://"="
					{
						Columns *lnode=(Columns *)(node->lnext);
						Columns *rnode=(Columns *)(node->rnext);
					//	printf("left %s.%s   right %s.%s\n",lnode->parameter1,lnode->parameter2,rnode->parameter1,rnode->parameter2);
						if(filter_1->getDataflow().getAttribute(lnode->parameter1,lnode->parameter2)!=NULL&&filter_2->getDataflow().getAttribute(rnode->parameter1,rnode->parameter2)!=NULL)
						{
							join_pair_list.push_back(EqualJoin::JoinPair(filter_1->getDataflow().getAttribute(lnode->parameter1,lnode->parameter2),filter_2->getDataflow().getAttribute(rnode->parameter1,rnode->parameter2)));
						}
						else if(filter_1->getDataflow().getAttribute(rnode->parameter1,rnode->parameter2)!=NULL&&filter_2->getDataflow().getAttribute(lnode->parameter1,lnode->parameter2)!=NULL)
						{
							join_pair_list.push_back(EqualJoin::JoinPair(filter_1->getDataflow().getAttribute(rnode->parameter1,rnode->parameter2),filter_2->getDataflow().getAttribute(lnode->parameter1,lnode->parameter2)));
						}
						else
						{
							return 0;
						}
					}break;
					case 5://"<="
					{

					}break;
					case 6://">="
					{

					}break;
					default:
					{

					}
				}
			}
			else
			{

			}

		}break;
		default:
		{
<<<<<<< HEAD

		}
	}
	return 1;
}
static LogicalOperator *solve_insubquery(Node *exprnode,LogicalOperator * input)
{
	switch (exprnode->type)
	{
		case t_expr_cal:
		{
			Expr_cal *node=(Expr_cal *)exprnode;
			if(strcmp(node->sign,"INS")==0)
			{
				if(node->rnext->type==t_query_stmt)
				{
					LogicalOperator * sublogicalplan=parsetree2logicalplan(node->rnext);//1.获得原子查询的logicalplan
					Query_stmt * subquery=(Query_stmt *)(node->rnext);
					vector<Attribute> group_by_attributes;
					vector<Attribute> aggregation_attributes;
					for(Node *p=subquery->select_list;p!=NULL;)//2.1获得groupby的属性
					{
						Select_list *selectlist=(Select_list *)p;
						Select_expr *sexpr=(Select_expr *)selectlist->args;
						group_by_attributes.push_back(sublogicalplan->getDataflow().getAttribute(sexpr->ascolname));///????
						p=selectlist->next;
					}//2.2在1中的logicalplan上做groupby
					LogicalOperator * aggrection_sublogicalplan=new Aggregation(group_by_attributes,std::vector<Attribute>(),std::vector<BlockStreamAggregationIterator::State::aggregation>(),sublogicalplan);
					vector<EqualJoin::JoinPair> join_pair_list;
					Node *lp,*sp;
					for(lp=node->lnext,sp=((Query_stmt *)node->rnext)->select_list;lp!=NULL;)//3.1获得equaljoin的左右属性
					{
						Expr_list * lpexpr=(Expr_list *)lp;
						Columns * lcol=(Columns *)lpexpr->data;
						Select_list *spexpr=(Select_list *)sp;
						Columns *rcol=(Columns *)spexpr->args;
						join_pair_list.push_back(EqualJoin::JoinPair(input->getDataflow().getAttribute(lcol->parameter1,lcol->parameter2),sublogicalplan->getDataflow().getAttribute(rcol->parameter1,rcol->parameter2)));
						lp=lpexpr->next;
						sp=spexpr->next;
					}
					LogicalOperator* join_logicalplan=new EqualJoin(join_pair_list,input,aggrection_sublogicalplan);
					return join_logicalplan;
				}
			}
		}break;
		default:
		{

		}
	}
=======

		}
	}
	return 1;
}
static LogicalOperator *solve_insubquery(Node *exprnode,LogicalOperator * input)
{
	switch (exprnode->type)
	{
		case t_expr_cal:
		{
			Expr_cal *node=(Expr_cal *)exprnode;
			if(strcmp(node->sign,"INS")==0)
			{
				if(node->rnext->type==t_query_stmt)
				{
					LogicalOperator * sublogicalplan=parsetree2logicalplan(node->rnext);//1.获得原子查询的logicalplan
					Query_stmt * subquery=(Query_stmt *)(node->rnext);
					vector<Attribute> group_by_attributes;
					vector<Attribute> aggregation_attributes;
					for(Node *p=subquery->select_list;p!=NULL;)//2.1获得groupby的属性
					{
						Select_list *selectlist=(Select_list *)p;
						Select_expr *sexpr=(Select_expr *)selectlist->args;
						group_by_attributes.push_back(sublogicalplan->getDataflow().getAttribute(sexpr->ascolname));///????
						p=selectlist->next;
					}//2.2在1中的logicalplan上做groupby
					LogicalOperator * aggrection_sublogicalplan=new Aggregation(group_by_attributes,std::vector<Attribute>(),std::vector<BlockStreamAggregationIterator::State::aggregation>(),sublogicalplan);
					vector<EqualJoin::JoinPair> join_pair_list;
					Node *lp,*sp;
					for(lp=node->lnext,sp=((Query_stmt *)node->rnext)->select_list;lp!=NULL;)//3.1获得equaljoin的左右属性
					{
						Expr_list * lpexpr=(Expr_list *)lp;
						Columns * lcol=(Columns *)lpexpr->data;
						Select_list *spexpr=(Select_list *)sp;
						Columns *rcol=(Columns *)spexpr->args;
						join_pair_list.push_back(EqualJoin::JoinPair(input->getDataflow().getAttribute(lcol->parameter1,lcol->parameter2),sublogicalplan->getDataflow().getAttribute(rcol->parameter1,rcol->parameter2)));
						lp=lpexpr->next;
						sp=spexpr->next;
					}
					LogicalOperator* join_logicalplan=new EqualJoin(join_pair_list,input,aggrection_sublogicalplan);
					return join_logicalplan;
				}
			}
		}break;
		default:
		{

		}
	}
>>>>>>> b616dcbb

	return NULL;
}
static LogicalOperator* where_from2logicalplan(Node *parsetree)//实现where_from_parsetree(即将where转换到from_list后的)到logicalplan的转换
{
	if(parsetree==NULL)
	{
		puts("parsetree2logicalpaln error");
		return NULL;
	}
	switch(parsetree->type)
	{
		case t_table://table节点获得scan 和在该节点上condition的filter
		{
			Table * node=(Table *)parsetree;
			LogicalOperator* tablescan;
			if(node->issubquery==0)
			{
				tablescan=new LogicalScan(Environment::getInstance()->getCatalog()->getTable(std::string(node->tablename))->getProjectoin(0));
			}
			else
			{
				tablescan=parsetree2logicalplan(node->subquery);
			}
			Expr_list_header * whcdn=(Expr_list_header *)node->whcdn;
			if(whcdn->header!=NULL)
			{
				Filter::Condition filter_condition;
				Node * p;
				bool hasin=false;
				for(p=whcdn->header;p!=NULL;p=((Expr_list *)p)->next)
				{
					getfiltercondition((Node *)((Expr_list *)p)->data,filter_condition,node->tablename,hasin,tablescan);
				}
				LogicalOperator* filter=new Filter(filter_condition,tablescan);
				if(hasin==true)
				{
					for(p=whcdn->header;p!=NULL;p=((Expr_list *)p)->next)
					{
						filter=solve_insubquery(((Expr_list *)p)->data,filter);
					}
				}
				return filter;
			}
			else
			{
				return tablescan;
			}

		}break;
		case t_from_list://由from_list递归进入args/next,并获得在其上的equaljoin
		{
			From_list *node=(From_list *)parsetree;
			LogicalOperator * filter_1= where_from2logicalplan(node->args);
			LogicalOperator * filter_2= where_from2logicalplan(node->next);//maybe NULL
			if(filter_2==NULL)
			{
				return filter_1;
			}
			Expr_list_header * whcdn=(Expr_list_header *)node->whcdn;
			if(whcdn->header!=NULL)
			{
				vector<EqualJoin::JoinPair> join_pair_list;
				Node * p;
				for(p=whcdn->header;p!=NULL;p=((Expr_list *)p)->next)//应该根据getdataflow的信息确定joinpair跟filter1/2是否一致
				{
					getjoinpairlist((Node *)((Expr_list *)p)->data,join_pair_list,filter_1,filter_2);
				}
				LogicalOperator* join=new EqualJoin(join_pair_list,filter_1,filter_2);
				return join;
			}
			else//没有equaljoin的情况
			{
				puts("fromlist no equaljoin");
				return NULL;
			}

		}break;
		case t_join:
		{
			Join *node=(Join *)parsetree;
			LogicalOperator * filter_1= where_from2logicalplan(node->lnext);
			LogicalOperator * filter_2= where_from2logicalplan(node->rnext);
			if(node->condition!=NULL)
			{
				vector<EqualJoin::JoinPair> join_pair_list;
				Node * p;
				for(p=node->condition;p!=NULL;p=((Expr_list *)p)->next)//应该根据getdataflow的信息确定joinpair跟filter1/2是否一致
				{
					getjoinpairlist((Node *)((Expr_list *)p)->data,join_pair_list,filter_1,filter_2);
				}
				LogicalOperator* join=new EqualJoin(join_pair_list,filter_1,filter_2);
				return join;
			}
			else//没有equaljoin的情况
			{
				puts("fromlist no equaljoin");
				return NULL;
			}

		}break;
		default :
		{
			puts("parsetree2logicalplan type error");
			return NULL;
		}
	}
	return NULL;
}
static void get_aggregation_args(int sid,int &funcnum,Node *selectlist, vector<Attribute> &aggregation_attributes,vector<BlockStreamAggregationIterator::State::aggregation> &aggregation_function,LogicalOperator * input)
{
	if(selectlist==NULL)
	{
		puts("get_aggregation_args is null");
		return ;
	}
	switch(selectlist->type)
	{
		case t_select_list:
		{
			Select_list *selectnode=(Select_list *)selectlist;
			get_aggregation_args(sid,funcnum,selectnode->args, aggregation_attributes,aggregation_function,input);
			get_aggregation_args(sid+1,funcnum,selectnode->next, aggregation_attributes,aggregation_function,input);
		}break;
		case t_select_expr:
		{
			Select_expr *selectnode=(Select_expr *)selectlist;
			get_aggregation_args(sid,funcnum,selectnode->colname, aggregation_attributes,aggregation_function,input);

		}break;
		case t_expr_func:
		{
			Expr_func * funcnode=(Expr_func *)selectlist;
			if(strcmp(funcnode->funname,"FCOUNTALL")==0)
			{
				aggregation_function.push_back(BlockStreamAggregationIterator::State::count);
				aggregation_attributes.push_back(Attribute(ATTRIBUTE_ANY));
				funcnum++;
			}
			else if(strcmp(funcnode->funname,"FCOUNT")==0)
			{
				aggregation_function.push_back(BlockStreamAggregationIterator::State::count);
				Columns *funccol=(Columns *)funcnode->parameter1;
		//		cout<<"Fcount  "<<funccol->parameter1<<" "<<funccol->parameter2<<endl;
				//aggregation_attributes.push_back(Environment::getInstance()->getCatalog()->getTable(funccol->parameter1)->getAttribute(funccol->parameter2));
				aggregation_attributes.push_back(input->getDataflow().attribute_list_[sid]);
				funcnum++;
			}/////////////////////----2.19日
			else if(strcmp(funcnode->funname,"FSUM")==0)
			{
				aggregation_function.push_back(BlockStreamAggregationIterator::State::sum);
				Columns *funccol=(Columns *)funcnode->parameter1;
				aggregation_attributes.push_back(input->getDataflow().attribute_list_[sid]);
				funcnum++;
			}
			else if(strcmp(funcnode->funname,"FMIN")==0)
			{
				aggregation_function.push_back(BlockStreamAggregationIterator::State::min);
				Columns *funccol=(Columns *)funcnode->parameter1;
				aggregation_attributes.push_back(input->getDataflow().attribute_list_[sid]);
				funcnum++;
			}
			else if(strcmp(funcnode->funname,"FMAX")==0)
			{
				aggregation_function.push_back(BlockStreamAggregationIterator::State::max);
				Columns *funccol=(Columns *)funcnode->parameter1;
				aggregation_attributes.push_back(input->getDataflow().attribute_list_[sid]);
				funcnum++;
			}
			else if(strcmp(funcnode->funname,"FAVG")==0)///////////////////////////////////底层还未实现
			{
				aggregation_function.push_back(BlockStreamAggregationIterator::State::count);
				Columns *funccol=(Columns *)funcnode->parameter1;
				aggregation_attributes.push_back(input->getDataflow().attribute_list_[sid]);
				funcnum++;
			}/////////////////////----2.19日
			else
			{
				puts("aggrection func is null");
			}

		}break;
		case t_column:
		{

		}break;
		default:
		{
			puts("selectlist->type is null");
		}
	}

}
static void get_group_by_attributes(Node *groupby_node,vector<Attribute> &group_by_attributes)
{
	if(groupby_node==NULL)
	{
		puts("groupby_node is null");
		return;
	}
	switch(groupby_node->type)
	{
		case t_groupby_list:
		{
			Groupby_list *node=(Groupby_list *)groupby_node;
			get_group_by_attributes(node->next,group_by_attributes);
		}break;
		case t_groupby_expr:
		{
			Groupby_expr *node=(Groupby_expr *)groupby_node;
			get_group_by_attributes(node->args,group_by_attributes);
			get_group_by_attributes(node->next,group_by_attributes);
		}break;
		case t_name_name:
		case t_column:
		{
			Columns *node=(Columns *)groupby_node;
			cout<<"group by "<<node->parameter1<<"  "<<node->parameter2<<endl;
			group_by_attributes.push_back(Environment::getInstance()->getCatalog()->getTable(node->parameter1)->getAttribute(node->parameter2));
		}break;
		default:
		{
			puts("get_group_by_attributes case is null");
		}
	}

}
static void get_a_selectlist_expression_item(vector<ExpressionItem>&expr,Node *node)
{
	switch(node->type)
	{
		case t_expr_func:
		{
			Expr_func * funcnode=(Expr_func *)node;
			if(strcmp(funcnode->funname,"CASE3")==0)
			{
				ExpressionItem expritem0;
				expritem0.setOperator("case");
				expr.push_back(expritem0);
				get_a_selectlist_expression_item(expr,funcnode->parameter1);
				ExpressionItem expritem1;
				expritem1.setOperator("case");
				expr.push_back(expritem1);
			}
			else if(strcmp(funcnode->funname,"CASE4")==0)//目前只支持case when [expr then expr]* [else expr] end
			{
				ExpressionItem expritem0;
				expritem0.setOperator("case");
				expr.push_back(expritem0);
				get_a_selectlist_expression_item(expr,funcnode->parameter1);
				get_a_selectlist_expression_item(expr,funcnode->parameter2);
				ExpressionItem expritem1;
				expritem1.setOperator("else");
				expr.push_back(expritem1);
				ExpressionItem expritem2;
				expritem2.setOperator("case");
				expr.push_back(expritem2);

			}
			else if(strcmp(funcnode->funname,"WHEN1")==0)
			{
				get_a_selectlist_expression_item(expr,funcnode->parameter1);
				ExpressionItem expritem0;
				expritem0.setOperator("when");
				expr.push_back(expritem0);

				get_a_selectlist_expression_item(expr,funcnode->parameter2);
				ExpressionItem expritem1;
				expritem1.setOperator("then");
				expr.push_back(expritem1);

			}
			else if(strcmp(funcnode->funname,"WHEN2")==0)
			{
				get_a_selectlist_expression_item(expr,funcnode->parameter1);
				ExpressionItem expritem0;
				expritem0.setOperator("when");
				expr.push_back(expritem0);

				get_a_selectlist_expression_item(expr,funcnode->parameter2);
				ExpressionItem expritem1;
				expritem1.setOperator("then");
				expr.push_back(expritem1);
			}
			else if(strcmp(funcnode->funname,"FSUBSTRING0")==0)
			{
				get_a_selectlist_expression_item(expr,funcnode->args);
				ExpressionItem expritem0;
				expritem0.setIntValue(0);
				expr.push_back(expritem0);
				get_a_selectlist_expression_item(expr,funcnode->parameter1);
				ExpressionItem expritem1;
				expritem1.setOperator("substr");
				expr.push_back(expritem1);
			}
			else if(strcmp(funcnode->funname,"FSUBSTRING1")==0)
			{
				get_a_selectlist_expression_item(expr,funcnode->args);
				get_a_selectlist_expression_item(expr,funcnode->parameter1);
				get_a_selectlist_expression_item(expr,funcnode->parameter2);
				ExpressionItem expritem1;
				expritem1.setOperator("substr");
				expr.push_back(expritem1);
			}
			else if(strcmp(funcnode->funname,"FTRIM0")==0)
			{
				ExpressionItem expritem0;
				expritem0.setIntValue(0);
				expr.push_back(expritem0);
				get_a_selectlist_expression_item(expr,funcnode->parameter1);
				get_a_selectlist_expression_item(expr,funcnode->parameter2);
				ExpressionItem expritem1;
				expritem1.setOperator("trim");
				expr.push_back(expritem1);
			}
			else if(strcmp(funcnode->funname,"FTRIM1")==0)
			{
				ExpressionItem expritem0;
				expritem0.setIntValue(1);
				expr.push_back(expritem0);
				get_a_selectlist_expression_item(expr,funcnode->parameter1);
				get_a_selectlist_expression_item(expr,funcnode->parameter2);
				ExpressionItem expritem1;
				expritem1.setOperator("trim");
				expr.push_back(expritem1);
			}
			else if(strcmp(funcnode->funname,"FTRIM2")==0)
			{
				ExpressionItem expritem0;
				expritem0.setIntValue(2);
				expr.push_back(expritem0);
				get_a_selectlist_expression_item(expr,funcnode->parameter1);
				get_a_selectlist_expression_item(expr,funcnode->parameter2);
				ExpressionItem expritem1;
				expritem1.setOperator("trim");
				expr.push_back(expritem1);
			}
			else if(strcmp(funcnode->funname,"FTRIM3")==0)
			{
				ExpressionItem expritem0;
				expritem0.setIntValue(0);
				expr.push_back(expritem0);
				ExpressionItem expritem;
				expritem.setStringValue(" ");
				expr.push_back(expritem);
				get_a_selectlist_expression_item(expr,funcnode->parameter1);
				ExpressionItem expritem1;
				expritem1.setOperator("trim");
				expr.push_back(expritem1);
			}
			else if(strcmp(funcnode->funname,"FUPPER")==0)
			{
				get_a_selectlist_expression_item(expr,funcnode->parameter1);
				ExpressionItem expritem1;
				expritem1.setOperator("upper");
				expr.push_back(expritem1);
			}
			else if(strcmp(funcnode->funname,"FCAST")==0)
			{
				get_a_selectlist_expression_item(expr,funcnode->parameter1);
				get_a_selectlist_expression_item(expr,funcnode->parameter2);
				ExpressionItem expritem1;
				expritem1.setOperator("cast");
				expr.push_back(expritem1);
			}
			else if(strcmp(funcnode->funname,"FCOALESCE")==0)
			{
				get_a_selectlist_expression_item(expr,funcnode->parameter1);
			}
			else if(strcmp(funcnode->funname,"FCOUNT")==0)
			{
				get_a_selectlist_expression_item(expr,funcnode->parameter1);
			}
			else if(strcmp(funcnode->funname,"FSUM")==0)
			{
				get_a_selectlist_expression_item(expr,funcnode->parameter1);
			}
			else if(strcmp(funcnode->funname,"FAVG")==0)
			{
				get_a_selectlist_expression_item(expr,funcnode->parameter1);
			}
			else if(strcmp(funcnode->funname,"FMIN")==0)
			{
				get_a_selectlist_expression_item(expr,funcnode->parameter1);
			}
			else if(strcmp(funcnode->funname,"FMAX")==0)
			{
				get_a_selectlist_expression_item(expr,funcnode->parameter1);
			}
			else
			{
				p2l_print_error("get_a_selectlist_expression_item: ",funcnode->funname ,"   is null");
			}
		}break;
		case t_expr_cal:
		{
			Expr_cal * calnode=(Expr_cal *)node;
			if(strcmp(calnode->sign,"--")==0)//处理负号的初步方法，处理-的时候，在前面加0，即=（0-expr)
			{
				ExpressionItem expritem0;
				expritem0.setIntValue(0);
				expr.push_back(expritem0);
				get_a_selectlist_expression_item(expr,calnode->rnext);
				ExpressionItem expritem;
				expritem.setOperator("-");
				expr.push_back(expritem);
			}
			else
			{
				get_a_selectlist_expression_item(expr,calnode->lnext);
				get_a_selectlist_expression_item(expr,calnode->rnext);
				ExpressionItem expritem;
				if(strcmp(calnode->sign,"CMP")==0)
				{
					switch(calnode->cmp)
					{
						case 1://"<"
						{
							expritem.setOperator("<");
						}break;
						case 2://">"
						{
							expritem.setOperator(">");
						}break;
						case 3://"<>"
						{
							expritem.setOperator("<>");
						}break;
						case 4://"="
						{
							expritem.setOperator("=");
						}break;
						case 5://"<="
						{
							expritem.setOperator("<=");
						}break;
						case 6://">="
						{
							expritem.setOperator(">=");
						}break;
						default:
						{
							p2l_print_error("get_a_selectlist_expression_item"," cmp error","");
						}
					}
				}
				else
				{
					expritem.setOperator(calnode->sign);
				}
				expr.push_back(expritem);
			}
		}break;
		case t_name:
		case t_name_name:
		{
			Columns *col=(Columns *)node;
			ExpressionItem expritem;
			expritem.setVariable(col->parameter1,col->parameter2);
			expr.push_back(expritem);
		}break;
		case t_stringval:
		{
			Expr * exprval=(Expr *)node;
			ExpressionItem expritem;
			expritem.setStringValue(exprval->data);
			expr.push_back(expritem);
		}break;
		case t_intnum:
		{
			Expr * exprval=(Expr *)node;
			ExpressionItem expritem;
			expritem.setIntValue(atof(exprval->data));
			expr.push_back(expritem);

		}break;
		case t_approxnum:
		{
			Expr * exprval=(Expr *)node;
			ExpressionItem expritem;
			expritem.setDoubleValue(exprval->data);
			expr.push_back(expritem);

		}break;
		case t_bool:
		{

		}break;
		default:
		{

		}
	}
}
static void get_all_selectlist_expression_item(Node * node,vector<vector<ExpressionItem> >&allexpr)
{
	vector<ExpressionItem>expr;
	for(Node *p=node;p!=NULL;)
	{
		Select_list *selectlist=(Select_list *)p;
		Select_expr *sexpr=(Select_expr *)selectlist->args;
		get_a_selectlist_expression_item(expr,sexpr->colname);
		allexpr.push_back(expr);
		expr.clear();
		p=selectlist->next;
	}
}
static LogicalOperator* select_where_from2logicalplan(Node *parsetree)
{
	if(parsetree==NULL)
	{
		return NULL;
	}
	else
	{
		Query_stmt *node=(Query_stmt *)parsetree;
		vector<vector<ExpressionItem> >allexpr;
		allexpr.clear();
		get_all_selectlist_expression_item(node->select_list,allexpr);
		cout<<"allexpr.size= "<<allexpr.size()<<endl;
		for(unsigned i=0;i<allexpr.size();i++){
			cout<<"allexpr "<<i<<"  size ="<<allexpr[i].size()<<endl;
			for(unsigned j=0;j<allexpr[i].size();j++){
				cout<<"******"<<endl;
				allexpr[i][j].print_value();
			}
		}
		LogicalOperator * where_from_logicalplan=where_from2logicalplan(node->from_list);
		LogicalOperator* proj=new LogicalProject(where_from_logicalplan,allexpr);
		return proj;
	}
}
static LogicalOperator* groupby_select_where_from2logicalplan(Node *parsetree)//实现groupby_select_where_from2logicalplan 到logicalplan的转换
{
	Query_stmt *node=(Query_stmt *)parsetree;
	LogicalOperator * select_where_from_logicalplan=select_where_from2logicalplan(parsetree);
	int funcnum=0,sid=0;
	vector<Attribute> group_by_attributes;
	vector<Attribute> aggregation_attributes;
	vector<BlockStreamAggregationIterator::State::aggregation> aggregation_function;
	get_aggregation_args(sid,funcnum,node->select_list, aggregation_attributes,aggregation_function,select_where_from_logicalplan);
	if(funcnum==0)
	{
		return select_where_from_logicalplan;
	}
	else//获得select子句中的聚集函数及其参数以及groupby子句参数
	{
		if(node->groupby_list!=NULL)
		get_group_by_attributes(node->groupby_list,group_by_attributes);
		LogicalOperator* aggregation=new Aggregation(group_by_attributes,aggregation_attributes,aggregation_function,select_where_from_logicalplan);
		return aggregation;
	}
}
static void get_orderby_column_from_selectlist(Node * olnode,Node *slnode,vector<LogicalSort::OrderByAttr *>&obcol)
{
	Orderby_list * gblist=(Orderby_list *)(olnode);
	for(Node *p=(Node *)(gblist->next);p!=NULL;)
	{
		Groupby_expr *gbexpr=(Groupby_expr *)p;
		switch(gbexpr->args->type)
		{
			case t_name:
			case t_column:
			case t_name_name:
			{
				Columns *col=(Columns *)(gbexpr->args);
				obcol.push_back(new LogicalSort::OrderByAttr(col->parameter1,col->parameter2));
			}break;
			case t_intnum:
			{
				Expr * exprval=(Expr *)(gbexpr->args);
				int num=0;
				Node * q=slnode;
				for(;q!=NULL;)
				{
					Select_list *selectlist=(Select_list *)q;
					if(num==atof(exprval->data))
						break;
					num++;
					q=selectlist->next;
				}
				cout<<"```````````````````````````````"<<endl;
				if(q==NULL)
				{
					//string str=(exprval->data.int_val);
					p2l_print_error("get_orderby_column_from_selectlist order by attribute num ","","is beyond");
				}
				else
				{
					Select_list *selectlist=(Select_list *)q;
					Select_expr *sexpr=(Select_expr *)selectlist->args;
					switch(sexpr->colname->type)
					{
						case t_name:
						case t_name_name:
						case t_column:
						{
							Columns * col=(Columns *)sexpr->colname;
							cout<<"order by attribute  "<<col->parameter1<<"  "<<col->parameter2<<endl;
							obcol.push_back(new LogicalSort::OrderByAttr(col->parameter1,col->parameter2));
						}break;
						default:
						{
							p2l_print_error("get_orderby_column_from_selectlist","gbexpr->colname->type ","not exist");
						}
					}
				}
			}break;
			default:
			{
				p2l_print_error("get_orderby_column_from_selectlist","gbexpr->args->type ","not exist");
			}
		}
		p=gbexpr->next;
	}
}
static LogicalOperator* orderby_select_groupby_where_from2logicalplan(Node *parsetree)
{
	LogicalOperator* select__logicalplan= groupby_select_where_from2logicalplan(parsetree);
	Query_stmt *node=(Query_stmt *)parsetree;
	if(node->orderby_list==NULL)
	{
		return select__logicalplan;
	}
	else
	{
		vector<LogicalSort::OrderByAttr *>obcol;
		get_orderby_column_from_selectlist(node->orderby_list,node->select_list,obcol);
		LogicalOperator* orderby__logicalplan=new LogicalSort(select__logicalplan,obcol[0]);
		return orderby__logicalplan;
	}
}
static LogicalOperator* parsetree2logicalplan(Node *parsetree)//实现parsetree 到logicalplan的转换，
{
	LogicalOperator* result=NULL;
	switch(parsetree->type)
	{
		case t_query_stmt:
		{
			result=orderby_select_groupby_where_from2logicalplan(parsetree);
		}break;
		default:
		{
			puts("parsetree type is null");
			result= NULL;
		}
	}
	cout<<"parsetree2Logicalplan is completed!!!!!!!!!!!!!!!!!!!!!"<<endl;
	return result;
}


#endif
<|MERGE_RESOLUTION|>--- conflicted
+++ resolved
@@ -25,605 +25,7 @@
 #include "../common/ExpressionItem.h"
 #include "../LogicalQueryPlan/Project.h"
 #include "../LogicalQueryPlan/Sort.h"
-<<<<<<< HEAD
-//static void getfiltercondition(Node * wcexpr,Filter::Condition &filter_condition,char * tablename)
-//{
-//	printf("getfiltercondition   ");
-//	//filter_condition.add(catalog->getTable(node->tablename)->getAttribute(4),FilterIterator::AttributeComparator::EQ,&order_type_);
-//	cout<<"wcexpr->type  "<<wcexpr->type<<endl;
-//	switch(wcexpr->type)
-//	{
-//		case t_expr_cal:
-//		{
-//			Expr_cal * node=(Expr_cal *)wcexpr;
-//			if(strcmp(node->sign,"+")==0)
-//			{
-//
-//			}
-//			else if(strcmp(node->sign,"-")==0)
-//			{
-//
-//			}
-//			else if(strcmp(node->sign,"*")==0)
-//			{
-//
-//			}
-//			else if(strcmp(node->sign,"/")==0)
-//			{
-//
-//			}
-//			else if(strcmp(node->sign,"MOD")==0)
-//			{
-//
-//			}
-//			else if(strcmp(node->sign,"--")==0)
-//			{
-//
-//			}
-//			else if(strcmp(node->sign,"ANDOP")==0)
-//			{
-//
-//			}
-//			else if(strcmp(node->sign,"OR")==0)
-//			{
-//
-//			}
-//			else if(strcmp(node->sign,"XOR")==0)
-//			{
-//
-//			}
-//			else if(strcmp(node->sign,"CMP")==0)	// 2014-4-15---modify---by Yu
-//			{
-//				char * attribute;
-//				switch((node->lnext)->type)//获得左边的表名
-//				{
-//				case t_name:
-//				{
-//					Expr *expr=(Expr *)(node->lnext);
-//					attribute=expr->data;	// 2014-4-15---modify because of the change of struct expr ---by Yu
-//				}break;
-//				case t_name_name:
-//				{
-//					Columns *col=(Columns *)(node->lnext);
-//					attribute=col->parameter2;
-//				}break;
-//				default:
-//				{
-//				}
-//				};
-//				switch(node->cmp)
-//				{
-//					case 1://"<"
-//					{
-//						Expr *expr=(Expr *)(node->rnext);
-//						switch(expr->type)//获得右边的属性
-//						{
-//							case t_intnum:
-//							{
-//								int temp=atoi(expr->data);	// 2014-4-15---modify because of the change of struct---by Yu
-//								// cout<<"attribute: "<<attribute<<" temp "<<temp<<endl;
-//								std::ostringstream str;
-//								str<<temp;
-//								// cout<<str.str()<<endl;
-//	//							filter_condition.add(loperator->getDataflow().getAttribute(attribute),FilterIterator::AttributeComparator::L,str.str());
-//								filter_condition.add(
-//										Environment::getInstance()->getCatalog()->getTable(tablename)->getAttribute(attribute),
-//										FilterIterator::AttributeComparator::L,
-//										str.str());
-//							}break;
-//							case t_approxnum:
-//							{
-//								double temp=atof(expr->data);	// 2014-4-15---modify because of the change of struct expr ---by Yu
-//	//							filter_condition.add(loperator->getDataflow().getAttribute(attribute),FilterIterator::AttributeComparator::L,&temp);
-//								filter_condition.add(
-//										Environment::getInstance()->getCatalog()->getTable(tablename)->getAttribute(attribute),
-//										FilterIterator::AttributeComparator::L,
-//										&temp);
-//							}break;
-//							case t_name:
-//							case t_stringval ://////////////////////
-//							{
-//								char * temp=expr->data;	// 2014-4-15---modify because of the change of struct expr ---by Yu
-//								// cout<<"attribute: "<<attribute<<" temp "<<temp<<endl;
-//	//							filter_condition.add(loperator->getDataflow().getAttribute(attribute),FilterIterator::AttributeComparator::L,temp);
-//								filter_condition.add(
-//										Environment::getInstance()->getCatalog()->getTable(tablename)->getAttribute(attribute),
-//										FilterIterator::AttributeComparator::L,
-//										temp);
-//							}break;
-//							default:
-//							{
-//
-//							}
-//						}
-//
-//					}break;
-//					case 2://">"
-//					{
-//						Expr *expr=(Expr *)(node->rnext);
-//						switch(expr->type)//获得右边的属性
-//						{
-//							case t_intnum:
-//							{
-//								int temp=atoi(expr->data);	// 2014-4-15---modify because of the change of struct expr ---by Yu
-//								// cout<<"attribute: "<<attribute<<" temp "<<temp<<endl;
-//								std::ostringstream str;
-//								str<<temp;
-//								// cout<<str.str()<<endl;
-//	//							filter_condition.add(loperator->getDataflow().getAttribute(attribute),FilterIterator::AttributeComparator::G,str.str());
-//								filter_condition.add(
-//										Environment::getInstance()->getCatalog()->getTable(tablename)->getAttribute(attribute),
-//										FilterIterator::AttributeComparator::G,
-//										str.str());
-//							}break;
-//							case t_approxnum:
-//							{
-//								double temp=atof(expr->data);	// 2014-4-15---modify because of the change of struct expr ---by Yu
-//	//							filter_condition.add(loperator->getDataflow().getAttribute(attribute),FilterIterator::AttributeComparator::G,&temp);
-//								filter_condition.add(
-//										Environment::getInstance()->getCatalog()->getTable(tablename)->getAttribute(attribute),
-//										FilterIterator::AttributeComparator::G,
-//										&temp);
-//							}break;
-//							case t_name:
-//							case t_stringval ://////////////////////
-//							{
-//								char * temp=expr->data;	// 2014-4-15---modify because of the change of struct expr ---by Yu
-//								// cout<<"attribute: "<<attribute<<" temp "<<temp<<endl;
-//	//							filter_condition.add(loperator->getDataflow().getAttribute(attribute),FilterIterator::AttributeComparator::G,temp);
-//								filter_condition.add(
-//										Environment::getInstance()->getCatalog()->getTable(tablename)->getAttribute(attribute),
-//										FilterIterator::AttributeComparator::G,
-//										temp);
-//
-//							}break;
-//							default:
-//							{
-//
-//							}
-//						}
-//
-//					}break;
-//					case 3://"<>"
-//					{
-//						Expr *expr=(Expr *)(node->rnext);
-//						switch(expr->type)//获得右边的属性
-//						{
-//							case t_intnum:
-//							{
-//								int temp=atoi(expr->data);	// 2014-4-15---modify because of the change of struct expr ---by Yu
-//								std::ostringstream str;
-//								str<<temp;
-//	//							filter_condition.add(loperator->getDataflow().getAttribute(attribute),FilterIterator::AttributeComparator::NEQ,str.str());
-//								filter_condition.add(
-//										Environment::getInstance()->getCatalog()->getTable(tablename)->getAttribute(attribute),
-//										FilterIterator::AttributeComparator::NEQ,
-//										str.str());
-//							}break;
-//							case t_approxnum:
-//							{
-//								double temp=atof(expr->data);	// 2014-4-15---modify because of the change of struct expr ---by Yu
-//	//							filter_condition.add(loperator->getDataflow().getAttribute(attribute),FilterIterator::AttributeComparator::NEQ,&temp);
-//								filter_condition.add(
-//										Environment::getInstance()->getCatalog()->getTable(tablename)->getAttribute(attribute),
-//										FilterIterator::AttributeComparator::NEQ,
-//										&temp);
-//							}break;
-//							case t_name:
-//							case t_stringval ://////////////////////
-//							{
-//								char * temp=expr->data;	// 2014-4-15---modify because of the change of struct expr ---by Yu
-//	//							filter_condition.add(loperator->getDataflow().getAttribute(attribute),FilterIterator::AttributeComparator::NEQ,temp);
-//								filter_condition.add(
-//										Environment::getInstance()->getCatalog()->getTable(tablename)->getAttribute(attribute),
-//										FilterIterator::AttributeComparator::NEQ,
-//										temp);
-//							}break;
-//							default:
-//							{
-//
-//							}
-//						}
-//
-//					}break;
-//					case 4://"="
-//					{
-//						Expr *expr=(Expr *)(node->rnext);
-//						switch(expr->type)//获得右边的属性
-//						{
-//							case t_intnum:
-//							{
-//								int temp=atoi(expr->data);	// 2014-4-14---modify because of the change of struct Expr---by Yu
-//								cout<<"attribute:  "<<attribute<<"  temp   "<<temp<<endl;
-//								std::ostringstream str;
-//								str<<temp;
-//								cout<<str.str()<<endl;
-//								filter_condition.add(
-//										Environment::getInstance()->getCatalog()->getTable(tablename)->getAttribute(attribute),
-//										FilterIterator::AttributeComparator::EQ,
-//										str.str());
-//							}break;
-//							case t_approxnum:
-//							{
-//								double temp=atof(expr->data);	// 2014-4-14---modify because of the change of struct Expr---by Yu
-//								filter_condition.add(
-//										Environment::getInstance()->getCatalog()->getTable(tablename)->getAttribute(attribute),
-//										FilterIterator::AttributeComparator::EQ,
-//										&temp);
-//							}break;
-//							case t_name:
-//							case t_stringval ://////////////////////
-//							{
-//								char * temp=expr->data;	// 2014-4-14---modify because of the change of struct Expr---by Yu
-//								cout<<"attribute:  "<<attribute<<"  temp    "<<temp<<endl;
-//								filter_condition.add(
-//										Environment::getInstance()->getCatalog()->getTable(tablename)->getAttribute(attribute),
-//										FilterIterator::AttributeComparator::EQ,
-//										temp);
-//
-//							}break;
-//							default:
-//							{
-//
-//							}
-//						}
-//
-//					}break;
-//					case 5://"<="
-//					{
-//						Expr *expr=(Expr *)(node->rnext);
-//						switch(expr->type)//获得右边的属性
-//						{
-//						case t_intnum:
-//						{
-//							int temp=atoi(expr->data);	// 2014-4-15---modify because of the change of struct expr ---by Yu
-//							// cout<<"attribute: "<<attribute<<" temp "<<temp<<endl;
-//							std::ostringstream str;
-//							str<<temp;
-//							// cout<<str.str()<<endl;
-////							filter_condition.add(loperator->getDataflow().getAttribute(attribute),FilterIterator::AttributeComparator::LEQ,str.str());
-//							filter_condition.add(
-//									Environment::getInstance()->getCatalog()->getTable(tablename)->getAttribute(attribute),
-//									FilterIterator::AttributeComparator::LEQ,
-//									str.str());
-//						}break;
-//						case t_approxnum:
-//						{
-//							double temp=atof(expr->data);	// 2014-4-15---modify because of the change of struct expr ---by Yu
-////							filter_condition.add(loperator->getDataflow().getAttribute(attribute),FilterIterator::AttributeComparator::LEQ,&temp);
-//							filter_condition.add(
-//									Environment::getInstance()->getCatalog()->getTable(tablename)->getAttribute(attribute),
-//									FilterIterator::AttributeComparator::LEQ,
-//									&temp);
-//						}break;
-//						case t_name:
-//						case t_stringval ://////////////////////
-//						{
-//							char * temp=expr->data;	// 2014-4-15---modify because of the change of struct expr ---by Yu
-//							// cout<<"attribute: "<<attribute<<" temp "<<temp<<endl;
-////							filter_condition.add(loperator->getDataflow().getAttribute(attribute),FilterIterator::AttributeComparator::LEQ,temp);
-//							filter_condition.add(
-//									Environment::getInstance()->getCatalog()->getTable(tablename)->getAttribute(attribute),
-//									FilterIterator::AttributeComparator::LEQ,
-//									temp);
-//
-//						}break;
-//						default:
-//						{
-//
-//						}
-//						}
-//					}break;
-//					case 6://">="
-//					{
-//						Expr *expr=(Expr *)(node->rnext);
-//						switch(expr->type)//获得右边的属性
-//						{
-//						case t_intnum:
-//						{
-//							int temp=atoi(expr->data);	// 2014-4-15---modify because of the change of struct expr ---by Yu
-//							// cout<<"attribute: "<<attribute<<" temp "<<temp<<endl;
-//							std::ostringstream str;
-//							str<<temp;
-////							filter_condition.add(loperator->getDataflow().getAttribute(attribute),FilterIterator::AttributeComparator::GEQ,str.str());
-//							filter_condition.add(
-//									Environment::getInstance()->getCatalog()->getTable(tablename)->getAttribute(attribute),
-//									FilterIterator::AttributeComparator::GEQ,
-//									str.str());
-//						}break;
-//						case t_approxnum:
-//						{
-//							double temp=atof(expr->data);	// 2014-4-15---modify because of the change of struct expr ---by Yu
-////							filter_condition.add(loperator->getDataflow().getAttribute(attribute),FilterIterator::AttributeComparator::GEQ,&temp);
-//							filter_condition.add(
-//									Environment::getInstance()->getCatalog()->getTable(tablename)->getAttribute(attribute),
-//									FilterIterator::AttributeComparator::GEQ,
-//									&temp);
-//						}break;
-//						case t_name:
-//						case t_stringval ://////////////////////
-//						{
-//							char * temp=expr->data;	// 2014-4-15---modify because of the change of struct expr ---by Yu
-//							// cout<<"attribute: "<<attribute<<" temp "<<temp<<endl;
-////							filter_condition.add(loperator->getDataflow().getAttribute(attribute),FilterIterator::AttributeComparator::GEQ,temp);
-//							filter_condition.add(
-//									Environment::getInstance()->getCatalog()->getTable(tablename)->getAttribute(attribute),
-//									FilterIterator::AttributeComparator::GEQ,
-//									temp);
-//
-//						}break;
-//						default:
-//						{
-//
-//						}
-//						}
-//					}break;
-//					default:
-//					{
-//						puts("getfiltercondition type sign cmp error");
-//					}
-//				}
-//			}
-//		}break;
-//		default:
-//		{
-//			puts("getfiltercondition type error");
-//		}
-//	}
-//}
-//
-//static void getjoinpairlist(Node *wcexpr,vector<EqualJoin::JoinPair> &join_pair_list)
-//{
-//	printf("getjoinpairlist   ");
-////		join_pair_list.push_back(EqualJoin::JoinPair(table_1->getAttribute("order_no"),table_2->getAttribute("order_no")));
-//	switch(wcexpr->type)
-//	{
-//		case t_expr_cal://目前只支持equaljoin
-//		{
-//			Expr_cal *node=(Expr_cal *)wcexpr;
-//			Columns *lnode=(Columns *)(node->lnext);
-//			Columns *rnode=(Columns *)(node->rnext);
-//			printf("left %s.%s   right %s.%s\n",lnode->parameter1,lnode->parameter2,rnode->parameter1,rnode->parameter2);
-//			join_pair_list.push_back(EqualJoin::JoinPair(Environment::getInstance()->getCatalog()->getTable(lnode->parameter1)->getAttribute(lnode->parameter2),Environment::getInstance()->getCatalog()->getTable(rnode->parameter1)->getAttribute(rnode->parameter2)));
-//		}break;
-//
-//	}
-//}
-//static LogicalOperator* where_from2logicalplan(Node *parsetree)//实现where_from_parsetree(即将where转换到from_list后的)到logicalplan的转换
-//{
-//	if(parsetree==NULL)
-//	{
-////		puts("parsetree2logicalpaln error");
-//		return NULL;
-//	}
-//
-//	//对于t_query_stmt中才可以直接进行下面的操作，所以以后要再套一层判断
-//	switch(parsetree->type)
-//	{
-//		case t_table://table节点获得scan 和在该节点上condition的filter
-//		{
-//			Table * node=(Table *)parsetree;
-//			LogicalOperator* tablescan=new LogicalScan(Environment::getInstance()->getCatalog()->getTable(std::string(node->tablename))->getProjectoin(0));
-//
-//			Expr_list_header * whcdn=(Expr_list_header *)node->whcdn;
-//			if(whcdn->header!=NULL)
-//			{
-//				Filter::Condition filter_condition;
-//				Node * p;
-//				for(p=whcdn->header;p!=NULL;p=((Expr_list *)p)->next)
-//				{
-//					getfiltercondition((Node *)((Expr_list *)p)->data,filter_condition,node->tablename);
-//				}
-//				LogicalOperator* filter=new Filter(filter_condition,tablescan);
-//				return filter;
-//			}
-//			else
-//			{
-//				return tablescan;
-//			}
-//
-//		}break;
-//		case t_from_list://由from_list递归进入args/next,并获得在其上的equaljoin
-//		{
-//			From_list *node=(From_list *)parsetree;
-//			LogicalOperator * filter_1= where_from2logicalplan(node->args);
-//			LogicalOperator * filter_2= where_from2logicalplan(node->next);//maybe NULL
-//			if(filter_2==NULL)
-//			{
-//				return filter_1;
-//			}
-//			Expr_list_header * whcdn=(Expr_list_header *)node->whcdn;
-//			if(whcdn->header!=NULL)
-//			{
-//				vector<EqualJoin::JoinPair> join_pair_list;
-//				Node * p;
-//				for(p=whcdn->header;p!=NULL;p=((Expr_list *)p)->next)
-//				{
-//					getjoinpairlist((Node *)((Expr_list *)p)->data,join_pair_list);
-//				}
-//				vector<EqualJoin::JoinPair>::iterator it;
-//				for(it=join_pair_list.begin();it!=join_pair_list.end();it++)
-//				{
-//					cout<<it->first.attrName<<"  <<  "<<it->second.attrName<<endl;
-//				}
-//				LogicalOperator* join=new EqualJoin(join_pair_list,filter_1,filter_2);
-//				return join;
-//			}
-//			else//没有equaljoin的情况
-//			{
-//				puts("fromlist no equaljoin");
-//				return NULL;
-//			}
-//
-//		}break;
-//		default :
-//		{
-//			puts("parsetree2logicalplan type error");
-//			return NULL;
-//		}
-//	}
-//
-//}
-//static void get_aggregation_args(int &funcnum,Node *selectlist, vector<Attribute> &aggregation_attributes,vector<BlockStreamAggregationIterator::State::aggregation> &aggregation_function)
-//{
-//	if(selectlist==NULL)
-//	{
-//		puts("get_aggregation_args is null");
-//		return ;
-//	}
-//	switch(selectlist->type)
-//	{
-//		case t_select_list:
-//		{
-//			Select_list *selectnode=(Select_list *)selectlist;
-//			get_aggregation_args(funcnum,selectnode->args, aggregation_attributes,aggregation_function);
-//			get_aggregation_args(funcnum,selectnode->next, aggregation_attributes,aggregation_function);
-//		}break;
-//		case t_select_expr:
-//		{
-//			Select_expr *selectnode=(Select_expr *)selectlist;
-//			get_aggregation_args(funcnum,selectnode->colname, aggregation_attributes,aggregation_function);
-//
-//		}break;
-//		case t_expr_func:
-//		{
-//			Expr_func * funcnode=(Expr_func *)selectlist;
-//			if(strcmp(funcnode->funname,"FCOUNTALL")==0)
-//			{
-//				aggregation_function.push_back(BlockStreamAggregationIterator::State::count);
-//				aggregation_attributes.push_back(Attribute(ATTRIBUTE_ANY));
-//				funcnum++;
-//			}
-//			else if(strcmp(funcnode->funname,"FCOUNT")==0)
-//			{
-//				aggregation_function.push_back(BlockStreamAggregationIterator::State::count);
-//				Columns *funccol=(Columns *)funcnode->parameter1;
-//				cout<<"Fcount  "<<funccol->parameter1<<" "<<funccol->parameter2<<endl;
-//				aggregation_attributes.push_back(Environment::getInstance()->getCatalog()->getTable(funccol->parameter1)->getAttribute(funccol->parameter2));
-//				funcnum++;
-//			}/////////////////////----2.19日
-//			else if(strcmp(funcnode->funname,"FSUM")==0)
-//			{
-//				aggregation_function.push_back(BlockStreamAggregationIterator::State::sum);
-//				Columns *funccol=(Columns *)funcnode->parameter1;
-//				cout<<"Fsum  "<<funccol->parameter1<<" "<<funccol->parameter2<<endl;
-//				aggregation_attributes.push_back(Environment::getInstance()->getCatalog()->getTable(funccol->parameter1)->getAttribute(funccol->parameter2));
-//				funcnum++;
-//			}
-//			else if(strcmp(funcnode->funname,"FMIN")==0)
-//			{
-//				aggregation_function.push_back(BlockStreamAggregationIterator::State::min);
-//				Columns *funccol=(Columns *)funcnode->parameter1;
-//				cout<<"Fmin  "<<funccol->parameter1<<" "<<funccol->parameter2<<endl;
-//				aggregation_attributes.push_back(Environment::getInstance()->getCatalog()->getTable(funccol->parameter1)->getAttribute(funccol->parameter2));
-//				funcnum++;
-//			}
-//			else if(strcmp(funcnode->funname,"FMAX")==0)
-//			{
-//				aggregation_function.push_back(BlockStreamAggregationIterator::State::max);
-//				Columns *funccol=(Columns *)funcnode->parameter1;
-//				cout<<"Fmax  "<<funccol->parameter1<<" "<<funccol->parameter2<<endl;
-//				aggregation_attributes.push_back(Environment::getInstance()->getCatalog()->getTable(funccol->parameter1)->getAttribute(funccol->parameter2));
-//				funcnum++;
-//			}
-//			else if(strcmp(funcnode->funname,"FAVG")==0)///////////////////////////////////底层还未实现
-//			{
-//				aggregation_function.push_back(BlockStreamAggregationIterator::State::count);
-//				Columns *funccol=(Columns *)funcnode->parameter1;
-//				cout<<"Fcount  "<<funccol->parameter1<<" "<<funccol->parameter2<<endl;
-//				aggregation_attributes.push_back(Environment::getInstance()->getCatalog()->getTable(funccol->parameter1)->getAttribute(funccol->parameter2));
-//				funcnum++;
-//			}/////////////////////----2.19日
-//			else
-//			{
-//				puts("aggrection func is null");
-//			}
-//
-//		}break;
-//		case t_column:
-//		{
-//
-//		}break;
-//		default:
-//		{
-//			puts("selectlist->type is null");
-//		}
-//	}
-//
-//}
-//static void get_group_by_attributes(Node *groupby_node,vector<Attribute> &group_by_attributes)
-//{
-//	if(groupby_node==NULL)
-//	{
-//		puts("groupby_node is null");
-//		return;
-//	}
-//	switch(groupby_node->type)
-//	{
-//		case t_groupby_list:
-//		{
-//			Groupby_list *node=(Groupby_list *)groupby_node;
-//			get_group_by_attributes(node->next,group_by_attributes);
-//		}break;
-//		case t_groupby_expr:
-//		{
-//			Groupby_expr *node=(Groupby_expr *)groupby_node;
-//			get_group_by_attributes(node->args,group_by_attributes);
-//			get_group_by_attributes(node->next,group_by_attributes);
-//		}break;
-//		case t_name_name:
-//		case t_column:
-//		{
-//			Columns *node=(Columns *)groupby_node;
-//			cout<<"group by "<<node->parameter1<<"  "<<node->parameter2<<endl;
-//			group_by_attributes.push_back(Environment::getInstance()->getCatalog()->getTable(node->parameter1)->getAttribute(node->parameter2));
-//		}break;
-//		default:
-//		{
-//			puts("get_group_by_attributes case is null");
-//		}
-//	}
-//
-//}
-//static LogicalOperator* groupby_where_from2logicalplan(Node *parsetree)//实现groupby_where_from_parsetree 到logicalplan的转换
-//{
-//	Query_stmt *node=(Query_stmt *)parsetree;
-//	LogicalOperator * where_from_logicalplan=where_from2logicalplan(node->from_list);
-//	int funcnum=0;
-//	vector<Attribute> group_by_attributes;
-//	vector<Attribute> aggregation_attributes;
-//	vector<BlockStreamAggregationIterator::State::aggregation> aggregation_function;
-//	get_aggregation_args(funcnum,node->select_list, aggregation_attributes,aggregation_function);
-//	if(funcnum==0)
-//	{
-//		return where_from_logicalplan;
-//	}
-//	else//获得select子句中的聚集函数及其参数以及groupby子句参数
-//	{
-//		if(node->groupby_list!=NULL)
-//		get_group_by_attributes(node->groupby_list,group_by_attributes);
-//		LogicalOperator* aggregation=new Aggregation(group_by_attributes,aggregation_attributes,aggregation_function,where_from_logicalplan);
-//		return aggregation;
-//	}
-//}
-//
-//static LogicalOperator* parsetree2logicalplan(Node *parsetree)//实现parsetree 到logicalplan的转换，
-//{
-//	switch(parsetree->type)
-//	{
-//		case t_query_stmt:
-//		{
-//			return groupby_where_from2logicalplan(parsetree);
-//		}break;
-//		default:
-//		{
-//			return NULL;
-//		}
-//	}
-//}
-
-=======
->>>>>>> b616dcbb
+
 static LogicalOperator* parsetree2logicalplan(Node *parsetree);
 static void p2l_print_error(char *str1,char *str2,char *str3)
 {
@@ -683,11 +85,7 @@
 					case t_name:
 					{
 						Expr *expr=(Expr *)(node->lnext);
-<<<<<<< HEAD
 						attribute=expr->data;
-=======
-						attribute=expr->data.string_val;
->>>>>>> b616dcbb
 					}break;
 					case t_name_name:
 					{
@@ -709,12 +107,7 @@
 						{
 							case t_intnum:
 							{
-<<<<<<< HEAD
 								int temp=atof(expr->data);
-=======
-								int temp=expr->data.int_val;
->>>>>>> b616dcbb
-							//	cout<<"attribute:  "<<attribute<<"  temp   "<<temp<<endl;
 								std::ostringstream str;
 								str<<temp;
 							//	cout<<str.str()<<endl;
@@ -722,21 +115,13 @@
 							}break;
 							case t_approxnum:
 							{
-<<<<<<< HEAD
 								double temp=atof(expr->data);
-=======
-								double temp=expr->data.double_val;
->>>>>>> b616dcbb
 								filter_condition.add(loperator->getDataflow().getAttribute(attribute),FilterIterator::AttributeComparator::L,&temp);
 							}break;
 							case t_name:
 							case t_stringval ://////////////////////
 							{
-<<<<<<< HEAD
 								char * temp=expr->data;
-=======
-								char * temp=expr->data.string_val;
->>>>>>> b616dcbb
 							//	cout<<"attribute:  "<<attribute<<"  temp    "<<temp<<endl;
 								filter_condition.add(loperator->getDataflow().getAttribute(attribute),FilterIterator::AttributeComparator::L,temp);
 
@@ -755,11 +140,7 @@
 						{
 							case t_intnum:
 							{
-<<<<<<< HEAD
 								int temp=atof(expr->data);
-=======
-								int temp=expr->data.int_val;
->>>>>>> b616dcbb
 							//	cout<<"attribute:  "<<attribute<<"  temp   "<<temp<<endl;
 								std::ostringstream str;
 								str<<temp;
@@ -768,21 +149,13 @@
 							}break;
 							case t_approxnum:
 							{
-<<<<<<< HEAD
 								double temp=atof(expr->data);
-=======
-								double temp=expr->data.double_val;
->>>>>>> b616dcbb
 								filter_condition.add(loperator->getDataflow().getAttribute(attribute),FilterIterator::AttributeComparator::G,&temp);
 							}break;
 							case t_name:
 							case t_stringval ://////////////////////
 							{
-<<<<<<< HEAD
 								char * temp=expr->data;
-=======
-								char * temp=expr->data.string_val;
->>>>>>> b616dcbb
 							//	cout<<"attribute:  "<<attribute<<"  temp    "<<temp<<endl;
 								filter_condition.add(loperator->getDataflow().getAttribute(attribute),FilterIterator::AttributeComparator::G,temp);
 
@@ -800,7 +173,6 @@
 						switch(expr->type)//获得右边的属性
 						{
 							case t_intnum:
-<<<<<<< HEAD
 							{
 								int temp=atof(expr->data);
 								std::ostringstream str;
@@ -816,23 +188,6 @@
 							case t_stringval ://////////////////////
 							{
 								char * temp=expr->data;
-=======
-							{
-								int temp=expr->data.int_val;
-								std::ostringstream str;
-								str<<temp;
-								filter_condition.add(loperator->getDataflow().getAttribute(attribute),FilterIterator::AttributeComparator::NEQ,str.str());
-							}break;
-							case t_approxnum:
-							{
-								double temp=expr->data.double_val;
-								filter_condition.add(loperator->getDataflow().getAttribute(attribute),FilterIterator::AttributeComparator::NEQ,&temp);
-							}break;
-							case t_name:
-							case t_stringval ://////////////////////
-							{
-								char * temp=expr->data.string_val;
->>>>>>> b616dcbb
 								filter_condition.add(loperator->getDataflow().getAttribute(attribute),FilterIterator::AttributeComparator::NEQ,temp);
 
 							}break;
@@ -850,12 +205,7 @@
 						{
 							case t_intnum:
 							{
-<<<<<<< HEAD
 								int temp=atof(expr->data);
-=======
-								int temp=expr->data.int_val;
-						//		cout<<"arrrrrrrrrrrrrrrrrrrrrrrrrrrrrrrrrrrrrrrrrrrrttribute:  "<<attribute<<"  temp   "<<temp<<endl;
->>>>>>> b616dcbb
 								std::ostringstream str;
 								str<<temp;
 						//		cout<<str.str()<<endl;
@@ -864,21 +214,13 @@
 							}break;
 							case t_approxnum:
 							{
-<<<<<<< HEAD
 								double temp=atof(expr->data);
-=======
-								double temp=expr->data.double_val;
->>>>>>> b616dcbb
 								filter_condition.add(loperator->getDataflow().getAttribute(attribute),FilterIterator::AttributeComparator::EQ,&temp);
 							}break;
 							case t_name:
 							case t_stringval ://////////////////////
 							{
-<<<<<<< HEAD
 								char * temp=expr->data;
-=======
-								char * temp=expr->data.string_val;
->>>>>>> b616dcbb
 							//	cout<<"attribute:  "<<attribute<<"  temp    "<<temp<<endl;
 								filter_condition.add(loperator->getDataflow().getAttribute(attribute),FilterIterator::AttributeComparator::EQ,temp);
 
@@ -897,11 +239,7 @@
 						{
 							case t_intnum:
 							{
-<<<<<<< HEAD
 								int temp=atof(expr->data);
-=======
-								int temp=expr->data.int_val;
->>>>>>> b616dcbb
 							//	cout<<"attribute:  "<<attribute<<"  temp   "<<temp<<endl;
 								std::ostringstream str;
 								str<<temp;
@@ -910,24 +248,14 @@
 							}break;
 							case t_approxnum:
 							{
-<<<<<<< HEAD
 								double temp=atof(expr->data);
-=======
-								double temp=expr->data.double_val;
->>>>>>> b616dcbb
 								filter_condition.add(loperator->getDataflow().getAttribute(attribute),FilterIterator::AttributeComparator::LEQ,&temp);
 							}break;
 							case t_name:
 							case t_stringval ://////////////////////
 							{
-<<<<<<< HEAD
 								char * temp=expr->data;
-=======
-								char * temp=expr->data.string_val;
->>>>>>> b616dcbb
-							//	cout<<"attribute:  "<<attribute<<"  temp    "<<temp<<endl;
 								filter_condition.add(loperator->getDataflow().getAttribute(attribute),FilterIterator::AttributeComparator::LEQ,temp);
-
 							}break;
 							default:
 							{
@@ -943,11 +271,7 @@
 						{
 							case t_intnum:
 							{
-<<<<<<< HEAD
 								int temp=atof(expr->data);
-=======
-								int temp=expr->data.int_val;
->>>>>>> b616dcbb
 							//	cout<<"attribute:  "<<attribute<<"  temp   "<<temp<<endl;
 								std::ostringstream str;
 								str<<temp;
@@ -956,22 +280,13 @@
 							}break;
 							case t_approxnum:
 							{
-<<<<<<< HEAD
 								double temp=atof(expr->data);
-=======
-								double temp=expr->data.double_val;
->>>>>>> b616dcbb
 								filter_condition.add(loperator->getDataflow().getAttribute(attribute),FilterIterator::AttributeComparator::GEQ,&temp);
 							}break;
 							case t_name:
 							case t_stringval ://////////////////////
 							{
-<<<<<<< HEAD
 								char * temp=expr->data;
-=======
-								char * temp=expr->data.string_val;
->>>>>>> b616dcbb
-							//	cout<<"attribute:  "<<attribute<<"  temp    "<<temp<<endl;
 								filter_condition.add(loperator->getDataflow().getAttribute(attribute),FilterIterator::AttributeComparator::GEQ,temp);
 
 							}break;
@@ -1058,7 +373,6 @@
 		}break;
 		default:
 		{
-<<<<<<< HEAD
 
 		}
 	}
@@ -1109,58 +423,6 @@
 
 		}
 	}
-=======
-
-		}
-	}
-	return 1;
-}
-static LogicalOperator *solve_insubquery(Node *exprnode,LogicalOperator * input)
-{
-	switch (exprnode->type)
-	{
-		case t_expr_cal:
-		{
-			Expr_cal *node=(Expr_cal *)exprnode;
-			if(strcmp(node->sign,"INS")==0)
-			{
-				if(node->rnext->type==t_query_stmt)
-				{
-					LogicalOperator * sublogicalplan=parsetree2logicalplan(node->rnext);//1.获得原子查询的logicalplan
-					Query_stmt * subquery=(Query_stmt *)(node->rnext);
-					vector<Attribute> group_by_attributes;
-					vector<Attribute> aggregation_attributes;
-					for(Node *p=subquery->select_list;p!=NULL;)//2.1获得groupby的属性
-					{
-						Select_list *selectlist=(Select_list *)p;
-						Select_expr *sexpr=(Select_expr *)selectlist->args;
-						group_by_attributes.push_back(sublogicalplan->getDataflow().getAttribute(sexpr->ascolname));///????
-						p=selectlist->next;
-					}//2.2在1中的logicalplan上做groupby
-					LogicalOperator * aggrection_sublogicalplan=new Aggregation(group_by_attributes,std::vector<Attribute>(),std::vector<BlockStreamAggregationIterator::State::aggregation>(),sublogicalplan);
-					vector<EqualJoin::JoinPair> join_pair_list;
-					Node *lp,*sp;
-					for(lp=node->lnext,sp=((Query_stmt *)node->rnext)->select_list;lp!=NULL;)//3.1获得equaljoin的左右属性
-					{
-						Expr_list * lpexpr=(Expr_list *)lp;
-						Columns * lcol=(Columns *)lpexpr->data;
-						Select_list *spexpr=(Select_list *)sp;
-						Columns *rcol=(Columns *)spexpr->args;
-						join_pair_list.push_back(EqualJoin::JoinPair(input->getDataflow().getAttribute(lcol->parameter1,lcol->parameter2),sublogicalplan->getDataflow().getAttribute(rcol->parameter1,rcol->parameter2)));
-						lp=lpexpr->next;
-						sp=spexpr->next;
-					}
-					LogicalOperator* join_logicalplan=new EqualJoin(join_pair_list,input,aggrection_sublogicalplan);
-					return join_logicalplan;
-				}
-			}
-		}break;
-		default:
-		{
-
-		}
-	}
->>>>>>> b616dcbb
 
 	return NULL;
 }
