#ifndef __PARSERTREE__
#define __PARSERTREE__
#include <cstdio>

#include <map>
#include <new>
#include <set>
#include <string>
#include <vector>

#include "../Catalog/Attribute.h"
#include "../Catalog/Catalog.h"
#include "../Catalog/table.h"
#include "../common/Comparator.h"
#include "../LogicalQueryPlan/EqualJoin.h"
#include "../LogicalQueryPlan/Filter.h"
#include "../LogicalQueryPlan/LogicalOperator.h"
#include "../LogicalQueryPlan/Scan.h"
#include "../BlockStreamIterator/ParallelBlockStreamIterator/BlockStreamAggregationIterator.h"
#include "sql_node_struct.h"
#include "../Environment.h"
#include "../LogicalQueryPlan/Aggregation.h"
<<<<<<< HEAD
#include "../common/ExpressionItem.h"
#include "../LogicalQueryPlan/Project.h"
#include "../LogicalQueryPlan/Sort.h"
#include "../Logging.h"

static LogicalOperator* parsetree2logicalplan(Node *parsetree);
static void getfiltercondition(Node * wcexpr,Filter::Condition &filter_condition,char * tablename,bool &hasin,LogicalOperator* loperator)
{
	SQLParse_log("getfiltercondition   ");
	//filter_condition.add(catalog->getTable(node->tablename)->getAttribute(4),FilterIterator::AttributeComparator::EQ,&order_type_);
=======
#include "../common/AttributeComparator.h"
static void getfiltercondition(Node * wcexpr,Filter::Condition &filter_condition,char * tablename)
{
	printf("getfiltercondition   ");
	//filter_condition.add(catalog->getTable(node->tablename)->getAttribute(4),AttributeComparator::EQ,&order_type_);
>>>>>>> 56ae3242
	cout<<"wcexpr->type  "<<wcexpr->type<<endl;
	switch(wcexpr->type)
	{
		case t_expr_cal:
		{
			Expr_cal * node=(Expr_cal *)wcexpr;
			if(strcmp(node->sign,"+")==0)
			{

			}
			else if(strcmp(node->sign,"-")==0)
			{

			}
			else if(strcmp(node->sign,"*")==0)
			{

			}
			else if(strcmp(node->sign,"/")==0)
			{

			}
			else if(strcmp(node->sign,"MOD")==0)
			{

			}
			else if(strcmp(node->sign,"INS")==0)
			{
				hasin=true;
			}
			else if(strcmp(node->sign,"ANDOP")==0)
			{

			}
			else if(strcmp(node->sign,"OR")==0)
			{

			}
			else if(strcmp(node->sign,"XOR")==0)
			{

			}
			else if(strcmp(node->sign,"CMP")==0)
			{
				char * attribute;
				switch((node->lnext)->type)//获得左边的表名
				{
					case t_name:
					{
						Expr *expr=(Expr *)(node->lnext);
						attribute=expr->data;
					}break;
					case t_name_name:
					{
						Columns *col=(Columns *)(node->lnext);
						attribute=col->parameter2;
					}break;
					default:
					{

					}
				};

				switch(node->cmp)
				{
					case 1://"<"
					{
						Expr *expr=(Expr *)(node->rnext);
						switch(expr->type)//获得右边的属性
						{
							case t_intnum:
							{
								int temp=atof(expr->data);
								std::ostringstream str;
								str<<temp;
							//	cout<<str.str()<<endl;
								filter_condition.add(loperator->getDataflow().getAttribute(attribute),FilterIterator::AttributeComparator::L,str.str());
							}break;
							case t_approxnum:
							{
								double temp=atof(expr->data);
								filter_condition.add(loperator->getDataflow().getAttribute(attribute),FilterIterator::AttributeComparator::L,&temp);
							}break;
							case t_name:
							case t_stringval ://////////////////////
							{
								char * temp=expr->data;
							//	cout<<"attribute:  "<<attribute<<"  temp    "<<temp<<endl;
								filter_condition.add(loperator->getDataflow().getAttribute(attribute),FilterIterator::AttributeComparator::L,temp);

							}break;
							default:
							{

							}
						}

					}break;
					case 2://">"
					{
						Expr *expr=(Expr *)(node->rnext);
						switch(expr->type)//获得右边的属性
						{
							case t_intnum:
							{
								int temp=atof(expr->data);
							//	cout<<"attribute:  "<<attribute<<"  temp   "<<temp<<endl;
								std::ostringstream str;
								str<<temp;
							//	cout<<str.str()<<endl;
								filter_condition.add(loperator->getDataflow().getAttribute(attribute),FilterIterator::AttributeComparator::G,str.str());
							}break;
							case t_approxnum:
							{
								double temp=atof(expr->data);
								filter_condition.add(loperator->getDataflow().getAttribute(attribute),FilterIterator::AttributeComparator::G,&temp);
							}break;
							case t_name:
							case t_stringval ://////////////////////
							{
								char * temp=expr->data;
								filter_condition.add(loperator->getDataflow().getAttribute(attribute),FilterIterator::AttributeComparator::G,temp);

							}break;
							default:
							{

							}
						}

					}break;
					case 3://"<>"
					{
						Expr *expr=(Expr *)(node->rnext);
						switch(expr->type)//获得右边的属性
						{
							case t_intnum:
							{
								int temp=atof(expr->data);
								std::ostringstream str;
								str<<temp;
								filter_condition.add(loperator->getDataflow().getAttribute(attribute),FilterIterator::AttributeComparator::NEQ,str.str());
							}break;
							case t_approxnum:
							{
								double temp=atof(expr->data);
								filter_condition.add(loperator->getDataflow().getAttribute(attribute),FilterIterator::AttributeComparator::NEQ,&temp);
							}break;
							case t_name:
							case t_stringval ://////////////////////
							{
								char * temp=expr->data;
								filter_condition.add(loperator->getDataflow().getAttribute(attribute),FilterIterator::AttributeComparator::NEQ,temp);

							}break;
							default:
							{

							}
						}

					}break;
					case 4://"="
					{
						Expr *expr=(Expr *)(node->rnext);
						switch(expr->type)//获得右边的属性
						{
							case t_intnum:
							{
								int temp=atof(expr->data);
								std::ostringstream str;
								str<<temp;
						//		cout<<str.str()<<endl;
								filter_condition.add(loperator->getDataflow().getAttribute(attribute),FilterIterator::AttributeComparator::EQ,str.str());
							//	filter_condition.add(Environment::getInstance()->getCatalog()->getTable(tablename)->getAttribute(attribute),FilterIterator::AttributeComparator::EQ,str.str());
							}break;
							case t_approxnum:
							{
								double temp=atof(expr->data);
								filter_condition.add(loperator->getDataflow().getAttribute(attribute),FilterIterator::AttributeComparator::EQ,&temp);
							}break;
							case t_name:
							case t_stringval ://////////////////////
							{
								char * temp=expr->data;
								filter_condition.add(loperator->getDataflow().getAttribute(attribute),FilterIterator::AttributeComparator::EQ,temp);

							}break;
							default:
							{

							}
						}

					}break;
					case 5://"<="
					{
						Expr *expr=(Expr *)(node->rnext);
						switch(expr->type)//获得右边的属性
						{
							case t_intnum:
							{
								int temp=atof(expr->data);
							//	cout<<"attribute:  "<<attribute<<"  temp   "<<temp<<endl;
								std::ostringstream str;
								str<<temp;
							//	cout<<str.str()<<endl;
								filter_condition.add(loperator->getDataflow().getAttribute(attribute),FilterIterator::AttributeComparator::LEQ,str.str());
							}break;
							case t_approxnum:
							{
								double temp=atof(expr->data);
								filter_condition.add(loperator->getDataflow().getAttribute(attribute),FilterIterator::AttributeComparator::LEQ,&temp);
							}break;
							case t_name:
							case t_stringval ://////////////////////
							{
								char * temp=expr->data;
								filter_condition.add(loperator->getDataflow().getAttribute(attribute),FilterIterator::AttributeComparator::LEQ,temp);
							}break;
							default:
							{

							}
						}

					}break;
					case 6://">="
					{
						Expr *expr=(Expr *)(node->rnext);
						switch(expr->type)//获得右边的属性
						{
							case t_intnum:
							{
								int temp=atof(expr->data);
							//	cout<<"attribute:  "<<attribute<<"  temp   "<<temp<<endl;
								std::ostringstream str;
								str<<temp;
<<<<<<< HEAD
							//	cout<<str.str()<<endl;
								filter_condition.add(loperator->getDataflow().getAttribute(attribute),FilterIterator::AttributeComparator::GEQ,str.str());
							}break;
							case t_approxnum:
							{
								double temp=atof(expr->data);
								filter_condition.add(loperator->getDataflow().getAttribute(attribute),FilterIterator::AttributeComparator::GEQ,&temp);
=======
								cout<<str.str()<<endl;
								filter_condition.add(Environment::getInstance()->getCatalog()->getTable(tablename)->getAttribute(attribute),AttributeComparator::EQ,str.str());
							}break;
							case t_approxnum:
							{
								double temp=expr->data.double_val;
								filter_condition.add(Environment::getInstance()->getCatalog()->getTable(tablename)->getAttribute(attribute),AttributeComparator::EQ,&temp);
>>>>>>> 56ae3242
							}break;
							case t_name:
							case t_stringval ://////////////////////
							{
<<<<<<< HEAD
								char * temp=expr->data;
								filter_condition.add(loperator->getDataflow().getAttribute(attribute),FilterIterator::AttributeComparator::GEQ,temp);
=======
								char * temp=expr->data.string_val;
								cout<<"attribute:  "<<attribute<<"  temp    "<<temp<<endl;
								filter_condition.add(Environment::getInstance()->getCatalog()->getTable(tablename)->getAttribute(attribute),AttributeComparator::EQ,temp);
>>>>>>> 56ae3242

							}break;
							default:
							{

							}
						}

					}break;
					default:
					{
						SQLParse_elog("getfiltercondition type sign cmp error");
					}
				}
			}
		}break;
		default:
		{
			SQLParse_elog("getfiltercondition type error");
		}
	}
}
static int getjoinpairlist(Node *wcexpr,vector<EqualJoin::JoinPair> &join_pair_list,LogicalOperator *filter_1,LogicalOperator * filter_2)
{
	switch(wcexpr->type)
	{
		case t_expr_cal://目前只支持equaljoin
		{
			Expr_cal *node=(Expr_cal *)wcexpr;
			if(strcmp(node->sign,"CMP")==0)
			{
				switch (node->cmp)
				{
					case 1://"<"
					{

					}break;
					case 2://">"
					{

					}break;
					case 3://"<>"
					{

					}break;
					case 4://"="
					{
						Columns *lnode=(Columns *)(node->lnext);
						Columns *rnode=(Columns *)(node->rnext);
					//	printf("left %s.%s   right %s.%s\n",lnode->parameter1,lnode->parameter2,rnode->parameter1,rnode->parameter2);
						if(filter_1->getDataflow().getAttribute(lnode->parameter1,lnode->parameter2)!=NULL&&filter_2->getDataflow().getAttribute(rnode->parameter1,rnode->parameter2)!=NULL)
						{
							join_pair_list.push_back(EqualJoin::JoinPair(filter_1->getDataflow().getAttribute(lnode->parameter1,lnode->parameter2),filter_2->getDataflow().getAttribute(rnode->parameter1,rnode->parameter2)));
						}
						else if(filter_1->getDataflow().getAttribute(rnode->parameter1,rnode->parameter2)!=NULL&&filter_2->getDataflow().getAttribute(lnode->parameter1,lnode->parameter2)!=NULL)
						{
							join_pair_list.push_back(EqualJoin::JoinPair(filter_1->getDataflow().getAttribute(rnode->parameter1,rnode->parameter2),filter_2->getDataflow().getAttribute(lnode->parameter1,lnode->parameter2)));
						}
						else
						{
							return 0;
						}
					}break;
					case 5://"<="
					{

					}break;
					case 6://">="
					{

					}break;
					default:
					{

					}
				}
			}
			else
			{

			}

		}break;
		default:
		{

		}
	}
	return 1;
}
static LogicalOperator *solve_insubquery(Node *exprnode,LogicalOperator * input)
{
	switch (exprnode->type)
	{
		case t_expr_cal:
		{
			Expr_cal *node=(Expr_cal *)exprnode;
			if(strcmp(node->sign,"INS")==0)
			{
				if(node->rnext->type==t_query_stmt)
				{
					LogicalOperator * sublogicalplan=parsetree2logicalplan(node->rnext);//1.获得原子查询的logicalplan
					Query_stmt * subquery=(Query_stmt *)(node->rnext);
					vector<Attribute> group_by_attributes;
					vector<Attribute> aggregation_attributes;
					for(Node *p=subquery->select_list;p!=NULL;)//2.1获得groupby的属性
					{
						Select_list *selectlist=(Select_list *)p;
						Select_expr *sexpr=(Select_expr *)selectlist->args;
						group_by_attributes.push_back(sublogicalplan->getDataflow().getAttribute(sexpr->ascolname));///????
						p=selectlist->next;
					}//2.2在1中的logicalplan上做groupby
					LogicalOperator * aggrection_sublogicalplan=new Aggregation(group_by_attributes,std::vector<Attribute>(),std::vector<BlockStreamAggregationIterator::State::aggregation>(),sublogicalplan);
					vector<EqualJoin::JoinPair> join_pair_list;
					Node *lp,*sp;
					for(lp=node->lnext,sp=((Query_stmt *)node->rnext)->select_list;lp!=NULL;)//3.1获得equaljoin的左右属性
					{
						Expr_list * lpexpr=(Expr_list *)lp;
						Columns * lcol=(Columns *)lpexpr->data;
						Select_list *spexpr=(Select_list *)sp;
						Columns *rcol=(Columns *)spexpr->args;
						join_pair_list.push_back(EqualJoin::JoinPair(input->getDataflow().getAttribute(lcol->parameter1,lcol->parameter2),sublogicalplan->getDataflow().getAttribute(rcol->parameter1,rcol->parameter2)));
						lp=lpexpr->next;
						sp=spexpr->next;
					}
					LogicalOperator* join_logicalplan=new EqualJoin(join_pair_list,input,aggrection_sublogicalplan);
					return join_logicalplan;
				}
			}
		}break;
		default:
		{

		}
	}

	return NULL;
}
static LogicalOperator* where_from2logicalplan(Node *parsetree)//实现where_from_parsetree(即将where转换到from_list后的)到logicalplan的转换
{
	if(parsetree==NULL)
	{
		return NULL;
	}
	switch(parsetree->type)
	{
		case t_table://table节点获得scan 和在该节点上condition的filter
		{
			Table * node=(Table *)parsetree;
			LogicalOperator* tablescan;
			if(node->issubquery==0)
			{
				tablescan=new LogicalScan(Environment::getInstance()->getCatalog()->getTable(std::string(node->tablename))->getProjectoin(0));
			}
			else
			{
				tablescan=parsetree2logicalplan(node->subquery);
			}
			Expr_list_header * whcdn=(Expr_list_header *)node->whcdn;
			if(whcdn->header!=NULL)
			{
				Filter::Condition filter_condition;
				Node * p;
				bool hasin=false;
				for(p=whcdn->header;p!=NULL;p=((Expr_list *)p)->next)
				{
					getfiltercondition((Node *)((Expr_list *)p)->data,filter_condition,node->tablename,hasin,tablescan);
				}
				LogicalOperator* filter=new Filter(filter_condition,tablescan);
				if(hasin==true)
				{
					for(p=whcdn->header;p!=NULL;p=((Expr_list *)p)->next)
					{
						filter=solve_insubquery(((Expr_list *)p)->data,filter);
					}
				}
				return filter;
			}
			else
			{
				return tablescan;
			}

		}break;
		case t_from_list://由from_list递归进入args/next,并获得在其上的equaljoin
		{
			From_list *node=(From_list *)parsetree;
			LogicalOperator * filter_1= where_from2logicalplan(node->args);
			LogicalOperator * filter_2= where_from2logicalplan(node->next);//maybe NULL
			if(filter_2==NULL)
			{
				return filter_1;
			}
			Expr_list_header * whcdn=(Expr_list_header *)node->whcdn;
			if(whcdn->header!=NULL)
			{
				vector<EqualJoin::JoinPair> join_pair_list;
				Node * p;
				for(p=whcdn->header;p!=NULL;p=((Expr_list *)p)->next)//应该根据getdataflow的信息确定joinpair跟filter1/2是否一致
				{
					getjoinpairlist((Node *)((Expr_list *)p)->data,join_pair_list,filter_1,filter_2);
				}
				LogicalOperator* join=new EqualJoin(join_pair_list,filter_1,filter_2);
				return join;
			}
			else//没有equaljoin的情况
			{
				SQLParse_log("fromlist no equaljoin");
				return NULL;
			}

		}break;
		case t_join:
		{
			Join *node=(Join *)parsetree;
			LogicalOperator * filter_1= where_from2logicalplan(node->lnext);
			LogicalOperator * filter_2= where_from2logicalplan(node->rnext);
			if(node->condition!=NULL)
			{
				vector<EqualJoin::JoinPair> join_pair_list;
				Node * p;
				for(p=node->condition;p!=NULL;p=((Expr_list *)p)->next)//应该根据getdataflow的信息确定joinpair跟filter1/2是否一致
				{
					getjoinpairlist((Node *)((Expr_list *)p)->data,join_pair_list,filter_1,filter_2);
				}
				LogicalOperator* join=new EqualJoin(join_pair_list,filter_1,filter_2);
				return join;
			}
			else//没有equaljoin的情况
			{
				SQLParse_log("fromlist no equaljoin");
				return NULL;
			}

		}break;
		default :
		{
			SQLParse_elog("parsetree2logicalplan type error");
			return NULL;
		}
	}
	return NULL;
}
static void get_aggregation_args(int &sid,Node *selectlist, vector<Attribute> &aggregation_attributes,vector<BlockStreamAggregationIterator::State::aggregation> &aggregation_function,LogicalOperator * input)
{
	if(selectlist==NULL)
	{
	//	puts("get_aggregation_args is null");
		return ;
	}
	switch(selectlist->type)
	{
		case t_select_list:
		{
			Select_list *selectnode=(Select_list *)selectlist;
			int oldsid=sid;
			get_aggregation_args(sid,selectnode->args, aggregation_attributes,aggregation_function,input);
			if(selectnode->isall!=-1)
			{
				sid=oldsid+1;
			}
			get_aggregation_args(sid,selectnode->next, aggregation_attributes,aggregation_function,input);
		}break;
		case t_select_expr:
		{
			Select_expr *selectnode=(Select_expr *)selectlist;
			get_aggregation_args(sid,selectnode->colname, aggregation_attributes,aggregation_function,input);

		}break;
		case t_expr_func:
		{
			Expr_func * funcnode=(Expr_func *)selectlist;
			if(strcmp(funcnode->funname,"FCOUNTALL")==0)
			{
				aggregation_function.push_back(BlockStreamAggregationIterator::State::count);
				aggregation_attributes.push_back(Attribute(ATTRIBUTE_ANY));
			}
			else if(strcmp(funcnode->funname,"FCOUNT")==0)
			{
				aggregation_function.push_back(BlockStreamAggregationIterator::State::count);
				if(input==NULL)
				{
					Columns *funccol=(Columns *)funcnode->parameter1;
					aggregation_attributes.push_back(Environment::getInstance()->getCatalog()->getTable(funccol->parameter1)->getAttribute(funccol->parameter2));
				}
				else
				{
					aggregation_attributes.push_back(input->getDataflow().attribute_list_[sid]);
					sid++;
				}
			}/////////////////////----2.19日
			else if(strcmp(funcnode->funname,"FSUM")==0)
			{
				aggregation_function.push_back(BlockStreamAggregationIterator::State::sum);
				if(input==NULL)
				{
					Columns *funccol=(Columns *)funcnode->parameter1;
					aggregation_attributes.push_back(Environment::getInstance()->getCatalog()->getTable(funccol->parameter1)->getAttribute(funccol->parameter2));
				}
				else
				{
					aggregation_attributes.push_back(input->getDataflow().attribute_list_[sid]);
					sid++;
				}
			}
			else if(strcmp(funcnode->funname,"FMIN")==0)
			{
				aggregation_function.push_back(BlockStreamAggregationIterator::State::min);
				if(input==NULL)
				{
					Columns *funccol=(Columns *)funcnode->parameter1;
					aggregation_attributes.push_back(Environment::getInstance()->getCatalog()->getTable(funccol->parameter1)->getAttribute(funccol->parameter2));
				}
				else
				{
					aggregation_attributes.push_back(input->getDataflow().attribute_list_[sid]);
					sid++;
				}
			}
			else if(strcmp(funcnode->funname,"FMAX")==0)
			{
				aggregation_function.push_back(BlockStreamAggregationIterator::State::max);
				if(input==NULL)
				{
					Columns *funccol=(Columns *)funcnode->parameter1;
					aggregation_attributes.push_back(Environment::getInstance()->getCatalog()->getTable(funccol->parameter1)->getAttribute(funccol->parameter2));
				}
				else
				{
					aggregation_attributes.push_back(input->getDataflow().attribute_list_[sid]);
					sid++;
				}
			}
			else if(strcmp(funcnode->funname,"FAVG")==0)///////////////////////////////////底层还未实现
			{
				aggregation_function.push_back(BlockStreamAggregationIterator::State::count);
				if(input==NULL)
				{
					Columns *funccol=(Columns *)funcnode->parameter1;
					aggregation_attributes.push_back(Environment::getInstance()->getCatalog()->getTable(funccol->parameter1)->getAttribute(funccol->parameter2));
				}
				else
				{
					aggregation_attributes.push_back(input->getDataflow().attribute_list_[sid]);
					sid++;
				}
			}/////////////////////----2.19日
			else
			{
				if(strcmp(funcnode->funname,"FSUBSTRING0")==0||strcmp(funcnode->funname,"FSUBSTRING1")==0)
				{
					get_aggregation_args(sid,funcnode->args, aggregation_attributes,aggregation_function,input);
				}
				else
				{
					get_aggregation_args(sid,funcnode->parameter1, aggregation_attributes,aggregation_function,input);
				}
			}

		}break;
		case t_expr_cal:
		{
			Expr_cal * calnode=(Expr_cal *)selectlist;
			get_aggregation_args(sid,calnode->lnext, aggregation_attributes,aggregation_function,input);
			get_aggregation_args(sid,calnode->rnext, aggregation_attributes,aggregation_function,input);

		}break;
		case t_name:
		case t_name_name:
		{
			Columns *colnode=(Columns *)selectlist;
			if(input==NULL)
			{
				aggregation_attributes.push_back(Environment::getInstance()->getCatalog()->getTable(colnode->parameter1)->getAttribute(colnode->parameter2));
			}
			else
			{
				aggregation_attributes.push_back(input->getDataflow().attribute_list_[sid]);
				sid++;
			}
		}break;
		case t_stringval:
		{

		}break;
		case t_intnum:
		{

		}break;
		case t_approxnum:
		{

		}break;
		case t_bool:
		{

		}break;
		default:
		{

		}
	}

}
static void get_group_by_attributes(Node *groupby_node,vector<Attribute> &group_by_attributes)
{
	if(groupby_node==NULL)
	{
		SQLParse_log("groupby_node is null");
		return;
	}
	switch(groupby_node->type)
	{
		case t_groupby_list:
		{
			Groupby_list *node=(Groupby_list *)groupby_node;
			get_group_by_attributes(node->next,group_by_attributes);
		}break;
		case t_groupby_expr:
		{
			Groupby_expr *node=(Groupby_expr *)groupby_node;
			get_group_by_attributes(node->args,group_by_attributes);
			get_group_by_attributes(node->next,group_by_attributes);
		}break;
		case t_name_name:
		case t_column:
		{
			Columns *node=(Columns *)groupby_node;
			SQLParse_log("group by ",node->parameter1,"  ",node->parameter2);
			group_by_attributes.push_back(Environment::getInstance()->getCatalog()->getTable(node->parameter1)->getAttribute(node->parameter2));
		}break;
		default:
		{
			SQLParse_elog("get_group_by_attributes case is null");
		}
	}

}
static void get_a_selectlist_expression_item(vector<ExpressionItem>&expr,Node *node,LogicalOperator *input,int &sid)
{
/*	switch(node->type)
	{
		case t_expr_func:
		{
			Expr_func * funcnode=(Expr_func *)node;
			if(strcmp(funcnode->funname,"CASE3")==0)
			{
				ExpressionItem expritem0;
				expritem0.setOperator("case");
				expr.push_back(expritem0);
				get_a_selectlist_expression_item(expr,funcnode->parameter1,input,sid);
				ExpressionItem expritem1;
				expritem1.setOperator("case");
				expr.push_back(expritem1);
			}
			else if(strcmp(funcnode->funname,"CASE4")==0)//目前只支持case [when expr then expr]* [else expr] end
			{
				ExpressionItem expritem0;
				expritem0.setOperator("case");
				expr.push_back(expritem0);
				get_a_selectlist_expression_item(expr,funcnode->parameter1,input,sid);
				get_a_selectlist_expression_item(expr,funcnode->parameter2,input,sid);
				ExpressionItem expritem1;
				expritem1.setOperator("else");
				expr.push_back(expritem1);
				ExpressionItem expritem2;
				expritem2.setOperator("case");
				expr.push_back(expritem2);

			}
			else if(strcmp(funcnode->funname,"WHEN1")==0)
			{
				get_a_selectlist_expression_item(expr,funcnode->parameter1,input,sid);
				ExpressionItem expritem0;
				expritem0.setOperator("when");
				expr.push_back(expritem0);
				get_a_selectlist_expression_item(expr,funcnode->parameter2,input,sid);
				ExpressionItem expritem1;
				expritem1.setOperator("then");
				expr.push_back(expritem1);

			}
			else if(strcmp(funcnode->funname,"WHEN2")==0)
			{
				get_a_selectlist_expression_item(expr,funcnode->parameter1,input,sid);
				ExpressionItem expritem0;
				expritem0.setOperator("when");
				expr.push_back(expritem0);

				get_a_selectlist_expression_item(expr,funcnode->parameter2,input,sid);
				ExpressionItem expritem1;
				expritem1.setOperator("then");
				expr.push_back(expritem1);
			}
			else if(strcmp(funcnode->funname,"FSUBSTRING0")==0)
			{
				get_a_selectlist_expression_item(expr,funcnode->args,input,sid);
				ExpressionItem expritem0;
				expritem0.setIntValue(0);
				expr.push_back(expritem0);
				get_a_selectlist_expression_item(expr,funcnode->parameter1,input,sid);
				ExpressionItem expritem1;
				expritem1.setOperator("substr");
				expr.push_back(expritem1);
			}
			else if(strcmp(funcnode->funname,"FSUBSTRING1")==0)
			{
				get_a_selectlist_expression_item(expr,funcnode->args,input,sid);
				get_a_selectlist_expression_item(expr,funcnode->parameter1,input,sid);
				get_a_selectlist_expression_item(expr,funcnode->parameter2,input,sid);
				ExpressionItem expritem1;
				expritem1.setOperator("substr");
				expr.push_back(expritem1);
			}
			else if(strcmp(funcnode->funname,"FTRIM0")==0)
			{
				ExpressionItem expritem0;
				expritem0.setIntValue(0);
				expr.push_back(expritem0);
				get_a_selectlist_expression_item(expr,funcnode->parameter1,input,sid);
				get_a_selectlist_expression_item(expr,funcnode->parameter2,input,sid);
				ExpressionItem expritem1;
				expritem1.setOperator("trim");
				expr.push_back(expritem1);
			}
			else if(strcmp(funcnode->funname,"FTRIM1")==0)
			{
				ExpressionItem expritem0;
				expritem0.setIntValue(1);
				expr.push_back(expritem0);
				get_a_selectlist_expression_item(expr,funcnode->parameter1,input,sid);
				get_a_selectlist_expression_item(expr,funcnode->parameter2,input,sid);
				ExpressionItem expritem1;
				expritem1.setOperator("trim");
				expr.push_back(expritem1);
			}
			else if(strcmp(funcnode->funname,"FTRIM2")==0)
			{
				ExpressionItem expritem0;
				expritem0.setIntValue(2);
				expr.push_back(expritem0);
				get_a_selectlist_expression_item(expr,funcnode->parameter1,input,sid);
				get_a_selectlist_expression_item(expr,funcnode->parameter2,input,sid);
				ExpressionItem expritem1;
				expritem1.setOperator("trim");
				expr.push_back(expritem1);
			}
			else if(strcmp(funcnode->funname,"FTRIM3")==0)
			{
				ExpressionItem expritem0;
				expritem0.setIntValue(0);
				expr.push_back(expritem0);
				ExpressionItem expritem;
				expritem.setStringValue(" ");
				expr.push_back(expritem);
				get_a_selectlist_expression_item(expr,funcnode->parameter1,input,sid);
				ExpressionItem expritem1;
				expritem1.setOperator("trim");
				expr.push_back(expritem1);
			}
			else if(strcmp(funcnode->funname,"FUPPER")==0)
			{
				get_a_selectlist_expression_item(expr,funcnode->parameter1,input,sid);
				ExpressionItem expritem1;
				expritem1.setOperator("upper");
				expr.push_back(expritem1);
			}
			else if(strcmp(funcnode->funname,"FCAST")==0)
			{
				get_a_selectlist_expression_item(expr,funcnode->parameter1,input,sid);
				get_a_selectlist_expression_item(expr,funcnode->parameter2,input,sid);
				ExpressionItem expritem1;
				expritem1.setOperator("cast");
				expr.push_back(expritem1);
			}
			else if(strcmp(funcnode->funname,"FCOALESCE")==0)
			{
				//get_a_selectlist_expression_item(expr,funcnode->parameter1,input,sid);
			}
			else if(strcmp(funcnode->funname,"FCOUNT")==0)
			{
				if(input==NULL)
				{
					get_a_selectlist_expression_item(expr,funcnode->parameter1,input,sid);
				}
				else
				{
					ExpressionItem expritem;
					expritem.setVariable(input->getDataflow().attribute_list_[sid]);
					sid++;
					expr.push_back(expritem);
				}
			}
			else if(strcmp(funcnode->funname,"FSUM")==0)
			{
				if(input==NULL)
				{
					get_a_selectlist_expression_item(expr,funcnode->parameter1,input,sid);
				}
				else
				{
					ExpressionItem expritem;
					expritem.setVariable(input->getDataflow().attribute_list_[sid]);
					sid++;
					expr.push_back(expritem);
				}			}
			else if(strcmp(funcnode->funname,"FAVG")==0)
			{
				if(input==NULL)
				{
					get_a_selectlist_expression_item(expr,funcnode->parameter1,input,sid);
				}
				else
				{
					ExpressionItem expritem;
					expritem.setVariable(input->getDataflow().attribute_list_[sid]);
					sid++;
					expr.push_back(expritem);
				}			}
			else if(strcmp(funcnode->funname,"FMIN")==0)
			{
				if(input==NULL)
				{
					get_a_selectlist_expression_item(expr,funcnode->parameter1,input,sid);
				}
				else
				{
					ExpressionItem expritem;
					expritem.setVariable(input->getDataflow().attribute_list_[sid]);
					sid++;
					expr.push_back(expritem);
				}			}
			else if(strcmp(funcnode->funname,"FMAX")==0)
			{
				if(input==NULL)
				{
					get_a_selectlist_expression_item(expr,funcnode->parameter1,input,sid);
				}
				else
				{
					ExpressionItem expritem;
					expritem.setVariable(input->getDataflow().attribute_list_[sid]);
					sid++;
					expr.push_back(expritem);
				}			}
			else
			{
				p2l_print_error("get_a_selectlist_expression_item: ",funcnode->funname ,"   is null");
			}
		}break;
		case t_expr_cal:
		{
			Expr_cal * calnode=(Expr_cal *)node;
			if(strcmp(calnode->sign,"--")==0)//处理负号的初步方法，处理-的时候，在前面加0，即=（0-expr)
			{
				ExpressionItem expritem0;
				expritem0.setIntValue(0);
				expr.push_back(expritem0);
				get_a_selectlist_expression_item(expr,calnode->rnext,input,sid);
				ExpressionItem expritem;
				expritem.setOperator("-");
				expr.push_back(expritem);
			}
			else if(strcmp(calnode->sign,"++")==0)
			{
			}
			else
			{
				get_a_selectlist_expression_item(expr,calnode->lnext,input,sid);
				get_a_selectlist_expression_item(expr,calnode->rnext,input,sid);
				ExpressionItem expritem;
				if(strcmp(calnode->sign,"CMP")==0)
				{
					switch(calnode->cmp)
					{
						case 1://"<"
						{
							expritem.setOperator("<");
						}break;
						case 2://">"
						{
							expritem.setOperator(">");
						}break;
						case 3://"<>"
						{
							expritem.setOperator("<>");
						}break;
						case 4://"="
						{
							expritem.setOperator("=");
						}break;
						case 5://"<="
						{
							expritem.setOperator("<=");
						}break;
						case 6://">="
						{
							expritem.setOperator(">=");
						}break;
						default:
						{
							p2l_print_error("get_a_selectlist_expression_item"," cmp error","");
						}
					}
				}
				else
				{
					expritem.setOperator(calnode->sign);
				}
				expr.push_back(expritem);
			}
		}break;
		case t_name:
		case t_name_name:
		{
			Columns *col=(Columns *)node;
			ExpressionItem expritem;
			if(input==NULL)
			{
				expritem.setVariable(col->parameter1,col->parameter2);
			}
			else
			{
				expritem.setVariable(input->getDataflow().attribute_list_[sid]);
				sid++;
			}
			expr.push_back(expritem);
		}break;
		case t_stringval:
		{
			Expr * exprval=(Expr *)node;
			ExpressionItem expritem;
			expritem.setStringValue(exprval->data);
			expr.push_back(expritem);
		}break;
		case t_intnum:
		{
			Expr * exprval=(Expr *)node;
			ExpressionItem expritem;
			expritem.setIntValue(atof(exprval->data));
			expr.push_back(expritem);

		}break;
		case t_approxnum:
		{
			Expr * exprval=(Expr *)node;
			ExpressionItem expritem;
			expritem.setDoubleValue(exprval->data);
			expr.push_back(expritem);

		}break;
		case t_bool:
		{

		}break;
		default:
		{

		}
	}
*/
}
static void recurse_get_item_in_expr(Node *node,vector<vector<ExpressionItem> >&allexpr)
{
/*	int sid=0;
	switch(node->type)
	{
		case t_expr_func:
		{
			vector<ExpressionItem>expr;
			Expr_func * funcnode=(Expr_func *)node;
			if(strcmp(funcnode->funname,"FCOUNT")==0||strcmp(funcnode->funname,"FSUM")==0||strcmp(funcnode->funname,"FAVG")==0||strcmp(funcnode->funname,"FMIN")==0||strcmp(funcnode->funname,"FMAX")==0)
			{
				expr.clear();
				get_a_selectlist_expression_item(expr,funcnode->args,NULL,sid);
				allexpr.push_back(expr);
				expr.clear();
			}
			else
			{
				if(strcmp(funcnode->funname,"FSUBSTRING0")==0||strcmp(funcnode->funname,"FSUBSTRING1")==0)
				{
					recurse_get_item_in_expr(funcnode->args,allexpr);
				}
				else
				{
					recurse_get_item_in_expr(funcnode->parameter1,allexpr);
				}
			}
		}break;
		case t_expr_cal:
		{
			Expr_cal * calnode=(Expr_cal *)node;
			recurse_get_item_in_expr(calnode->lnext,allexpr);
			recurse_get_item_in_expr(calnode->rnext,allexpr);

		}break;
		case t_name:
		case t_name_name:
		{
			vector<ExpressionItem>expr;
			get_a_selectlist_expression_item(expr,node,NULL,sid);
			allexpr.push_back(expr);
			expr.clear();
		}break;
		case t_stringval:
		{

		}break;
		case t_intnum:
		{

		}break;
		case t_approxnum:
		{

		}break;
		case t_bool:
		{

		}break;
		default:
		{

		}
	}*/
}
static void get_all_selectlist_expression_item(Node * node,vector<vector<ExpressionItem> >&allexpr,LogicalOperator *input)
{
/*	vector<ExpressionItem>expr;
	int sid=0;
	if(input==NULL)
	{
		for(Node *p=node;p!=NULL;)
		{
			Select_list *selectlist=(Select_list *)p;
			Select_expr *sexpr=(Select_expr *)selectlist->args;
			if(selectlist->isall==-1)
			{
				recurse_get_item_in_expr(sexpr->colname,allexpr);
			}
			else
			{
				sid=0;
				get_a_selectlist_expression_item(expr,sexpr->colname,NULL,sid);
				allexpr.push_back(expr);
				expr.clear();
			}
			p=selectlist->next;
		}
	}
	else
	{
		sid=0;
		for(Node *p=node;p!=NULL;)
		{
			Select_list *selectlist=(Select_list *)p;
			Select_expr *sexpr=(Select_expr *)selectlist->args;
			if(selectlist->isall==-1)
			{
				get_a_selectlist_expression_item(expr,sexpr->colname,input,sid);
				allexpr.push_back(expr);
				expr.clear();
			}
			else
			{
				ExpressionItem expritem;
				expritem.setVariable(input->getDataflow().attribute_list_[sid]);
				sid++;
				expr.push_back(expritem);
				allexpr.push_back(expr);
				expr.clear();
			}
			p=selectlist->next;
		}
	}
*/
}
static LogicalOperator* select_where_from2logicalplan(Node *parsetree,LogicalOperator * last_logicalplan,bool is_get_attid)
{
	if(parsetree==NULL)
	{
		return NULL;
	}
	else
	{
		Query_stmt *node=(Query_stmt *)parsetree;
		vector<vector<ExpressionItem> >allexpr;
		allexpr.clear();
		if(is_get_attid)
		{
			get_all_selectlist_expression_item(node->select_list,allexpr,last_logicalplan);
		}
		else
		{
			get_all_selectlist_expression_item(node->select_list,allexpr,NULL);
		}
//		cout<<"allexpr.size= "<<allexpr.size()<<endl;
//		for(unsigned i=0;i<allexpr.size();i++){
//			cout<<"allexpr "<<i<<"  size ="<<allexpr[i].size()<<endl;
//			for(unsigned j=0;j<allexpr[i].size();j++){
//				cout<<"******"<<endl;
//				allexpr[i][j].print_value();
//			}
//		}
		LogicalOperator* proj=new LogicalProject(last_logicalplan,allexpr);
		return proj;
	}
}
static void dfs_select_args(int flag,int &ans,Node * node)
{
	switch(node->type)
	{
		case t_expr_func:
		{
			Expr_func * funcnode=(Expr_func *)node;
			if(strcmp(funcnode->funname,"FCOUNT")==0||strcmp(funcnode->funname,"FSUM")==0||strcmp(funcnode->funname,"FAVG")==0||strcmp(funcnode->funname,"FMIN")==0||strcmp(funcnode->funname,"FMAX")==0)
			{
				if(flag==-2)
				{
					SQLParse_elog("dfs_select_args error!!!!");
				}
				if(flag==-1&&(ans&4)==0)
				{
					ans+=4;//expr has agg
				}
				if((ans&1)==0)
				{
					ans+=1;
				}
				dfs_select_args(-2,ans,funcnode->parameter1);
			}
			else if(strcmp(funcnode->funname,"CASE3")==0)
			{
				if(flag==-2&&(ans&2==0))
				{
					ans+=2;//agg has expr
				}
				dfs_select_args(-1,ans,funcnode->parameter1);
			}
			else if(strcmp(funcnode->funname,"CASE4")==0)//目前只支持case when [expr then expr]* [else expr] end
			{
				if(flag==-2&&(ans&2==0))
				{
					ans+=2;//agg has expr
				}
				dfs_select_args(-1,ans,funcnode->parameter1);
			}
			else if(strcmp(funcnode->funname,"WHEN1")==0)
			{
				if(flag==-2&&(ans&2==0))
				{
					ans+=2;//agg has expr
				}
				dfs_select_args(-1,ans,funcnode->parameter1);
			}
			else if(strcmp(funcnode->funname,"WHEN2")==0)
			{
				if(flag==-2&&(ans&2==0))
				{
					ans+=2;//agg has expr
				}
				dfs_select_args(-1,ans,funcnode->parameter1);
			}
			else if(strcmp(funcnode->funname,"FSUBSTRING0")==0)
			{
				if(flag==-2&&(ans&2==0))
				{
					ans+=2;//agg has expr
				}
				dfs_select_args(-1,ans,funcnode->args);
			}
			else if(strcmp(funcnode->funname,"FSUBSTRING1")==0)
			{
				if(flag==-2&&(ans&2==0))
				{
					ans+=2;//agg has expr
				}
				dfs_select_args(-1,ans,funcnode->args);
			}
			else if(strcmp(funcnode->funname,"FTRIM0")==0)
			{
				if(flag==-2&&(ans&2==0))
				{
					ans+=2;//agg has expr
				}
				dfs_select_args(-1,ans,funcnode->parameter1);
			}
			else if(strcmp(funcnode->funname,"FTRIM1")==0)
			{
				if(flag==-2&&(ans&2==0))
				{
					ans+=2;//agg has expr
				}
				dfs_select_args(-1,ans,funcnode->parameter1);
			}
			else if(strcmp(funcnode->funname,"FTRIM2")==0)
			{
				if(flag==-2&&(ans&2==0))
				{
					ans+=2;//agg has expr
				}
				dfs_select_args(-1,ans,funcnode->parameter1);
			}
			else if(strcmp(funcnode->funname,"FTRIM3")==0)
			{
				if(flag==-2&&(ans&2==0))
				{
					ans+=2;//agg has expr
				}
				dfs_select_args(-1,ans,funcnode->parameter1);
			}
			else if(strcmp(funcnode->funname,"FUPPER")==0)
			{
				if(flag==-2&&(ans&2==0))
				{
					ans+=2;//agg has expr
				}
				dfs_select_args(-1,ans,funcnode->parameter1);
			}
			else if(strcmp(funcnode->funname,"FCAST")==0)
			{
				if(flag==-2&&(ans&2==0))
				{
					ans+=2;//agg has expr
				}
				dfs_select_args(-1,ans,funcnode->parameter1);
			}
			else if(strcmp(funcnode->funname,"FCOALESCE")==0)
			{
				if(flag==-2&&(ans&2==0))
				{
					ans+=2;//agg has expr
				}
				dfs_select_args(-1,ans,funcnode->parameter1);
			}
			else
			{

			}
		}break;
		case t_expr_cal:
		{
			Expr_cal * calnode=(Expr_cal *)node;
			if(flag==-2&&(ans&2==0))
			{
				ans+=2;//agg has expr
			}
			dfs_select_args(-1,ans,calnode->lnext);
			dfs_select_args(-1,ans,calnode->rnext);

		}break;
		case t_name:
		case t_name_name:
		{

		}break;
		case t_stringval:
		{

		}break;
		case t_intnum:
		{

		}break;
		case t_approxnum:
		{

		}break;
		case t_bool:
		{

		}break;
		default:
		{

		}
	}
	return;
}
static void judge_selectlist_agg_has_or_in_expr(Node *node,int &has_agg,int &agg_has_expr,int &agg_in_expr)
{
	int ans=0;
	for(Node *p=node;p!=NULL;)
	{
		Select_list *selectlist=(Select_list *)p;
		Select_expr *sexpr=(Select_expr *)selectlist->args;
		ans=0;
		dfs_select_args(0,ans,sexpr->colname);
		if((ans&1)==0) has_agg=1;
		if((ans&2)==0) agg_has_expr=1;
		if((ans&4)==0)
		{
			agg_in_expr=1;
			selectlist->isall=-1;//需要进入编号
		}
		p=selectlist->next;
	}
}

static LogicalOperator* groupby_select_where_from2logicalplan(Node *parsetree)//proj,agg处理合并在一起,形成p-a-p模型
{
	Query_stmt *node=(Query_stmt *)parsetree;
	LogicalOperator * where_from_logicalplan=where_from2logicalplan(node->from_list);
	vector<Attribute> group_by_attributes;
	vector<Attribute> aggregation_attributes;
	vector<BlockStreamAggregationIterator::State::aggregation> aggregation_function;
	int agg_has_expr,agg_in_expr,has_agg,sid=0;
	agg_has_expr=agg_in_expr=has_agg=0;
	judge_selectlist_agg_has_or_in_expr(node->select_list,has_agg,agg_has_expr,agg_in_expr);
//	if(has_agg==0&&node->groupby_list==NULL)//只需要proj,应该是getByAttribute()，不需要进行agg
//	{
//		return select_where_from2logicalplan(parsetree,where_from_logicalplan,false);
//	}
//	else
//	{
//		if(node->groupby_list!=NULL)//获取group_by_attributes
//		{
//			get_group_by_attributes(node->groupby_list,group_by_attributes);
//		}
//		if(has_agg==0)//没有聚集函数，eg:select a from tb group by a;
//		{
//			LogicalOperator* aggregation=new Aggregation(group_by_attributes,aggregation_attributes,aggregation_function,where_from_logicalplan);
//			return aggregation;
//		}
//		else
//		{
//			if(agg_has_expr==0&&agg_in_expr==0)//含有简单聚集函数，eg: max(a),应该是getAttribute()获取属性
//			{
//				get_aggregation_args(sid,node->select_list, aggregation_attributes,aggregation_function,NULL);
//			}
//			else
//			{
//				LogicalOperator* projection_or_aggregation=NULL;
//				if(agg_has_expr==1)//必须proj1通过getAttribute获取属性；agg,通过getid获取属性
//				{
//					LogicalOperator* select_where_from_logicalplan=select_where_from2logicalplan(parsetree,where_from_logicalplan,false);
//					get_aggregation_args(sid,node->select_list, aggregation_attributes,aggregation_function,select_where_from_logicalplan);
//					projection_or_aggregation=new Aggregation(group_by_attributes,aggregation_attributes,aggregation_function,select_where_from_logicalplan);
//				}
//				else//agg,通过getAttribute获得属性
//				{
//					get_aggregation_args(sid,node->select_list, aggregation_attributes,aggregation_function,NULL);
//					projection_or_aggregation=new Aggregation(group_by_attributes,aggregation_attributes,aggregation_function,where_from_logicalplan);
//				}
//				if(agg_in_expr==1)//必须proj2,getId
//				{
//					projection_or_aggregation=select_where_from2logicalplan(parsetree,projection_or_aggregation,true);
//
//				}
//			}
//
//		}
//	}
	LogicalOperator *select_logicalplan= select_where_from2logicalplan(parsetree,where_from_logicalplan,false);
}
static void get_orderby_column_from_selectlist(Node * olnode,Node *slnode,vector<LogicalSort::OrderByAttr *>&obcol)
{
	Orderby_list * gblist=(Orderby_list *)(olnode);
	for(Node *p=(Node *)(gblist->next);p!=NULL;)
	{
		Groupby_expr *gbexpr=(Groupby_expr *)p;
		switch(gbexpr->args->type)
		{
			case t_name:
			case t_column:
			case t_name_name:
			{
				Columns *col=(Columns *)(gbexpr->args);
				obcol.push_back(new LogicalSort::OrderByAttr(col->parameter1,col->parameter2));
			}break;
			case t_intnum:
			{
				Expr * exprval=(Expr *)(gbexpr->args);
				int num=0;
				Node * q=slnode;
				for(;q!=NULL;)
				{
					Select_list *selectlist=(Select_list *)q;
					if(num==atof(exprval->data))
						break;
					num++;
					q=selectlist->next;
				}
				if(q==NULL)
				{
					//string str=(exprval->data.int_val);
					SQLParse_elog("get_orderby_column_from_selectlist order by attribute num ","","is beyond");
				}
				else
				{
					Select_list *selectlist=(Select_list *)q;
					Select_expr *sexpr=(Select_expr *)selectlist->args;
					switch(sexpr->colname->type)
					{
						case t_name:
						case t_name_name:
						case t_column:
						{
							Columns * col=(Columns *)sexpr->colname;
							obcol.push_back(new LogicalSort::OrderByAttr(col->parameter1,col->parameter2));
						}break;
						default:
						{
							SQLParse_elog("get_orderby_column_from_selectlist","gbexpr->colname->type ","not exist");
						}
					}
				}
			}break;
			default:
			{
				SQLParse_elog("get_orderby_column_from_selectlist","gbexpr->args->type ","not exist");
			}
		}
		p=gbexpr->next;
	}
}
static LogicalOperator* orderby_select_groupby_where_from2logicalplan(Node *parsetree)
{
	LogicalOperator* select__logicalplan= groupby_select_where_from2logicalplan(parsetree);
	Query_stmt *node=(Query_stmt *)parsetree;
	if(node->orderby_list==NULL)
	{
		return select__logicalplan;
	}
	else
	{
		vector<LogicalSort::OrderByAttr *>obcol;
		get_orderby_column_from_selectlist(node->orderby_list,node->select_list,obcol);
		LogicalOperator* orderby__logicalplan=new LogicalSort(select__logicalplan,obcol);
		return orderby__logicalplan;
	}
}
static LogicalOperator* parsetree2logicalplan(Node *parsetree)//实现parsetree 到logicalplan的转换，
{
	LogicalOperator* result=NULL;
	switch(parsetree->type)
	{
		case t_query_stmt:
		{
	//		result=orderby_select_groupby_where_from2logicalplan(parsetree);
		}break;
		default:
		{
			SQLParse_log("parsetree type is null");
			result= NULL;
		}
	}
	SQLParse_log("parsetree2Logicalplan is completed!!!!!!!!!!!!!!!!!!!!!");
	return result;
}


#endif
<|MERGE_RESOLUTION|>--- conflicted
+++ resolved
@@ -20,24 +20,17 @@
 #include "sql_node_struct.h"
 #include "../Environment.h"
 #include "../LogicalQueryPlan/Aggregation.h"
-<<<<<<< HEAD
 #include "../common/ExpressionItem.h"
 #include "../LogicalQueryPlan/Project.h"
 #include "../LogicalQueryPlan/Sort.h"
-#include "../Logging.h"
+#include "../common/Logging.h"
+#include "../common/AttributeComparator.h"
 
 static LogicalOperator* parsetree2logicalplan(Node *parsetree);
 static void getfiltercondition(Node * wcexpr,Filter::Condition &filter_condition,char * tablename,bool &hasin,LogicalOperator* loperator)
 {
 	SQLParse_log("getfiltercondition   ");
-	//filter_condition.add(catalog->getTable(node->tablename)->getAttribute(4),FilterIterator::AttributeComparator::EQ,&order_type_);
-=======
-#include "../common/AttributeComparator.h"
-static void getfiltercondition(Node * wcexpr,Filter::Condition &filter_condition,char * tablename)
-{
-	printf("getfiltercondition   ");
 	//filter_condition.add(catalog->getTable(node->tablename)->getAttribute(4),AttributeComparator::EQ,&order_type_);
->>>>>>> 56ae3242
 	cout<<"wcexpr->type  "<<wcexpr->type<<endl;
 	switch(wcexpr->type)
 	{
@@ -114,19 +107,19 @@
 								std::ostringstream str;
 								str<<temp;
 							//	cout<<str.str()<<endl;
-								filter_condition.add(loperator->getDataflow().getAttribute(attribute),FilterIterator::AttributeComparator::L,str.str());
+								filter_condition.add(loperator->getDataflow().getAttribute(attribute),AttributeComparator::L,str.str());
 							}break;
 							case t_approxnum:
 							{
 								double temp=atof(expr->data);
-								filter_condition.add(loperator->getDataflow().getAttribute(attribute),FilterIterator::AttributeComparator::L,&temp);
+								filter_condition.add(loperator->getDataflow().getAttribute(attribute),AttributeComparator::L,&temp);
 							}break;
 							case t_name:
 							case t_stringval ://////////////////////
 							{
 								char * temp=expr->data;
 							//	cout<<"attribute:  "<<attribute<<"  temp    "<<temp<<endl;
-								filter_condition.add(loperator->getDataflow().getAttribute(attribute),FilterIterator::AttributeComparator::L,temp);
+								filter_condition.add(loperator->getDataflow().getAttribute(attribute),AttributeComparator::L,temp);
 
 							}break;
 							default:
@@ -148,18 +141,18 @@
 								std::ostringstream str;
 								str<<temp;
 							//	cout<<str.str()<<endl;
-								filter_condition.add(loperator->getDataflow().getAttribute(attribute),FilterIterator::AttributeComparator::G,str.str());
+								filter_condition.add(loperator->getDataflow().getAttribute(attribute),AttributeComparator::G,str.str());
 							}break;
 							case t_approxnum:
 							{
 								double temp=atof(expr->data);
-								filter_condition.add(loperator->getDataflow().getAttribute(attribute),FilterIterator::AttributeComparator::G,&temp);
+								filter_condition.add(loperator->getDataflow().getAttribute(attribute),AttributeComparator::G,&temp);
 							}break;
 							case t_name:
 							case t_stringval ://////////////////////
 							{
 								char * temp=expr->data;
-								filter_condition.add(loperator->getDataflow().getAttribute(attribute),FilterIterator::AttributeComparator::G,temp);
+								filter_condition.add(loperator->getDataflow().getAttribute(attribute),AttributeComparator::G,temp);
 
 							}break;
 							default:
@@ -179,18 +172,18 @@
 								int temp=atof(expr->data);
 								std::ostringstream str;
 								str<<temp;
-								filter_condition.add(loperator->getDataflow().getAttribute(attribute),FilterIterator::AttributeComparator::NEQ,str.str());
+								filter_condition.add(loperator->getDataflow().getAttribute(attribute),AttributeComparator::NEQ,str.str());
 							}break;
 							case t_approxnum:
 							{
 								double temp=atof(expr->data);
-								filter_condition.add(loperator->getDataflow().getAttribute(attribute),FilterIterator::AttributeComparator::NEQ,&temp);
+								filter_condition.add(loperator->getDataflow().getAttribute(attribute),AttributeComparator::NEQ,&temp);
 							}break;
 							case t_name:
 							case t_stringval ://////////////////////
 							{
 								char * temp=expr->data;
-								filter_condition.add(loperator->getDataflow().getAttribute(attribute),FilterIterator::AttributeComparator::NEQ,temp);
+								filter_condition.add(loperator->getDataflow().getAttribute(attribute),AttributeComparator::NEQ,temp);
 
 							}break;
 							default:
@@ -211,19 +204,19 @@
 								std::ostringstream str;
 								str<<temp;
 						//		cout<<str.str()<<endl;
-								filter_condition.add(loperator->getDataflow().getAttribute(attribute),FilterIterator::AttributeComparator::EQ,str.str());
-							//	filter_condition.add(Environment::getInstance()->getCatalog()->getTable(tablename)->getAttribute(attribute),FilterIterator::AttributeComparator::EQ,str.str());
+								filter_condition.add(loperator->getDataflow().getAttribute(attribute),AttributeComparator::EQ,str.str());
+							//	filter_condition.add(Environment::getInstance()->getCatalog()->getTable(tablename)->getAttribute(attribute),AttributeComparator::EQ,str.str());
 							}break;
 							case t_approxnum:
 							{
 								double temp=atof(expr->data);
-								filter_condition.add(loperator->getDataflow().getAttribute(attribute),FilterIterator::AttributeComparator::EQ,&temp);
+								filter_condition.add(loperator->getDataflow().getAttribute(attribute),AttributeComparator::EQ,&temp);
 							}break;
 							case t_name:
 							case t_stringval ://////////////////////
 							{
 								char * temp=expr->data;
-								filter_condition.add(loperator->getDataflow().getAttribute(attribute),FilterIterator::AttributeComparator::EQ,temp);
+								filter_condition.add(loperator->getDataflow().getAttribute(attribute),AttributeComparator::EQ,temp);
 
 							}break;
 							default:
@@ -245,18 +238,18 @@
 								std::ostringstream str;
 								str<<temp;
 							//	cout<<str.str()<<endl;
-								filter_condition.add(loperator->getDataflow().getAttribute(attribute),FilterIterator::AttributeComparator::LEQ,str.str());
+								filter_condition.add(loperator->getDataflow().getAttribute(attribute),AttributeComparator::LEQ,str.str());
 							}break;
 							case t_approxnum:
 							{
 								double temp=atof(expr->data);
-								filter_condition.add(loperator->getDataflow().getAttribute(attribute),FilterIterator::AttributeComparator::LEQ,&temp);
+								filter_condition.add(loperator->getDataflow().getAttribute(attribute),AttributeComparator::LEQ,&temp);
 							}break;
 							case t_name:
 							case t_stringval ://////////////////////
 							{
 								char * temp=expr->data;
-								filter_condition.add(loperator->getDataflow().getAttribute(attribute),FilterIterator::AttributeComparator::LEQ,temp);
+								filter_condition.add(loperator->getDataflow().getAttribute(attribute),AttributeComparator::LEQ,temp);
 							}break;
 							default:
 							{
@@ -276,35 +269,19 @@
 							//	cout<<"attribute:  "<<attribute<<"  temp   "<<temp<<endl;
 								std::ostringstream str;
 								str<<temp;
-<<<<<<< HEAD
 							//	cout<<str.str()<<endl;
-								filter_condition.add(loperator->getDataflow().getAttribute(attribute),FilterIterator::AttributeComparator::GEQ,str.str());
+								filter_condition.add(loperator->getDataflow().getAttribute(attribute),AttributeComparator::GEQ,str.str());
 							}break;
 							case t_approxnum:
 							{
 								double temp=atof(expr->data);
-								filter_condition.add(loperator->getDataflow().getAttribute(attribute),FilterIterator::AttributeComparator::GEQ,&temp);
-=======
-								cout<<str.str()<<endl;
-								filter_condition.add(Environment::getInstance()->getCatalog()->getTable(tablename)->getAttribute(attribute),AttributeComparator::EQ,str.str());
-							}break;
-							case t_approxnum:
-							{
-								double temp=expr->data.double_val;
-								filter_condition.add(Environment::getInstance()->getCatalog()->getTable(tablename)->getAttribute(attribute),AttributeComparator::EQ,&temp);
->>>>>>> 56ae3242
+								filter_condition.add(loperator->getDataflow().getAttribute(attribute),AttributeComparator::GEQ,&temp);
 							}break;
 							case t_name:
 							case t_stringval ://////////////////////
 							{
-<<<<<<< HEAD
 								char * temp=expr->data;
-								filter_condition.add(loperator->getDataflow().getAttribute(attribute),FilterIterator::AttributeComparator::GEQ,temp);
-=======
-								char * temp=expr->data.string_val;
-								cout<<"attribute:  "<<attribute<<"  temp    "<<temp<<endl;
-								filter_condition.add(Environment::getInstance()->getCatalog()->getTable(tablename)->getAttribute(attribute),AttributeComparator::EQ,temp);
->>>>>>> 56ae3242
+								filter_condition.add(loperator->getDataflow().getAttribute(attribute),AttributeComparator::GEQ,temp);
 
 							}break;
 							default:
