--- conflicted
+++ resolved
@@ -1,590 +1,3 @@
-<<<<<<< HEAD
-/*
- * Partitioner_test.cpp
- *
- *  Created on: Oct 30, 2013
- *      Author: wangli
- */
-
-//#include <Theron/EndPoint.h>
-//#include <Theron/Framework.h>
-#include <unistd.h>
-#include <cstdio>
-#include <iostream>
-#include <new>
-#include <string>
-#include <vector>
-
-#include "../../BlockStreamIterator/ParallelBlockStreamIterator/BlockStreamAggregationIterator.h"
-
-#include "../../Catalog/Attribute.h"
-#include "../../Catalog/Catalog.h"
-#include "../../Catalog/Partitioner.h"
-//#include "../../Catalog/ProjectionBinding.h"
-#include "../../Catalog/table.h"
-
-#include "../../common/Comparator.h"
-#include "../../common/data_type.h"
-#include "../../common/ids.h"
-
-#include "../../Environment.h"
-
-#include "../../Executor/IteratorExecutorMaster.h"
-
-#include "../../LogicalQueryPlan/Aggregation.h"
-#include "../../LogicalQueryPlan/Buffer.h"
-#include "../../LogicalQueryPlan/EqualJoin.h"
-#include "../../LogicalQueryPlan/Filter.h"
-#include "../../LogicalQueryPlan/LogicalOperator.h"
-#include "../../LogicalQueryPlan/LogicalQueryPlanRoot.h"
-#include "../../LogicalQueryPlan/Scan.h"
-
-#include "../../utility/rdtsc.h"
-
-#include "../sql_node_struct.h"
-#include "../parsetree2logicalplan.cpp"
-#include "../runparsetree.h"
-
-//struct Node;
-
-class BlockStreamIteratorBase;
-class ResourceManagerMaster;
-
-using namespace std;
-
-
-static int parser_test(){
-
-	int master;
-
-	//	cout<<"Master(0) or Slave(others)"<<endl;
-	//	cin>>master;
-		printf("~!OKOKO!!!!!\n");
-		printf("Master(0) or Slave(others)??\n");
-		scanf("%d",&master);
-		if(master!=0){
-			Environment::getInstance(false);
-		}
-		else{
-
-			Environment::getInstance(true);
-
-					ResourceManagerMaster *rmms=Environment::getInstance()->getResourceManagerMaster();
-					Catalog* catalog=Environment::getInstance()->getCatalog();
-
-					TableDescriptor* table_1=new TableDescriptor("cj",Environment::getInstance()->getCatalog()->allocate_unique_table_id());
-					table_1->addAttribute("row_id",data_type(t_u_long));  				//0
-					table_1->addAttribute("trade_date",data_type(t_int));
-					table_1->addAttribute("order_no",data_type(t_u_long));
-					table_1->addAttribute("sec_code",data_type(t_int));
-					table_1->addAttribute("trade_dir",data_type(t_int));
-					table_1->addAttribute("order_type",data_type(t_int));				//5
-					table_1->addAttribute("trade_no",data_type(t_int));
-					table_1->addAttribute("trade_time",data_type(t_int));
-					table_1->addAttribute("trade_time_dec",data_type(t_u_long));
-					table_1->addAttribute("order_time",data_type(t_int));
-					table_1->addAttribute("order_time_dec",data_type(t_u_long));		//10
-					table_1->addAttribute("trade_price",data_type(t_double));
-					table_1->addAttribute("trade_amt",data_type(t_double));
-					table_1->addAttribute("trade_vol",data_type(t_double));
-					table_1->addAttribute("pbu_id",data_type(t_int));
-					table_1->addAttribute("acct_id",data_type(t_int));					//15
-					table_1->addAttribute("order_prtfil_code",data_type(t_int));
-					table_1->addAttribute("tran_type",data_type(t_int));
-					table_1->addAttribute("trade_type",data_type(t_int));
-					table_1->addAttribute("proc_type",data_type(t_int));
-
-					vector<ColumnOffset> cj_proj0_index;
-					cj_proj0_index.push_back(0);
-					cj_proj0_index.push_back(1);
-					cj_proj0_index.push_back(2);
-					cj_proj0_index.push_back(3);
-					cj_proj0_index.push_back(4);
-					cj_proj0_index.push_back(5);
-					const int partition_key_index_1=2;
-			//		table_1->createHashPartitionedProjection(cj_proj0_index,"order_no",4);	//G0
-					table_1->createHashPartitionedProjection(cj_proj0_index,"row_id",4);	//G0
-			//		catalog->add_table(table_1);
-					vector<ColumnOffset> cj_proj1_index;
-					cj_proj1_index.push_back(0);
-					cj_proj1_index.push_back(6);
-					cj_proj1_index.push_back(7);
-					cj_proj1_index.push_back(8);
-					cj_proj1_index.push_back(9);
-					cj_proj1_index.push_back(10);
-					cj_proj1_index.push_back(11);
-					cj_proj1_index.push_back(12);
-					cj_proj1_index.push_back(13);
-					cj_proj1_index.push_back(14);
-					cj_proj1_index.push_back(15);
-					cj_proj1_index.push_back(16);
-					cj_proj1_index.push_back(17);
-					cj_proj1_index.push_back(18);
-					cj_proj1_index.push_back(18);
-
-					table_1->createHashPartitionedProjection(cj_proj1_index,"row_id",4);	//G1
-
-					table_1->createHashPartitionedProjection(cj_proj0_index,"order_no",8);	//G2
-					table_1->createHashPartitionedProjection(cj_proj1_index,"row_id",8);	//G3
-
-					//1 month
-					// 4 partitions
-					table_1->createHashPartitionedProjection(cj_proj0_index,"order_no",4);	//G4
-					table_1->createHashPartitionedProjection(cj_proj1_index,"row_id",4);	//G5
-					// 18 partitions
-					table_1->createHashPartitionedProjection(cj_proj0_index,"order_no",8);	//G6
-					table_1->createHashPartitionedProjection(cj_proj1_index,"row_id",8);	//G7
-
-					// 5 days
-					table_1->createHashPartitionedProjection(cj_proj0_index,"order_no",4);	//G8
-					table_1->createHashPartitionedProjection(cj_proj1_index,"row_id",4);	//G9
-
-					// 1 month 8 partitions
-					table_1->createHashPartitionedProjection(cj_proj0_index,"order_no",8);	//G10
-					table_1->createHashPartitionedProjection(cj_proj1_index,"row_id",8);	//G11
-
-					// 5 days 8 partitions
-					table_1->createHashPartitionedProjection(cj_proj0_index,"order_no",8);	//G12
-					table_1->createHashPartitionedProjection(cj_proj1_index,"row_id",8);	//G13
-
-
-					// 1 day 4 partitions by row_id
-					table_1->createHashPartitionedProjection(cj_proj0_index,"row_id",4);	//G14
-					catalog->add_table(table_1);
-
-					////////////////////////////////////Create table right//////////////////////////
-					TableDescriptor* table_2=new TableDescriptor("sb",Environment::getInstance()->getCatalog()->allocate_unique_table_id());
-					table_2->addAttribute("row_id",data_type(t_u_long));
-					table_2->addAttribute("order_no",data_type(t_u_long));
-					table_2->addAttribute("entry_date",data_type(t_int));
-					table_2->addAttribute("sec_code",data_type(t_int));
-					table_2->addAttribute("order_type",data_type(t_int));
-					table_2->addAttribute("entry_dir",data_type(t_int));			//5
-					table_2->addAttribute("tran_maint_code",data_type(t_int));
-					table_2->addAttribute("Last_upd_date",data_type(t_int));
-					table_2->addAttribute("Last_upd_time",data_type(t_int));
-					table_2->addAttribute("Last_upd_time_dec",data_type(t_u_long));
-					table_2->addAttribute("entry_time",data_type(t_int));			//10
-					table_2->addAttribute("entry_time_dec",data_type(t_double));
-					table_2->addAttribute("order_price",data_type(t_double));
-					table_2->addAttribute("order_exec_vol",data_type(t_double));
-					table_2->addAttribute("order_vol",data_type(t_double));
-					table_2->addAttribute("pbu_id",data_type(t_int));				//15
-					table_2->addAttribute("acct_id",data_type(t_int));
-					table_2->addAttribute("acct_attr",data_type(t_int));
-					table_2->addAttribute("branch_id",data_type(t_int));
-					table_2->addAttribute("pbu_inter_order_no",data_type(t_int));
-					table_2->addAttribute("pub_inter_txt",data_type(t_int));		//20
-					table_2->addAttribute("aud_type",data_type(t_int));
-					table_2->addAttribute("trade_restr_type",data_type(t_int));
-					table_2->addAttribute("order_star",data_type(t_int));
-					table_2->addAttribute("order_restr_type",data_type(t_int));
-					table_2->addAttribute("short_sell_flag",data_type(t_int));		//25
-					vector<ColumnOffset> sb_proj0_index;
-					sb_proj0_index.push_back(0);
-					sb_proj0_index.push_back(1);
-					sb_proj0_index.push_back(2);
-					sb_proj0_index.push_back(3);
-					sb_proj0_index.push_back(4);
-					sb_proj0_index.push_back(5);
-			//		table_2->createHashPartitionedProjection(sb_proj0_index,"order_no",4);	//G0
-					table_2->createHashPartitionedProjection(sb_proj0_index,"row_id",4);	//G0
-      				vector<ColumnOffset> sb_proj1_index;
-					sb_proj1_index.push_back(0);
-					sb_proj1_index.push_back(6);
-					sb_proj1_index.push_back(7);
-					sb_proj1_index.push_back(8);
-					sb_proj1_index.push_back(9);
-					sb_proj1_index.push_back(10);
-					sb_proj1_index.push_back(11);
-					sb_proj1_index.push_back(12);
-					sb_proj1_index.push_back(13);
-					sb_proj1_index.push_back(14);
-					sb_proj1_index.push_back(15);
-					sb_proj1_index.push_back(16);
-					sb_proj1_index.push_back(17);
-					sb_proj1_index.push_back(18);
-					sb_proj1_index.push_back(19);
-					sb_proj1_index.push_back(20);
-					sb_proj1_index.push_back(21);
-					sb_proj1_index.push_back(22);
-					sb_proj1_index.push_back(23);
-					sb_proj1_index.push_back(24);
-					sb_proj1_index.push_back(25);
-
-
-
-
-					table_2->createHashPartitionedProjection(sb_proj1_index,"row_id",4);	//G1
-
-					table_2->createHashPartitionedProjection(sb_proj0_index,"order_no",8);	//G2
-					table_2->createHashPartitionedProjection(sb_proj1_index,"row_id",8);	//G3
-
-					// 1 month
-					// 4 partitions
-					table_2->createHashPartitionedProjection(sb_proj0_index,"order_no",4);	//G4
-					table_2->createHashPartitionedProjection(sb_proj1_index,"row_id",4);	//G5
-
-					// 18 partitions
-					table_2->createHashPartitionedProjection(sb_proj0_index,"order_no",8);	//G6
-					table_2->createHashPartitionedProjection(sb_proj1_index,"row_id",8);	//G7
-
-
-					//5 days
-					table_2->createHashPartitionedProjection(sb_proj0_index,"order_no",4);	//G8
-					table_2->createHashPartitionedProjection(sb_proj1_index,"row_id",4);	//G9
-
-					// 1 month 8 partitions
-					table_2->createHashPartitionedProjection(sb_proj0_index,"order_no",8);	//G10
-					table_2->createHashPartitionedProjection(sb_proj1_index,"row_id",8);	//G11
-
-					// 5 days 8 partitions
-					table_2->createHashPartitionedProjection(sb_proj0_index,"order_no",8);	//G12
-					table_2->createHashPartitionedProjection(sb_proj1_index,"row_id",8);	//G13
-
-					// 1 day 4 partitions by row_id
-					table_2->createHashPartitionedProjection(sb_proj0_index,"row_id",4);	//G14
-
-
-					catalog->add_table(table_2);
-
-					/* the following codes should be triggered by Load module*/
-					//////////////////ONE DAY////////////////////////////////////////////////
-					//cj_table
-					// 4 partitions partitioned by order_no
-					for(unsigned i=0;i<table_1->getProjectoin(0)->getPartitioner()->getNumberOfPartitions();i++){
-
-						catalog->getTable(0)->getProjectoin(0)->getPartitioner()->RegisterPartition(i,2);
-					}
-
-					for(unsigned i=0;i<table_1->getProjectoin(1)->getPartitioner()->getNumberOfPartitions();i++){
-
-						catalog->getTable(0)->getProjectoin(1)->getPartitioner()->RegisterPartition(i,6);
-					}
-					//partitioned by row_id
-					for(unsigned i=0;i<table_1->getProjectoin(14)->getPartitioner()->getNumberOfPartitions();i++){
-
-						catalog->getTable(0)->getProjectoin(14)->getPartitioner()->RegisterPartition(i,2);
-					}
-
-					// 8 partitions
-					for(unsigned i=0;i<table_1->getProjectoin(2)->getPartitioner()->getNumberOfPartitions();i++){
-
-						catalog->getTable(0)->getProjectoin(2)->getPartitioner()->RegisterPartition(i,1);
-					}
-
-					for(unsigned i=0;i<table_1->getProjectoin(3)->getPartitioner()->getNumberOfPartitions();i++){
-
-						catalog->getTable(0)->getProjectoin(3)->getPartitioner()->RegisterPartition(i,3);
-					}
-
-					//sb_table
-					for(unsigned i=0;i<table_2->getProjectoin(0)->getPartitioner()->getNumberOfPartitions();i++){
-
-						catalog->getTable(1)->getProjectoin(0)->getPartitioner()->RegisterPartition(i,2);
-					}
-
-					for(unsigned i=0;i<table_2->getProjectoin(1)->getPartitioner()->getNumberOfPartitions();i++){
-
-						catalog->getTable(1)->getProjectoin(1)->getPartitioner()->RegisterPartition(i,6);
-					}
-					for(unsigned i=0;i<table_2->getProjectoin(2)->getPartitioner()->getNumberOfPartitions();i++){
-
-						catalog->getTable(1)->getProjectoin(2)->getPartitioner()->RegisterPartition(i,1);
-					}
-
-					for(unsigned i=0;i<table_2->getProjectoin(3)->getPartitioner()->getNumberOfPartitions();i++){
-
-						catalog->getTable(1)->getProjectoin(3)->getPartitioner()->RegisterPartition(i,3);
-					}
-
-					//partitioned by row_id
-					for(unsigned i=0;i<table_2->getProjectoin(14)->getPartitioner()->getNumberOfPartitions();i++){
-
-						catalog->getTable(1)->getProjectoin(14)->getPartitioner()->RegisterPartition(i,2);
-					}
-
-					////////////////////////////////////////
-
-					///////////////////ONE MONTH/////////////////////////////////////////////////////////////
-					//CJ
-					// 4 partition
-					for(unsigned i=0;i<table_1->getProjectoin(4)->getPartitioner()->getNumberOfPartitions();i++){
-
-						catalog->getTable(0)->getProjectoin(4)->getPartitioner()->RegisterPartition(i,40);
-					}
-
-					for(unsigned i=0;i<table_1->getProjectoin(5)->getPartitioner()->getNumberOfPartitions();i++){
-
-						catalog->getTable(0)->getProjectoin(5)->getPartitioner()->RegisterPartition(i,104);
-					}
-					//8 partitions
-					for(unsigned i=0;i<table_1->getProjectoin(10)->getPartitioner()->getNumberOfPartitions();i++){
-
-						catalog->getTable(0)->getProjectoin(10)->getPartitioner()->RegisterPartition(i,20);
-					}
-
-					for(unsigned i=0;i<table_1->getProjectoin(11)->getPartitioner()->getNumberOfPartitions();i++){
-
-						catalog->getTable(0)->getProjectoin(11)->getPartitioner()->RegisterPartition(i,52);
-					}
-					// 18 partitions
-					for(unsigned i=0;i<table_1->getProjectoin(6)->getPartitioner()->getNumberOfPartitions();i++){
-
-						catalog->getTable(0)->getProjectoin(6)->getPartitioner()->RegisterPartition(i,10);
-					}
-
-					for(unsigned i=0;i<table_1->getProjectoin(7)->getPartitioner()->getNumberOfPartitions();i++){
-
-						catalog->getTable(0)->getProjectoin(7)->getPartitioner()->RegisterPartition(i,24);
-					}
-
-					//SB
-					// 4 partition
-					for(unsigned i=0;i<table_2->getProjectoin(4)->getPartitioner()->getNumberOfPartitions();i++){
-
-						catalog->getTable(1)->getProjectoin(4)->getPartitioner()->RegisterPartition(i,39);
-					}
-
-					for(unsigned i=0;i<table_2->getProjectoin(5)->getPartitioner()->getNumberOfPartitions();i++){
-
-						catalog->getTable(1)->getProjectoin(5)->getPartitioner()->RegisterPartition(i,131);
-					}
-					// 8 partitions
-					for(unsigned i=0;i<table_2->getProjectoin(10)->getPartitioner()->getNumberOfPartitions();i++){
-
-						catalog->getTable(1)->getProjectoin(10)->getPartitioner()->RegisterPartition(i,20);
-					}
-
-					for(unsigned i=0;i<table_2->getProjectoin(11)->getPartitioner()->getNumberOfPartitions();i++){
-
-						catalog->getTable(1)->getProjectoin(11)->getPartitioner()->RegisterPartition(i,66);
-					}
-					// 18 partitions
-					for(unsigned i=0;i<table_2->getProjectoin(6)->getPartitioner()->getNumberOfPartitions();i++){
-
-						catalog->getTable(1)->getProjectoin(6)->getPartitioner()->RegisterPartition(i,10);
-					}
-
-					for(unsigned i=0;i<table_2->getProjectoin(7)->getPartitioner()->getNumberOfPartitions();i++){
-
-						catalog->getTable(1)->getProjectoin(7)->getPartitioner()->RegisterPartition(i,30);
-					}
-					////////////////////////////////
-
-
-					///////////// FIVE DAYS //////////////////
-					//// cj////
-					// 4 partitions
-					for(unsigned i=0;i<table_1->getProjectoin(8)->getPartitioner()->getNumberOfPartitions();i++){
-
-						catalog->getTable(0)->getProjectoin(8)->getPartitioner()->RegisterPartition(i,14);
-					}
-
-					for(unsigned i=0;i<table_1->getProjectoin(9)->getPartitioner()->getNumberOfPartitions();i++){
-
-						catalog->getTable(0)->getProjectoin(9)->getPartitioner()->RegisterPartition(i,36);
-					}
-					// 8 partitions
-					for(unsigned i=0;i<table_1->getProjectoin(12)->getPartitioner()->getNumberOfPartitions();i++){
-
-						catalog->getTable(0)->getProjectoin(12)->getPartitioner()->RegisterPartition(i,7);
-					}
-
-					for(unsigned i=0;i<table_1->getProjectoin(13)->getPartitioner()->getNumberOfPartitions();i++){
-
-						catalog->getTable(0)->getProjectoin(13)->getPartitioner()->RegisterPartition(i,19);
-					}
-
-					//// sb ////
-					// 4 partitions//
-					for(unsigned i=0;i<table_2->getProjectoin(8)->getPartitioner()->getNumberOfPartitions();i++){
-
-						catalog->getTable(1)->getProjectoin(8)->getPartitioner()->RegisterPartition(i,14);
-					}
-
-					for(unsigned i=0;i<table_2->getProjectoin(9)->getPartitioner()->getNumberOfPartitions();i++){
-
-						catalog->getTable(1)->getProjectoin(9)->getPartitioner()->RegisterPartition(i,131);
-					}
-					// 8 partitions//
-					for(unsigned i=0;i<table_2->getProjectoin(12)->getPartitioner()->getNumberOfPartitions();i++){
-
-						catalog->getTable(1)->getProjectoin(12)->getPartitioner()->RegisterPartition(i,7);
-					}
-
-					for(unsigned i=0;i<table_2->getProjectoin(13)->getPartitioner()->getNumberOfPartitions();i++){
-
-						catalog->getTable(1)->getProjectoin(13)->getPartitioner()->RegisterPartition(i,23);
-					}
-
-
-			/////////////////////////////////////////
-
-
-		//	sleep(1);
-	//		cout<<"ready(?)"<<endl;
-//			printf("ready(?)\n");
-			int input;
-
-
-
-//			get("%d",&input);
-
-
-
-			printf("SQL:fuck\n");
-			puts("aaaaaaaaaaaaaaaaaaaaaaaaaaaaaaaaaaaaaaaaaaaaaaaaaaaaaaaaaaaaaaaaaaaaaaaaaaaaaaaaaaaaaaaaaaaa\n");
-			clock_t t;
-			Node* node=getparsetreeroot();
-			output(node,0);
-			puts("aaaaaaaaaaaaaaaaaaaaaaaaaaaaaaaaaaaaaaaaaaaaaaaaaaaaaaaaaaaaaaaaaaaaaaaaaaaaaaaaaaaaaaaaaaaa\n");
-			LogicalOperator* plan=parsetree2logicalplan(node);
-
-//			const NodeID collector_node_id=0;
-			LogicalOperator* root=new LogicalQueryPlanRoot(0,plan,LogicalQueryPlanRoot::PERFORMANCE);
-			unsigned long long int timer_start=curtick();
-
-			root->print();
-
-			BlockStreamIteratorBase* please=root->getIteratorTree(64*1024-sizeof(unsigned));
-			please->print();
-	//		cin>>input;
-
-	//		ProjectionBinding *pb=new ProjectionBinding();
-	//		pb->BindingEntireProjection(catalog->getTable(0)->getProjectoin(0)->getPartitioner(),MEMORY);
-	//		pb->BindingEntireProjection(catalog->getTable(1)->getProjectoin(2)->getPartitioner(),MEMORY);
-	//
-	//		pb->BindingEntireProjection(catalog->getTable(0)->getProjectoin(3)->getPartitioner(),MEMORY);
-	//		pb->BindingEntireProjection(catalog->getTable(1)->getProjectoin(3)->getPartitioner(),MEMORY);
-	//		catalog->getTable("R")->getAttribute();
-//
-//			LogicalOperator* cj_join_key_scan=new LogicalScan(table_1->getProjectoin(0));
-//			LogicalOperator* sb_join_key_scan=new LogicalScan(table_2->getProjectoin(0));
-//
-//
-//
-//			LogicalOperator* cj_payload_scan=new LogicalScan(table_1->getProjectoin(1));
-//
-//			LogicalOperator* sb_payload_scan=new LogicalScan(table_2->getProjectoin(1));
-//
-//			Filter::Condition filter_condition_1;
-//			const int order_type=1;
-//			filter_condition_1.add(table_1->getAttribute(5),FilterIterator::AttributeComparator::EQ,&order_type);
-//			const int trade_date=20101008;
-//			filter_condition_1.add(table_1->getAttribute(1),FilterIterator::AttributeComparator::GEQ,&trade_date);
-//			const int sec_code=600036;
-//			filter_condition_1.add(table_1->getAttribute(3),FilterIterator::AttributeComparator::EQ,&sec_code);
-//			LogicalOperator* filter_1=new Filter(filter_condition_1,cj_join_key_scan);
-//
-//			Filter::Condition filter_condition_2;
-//			const int order_type_=1;
-//			filter_condition_2.add(table_2->getAttribute(4),FilterIterator::AttributeComparator::EQ,&order_type_);
-//			const int entry_date=20101008;
-//			filter_condition_2.add(table_2->getAttribute(2),FilterIterator::AttributeComparator::GEQ,&entry_date);
-//			const int sec_code_=600036;
-//			filter_condition_2.add(table_2->getAttribute(3),FilterIterator::AttributeComparator::EQ,&sec_code_);
-//			LogicalOperator* filter_2=new Filter(filter_condition_2,sb_join_key_scan);
-//
-//
-//			Filter::Condition filter_condition_cj_payload;
-//			long tmp1=0;
-//			filter_condition_cj_payload.add(table_1->getAttribute(0),FilterIterator::AttributeComparator::EQ,&tmp1);
-//			LogicalOperator* filter_cj_payload=new Filter(filter_condition_cj_payload,cj_payload_scan);
-//
-//			Filter::Condition filter_condition_sb_payload;
-//			long tmp2=0;
-//			filter_condition_sb_payload.add(table_2->getAttribute(0),FilterIterator::AttributeComparator::EQ,&tmp2);
-//			LogicalOperator* filter_sb_payload=new Filter(filter_condition_sb_payload,sb_payload_scan);
-//
-//
-//			LogicalOperator* buffer1=new Buffer(filter_1);
-//			LogicalOperator* buffer2=new Buffer(filter_2);
-//	//		Buffer
-//
-//
-//			std::vector<EqualJoin::JoinPair> sb_cj_join_pair_list;
-//			sb_cj_join_pair_list.push_back(EqualJoin::JoinPair(table_1->getAttribute("order_no"),table_2->getAttribute("order_no")));
-//			sb_cj_join_pair_list.push_back(EqualJoin::JoinPair(table_1->getAttribute("trade_date"),table_2->getAttribute("entry_date")));
-//			sb_cj_join_pair_list.push_back(EqualJoin::JoinPair(table_1->getAttribute("trade_dir"),table_2->getAttribute("entry_dir")));
-//	//		sb_cj_join_pair_list.push_back(EqualJoin::JoinPair(table_1->getAttribute("row_id"),table_2->getAttribute("row_id")));
-//			LogicalOperator* sb_cj_join=new EqualJoin(sb_cj_join_pair_list,filter_1,filter_2);
-//	//		LogicalOperator* sb_cj_join=new EqualJoin(sb_cj_join_pair_list,cj_join_key_scan,sb_join_key_scan);
-//	//		LogicalOperator* sb_cj_join=new EqualJoin(sb_cj_join_pair_list,buffer1,buffer2);
-//
-//			std::vector<EqualJoin::JoinPair> cj_payload_join_pari_list;
-//			cj_payload_join_pari_list.push_back(EqualJoin::JoinPair(table_1->getAttribute("row_id"),table_1->getAttribute("row_id")));
-//			LogicalOperator* cj_payload_join=new EqualJoin(cj_payload_join_pari_list,sb_cj_join,cj_payload_scan);
-//
-//
-//			std::vector<EqualJoin::JoinPair> sb_payload_join_pari_list;
-//			sb_payload_join_pari_list.push_back(EqualJoin::JoinPair(table_2->getAttribute("row_id"),table_2->getAttribute("row_id")));
-//			LogicalOperator* sb_payload_join=new EqualJoin(sb_payload_join_pari_list,cj_payload_join,sb_payload_scan);
-//
-//
-//			std::vector<Attribute> group_by_attributes;
-//			group_by_attributes.push_back(table_1->getAttribute("order_no"));
-//			group_by_attributes.push_back(table_2->getAttribute("entry_date"));
-//			group_by_attributes.push_back(table_2->getAttribute("entry_time"));
-//			group_by_attributes.push_back(table_2->getAttribute("acct_id"));
-//			group_by_attributes.push_back(table_1->getAttribute("trade_dir"));
-//			group_by_attributes.push_back(table_2->getAttribute("order_price"));
-//			group_by_attributes.push_back(table_2->getAttribute("order_vol"));
-//			group_by_attributes.push_back(table_1->getAttribute("order_type"));
-//			group_by_attributes.push_back(table_1->getAttribute("pbu_id"));
-//
-//	//		group_by_attributes.push_back(table_1->getAttribute("sec_code"));
-//	//		group_by_attributes.push_back(table_1->getAttribute("trade_date"));
-//	//		group_by_attributes.push_back(table_1->getAttribute("trade_dir"));
-//			std::vector<Attribute> aggregation_attributes;
-//			aggregation_attributes.push_back(table_1->getAttribute("trade_vol"));
-//	//		aggregation_attributes.push_back(table_1->getAttribute("order_no"));
-//			std::vector<BlockStreamAggregationIterator::State::aggregation> aggregation_function;
-//			aggregation_function.push_back(BlockStreamAggregationIterator::State::count);
-//			LogicalOperator* aggregation=new Aggregation(group_by_attributes,aggregation_attributes,aggregation_function,sb_payload_join);
-//	//		LogicalOperator* aggregation=new Aggregation(group_by_attributes,aggregation_attributes,aggregation_function,sb_cj_join);
-//
-//	//
-//
-//	//////////////////////////////////////////////////////////////////////////////
-//
-//
-//	//////////////////////////////////////////////////////////////////////////////
-//			const NodeID collector_node_id=0;
-//			LogicalOperator* root=new LogicalQueryPlanRoot(collector_node_id,sb_cj_join,LogicalQueryPlanRoot::PERFORMANCE);
-//			unsigned long long int timer_start=curtick();
-//
-//	//		root->getDataflow();
-//
-//	//		BlockStreamIteratorBase* executable_query_plan=root->getIteratorTree(1024-sizeof(unsigned));
-//
-//				BlockStreamIteratorBase* executable_query_plan=root->getIteratorTree(1024*64-sizeof(unsigned));
-//				printf("query optimization time :%5.5f\n",getMilliSecond(timer_start));
-
-			int c=1;
-			while(c==1){
-				timer_start=curtick();
-				IteratorExecutorMaster::getInstance()->ExecuteBlockStreamIteratorsOnSite(please,0);//						executable_query_plan->open();//			while(executable_query_plan->next(0));
-	//			executable_query_plan->close();
-	//
-	//			cout<<"Terminal(0) or continue(others)?"<<endl<<flush;
-	//			cin>>c;
-				printf("Terminate(0) or continue(others)?\n");
-	//			sleep()
-				scanf("%d",&c);
-	//			sleep(10);
-	//			getchar();
-	//			cout<<"<<<<<<<<<<<<<<<<<<<<<You input ="<<c+1<<endl<<flush;
-				printf("you print=%d\n",c);
-	//			sleep(5);
-			}
-		}
-		cout<<"Waiting~~~!~"<<endl;
-		while(true){
-			sleep(1);
-		}
-}
-=======
 ///*
 // * Partitioner_test.cpp
 // *
@@ -1411,5 +824,4 @@
 //  while (true) {
 //    sleep(1);
 //  }
-//}
->>>>>>> 6391bec4
+//}