/*
 * ExecuteLogicalQueryPlan.h
 *
 *  Created on: 2014-3-4
 *      Author: imdb
 */

#ifndef EXECUTELOGICALQUERYPLAN_H_
#define EXECUTELOGICALQUERYPLAN_H_
#include <string>
#include "./sql_node_struct.h"
#include "../common/Block/ResultSet.h"
#include "../common/data_type.h"
#include "../Catalog/table.h"
#include "../logical_operator/logical_operator.h"

using claims::logical_operator::LogicalOperator;


<<<<<<< HEAD
#define _DELETE_DATA_SUPPORT_


class LogicalOperator;
=======
>>>>>>> a636d6a5

struct query_result{
	query_result():result_set(0){};
	~query_result(){
		delete result_set;
	}
	string msg;
	ResultSet* result_set;
};

bool query(const string & sql,query_result &result_set);


void ExecuteLogicalQueryPlan();

void ExecuteLogicalQueryPlan(
		const string &sql,
		ResultSet *&result_set,
		bool &result_flag,
		string &error_msg,
		string &info,
		int fd = 0
		);

#ifdef _DELETE_DATA_SUPPORT_
void DeleteData(
    Catalog *catalog,
    Node *node,
    ResultSet *&result_set,
    bool& result_flag,
    string &error_msg,
    string &info
    );

void InsertDeletedDataIntoTableDEL(string tablename, ResultSet *result_set);

#endif

void CreateTable(
		Catalog *catalog,
		Node *node,
		ResultSet *&result_set,
		bool& result_flag,
		string &error_msg,
		string &info
		);

void CreateTable(Catalog *catalog, Node *node);

void CreateProjection(
		Catalog *catalog,
		Node *node,
		ResultSet *&result_set,
		bool& result_flag,
		string &error_msg,
		string &info
		);

void CreateProjection(Catalog *catalog, Node *node);

void Query(
		Catalog *catalog,
		Node *node,
		ResultSet *&result_set,
		bool& result_flag,
		string &error_msg,
		string &info,
		const bool local_mode	// true表示将结果输出到本机标准输出，非C/S模式
		);

void Query(Catalog *catalog, Node *node);

void LoadData(
		Catalog *catalog,
		Node *node,
		ResultSet *&result_set,
		bool& result_flag,
		string &error_msg,
		string &info
		);

void LoadData(Catalog *catalog, Node *node);

void InsertData(
		Catalog *catalog,
		Node *node,
		ResultSet *&result_set,
		bool& result_flag,
		string &error_msg,
		string &info
		);

void InsertData(Catalog *catalog, Node *node);

void ShowTable(
		Catalog *catalog,
		Node *node,
		ResultSet *&result_set,
		bool& result_flag,
		string &error_msg,
		string &info
		);

void ShowTable(Catalog *catalog, Node *node);

void DropTable(
		Catalog *catalog,
		Node *node,
		ResultSet *&result_set,
		bool& result_flag,
		string &error_msg,
		string &info
		);



bool InsertValueToStream(Insert_vals *insert_value, TableDescriptor *table, unsigned position, ostringstream &ostr);
bool CheckType(const column_type *col_type, Expr *expr);

LogicalOperator* convert_sql_to_logical_operator_tree(const char* sql);

#endif /* EXECUTELOGICALQUERYPLAN_H_ */<|MERGE_RESOLUTION|>--- conflicted
+++ resolved
@@ -16,133 +16,72 @@
 
 using claims::logical_operator::LogicalOperator;
 
-
-<<<<<<< HEAD
 #define _DELETE_DATA_SUPPORT_
 
+class LogicalOperator;
 
-class LogicalOperator;
-=======
->>>>>>> a636d6a5
-
-struct query_result{
-	query_result():result_set(0){};
-	~query_result(){
-		delete result_set;
-	}
-	string msg;
-	ResultSet* result_set;
+struct query_result {
+  query_result() : result_set(0){};
+  ~query_result() { delete result_set; }
+  string msg;
+  ResultSet *result_set;
 };
 
-bool query(const string & sql,query_result &result_set);
-
+bool query(const string &sql, query_result &result_set);
 
 void ExecuteLogicalQueryPlan();
 
-void ExecuteLogicalQueryPlan(
-		const string &sql,
-		ResultSet *&result_set,
-		bool &result_flag,
-		string &error_msg,
-		string &info,
-		int fd = 0
-		);
+void ExecuteLogicalQueryPlan(const string &sql, ResultSet *&result_set,
+                             bool &result_flag, string &error_msg, string &info,
+                             int fd = 0);
 
 #ifdef _DELETE_DATA_SUPPORT_
-void DeleteData(
-    Catalog *catalog,
-    Node *node,
-    ResultSet *&result_set,
-    bool& result_flag,
-    string &error_msg,
-    string &info
-    );
+void DeleteData(Catalog *catalog, Node *node, ResultSet *&result_set,
+                bool &result_flag, string &error_msg, string &info);
 
 void InsertDeletedDataIntoTableDEL(string tablename, ResultSet *result_set);
 
 #endif
 
-void CreateTable(
-		Catalog *catalog,
-		Node *node,
-		ResultSet *&result_set,
-		bool& result_flag,
-		string &error_msg,
-		string &info
-		);
+void CreateTable(Catalog *catalog, Node *node, ResultSet *&result_set,
+                 bool &result_flag, string &error_msg, string &info);
 
 void CreateTable(Catalog *catalog, Node *node);
 
-void CreateProjection(
-		Catalog *catalog,
-		Node *node,
-		ResultSet *&result_set,
-		bool& result_flag,
-		string &error_msg,
-		string &info
-		);
+void CreateProjection(Catalog *catalog, Node *node, ResultSet *&result_set,
+                      bool &result_flag, string &error_msg, string &info);
 
 void CreateProjection(Catalog *catalog, Node *node);
 
-void Query(
-		Catalog *catalog,
-		Node *node,
-		ResultSet *&result_set,
-		bool& result_flag,
-		string &error_msg,
-		string &info,
-		const bool local_mode	// true表示将结果输出到本机标准输出，非C/S模式
-		);
+void Query(Catalog *catalog, Node *node, ResultSet *&result_set,
+           bool &result_flag, string &error_msg, string &info,
+           const bool local_mode  // true表示将结果输出到本机标准输出，非C/S模式
+           );
 
 void Query(Catalog *catalog, Node *node);
 
-void LoadData(
-		Catalog *catalog,
-		Node *node,
-		ResultSet *&result_set,
-		bool& result_flag,
-		string &error_msg,
-		string &info
-		);
+void LoadData(Catalog *catalog, Node *node, ResultSet *&result_set,
+              bool &result_flag, string &error_msg, string &info);
 
 void LoadData(Catalog *catalog, Node *node);
 
-void InsertData(
-		Catalog *catalog,
-		Node *node,
-		ResultSet *&result_set,
-		bool& result_flag,
-		string &error_msg,
-		string &info
-		);
+void InsertData(Catalog *catalog, Node *node, ResultSet *&result_set,
+                bool &result_flag, string &error_msg, string &info);
 
 void InsertData(Catalog *catalog, Node *node);
 
-void ShowTable(
-		Catalog *catalog,
-		Node *node,
-		ResultSet *&result_set,
-		bool& result_flag,
-		string &error_msg,
-		string &info
-		);
+void ShowTable(Catalog *catalog, Node *node, ResultSet *&result_set,
+               bool &result_flag, string &error_msg, string &info);
 
 void ShowTable(Catalog *catalog, Node *node);
 
-void DropTable(
-		Catalog *catalog,
-		Node *node,
-		ResultSet *&result_set,
-		bool& result_flag,
-		string &error_msg,
-		string &info
-		);
+void DropTable(Catalog *catalog, Node *node, ResultSet *&result_set,
+               bool &result_flag, string &error_msg, string &info);
 
-
-
-bool InsertValueToStream(Insert_vals *insert_value, TableDescriptor *table, unsigned position, ostringstream &ostr);
+bool InsertValueToStream(Insert_vals *insert_value, TableDescriptor *table,
+                         unsigned position, ostringstream &ostr);
 bool CheckType(const column_type *col_type, Expr *expr);
 
-LogicalOperator* convert_sql_to_logical_operator_tree(const char* sql);
+LogicalOperator *convert_sql_to_logical_operator_tree(const char *sql);
 
 #endif /* EXECUTELOGICALQUERYPLAN_H_ */