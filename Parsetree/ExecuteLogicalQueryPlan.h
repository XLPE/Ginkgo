--- conflicted
+++ resolved
@@ -16,13 +16,10 @@
 
 using claims::logical_operator::LogicalOperator;
 
-<<<<<<< HEAD
-=======
 #define _DELETE_DATA_SUPPORT_
 
 class LogicalOperator;
 
->>>>>>> 3498925a
 struct query_result {
   query_result() : result_set(0){};
   ~query_result() { delete result_set; }
@@ -38,8 +35,6 @@
                              bool &result_flag, string &error_msg, string &info,
                              int fd = 0);
 
-<<<<<<< HEAD
-=======
 #ifdef _DELETE_DATA_SUPPORT_
 void DeleteData(Catalog *catalog, Node *node, ResultSet *&result_set,
                 bool &result_flag, string &error_msg, string &info);
@@ -48,7 +43,6 @@
 
 #endif
 
->>>>>>> 3498925a
 void CreateTable(Catalog *catalog, Node *node, ResultSet *&result_set,
                  bool &result_flag, string &error_msg, string &info);
 
