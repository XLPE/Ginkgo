#include <cstdio>
#include <map>
#include <new>
#include <set>
#include <string>
#include <vector>
#include <malloc.h>
#include <string.h>
#include "../Catalog/Attribute.h"
#include "../Catalog/Catalog.h"
#include "../Catalog/table.h"
#include "../common/Comparator.h"
#include "../common/Logging.h"
<<<<<<< HEAD

#include "../logical_query_plan/logical_operator.h"
=======
>>>>>>> 3b3fd325
#include "sql_node_struct.h"
#include "../Environment.h"
#include "../common/Logging.h"
#include <boost/date_time/gregorian/greg_duration.hpp>
#include "../logical_query_plan/logical_aggregation.h"
#include "../logical_query_plan/logical_equal_join.h"
#include "../logical_query_plan/logical_filter.h"
#include "../logical_query_plan/logical_scan.h"
#include "../logical_query_plan/logical_aggregation.h"
#include "../physical_query_plan/BlockStreamAggregationIterator.h"

<<<<<<< HEAD
=======
#include "../logical_operator/logical_aggregation.h"
#include "../logical_operator/logical_equal_join.h"
#include "../logical_operator/logical_filter.h"
#include "../logical_operator/logical_operator.h"
#include "../logical_operator/logical_scan.h"
#include "../logical_operator/logical_aggregation.h"
#include "../physical_operator/physical_aggregation.h"

>>>>>>> 3b3fd325
int getlevel(Expr_cal *calnode) {
  int level = 0;
  if (strcmp(calnode->sign, "--") == 0)  // solve negative，add 0 at the
                                         // front，namely=（0-(expr)),expr has
                                         // been solved
  {
    level = 4;
  } else if (strcmp(calnode->sign, "++") == 0) {
    level = 4;
  } else if (strcmp(calnode->sign, "!") == 0) {
    level = 4;
  } else {
    if (strcmp(calnode->sign, "CMP") == 0) {
      switch (calnode->cmp) {
        case 1:  //"<"
        {
          level = 1;
        } break;
        case 2:  //">"
        {
          level = 1;
        } break;
        case 3:  //"!="
        {
          level = 0;
        } break;
        case 4:  //"="
        {
          level = 0;
        } break;
        case 5:  //"<="
        {
          level = 1;
        } break;
        case 6:  //">="
        {
          level = 1;
        } break;
        default: {}
      }
    } else {
      if (strcmp(calnode->sign, "+") == 0 || strcmp(calnode->sign, "-") == 0) {
        level = 2;
      } else if (strcmp(calnode->sign, "*") == 0 ||
                 strcmp(calnode->sign, "/") == 0 ||
                 strcmp(calnode->sign, "%") == 0) {
        level = 3;
      } else if (strcmp(calnode->sign, "and") == 0 ||
                 strcmp(calnode->sign, "or") == 0) {
        level = -1;
      } else {
        level = -10;
        SQLParse_log("level is unknown!!!!!!!!!!");
      }
    }
  }
  return level;
}
string expr_to_str(Node *node, int level) {
  string str = "";
  int thislevel = 0;
  switch (node->type) {
    case t_expr_func: {
      Expr_func *funcnode = (Expr_func *)node;
      if (strcmp(funcnode->funname, "CASE3") == 0) {
        str = "case ";
        str = str + expr_to_str(funcnode->parameter1, 0);
        str = str + " end";
      } else if (strcmp(funcnode->funname, "CASE4") == 0) {
        str = "case ";
        str = str + expr_to_str(funcnode->parameter1, 0);
        str = str + " else ";
        str = str + expr_to_str(funcnode->parameter2, 0);
        str = str + " end";
      } else if (strcmp(funcnode->funname, "WHEN1") == 0) {
        str = "when ";
        str = str + expr_to_str(funcnode->parameter1, 0);
        str = str + " then ";
        str = str + expr_to_str(funcnode->parameter2, 0);
      } else if (strcmp(funcnode->funname, "WHEN2") == 0) {
        str = "when ";
        str = str + expr_to_str(funcnode->parameter1, 0);
        str = str + " then ";
        str = str + expr_to_str(funcnode->parameter2, 0);
      } else if (strcmp(funcnode->funname, "FSUBSTRING0") == 0) {
        str = "substr(";
        str = str + expr_to_str(funcnode->args, 0);
        str = str + ",";
        str = str + expr_to_str(funcnode->parameter1, 0);
        str = str + ")";
      } else if (strcmp(funcnode->funname, "FSUBSTRING1") == 0) {
        str = "substr(";
        str = str + expr_to_str(funcnode->args, 0);
        str = str + ",";
        str = str + expr_to_str(funcnode->parameter1, 0);
        str = str + ",";
        str = str + expr_to_str(funcnode->parameter2, 0);
        str = str + ")";
      } else if (strcmp(funcnode->funname, "FTRIM0") == 0) {
        str = "trim(";
        str = str + "both ";
        str = str + expr_to_str(funcnode->parameter1, 0);
        str = str + "from ";
        str = str + expr_to_str(funcnode->parameter2, 0);
        str = str + ")";
      } else if (strcmp(funcnode->funname, "FTRIM1") == 0) {
        str = "trim(";
        str = str + "trailing ";
        str = str + expr_to_str(funcnode->parameter1, 0);
        str = str + "from ";
        str = str + expr_to_str(funcnode->parameter2, 0);
        str = str + ")";
      } else if (strcmp(funcnode->funname, "FTRIM2") == 0) {
        str = "trim(";
        str = str + "leading ";
        str = str + expr_to_str(funcnode->parameter1, 0);
        str = str + "from ";
        str = str + expr_to_str(funcnode->parameter2, 0);
        str = str + ")";

      } else if (strcmp(funcnode->funname, "FTRIM3") == 0) {
        str = "trim(";
        str = str + expr_to_str(funcnode->parameter1, 0);
        str = str + ")";
      } else if (strcmp(funcnode->funname, "FUPPER") == 0) {
        str = "upper(";
        str = str + expr_to_str(funcnode->parameter1, 0);
        str = str + ")";
      } else if (strcmp(funcnode->funname, "FCAST") == 0) {
        str = "case(";
        str = str + expr_to_str(funcnode->parameter1, 0);
        str = str + " as ";
        str = str + expr_to_str(funcnode->parameter2, 0);
        str = str + ")";
      } else if (strcmp(funcnode->funname, "FCOALESCE") == 0) {
      } else if (strcmp(funcnode->funname, "FCOUNTALL") == 0) {
        str = "count(*)";
      } else if (strcmp(funcnode->funname, "FCOUNT") == 0) {
        str = "count(";
        str = str + expr_to_str(funcnode->parameter1, 0);
        str = str + ")";
      } else if (strcmp(funcnode->funname, "FSUM") == 0) {
        str = "sum(";
        str = str + expr_to_str(funcnode->parameter1, 0);
        str = str + ")";
      } else if (strcmp(funcnode->funname, "FAVG") == 0) {
        str = "avg(";
        str = str + expr_to_str(funcnode->parameter1, 0);
        str = str + ")";
      } else if (strcmp(funcnode->funname, "FMIN") == 0) {
        str = "min(";
        str = str + expr_to_str(funcnode->parameter1, 0);
        str = str + ")";
      } else if (strcmp(funcnode->funname, "FMAX") == 0) {
        str = "max(";
        str = str + expr_to_str(funcnode->parameter1, 0);
        str = str + ")";
      } else if (strcmp(funcnode->funname, "FDATE_ADD") == 0) {
        Expr_func *datefunc = (Expr_func *)funcnode->parameter1;
        str = "date_add(";
        str = str + expr_to_str(funcnode->args, 0);
        str = str + ",interval ";
        str = str + expr_to_str(datefunc->args, 0);
        if (strcmp(datefunc->funname, "INTERVAL_DAY") == 0) {
          str = str + " day)";
        } else if (strcmp(datefunc->funname, "INTERVAL_WEEK") == 0) {
          str = str + " week)";
        } else if (strcmp(datefunc->funname, "INTERVAL_MONTH") == 0) {
          str = str + " month)";
        } else if (strcmp(datefunc->funname, "INTERVAL_YEAR") == 0) {
          str = str + " year)";
        } else if (strcmp(datefunc->funname, "INTERVAL_QUARTER") == 0) {
          str = str + " quarter)";
        }

      } else if (strcmp(funcnode->funname, "FDATE_SUB") == 0) {
        Expr_func *datefunc = (Expr_func *)funcnode->parameter1;
        str = "date_sub(";
        str = str + expr_to_str(funcnode->args, 0);
        str = str + ",interval ";
        str = str + expr_to_str(datefunc->args, 0);
        if (strcmp(datefunc->funname, "INTERVAL_DAY") == 0) {
          str = str + " day)";
        } else if (strcmp(datefunc->funname, "INTERVAL_WEEK") == 0) {
          str = str + " week)";
        } else if (strcmp(datefunc->funname, "INTERVAL_MONTH") == 0) {
          str = str + " month)";
        } else if (strcmp(datefunc->funname, "INTERVAL_YEAR") == 0) {
          str = str + " year)";
        } else if (strcmp(datefunc->funname, "INTERVAL_QUARTER") == 0) {
          str = str + " quarter)";
        }
      } else if (strcmp(funcnode->funname, "BA") == 0) {
        str = expr_to_str(funcnode->args, 0);
        str = str + " between ";
        str = str + expr_to_str(funcnode->parameter1, 0);
        str = str + " and ";
        str = str + expr_to_str(funcnode->parameter2, 0);
      } else {
        SQLParse_elog("expr_to_str doesn't exist this function !!!");
      }
      funcnode->str = (char *)malloc(str.size() + 1);
      strcpy(funcnode->str, str.c_str());
    } break;
    case t_expr_cal: {
      Expr_cal *calnode = (Expr_cal *)node;
      thislevel = getlevel(calnode);
      if (strcmp(calnode->sign, "--") == 0) {
        str = "-";
      } else if (strcmp(calnode->sign, "++") == 0) {
        str = "+";
      } else if (strcmp(calnode->sign, "!") == 0) {
        str = "!";
      } else if (strcmp(calnode->sign, "NOT") == 0) {
        str = "not";
      } else {
        str = expr_to_str(calnode->lnext, thislevel);
        if (strcmp(calnode->sign, "CMP") == 0) {
          switch (calnode->cmp) {
            case 1:  //"<"
            {
              str = str + "<";
            } break;
            case 2:  //">"
            {
              str = str + ">";
            } break;
            case 3:  //"<>"
            {
              str = str + "!=";
            } break;
            case 4:  //"="
            {
              str = str + "=";
            } break;
            case 5:  //"<="
            {
              str = str + "<=";
            } break;
            case 6:  //">="
            {
              str = str + ">=";
            } break;
            default: {}
          }
        } else if (strcmp(calnode->sign, "ANDOP") == 0) {
          str = str + "and";
        } else if (strcmp(calnode->sign, "OR") == 0) {
          str = str + "or";
        } else {
          str = str + calnode->sign;
        }
      }

      str = str + expr_to_str(calnode->rnext, thislevel);
      calnode->str = (char *)malloc(str.size() + 1);
      strcpy(calnode->str, str.c_str());
      if (thislevel < level) {
        str = "(" + str + ")";
      }
      //			memcpy(calnode->str,str.c_str(),str.size());
    } break;
    case t_name:
    case t_name_name: {
      Columns *col = (Columns *)node;
      if (col->parameter1 == NULL) {
        str = str + string(col->parameter2);
      } else {
        str = str + string(col->parameter2);
      }
    } break;
    case t_stringval: {
      Expr *exprval = (Expr *)node;
      str = str + string(exprval->data);
    } break;
    case t_intnum: {
      Expr *exprval = (Expr *)node;
      str = str + string(exprval->data);
    } break;
    case t_approxnum: {
      Expr *exprval = (Expr *)node;
      str = str + string(exprval->data);
    } break;
    case t_bool: {
    } break;
    default: {}
  }
  return str;
}
void expr_to_str_for_selectlist(Node *node) {
  if (node == NULL) return;
  for (Node *p = node; p != NULL;) {
    Select_list *selectlist = (Select_list *)p;
    Select_expr *sexpr = (Select_expr *)selectlist->args;
    expr_to_str(sexpr->colname, 0);
    p = selectlist->next;
  }
}
void expr_to_str_for_groupby(Node *node) {
  if (node == NULL) return;
  Groupby_list *gplist = (Groupby_list *)node;
  for (Node *p = (Node *)(gplist->next); p != NULL;) {
    Groupby_expr *gbexpr = (Groupby_expr *)p;
    expr_to_str(gbexpr->args, 0);
    p = gbexpr->next;
  }
}
void expr_to_str_for_orderby(Node *node) {
  if (node == NULL) return;
  Orderby_list *gblist = (Orderby_list *)node;
  for (Node *p = (Node *)(gblist->next); p != NULL;) {
    Groupby_expr *obexpr = (Groupby_expr *)p;
    expr_to_str(obexpr->args, 0);
    p = obexpr->next;
  }
}
void expr_to_str_test(Node *node) {
  Query_stmt *ptree = (Query_stmt *)node;
  expr_to_str_for_selectlist(ptree->select_list);
  expr_to_str_for_groupby(ptree->groupby_list);
  expr_to_str_for_orderby(ptree->orderby_list);
  if (ptree->having_list != NULL)
    expr_to_str(((Having_list *)ptree->having_list)->next, 0);
  if (ptree->where_list != NULL)
    expr_to_str(((Where_list *)ptree->where_list)->next, 0);
}
void solve_const_value_in_wherecondition(Node *&cur) {
  if (cur == NULL) return;
  switch (cur->type) {
    case t_name: {
      Columns *col = (Columns *)cur;

    } break;
    case t_name_name: {
      Columns *col = (Columns *)cur;

    } break;
    case t_query_stmt: {
    } break;
    case t_expr_cal: {
      Expr_cal *node = (Expr_cal *)cur;
      solve_const_value_in_wherecondition(node->lnext);
      solve_const_value_in_wherecondition(node->rnext);
    } break;
    case t_expr_func: {
      Expr_func *node = (Expr_func *)cur;
      string datestr;
      date constdate(from_string("1990-10-01"));
      if (strcmp(node->funname, "FDATE_ADD") == 0) {
        if (node->args->type == t_stringval) {
          datestr = string(((Expr *)node->args)->data);
          Expr_func *datefunc = (Expr_func *)node->parameter1;

          assert(((Expr *)datefunc->args)->type == t_intnum);

          if (strcmp(datefunc->funname, "INTERVAL_DAY") == 0) {
            date_duration dd(atof(((Expr *)datefunc->args)->data));
            constdate = date(from_string(datestr)) + dd;
            //						date_duration *dd=new date_duration(atof(((Expr
            //*)datefunc->args)->data));
            //						constdate=from_string(datestr)+(*(date_duration
            //*)dd);
          } else if (strcmp(datefunc->funname, "INTERVAL_WEEK") == 0) {
            weeks dd(atof(((Expr *)datefunc->args)->data));
            constdate = date(from_string(datestr)) + dd;
          } else if (strcmp(datefunc->funname, "INTERVAL_MONTH") == 0) {
            months dd(atof(((Expr *)datefunc->args)->data));
            constdate = date(from_string(datestr)) + dd;
          } else if (strcmp(datefunc->funname, "INTERVAL_YEAR") == 0) {
            years dd(atof(((Expr *)datefunc->args)->data));
            constdate = date(from_string(datestr)) + dd;
          } else if (strcmp(datefunc->funname, "INTERVAL_QUARTER") == 0) {
            months dd(atof(((Expr *)datefunc->args)->data) * 3);
            constdate = date(from_string(datestr)) + dd;
          }
          datestr = to_iso_extended_string(constdate);
          char *datechar = (char *)malloc(datestr.length() + 2);
          strcpy(datechar, datestr.c_str());
          //					SQLParse_log("the date result after date_add,
          //string= %s ------------------\n",datechar);
          // free(cur);
          cur = (Node *)newExpr(t_stringval, datechar, NULL);
        }

      } else if (strcmp(node->funname, "FDATE_SUB") == 0) {
        if (node->args->type == t_stringval) {
          datestr = string(((Expr *)node->args)->data);
          Expr_func *datefunc = (Expr_func *)node->parameter1;

          assert(((Expr *)datefunc->args)->type == t_intnum);

          if (strcmp(datefunc->funname, "INTERVAL_DAY") == 0) {
            date_duration dd(atof(((Expr *)datefunc->args)->data));
            constdate = date(from_string(datestr)) - dd;
          } else if (strcmp(datefunc->funname, "INTERVAL_WEEK") == 0) {
            weeks dd(atof(((Expr *)datefunc->args)->data));
            constdate = date(from_string(datestr)) - dd;
          } else if (strcmp(datefunc->funname, "INTERVAL_MONTH") == 0) {
            months dd(atof(((Expr *)datefunc->args)->data));
            constdate = date(from_string(datestr)) - dd;
          } else if (strcmp(datefunc->funname, "INTERVAL_YEAR") == 0) {
            years dd(atof(((Expr *)datefunc->args)->data));
            constdate = date(from_string(datestr)) - dd;
          } else if (strcmp(datefunc->funname, "INTERVAL_QUARTER") == 0) {
            months dd(atof(((Expr *)datefunc->args)->data) * 3);
            constdate = date(from_string(datestr)) - dd;
          }
          datestr = to_simple_string(constdate);
          char *datechar = (char *)malloc(datestr.length() + 2);
          strcpy(datechar, datestr.c_str());
          //					SQLParse_log("the date result after date_sub,
          //string= %s ------------------\n",datechar);
          // free(cur);
          cur = (Node *)newExpr(t_stringval, datechar, NULL);
        }
      } else {
      }
    } break;
    case t_expr_list: {
      Expr_list *node = (Expr_list *)cur;

    } break;
    default: {
      SQLParse_log(
          "solve_const_value_in_wherecondition can't know the type=%d\n",
          cur->type);
    }
  }
}
void solve_const_value(Node *node) {
  Query_stmt *ptree = (Query_stmt *)node;
  if (((Where_list *)ptree->where_list) != NULL) {
    solve_const_value_in_wherecondition(
        ((Where_list *)ptree->where_list)->next);
  }
}
void preprocess(Node *node) {
  expr_to_str_test(node);
  solve_const_value(node);
}<|MERGE_RESOLUTION|>--- conflicted
+++ resolved
@@ -11,24 +11,11 @@
 #include "../Catalog/table.h"
 #include "../common/Comparator.h"
 #include "../common/Logging.h"
-<<<<<<< HEAD
-
-#include "../logical_query_plan/logical_operator.h"
-=======
->>>>>>> 3b3fd325
+
 #include "sql_node_struct.h"
 #include "../Environment.h"
 #include "../common/Logging.h"
 #include <boost/date_time/gregorian/greg_duration.hpp>
-#include "../logical_query_plan/logical_aggregation.h"
-#include "../logical_query_plan/logical_equal_join.h"
-#include "../logical_query_plan/logical_filter.h"
-#include "../logical_query_plan/logical_scan.h"
-#include "../logical_query_plan/logical_aggregation.h"
-#include "../physical_query_plan/BlockStreamAggregationIterator.h"
-
-<<<<<<< HEAD
-=======
 #include "../logical_operator/logical_aggregation.h"
 #include "../logical_operator/logical_equal_join.h"
 #include "../logical_operator/logical_filter.h"
@@ -37,7 +24,6 @@
 #include "../logical_operator/logical_aggregation.h"
 #include "../physical_operator/physical_aggregation.h"
 
->>>>>>> 3b3fd325
 int getlevel(Expr_cal *calnode) {
   int level = 0;
   if (strcmp(calnode->sign, "--") == 0)  // solve negative，add 0 at the
@@ -396,7 +382,8 @@
           if (strcmp(datefunc->funname, "INTERVAL_DAY") == 0) {
             date_duration dd(atof(((Expr *)datefunc->args)->data));
             constdate = date(from_string(datestr)) + dd;
-            //						date_duration *dd=new date_duration(atof(((Expr
+            //						date_duration *dd=new
+            //date_duration(atof(((Expr
             //*)datefunc->args)->data));
             //						constdate=from_string(datestr)+(*(date_duration
             //*)dd);
@@ -416,8 +403,9 @@
           datestr = to_iso_extended_string(constdate);
           char *datechar = (char *)malloc(datestr.length() + 2);
           strcpy(datechar, datestr.c_str());
-          //					SQLParse_log("the date result after date_add,
-          //string= %s ------------------\n",datechar);
+          //					SQLParse_log("the date result after
+          //date_add,
+          // string= %s ------------------\n",datechar);
           // free(cur);
           cur = (Node *)newExpr(t_stringval, datechar, NULL);
         }
@@ -448,8 +436,9 @@
           datestr = to_simple_string(constdate);
           char *datechar = (char *)malloc(datestr.length() + 2);
           strcpy(datechar, datestr.c_str());
-          //					SQLParse_log("the date result after date_sub,
-          //string= %s ------------------\n",datechar);
+          //					SQLParse_log("the date result after
+          //date_sub,
+          // string= %s ------------------\n",datechar);
           // free(cur);
           cur = (Node *)newExpr(t_stringval, datechar, NULL);
         }
