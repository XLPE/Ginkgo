--- conflicted
+++ resolved
@@ -16,11 +16,9 @@
 extern char globalInputText[10000];
 extern int globalReadOffset;
 extern int errorNumber;		// 2014-3-6---声明errorNumber变量---by余楷
-<<<<<<< HEAD
 extern Node *NodePointer[10000];		// 2014-3-6---指向每个节点指针的数组---by余楷
 extern int NodePointerNum;		// 2014-3-6---指向每个节点指针的数组元素个数---by余楷
-=======
->>>>>>> 79bb7794
+
 
 static Node * getparsetreeroot()
 {
@@ -28,122 +26,12 @@
 	int charnum=0;
 	globalReadOffset = 0;
 
-<<<<<<< HEAD
 	memset(NodePointer,0,sizeof(NodePointer));	// 2014-3-7---初始化---by余楷
 	NodePointerNum = 0;
-=======
->>>>>>> 79bb7794
 	errorNumber = 0;	// 2014-3-6---初始化SQL解析错误个数---by余楷
 	parsetreeroot = NULL;	// 2014-3-4---增加初始化语句---by余楷
 	memset(globalInputText, 0, sizeof(globalInputText));	// 2014-3-4---增加初始化语句---by余楷
 	cout<<"globalInputText:"<<globalInputText;
-
-	while(1)
-	{
-<<<<<<< HEAD
-		////
-=======
->>>>>>> 79bb7794
-		char c=getchar();
-		globalInputText[charnum++]=c;
-		if(c==';')
-		{
-			globalInputText[charnum++]='\0';
-			getchar();
-			break;
-		}
-	}
-
-	// 2014-3-4---测试数据---by余楷
-//	strcpy(globalInputText,
-<<<<<<< HEAD
-//			"select row_id from cj;\n"
-//			"create table tt(num int not null, s int, ss int primary key, c int, vc varchar(15));\n"
-//			"create projection on tt(num, s, c) partitioned on num;\n"
-//			"select s from tt;\n"
-//			"create projection on tt(ss, c) partitioned on ss;\n"
-//			"select ss from tt;\n"
-
-//			"create table t(num int sdf, d double, f float);\n"
-
-	//			"create table tt(num int, d double, f float);\n"
-//			"create table ttt(num int, d double, f float);\n"
-//			"create projection on t(num, f, d) partitioned on num;\n"
-//			"select f,d from t;\n"
-=======
-//			"select row_id from cj;"
-//			"create table tt(num int not null, s int, ss int primary key, c int, vc varchar(15));"
-//			"create projection on tt(num, s, c) partitioned on num;"
-////			"select s from tt;"
-//			"create projection on tt(ss, c) partitioned on ss;"
-////			"select ss from tt;"
-//			"create table t(num int, d double, f float);"
-//			"create table tt(num int, d double, f float);"
-//			"create table ttt(num int, d double, f float);"
-//			"create projection on t(num, f, d) partitioned on num;"
-//			"select f,d from t;"
->>>>>>> 79bb7794
-//			);
-	cout<<"globalInputText:"<<globalInputText<<endl;
-
-//	yyclearin;
-////	yychar = YYEMPTY;
-//	yyerrok;
-//	cleanSQLparse();
-
-	if(!yyparse())	// 2014-3-4---注释冗余代码---by余楷
-	{
-<<<<<<< HEAD
-=======
-//		printf("SQL parse worked\n");
-//		if (parsetreeroot == NULL)
-//			return NULL;
-
-//		output(parsetreeroot, 1);
-//		if(parsetreeroot->type==t_query_stmt)
-//		{
-//			Query_stmt *node=(Query_stmt *)parsetreeroot;
-//			puts("select_stmt2>>>>>>>>");
-//			if(node->where_list!=NULL)
-//			{
-//				struct Where_list * curt=(struct Where_list *)(node->where_list);
-//				struct Node *cur=(struct Node *)(curt->next);
-//				puts("wc2tb");
-//				departwc(cur,node->from_list);
-//				puts("partree complete!!!");
-//			}
-//		}
->>>>>>> 79bb7794
-		return parsetreeroot;
-	}
-	else
-	{
-		printf("SQL parse failed\n");
-		return NULL;
-	}
-	//return 0;
-}
-
-static Node * getparsetreeroot(const char *sql)
-<<<<<<< HEAD
-		{
-=======
-{
->>>>>>> 79bb7794
-	puts("SQL!!!!!");
-	int charnum=0;
-	globalReadOffset = 0;
-
-<<<<<<< HEAD
-	memset(NodePointer,0,sizeof(NodePointer));	// 2014-3-7---初始化---by余楷
-	NodePointerNum = 0;
-=======
->>>>>>> 79bb7794
-	errorNumber = 0;	// 2014-3-6---初始化SQL解析错误个数---by余楷
-	parsetreeroot = NULL;	// 2014-3-4---增加初始化语句---by余楷
-	memset(globalInputText, 0, sizeof(globalInputText));	// 2014-3-4---增加初始化语句---by余楷
-	cout<<"globalInputText:"<<globalInputText;
-<<<<<<< HEAD
 
 	while(1)
 	{
@@ -158,38 +46,30 @@
 	}
 
 	// 2014-3-4---测试数据---by余楷
-	strcpy(globalInputText,	sql);
+//	strcpy(globalInputText,
+//			"select row_id from cj;\n"
+//			"create table tt(num int not null, s int, ss int primary key, c int, vc varchar(15));\n"
+//			"create projection on tt(num, s, c) partitioned on num;\n"
+//			"select s from tt;\n"
+//			"create projection on tt(ss, c) partitioned on ss;\n"
+//			"select ss from tt;\n"
+
+//			"create table t(num int sdf, d double, f float);\n"
+
+//			"create table tt(num int, d double, f float);\n"
+//			"create table ttt(num int, d double, f float);\n"
+//			"create projection on t(num, f, d) partitioned on num;\n"
+//			"select f,d from t;\n"
+//			);
 	cout<<"globalInputText:"<<globalInputText<<endl;
 
-	//	yyclearin;
-	////	yychar = YYEMPTY;
-	//	yyerrok;
-	//	cleanSQLparse();
+//	yyclearin;
+//	yychar = YYEMPTY;
+//	yyerrok;
+//	cleanSQLparse();
 
 	if(!yyparse())	// 2014-3-4---注释冗余代码---by余楷
 	{
-		Stmt *stmtList = (Stmt *)getparsetreeroot();
-		Node *node = (Node *)stmtList->data;
-		Query_stmt *querynode=(Query_stmt *)node;
-		puts("select_stmt2>>>>>>>>");
-		if(querynode->where_list!=NULL)
-		{
-			struct Where_list * curt=(struct Where_list *)(querynode->where_list);
-			struct Node *cur=(struct Node *)(curt->next);
-			puts("wc2tb");
-			departwc(cur,querynode->from_list);
-			puts("partree complete!!!");
-		}
-=======
-
-
-	// 2014-3-4---测试数据---by余楷
-	strcpy(globalInputText,sql );
-	cout<<"globalInputText:"<<globalInputText<<endl;
-
-	if(!yyparse())	// 2014-3-4---注释冗余代码---by余楷
-	{
->>>>>>> 79bb7794
 		return parsetreeroot;
 	}
 	else
@@ -197,11 +77,35 @@
 		printf("SQL parse failed\n");
 		return NULL;
 	}
-	//return 0;
-<<<<<<< HEAD
-		}
-=======
 }
->>>>>>> 79bb7794
+
+static Node * getparsetreeroot(const char *sql)
+{
+	puts("SQL!!!!!");
+	int charnum=0;
+	globalReadOffset = 0;
+
+	memset(NodePointer,0,sizeof(NodePointer));	// 2014-3-7---初始化---by余楷
+	NodePointerNum = 0;
+	errorNumber = 0;	// 2014-3-6---初始化SQL解析错误个数---by余楷
+	parsetreeroot = NULL;	// 2014-3-4---增加初始化语句---by余楷
+	memset(globalInputText, 0, sizeof(globalInputText));	// 2014-3-4---增加初始化语句---by余楷
+	cout<<"globalInputText:"<<globalInputText;
+
+	// 2014-3-4---测试数据---by余楷
+	strcpy(globalInputText,	sql);
+	cout<<"globalInputText:"<<globalInputText<<endl;
+
+	if(!yyparse())	// 2014-3-4---注释冗余代码---by余楷
+	{
+		return parsetreeroot;
+	}
+	else
+	{
+		printf("SQL parse failed\n");
+		return NULL;
+	}
+}
+
 
 #endif