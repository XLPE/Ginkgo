--- conflicted
+++ resolved
@@ -78,6 +78,7 @@
 					break;
 				}
 
+
 				TableDescriptor *new_table = Environment::getInstance()->getCatalog()->getTable(tablename);
 				if (new_table != NULL)
 				{
@@ -86,6 +87,7 @@
 					break;
 				}
 				new_table = new TableDescriptor(tablename,Environment::getInstance()->getCatalog()->allocate_unique_table_id());
+
 
 				new_table->addAttribute("row_id",data_type(t_u_long),0,true);
 
@@ -533,57 +535,6 @@
 					break;
 				}
 
-<<<<<<< HEAD
-LogicalOperator* convert_sql_to_logical_operator_tree(const char* sql)
-		{
-	Node* oldnode=getparsetreeroot(sql);
-	Stmt *stmtList = (Stmt *)oldnode;
-
-	while (stmtList != NULL)
-	{
-		Node *node = (Node *)stmtList->data;
-		switch(node->type)
-		{
-		case t_query_stmt:
-		{
-			SQLParse_log("this is query stmt!!!!!!!!!!!!!!!!!!");
-			if (!semantic_analysis(node,false))//---3.22fzh---
-			{
-				SQLParse_elog("semantic_analysis error");
-				return NULL;
-			}
-			preprocess(node);
-#ifdef SQL_Parser
-			output(node,0);
-#endif
-			Query_stmt *querynode=(Query_stmt *)node;
-			if(querynode->where_list!=NULL)
-			{
-				struct Where_list * curt=(struct Where_list *)(querynode->where_list);
-				struct Node *cur=(struct Node *)(curt->next);
-				SQLParse_log("wc2tb");
-				departwc(cur,querynode->from_list);
-			}
-			if(querynode->from_list!=NULL)
-				int fg=solve_join_condition(querynode->from_list);
-#ifdef SQL_Parser
-			output(node,0);
-#endif
-			LogicalOperator* plan=parsetree2logicalplan(node);//现在由于没有投影，所以只把from_list传输进去。因此在完善之后，需要在parsetree2logicalplan()中
-			//进行判断，对于不同的语句，比如select,update等选择不同的操作。
-			return plan;
-		}break;
-
-		default:
-		{
-			SQLParse_elog("-----------the sql isn't supported!-----------------------");
-			return NULL;
-		}
-		}
-	}
-		}
-void ExecuteLogicalQueryPlan()	// 2014-3-4---因为根结点的结构已经改变，相关代码进行修改---by余楷
-=======
 				ostringstream ostr;
 				while(insert_value_list)
 				{
@@ -733,7 +684,6 @@
 }
 
 void ExecuteLogicalQueryPlan()
->>>>>>> 546fd21b
 {
 
 	Environment::getInstance(true);
@@ -1116,14 +1066,7 @@
 				if (!semantic_analysis(node,false))//---3.22fzh---
 				{
 					SQLParse_elog("semantic_analysis error");
-<<<<<<< HEAD
-				preprocess(node);
-#ifdef SQL_Parser
-				output(node,0);
-#endif
-				Query_stmt *querynode=(Query_stmt *)node;
-				if(querynode->from_list!=NULL)
-=======
+
 					assert(false);
 					return;
 				}
@@ -1133,7 +1076,6 @@
 //#endif
 					Query_stmt *querynode=(Query_stmt *)node;
 					if(querynode->from_list!=NULL)
->>>>>>> 546fd21b
 					int fg=solve_join_condition(querynode->from_list);
 				if(querynode->where_list!=NULL)
 				{
@@ -1145,12 +1087,9 @@
 #ifdef SQL_Parser
 				output(node,0);
 #endif
-<<<<<<< HEAD
 				LogicalOperator* plan=parsetree2logicalplan(node);//现在由于没有投影，所以只把from_list传输进去。因此在完善之后，需要在parsetree2logicalplan()中
 				//进行判断，对于不同的语句，比如select,update等选择不同的操作。
-=======
-				LogicalOperator* plan=parsetree2logicalplan(node);
->>>>>>> 546fd21b
+
 				LogicalOperator* root=NULL;
 				if(querynode->limit_list!=NULL)
 				{
@@ -1183,11 +1122,8 @@
 				physical_iterator_tree->open();
 				while(physical_iterator_tree->next(0));
 				physical_iterator_tree->close();
-<<<<<<< HEAD
-				//	printf("Q1: execution time: %4.4f second.\n",getSecond(start));
-=======
 				printf("++++++++++++++++Q1: execution time: %4.4f second.++++++++++++++\n",getSecond(start));
->>>>>>> 546fd21b
+
 			}
 			break;
 			case t_load_table_stmt:	//	导入数据的语句
