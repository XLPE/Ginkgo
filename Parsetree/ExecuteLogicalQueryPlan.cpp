--- conflicted
+++ resolved
@@ -167,80 +167,7 @@
 			break;
 			case t_query_stmt: // 2014-3-4---修改为t_query_stmt,添加对查询语句的处理---by余楷
 			{
-<<<<<<< HEAD
-				SQLParse_log("this is query stmt!!!!!!!!!!!!!!!!!!");
-				if (!semantic_analysis(node,false))//---3.22fzh---
-				{
-					SQLParse_elog("semantic_analysis error");
-					assert(false);
-					return;
-				}
-								output(node,0);
-				preprocess(node);
-				//#ifdef SQL_Parser
-				//#endif
-				Query_stmt *querynode=(Query_stmt *)node;
-				if(querynode->from_list!=NULL)
-					int fg=solve_join_condition(querynode->from_list);
-				if(querynode->where_list!=NULL)
-				{
-					struct Where_list * curt=(struct Where_list *)(querynode->where_list);
-					struct Node *cur=(struct Node *)(curt->next);
-					departwc(cur,querynode->from_list);
-				}
-#ifdef SQL_Parser
-				output(node,0);
-#endif
-				LogicalOperator* plan=parsetree2logicalplan(node);//现在由于没有投影，所以只把from_list传输进去。因此在完善之后，需要在parsetree2logicalplan()中
-				//进行判断，对于不同的语句，比如select,update等选择不同的操作。
-
-				LogicalOperator* root=NULL;
-				if(querynode->limit_list!=NULL)
-				{
-					Limit_expr *lexpr=(Limit_expr *)querynode->limit_list;
-					if(lexpr->offset==NULL)
-					{
-						root=new LogicalQueryPlanRoot(0,plan,LogicalQueryPlanRoot::RESULTCOLLECTOR,LimitConstraint(atoi(((Expr *)lexpr->row_count)->data)));
-					}
-					else
-					{
-						root=new LogicalQueryPlanRoot(0,plan,LogicalQueryPlanRoot::RESULTCOLLECTOR,LimitConstraint(atoi(((Expr *)lexpr->row_count)->data),atoi(((Expr *)lexpr->offset)->data)));
-					}
-				}
-				else
-				{
-					root=new LogicalQueryPlanRoot(0,plan,LogicalQueryPlanRoot::RESULTCOLLECTOR);
-				}
-#ifdef SQL_Parser
-				root->print(0);
-				cout<<"performance is ok!the data will come in,please enter any char to continue!!"<<endl;
-				getchar();
-				getchar();
-#endif
-
-				BlockStreamIteratorBase* physical_iterator_tree=root->getIteratorTree(64*1024);
-#ifdef SQL_Parser
-				cout<<"~~~~~~~~~physical plan~~~~~~~~~~~~~~"<<endl;
-				physical_iterator_tree->print();
-				cout<<"~~~~~~~~~physical plan~~~~~~~~~~~~~~"<<endl;
-				puts("+++++++++++++++++++++begin time++++++++++++++++");
-#endif
-				unsigned long long start=curtick();
-				physical_iterator_tree->open();
-				while(physical_iterator_tree->next(0));
-				physical_iterator_tree->close();
-
-				ResultSet* result_set=physical_iterator_tree->getResultSet();
-				result_set->print();
-
-				delete physical_iterator_tree; //add by Li. @fzh,@yukai: pleaes remove this comment after first read.
-				delete root;
-				delete result_set;
-				//				printf("++++++++++++++++Q1: execution time: %4.4f second.++++++++++++++\n",getSecond(start));
-
-=======
 				Query(catalog, node, result_set, result_flag, error_msg, info, true);
->>>>>>> c89902ca
 			}
 			break;
 			case t_load_table_stmt:	//	导入数据的语句
@@ -617,13 +544,7 @@
 	if(result_flag==false)
 		return;
 
-<<<<<<< HEAD
-	cout<<"Name:"<<new_table->getAttribute(0).getName()<<endl;
-
-//					new_table->createHashPartitionedProjectionOnAllAttribute(new_table->getAttribute(1).getName(), 1);
-=======
 //	cout<<"the first attribute Name:"<<new_table->getAttribute(0).getName()<<endl;
->>>>>>> c89902ca
 
 	new_table->createHashPartitionedProjectionOnAllAttribute(new_table->getAttribute(0).getName(), 18);
 	catalog->add_table(new_table);
@@ -663,28 +584,9 @@
 		ASTParserLogging::elog("The table %s has existed!", tablename.c_str());
 		return;
 	}
-<<<<<<< HEAD
-	output(node,0);
-	preprocess(node);
-	Query_stmt *querynode=(Query_stmt *)node;
-	if(querynode->from_list!=NULL)
-		int fg=solve_join_condition(querynode->from_list);
-	if(querynode->where_list!=NULL)
-	{
-		struct Where_list * curt=(struct Where_list *)(querynode->where_list);
-		struct Node *cur=(struct Node *)(curt->next);
-		departwc(cur,querynode->from_list);
-	}
-#ifdef SQL_Parser
-	output(node,0);
-#endif
-
-	LogicalOperator* plan=parsetree2logicalplan(node);
-=======
 	new_table = new TableDescriptor(tablename,Environment::getInstance()->getCatalog()->allocate_unique_table_id());
 
 	new_table->addAttribute("row_id",data_type(t_u_long),0,true);
->>>>>>> c89902ca
 
 	Create_col_list *list = (Create_col_list*)ctnode->list;
 	string primaryname;
@@ -1070,7 +972,7 @@
 		result_set = NULL;
 		return;
 	}
-
+	output(node,0);
 	preprocess(node);
 	Query_stmt *querynode=(Query_stmt *)node;
 	if(querynode->from_list!=NULL)
