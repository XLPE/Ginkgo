/*
 * ExecuteLogicalQueryPlan.cpp
 *
 *  Created on: 2014-3-3
 *      Author: imdb
 */

#ifndef __EXECLOGICALQUERYPLAN__
#define __EXECLOGICALQUERYPLAN__

#include <iostream>
#include <cstring>
#include <string>
#include "../Environment.h"

#include "../Catalog/stat/Analyzer.h"

#include "../Catalog/ProjectionBinding.h"

#include "../Parsetree/sql_node_struct.h"
#include "../Parsetree/parsetree2logicalplan.cpp"
#include "../Parsetree/runparsetree.h"
#include "../Parsetree/ExecuteLogicalQueryPlan.h"

#include "../LogicalQueryPlan/Scan.h"
#include "../LogicalQueryPlan/LogicalQueryPlanRoot.h"
#include "../LogicalQueryPlan/EqualJoin.h"
#include "../LogicalQueryPlan/Filter.h"
#include "../LogicalQueryPlan/Aggregation.h"
#include "../LogicalQueryPlan/Buffer.h"

#include "../utility/rdtsc.h"

#include "../Loader/Hdfsloader.h"

#include "../Client/ClaimsServer.h"

using namespace std;

const int INT_LENGTH = 10;
const int FLOAT_LENGTH = 10;
const int SMALLINT_LENGTH = 4;

timeval start_time;	//2014-5-4---add---by Yu
void ExecuteLogicalQueryPlan(const string &sql,ResultSet *&result_set,bool &result_flag,string &error_msg, string &info, int fd = 0)
{
	Environment::getInstance(true);
	ResourceManagerMaster *rmms=Environment::getInstance()->getResourceManagerMaster();
	Catalog* catalog=Environment::getInstance()->getCatalog();
	string tablename;
	Node* oldnode=getparsetreeroot(sql.c_str());
	if(oldnode == NULL)
	{
		FreeAllNode();
		error_msg="There are some errors during parsing time";
		result_flag=false;
		result_set = NULL;
		return;
	}
	Stmt *stmtList = (Stmt *)oldnode;
	while (stmtList != NULL)
	{
		Node *node = (Node *)stmtList->data;
		switch(node->type)
		{
		case t_create_table_stmt:
		{
			CreateTable(catalog, node, result_set, result_flag, error_msg, info);
			break;
		}
		case t_create_projection_stmt:
		{
			CreateProjection(catalog, node, result_set, result_flag, error_msg, info);
			break;
		}
		case t_query_stmt:
		{
			Query(catalog, node, result_set, result_flag, error_msg, info, false);
			break;
		}
		case t_load_table_stmt:
		{
			LoadData(catalog, node, result_set, result_flag, error_msg, info);
			break;
		}
		case t_insert_stmt:	// 2014-4-19---add---by Yu	// 2014-5-1---modify---by Yu
		{
			InsertData(catalog, node, result_set, result_flag, error_msg, info);
			break;
		}
		case t_show_stmt:
		{
			ShowTable(catalog, node, result_set, result_flag, error_msg, info);
			break;
		}
		case t_drop_stmt:
		{
			DropTable(catalog, node, result_set, result_flag, error_msg, info);
			break;
		}
		default:
		{
			cout<<node->type<<endl;
			puts("nothing matched!\n");
			error_msg = "no sentence matched";
			result_flag = false;
			result_set = NULL;
		}
		}
		if(result_flag==false){
			FreeAllNode();	// -Yu 2015-3-2
		}
		stmtList = (Stmt *)stmtList->next;
	}
}


void ExecuteLogicalQueryPlan()
{
	Environment::getInstance(true);
	ResourceManagerMaster *rmms=Environment::getInstance()->getResourceManagerMaster();
	Catalog* catalog=Environment::getInstance()->getCatalog();

	while(1)
	{
		Node* oldnode=getparsetreeroot();
		timeval finish_parser_time;
		gettimeofday(&finish_parser_time, NULL);
		cout<<"parser use "<<(double)(finish_parser_time.tv_usec - start_time.tv_usec)/1000+(finish_parser_time.tv_sec - start_time.tv_sec)*1000<<" ms"<<endl;

		if(oldnode == NULL)	// 2014-2-24---增加node为空的判断---by余楷
		{
			printf("[ERROR]there are some wrong in statement! please try again!!\n");
			FreeAllNode();	//释放SQL解析过程忠所有申请的内存		// 2014-3-6---增加解析错误后的处理---by余楷
			//			printf("Continue(1) or not (others number)?\n");
			//			scanf("%d",&count);
			//			getchar();	// 2014-3-4---屏蔽换行符对后面的影响---by余楷
			//			setbuf(stdin, NULL);	//关闭缓冲
			continue;
		}

		ResultSet *result_set = NULL;
		bool result_flag = true;
		string error_msg = "";
		string info = "";

		Stmt *stmtList = (Stmt *)oldnode;

		while (stmtList != NULL)
		{
			Node *node = (Node *)stmtList->data;

			// 语义分析
			switch(node->type)
			{
			case t_create_table_stmt:	// 创建表的语句
			{
				CreateTable(catalog, node, result_set, result_flag, error_msg, info);
			}
			break;
			case t_create_projection_stmt:	// 创建projection的语句
			{
				CreateProjection(catalog, node, result_set, result_flag, error_msg, info);
			}
			break;
			case t_query_stmt: // 2014-3-4---修改为t_query_stmt,添加对查询语句的处理---by余楷
			{
				Query(catalog, node, result_set, result_flag, error_msg, info, true);
			}
			break;
			case t_load_table_stmt:	//	导入数据的语句
			{
<<<<<<< HEAD
				LoadData(catalog, node, result_set, result_flag, error_msg, info);
=======
				Loadtable_stmt *new_node = (Loadtable_stmt*)node;

				string table_name(new_node->table_name);
				TableDescriptor *table = catalog->getTable(table_name);

				// 2014-4-17---check the exist of table---by Yu
				if(table == NULL)
				{
					ASTParserLogging::elog("the table %s does not exist!", table_name.c_str());
					break;
				}
				string column_separator(new_node->column_separator);
				string tuple_separator(new_node->tuple_separator);
				//				printf("wef:%s\n",new_node->tuple_separator);
				Expr_list *path_node = (Expr_list*)new_node->path;

				ASTParserLogging::log("load file\'s name:");
				vector<string> path_names;	// save the name of files which should be loaded
				//for test: the path name is:	/home/claims/data/tpc-h/part.tbl
				while(path_node)
				{
					Expr *data = (Expr*)path_node->data;
					ASTParserLogging::log("%s",data->data);
					path_names.push_back(string(data->data));
					path_node = (Expr_list*)path_node->next;
				}

				// split sign should be considered carefully, in case of it may be "||" or "###"
				ASTParserLogging::log("The separator are :%c,%c, The sample is %lf\n", column_separator[0], tuple_separator[0], new_node->sample);
				HdfsLoader *loader = new HdfsLoader(column_separator[0], tuple_separator[0], path_names, table, new_node->mode);
				loader->load(new_node->sample);
				catalog->saveCatalog();
>>>>>>> 3d35a48b
			}
			break;
			case t_insert_stmt:	// 2014-4-19---add---by Yu	// 2014-5-1---modify---by Yu
			{
				InsertData(catalog, node, result_set, result_flag, error_msg, info);
			}
			break;
			case t_show_stmt:
			{
				ShowTable(catalog, node, result_set, result_flag, error_msg, info);
			}
			break;
			default:
			{
				ASTParserLogging::log("%s", node->type);
				puts("nothing matched!\n");
			}
			}//end switch
			if(result_flag==false){
				ASTParserLogging::elog("%s", error_msg.c_str());
				FreeAllNode();	// -Yu 2015-3-2
			}
//			malloc_stats();
			stmtList = (Stmt *)stmtList->next;
		}

		//		FreeAllNode();	//---完成对节点的释放 ！！！！！！！！！！！！！！

		//		SQLParse_log("SQL Complete! ~~~~~~~~~~~~~~~~~~~~~~~~~~~~~~~~~~~~~~~~~~~~~~~~~~~~~~~~~~~~~~~~~~~~~~~~~~~~~~~~~~~~~~~~\n");
		//		printf("Continue(1) or not (0)?\n");
		//		scanf("%d",&count);
		//		getchar();	// 2014-3-4---屏蔽换行符对后面的影响---by余楷
	}
}

bool InsertValueToStream(Insert_vals *insert_value, TableDescriptor *table, unsigned position, ostringstream &ostr)
{
	bool has_warning = true;
	if (insert_value->value_type == 0)	// 指定具体的值
	{
		// check whether the column type match value type
		has_warning = CheckType(table->getAttribute(position).attrType, (Expr*)insert_value->expr);

		switch (insert_value->expr->type)	// 2014-4-17---only these type are supported now---by Yu
		{
		case t_stringval: case t_intnum: case t_approxnum: case t_bool:
		{
			Expr *expr = (Expr *)insert_value->expr;
			ostr<<expr->data;
		}
		break;
		default:{}
		}
	}
	else if(insert_value->type == 1) {}	// 设置为default, 暂不支持

	return has_warning;
}

bool query(const string& sql, query_result& result_set) {
	bool ret;
	string msg;
	string err;
	ExecuteLogicalQueryPlan(sql,result_set.result_set,ret,err,msg);
	if(ret){
		result_set.msg = msg;
	}
	else {
		result_set.msg = err;
	}
	return ret;
}

bool CheckType(const column_type *col_type, Expr *expr)		// check whether the string is digit, can use strtol()
{
	nodetype insert_value_type = expr->type;
	//TODO	对类型为int的列不能插入字符串等。。。
	switch(col_type->type)
	{
	case t_int: return (insert_value_type != t_intnum) || strlen(expr->data) > INT_LENGTH;
	case t_float: return !(insert_value_type == t_approxnum) || strlen(expr->data) > FLOAT_LENGTH;
	case t_double: return (insert_value_type != t_approxnum);
	case t_string: return (insert_value_type != t_stringval) || strlen(expr->data) > col_type->get_length();//---5.27fzh---
	//case t_u_long: return (insert_value_type != t_intnum) || strlen(expr->data) > INT_LENGTH || (expr->data[0] == '-');	// =='-' 实际不可行，‘-’不会被识别进expr中
	case t_date: return false;
	case t_time: return false;
	case t_datetime: return false;
	case t_smallInt: return (insert_value_type != t_intnum) || strlen(expr->data) > SMALLINT_LENGTH;
	case t_decimal: return (insert_value_type != t_intnum);
	//case t_u_smallInt: return (insert_value_type != t_intnum) || (expr->data[0] == '-') || length(expr->data) > INT_LENGTH;
	//	strtol();
	default: return true;
	}
}

void CreateTable(Catalog *catalog, Node *node, ResultSet *&result_set, bool &result_flag, string &error_msg, string &info)
{
	/* nodetype type, int create_type, int check, char * name1, char * name2, Node * list, Node * select_stmt */
	Create_table_stmt * ctnode = (Create_table_stmt *)node;
	string tablename;
	if(ctnode->name2 != NULL) {
		tablename = ctnode->name2;
	}
	else if(ctnode->name1 != NULL) {
		tablename = ctnode->name1;
	}
	else {
		error_msg="No table name during creating table!";
		result_flag=false;
		result_set = NULL;
		return;
	}

	TableDescriptor *new_table = Environment::getInstance()->getCatalog()->getTable(tablename);
	if (new_table != NULL)
	{
		error_msg="The table "+tablename +" has existed during creating table!";
		result_flag=false;
		result_set = NULL;
		return;
	}

	new_table = new TableDescriptor(tablename,Environment::getInstance()->getCatalog()->allocate_unique_table_id());
	new_table->addAttribute("row_id",data_type(t_u_long),0,true);

	Create_col_list *list = (Create_col_list*)ctnode->list;
	string primaryname;
	int colNum = 0;
	while (list)
	{
		Create_def *data = (Create_def*) list->data;
		if (data->deftype == 1)
		{
			++colNum;
			string colname = data->name;
			primaryname = colname;
			Column_atts *column_atts = (Column_atts*)data->col_atts;

			/* TODO: Whether column is unique or has default value is not finished,
			 *  because there are no supports
			 */
			Datatype * datatype = (Datatype *)data->datatype;
			switch (datatype->datatype)	// add more type --- 2014-4-2
			{
			case 1:
			{
				if (column_atts && (column_atts->datatype && 01)){	// not null
					new_table->addAttribute(colname, data_type(t_boolean), 0, true, false);
				}
				else if (column_atts && (column_atts->datatype && 02)){	// can be null
					new_table->addAttribute(colname, data_type(t_boolean), 0, true, true);
				}
				else{
					new_table->addAttribute(colname, data_type(t_boolean), 0, true);
				}
				cout<<colname<<" is created"<<endl;
				break;
			}
			case 3:
			{
				if (datatype->opt_uz & 01 != 0){
					if (column_atts && (column_atts->datatype && 01)){
						new_table->addAttribute(colname, data_type(t_u_smallInt), 0, true, false);
					}
					else if (column_atts && (column_atts->datatype && 02)){
						new_table->addAttribute(colname, data_type(t_u_smallInt), 0, true, true);
					}
					else{
						new_table->addAttribute(colname, data_type(t_u_smallInt), 0, true);
					}
				}
				else{
					if (column_atts && (column_atts->datatype && 01)){
						new_table->addAttribute(colname, data_type(t_smallInt), 0, true, false);
					}
					else if (column_atts && (column_atts->datatype && 02)){
						new_table->addAttribute(colname, data_type(t_smallInt), 0, true, true);
					}
					else{
						new_table->addAttribute(colname, data_type(t_smallInt), 0, true);
					}
				}
				cout<<colname<<" is created"<<endl;
				break;
			}
			case 5: case 6:
			{
				if (column_atts && (column_atts->datatype && 01)){
					new_table->addAttribute(colname, data_type(t_int), 0, true, false);
				}
				else if (column_atts && (column_atts->datatype && 02)){
					new_table->addAttribute(colname, data_type(t_int), 0, true, true);
				}
				else{
					new_table->addAttribute(colname, data_type(t_int), 0, true);
				}
				cout<<colname<<" is created"<<endl;
				break;
			}
			case 7:
			{
				if (datatype->opt_uz & 01 != 0)
				{
					if (column_atts && (column_atts->datatype && 01)){
						new_table->addAttribute(colname, data_type(t_u_long), 0, true, false);
					}
					else if (column_atts && (column_atts->datatype && 02)){
						new_table->addAttribute(colname, data_type(t_u_long), 0, true, true);
					}
					else{
						new_table->addAttribute(colname, data_type(t_u_long), 0, true);
					}
					cout<<colname<<" is created"<<endl;
				}
				else
				{
					//TODO:no supports
					error_msg="This type is not supported during creating table!";
					result_flag=false;
					result_set = NULL;
				}
				break;
			}
			case 9:
			{
				if (column_atts && (column_atts->datatype && 01)){
					new_table->addAttribute(colname, data_type(t_double), 0, true, false);
				}
				else if (column_atts && (column_atts->datatype && 02)){
					new_table->addAttribute(colname, data_type(t_double), 0, true, true);
				}
				else{
					new_table->addAttribute(colname, data_type(t_double), 0, true);
				}
				cout<<colname<<" is created"<<endl;
				break;
			}
			case 10:
			{
				if (column_atts && (column_atts->datatype && 01)){
					new_table->addAttribute(colname, data_type(t_float), 0, true, false);
				}
				else if (column_atts && (column_atts->datatype && 02)){
					new_table->addAttribute(colname, data_type(t_float), 0, true, true);
				}
				else{
					new_table->addAttribute(colname, data_type(t_float), 0, true);
				}
				cout<<colname<<" is created"<<endl;
				break;
			}
			case 11:
			{
				if (column_atts && (column_atts->datatype && 01)){
					new_table->addAttribute(colname, data_type(t_decimal), 0, true, false);
				}
				else if (column_atts && (column_atts->datatype && 02)){
					new_table->addAttribute(colname, data_type(t_decimal), 0, true, true);
				}
				else{
					new_table->addAttribute(colname, data_type(t_decimal), 0, true);
				}
				cout<<colname<<" is created"<<endl;
			}
			case 12:	// DATE --- 2014-4-1
			{
				if (column_atts && (column_atts->datatype && 01)){
					new_table->addAttribute(colname, data_type(t_date), 0, true, false);
				}
				else if (column_atts && (column_atts->datatype && 02)){
					new_table->addAttribute(colname, data_type(t_date), 0, true, true);
				}
				else{
					new_table->addAttribute(colname, data_type(t_date), 0, true);
				}
				cout<<colname<<" is created"<<endl;
				break;
			}
			case 13:	// TIME --- 2014-4-1
			{
				if (column_atts && (column_atts->datatype && 01)){
					new_table->addAttribute(colname, data_type(t_time), 0, true, false);
				}
				else if (column_atts && (column_atts->datatype && 02)){
					new_table->addAttribute(colname, data_type(t_time), 0, true, true);
				}
				else{
					new_table->addAttribute(colname, data_type(t_time), 0, true);
				}
				cout<<colname<<" is created"<<endl;
				break;
			}
			case 15:	// DATETIME --- 2014-4-1
			{
				if (column_atts && (column_atts->datatype && 01)){
					new_table->addAttribute(colname, data_type(t_datetime), 0, true, false);
				}
				else if (column_atts && (column_atts->datatype && 02)){
					new_table->addAttribute(colname, data_type(t_datetime), 0, true, true);
				}
				else{
					new_table->addAttribute(colname, data_type(t_datetime), 0, true);
				}
				cout<<colname<<" is created"<<endl;
				break;
			}

			case 17: case 18:
			{
				if (datatype->length)
				{
					Length * l = (Length*)datatype->length;

					if (column_atts && (column_atts->datatype && 01)){
						new_table->addAttribute(colname, data_type(t_string), l->data1, true, false);
					}
					else if (column_atts && (column_atts->datatype && 02)){
						new_table->addAttribute(colname, data_type(t_string), l->data1, true, true);
					}
					else{
						new_table->addAttribute(colname, data_type(t_string), l->data1, true);
					}
				}
				else
				{
					if (column_atts && (column_atts->datatype && 01)){
						new_table->addAttribute(colname, data_type(t_string), 1, true, false);
					}
					else if (column_atts && (column_atts->datatype && 02)){
						new_table->addAttribute(colname, data_type(t_string), 1, true, true);
					}
					else{
						new_table->addAttribute(colname, data_type(t_string), 1, true);
					}
				}
				cout<<colname<<" is created"<<endl;
				break;
			}
			default:
			{
				error_msg="This type is not supported now during creating table!";
				result_flag=false;
				result_set = NULL;
			}
			}
		}
		list = (Create_col_list* )list->next;
	}
	if(result_flag==false)
		return;

	cout<<"Name:"<<new_table->getAttribute(0).getName()<<endl;

<<<<<<< HEAD
=======
					new_table->createHashPartitionedProjectionOnAllAttribute(new_table->getAttribute(1).getName(), 1);

>>>>>>> 3d35a48b
	catalog->add_table(new_table);

	new_table->createHashPartitionedProjectionOnAllAttribute(new_table->getAttribute(0).getName(), 18);
	//				TableID table_id=catalog->getTable(tablename)->get_table_id();

	//				for(unsigned i=0;i<catalog->getTable(table_id)->getProjectoin(0)->getPartitioner()->getNumberOfPartitions();i++){
	//					catalog->getTable(table_id)->getProjectoin(catalog->getTable(table_id)->getNumberOfProjection()-1)->getPartitioner()->RegisterPartition(i,2);
	//					catalog->getTable(table_id)->getProjectoin(0)->getPartitioner()->RegisterPartition(i,2);
	//				}

	catalog->saveCatalog();
	//			catalog->restoreCatalog();// commented by li to solve the dirty read after insert
	result_flag=true;
	info = "create table successfully";
	result_set=NULL;
	return;
}
/*

void CreateTable(Catalog *catalog, Node *node) {
	string tablename;
	 nodetype type, int create_type, int check, char * name1, char * name2, Node * list, Node * select_stmt
	Create_table_stmt * ctnode = (Create_table_stmt *)node;
	if(ctnode->name2 != NULL) {
		tablename = ctnode->name2;
	}
	else if(ctnode->name1 != NULL) {
		tablename = ctnode->name1;
	}
	else {
		ASTParserLogging::elog("No table name!");
		return;
	}

	TableDescriptor *new_table = Environment::getInstance()->getCatalog()->getTable(tablename);
	if (new_table != NULL) {
		ASTParserLogging::elog("The table %s has existed!", tablename.c_str());
		return;
	}
	new_table = new TableDescriptor(tablename,Environment::getInstance()->getCatalog()->allocate_unique_table_id());

	new_table->addAttribute("row_id",data_type(t_u_long),0,true);

	Create_col_list *list = (Create_col_list*)ctnode->list;
	string primaryname;
	int colNum = 0;
	while (list)
	{
		Create_def *data = (Create_def*) list->data;
		if (data->deftype == 1)
		{
			++colNum;
			string colname = data->name;
			primaryname = colname;
			Column_atts *column_atts = (Column_atts*)data->col_atts;

			 TODO: Whether column is unique or has default value is not finished,
			 *  because there are no supports

			Datatype * datatype = (Datatype *)data->datatype;
			switch (datatype->datatype)	// add more type --- 2014-4-2
			{
			case 1:
			{
				if (column_atts && (column_atts->datatype && 01)){	// not null
					new_table->addAttribute(colname, data_type(t_boolean), 0, true, false);
				}
				else if (column_atts && (column_atts->datatype && 02)){	// can be null
					new_table->addAttribute(colname, data_type(t_boolean), 0, true, true);
				}
				else{
					new_table->addAttribute(colname, data_type(t_boolean), 0, true);
				}
				cout<<colname<<" is created"<<endl;
				break;
			}
			case 3:
			{
				if (datatype->opt_uz & 01 != 0){
					if (column_atts && (column_atts->datatype && 01)){
						new_table->addAttribute(colname, data_type(t_u_smallInt), 0, true, false);
					}
					else if (column_atts && (column_atts->datatype && 02)){
						new_table->addAttribute(colname, data_type(t_u_smallInt), 0, true, true);
					}
					else{
						new_table->addAttribute(colname, data_type(t_u_smallInt), 0, true);
					}
				}
				else{
					if (column_atts && (column_atts->datatype && 01)){
						new_table->addAttribute(colname, data_type(t_smallInt), 0, true, false);
					}
					else if (column_atts && (column_atts->datatype && 02)){
						new_table->addAttribute(colname, data_type(t_smallInt), 0, true, true);
					}
					else{
						new_table->addAttribute(colname, data_type(t_smallInt), 0, true);
					}
				}
				cout<<colname<<" is created"<<endl;
				break;
			}
			case 5: case 6:
			{
				if (column_atts && (column_atts->datatype && 01)){
					new_table->addAttribute(colname, data_type(t_int), 0, true, false);
				}
				else if (column_atts && (column_atts->datatype && 02)){
					new_table->addAttribute(colname, data_type(t_int), 0, true, true);
				}
				else{
					new_table->addAttribute(colname, data_type(t_int), 0, true);
				}
				cout<<colname<<" is created"<<endl;
				break;
			}
			case 7:
			{
				if (datatype->opt_uz & 01 != 0)
				{
					if (column_atts && (column_atts->datatype && 01)){
						new_table->addAttribute(colname, data_type(t_u_long), 0, true, false);
					}
					else if (column_atts && (column_atts->datatype && 02)){
						new_table->addAttribute(colname, data_type(t_u_long), 0, true, true);
					}
					else{
						new_table->addAttribute(colname, data_type(t_u_long), 0, true);
					}
					cout<<colname<<" is created"<<endl;
				}
				else
				{
					//TODO:no supports
					ASTParserLogging::log("This type is not supported!");
				}
				break;
			}
			case 9:
			{
				if (column_atts && (column_atts->datatype && 01)){
					new_table->addAttribute(colname, data_type(t_double), 0, true, false);
				}
				else if (column_atts && (column_atts->datatype && 02)){
					new_table->addAttribute(colname, data_type(t_double), 0, true, true);
				}
				else{
					new_table->addAttribute(colname, data_type(t_double), 0, true);
				}
				cout<<colname<<" is created"<<endl;
				break;
			}
			case 10:
			{
				if (column_atts && (column_atts->datatype && 01)){
					new_table->addAttribute(colname, data_type(t_float), 0, true, false);
				}
				else if (column_atts && (column_atts->datatype && 02)){
					new_table->addAttribute(colname, data_type(t_float), 0, true, true);
				}
				else{
					new_table->addAttribute(colname, data_type(t_float), 0, true);
				}
				cout<<colname<<" is created"<<endl;
				break;
			}
			case 11:
			{
				if (column_atts && (column_atts->datatype && 01)){
					new_table->addAttribute(colname, data_type(t_decimal), 0, true, false);
				}
				else if (column_atts && (column_atts->datatype && 02)){
					new_table->addAttribute(colname, data_type(t_decimal), 0, true, true);
				}
				else{
					new_table->addAttribute(colname, data_type(t_decimal), 0, true);
				}
				cout<<colname<<" is created"<<endl;
			}
			case 12:	// DATE --- 2014-4-1
			{
				if (column_atts && (column_atts->datatype && 01)){
					new_table->addAttribute(colname, data_type(t_date), 0, true, false);
				}
				else if (column_atts && (column_atts->datatype && 02)){
					new_table->addAttribute(colname, data_type(t_date), 0, true, true);
				}
				else{
					new_table->addAttribute(colname, data_type(t_date), 0, true);
				}
				cout<<colname<<" is created"<<endl;
				break;
			}
			case 13:	// TIME --- 2014-4-1
			{
				if (column_atts && (column_atts->datatype && 01)){
					new_table->addAttribute(colname, data_type(t_time), 0, true, false);
				}
				else if (column_atts && (column_atts->datatype && 02)){
					new_table->addAttribute(colname, data_type(t_time), 0, true, true);
				}
				else{
					new_table->addAttribute(colname, data_type(t_time), 0, true);
				}
				cout<<colname<<" is created"<<endl;
				break;
			}
			case 15:	// DATETIME --- 2014-4-1
			{
				if (column_atts && (column_atts->datatype && 01)){
					new_table->addAttribute(colname, data_type(t_datetime), 0, true, false);
				}
				else if (column_atts && (column_atts->datatype && 02)){
					new_table->addAttribute(colname, data_type(t_datetime), 0, true, true);
				}
				else{
					new_table->addAttribute(colname, data_type(t_datetime), 0, true);
				}
				cout<<colname<<" is created"<<endl;
				break;
			}

			case 17: case 18:
			{
				if (datatype->length)
				{
					Length * l = (Length*)datatype->length;

					if (column_atts && (column_atts->datatype && 01)){
						new_table->addAttribute(colname, data_type(t_string), l->data1, true, false);
					}
					else if (column_atts && (column_atts->datatype && 02)){
						new_table->addAttribute(colname, data_type(t_string), l->data1, true, true);
					}
					else{
						new_table->addAttribute(colname, data_type(t_string), l->data1, true);
					}
				}
				else
				{
					if (column_atts && (column_atts->datatype && 01)){
						new_table->addAttribute(colname, data_type(t_string), 1, true, false);
					}
					else if (column_atts && (column_atts->datatype && 02)){
						new_table->addAttribute(colname, data_type(t_string), 1, true, true);
					}
					else{
						new_table->addAttribute(colname, data_type(t_string), 1, true);
					}
				}
				cout<<colname<<" is created"<<endl;
				break;
			}
			default:
			{
				ASTParserLogging::log("This type is not supported now!");
			}
			}
		}
		list = (Create_col_list* )list->next;
	}

	// add for  test, create projection default while creating table
	cout<<"Name:"<<new_table->getAttribute(0).getName()<<endl;

	catalog->add_table(new_table);

	TableID table_id=catalog->getTable(tablename)->get_table_id();


	 * note:
	 * after creating a new table,
	 * 	a projection with 18 partition number will be created
	 * 	--Yu,2015-2-9

	new_table->createHashPartitionedProjectionOnAllAttribute(new_table->getAttribute(0).getName(), 18);
	//				for(unsigned i=0;i<catalog->getTable(table_id)->getProjectoin(0)->getPartitioner()->getNumberOfPartitions();i++){
	////					catalog->getTable(table_id)->getProjectoin(catalog->getTable(table_id)->getNumberOfProjection()-1)->getPartitioner()->RegisterPartition(i,2);
	//					catalog->getTable(table_id)->getProjectoin(0)->getPartitioner()->RegisterPartition(i,2);
	//				}

	catalog->saveCatalog();
}
*/

void CreateProjection(Catalog *catalog, Node *node, ResultSet *&result_set, bool & result_flag,  string &error_msg, string &info) {
	bool is_correct = true;
	Create_projection_stmt *newnode = (Create_projection_stmt *)node;
	int partition_num = newnode->partition_num;
	string tablename = newnode->tablename;
	TableDescriptor *table = NULL;

	if((table = catalog->getTable(tablename)) == NULL)	// 2014-4-30---add check---by Yu
	{
		error_msg="There is no table named "+ tablename+" during creating projection";
		result_flag=false;
		result_set = NULL;
		return;
		is_correct = false;
		return;
	}
	TableID table_id=catalog->getTable(tablename)->get_table_id();
	string partition_attribute_name = newnode->partition_attribute_name;

	std::vector<ColumnOffset> index;
	index.push_back(0);		// add by scdong: add row_id column to each projection automatically
	Columns *col_list = (Columns *)newnode->column_list;
	string colname;
	while(col_list)
	{
		if (col_list->parameter2 != NULL)
		{
			colname = col_list->parameter2;
		}
		else if (col_list->parameter1 != NULL)
		{
			colname = col_list->parameter1;
		}
		else
		{
			error_msg="NO column name during creating projection!";
			result_flag=false;
			result_set = NULL;
			return;
			is_correct = false;
			break;
		}
		cout<<tablename+"."+colname<<endl;
		if(table->isExist(tablename+"."+colname))	// 2014-4-30---add check---by Yu
			index.push_back(table->getAttribute(colname).index);
		else
		{
			error_msg="The column "+ colname+" is not existed! during creating projection";
			result_flag=false;
			result_set = NULL;
			return;
			is_correct = false;
			break;
		}
		col_list = (Columns *)col_list->next;
	}
	if(result_flag==false)
		return;
	if(!is_correct)
		return;

	catalog->getTable(table_id)->createHashPartitionedProjection(index,partition_attribute_name,partition_num);

	int projection_index = catalog->getTable(table_id)->getNumberOfProjection()-1;
	for(unsigned i=0;i<catalog->getTable(table_id)->getProjectoin(projection_index)->getPartitioner()->getNumberOfPartitions();i++){

		catalog->getTable(table_id)->getProjectoin(projection_index)->getPartitioner()->RegisterPartition(i,0);
	}

	catalog->saveCatalog();
	//			catalog->restoreCatalog();// commented by li to solve the dirty read after insert

	result_flag=true;
	result_set = NULL;
	info = "create projection successfully";
	result_set=NULL;
	return;
}
/*

void CreateProjection(Catalog *catalog, Node *node) {
	ASTParserLogging::log("this is create projection");
	Create_projection_stmt *newnode = (Create_projection_stmt *)node;
	int partition_num = newnode->partition_num;
	string tablename = newnode->tablename;
	TableDescriptor *table = NULL;

	if((table = catalog->getTable(tablename)) == NULL)	// 2014-4-30---add check---by Yu
	{
		ASTParserLogging::elog("There is no table named %s", tablename.c_str());
		return;
	}
	TableID table_id=catalog->getTable(tablename)->get_table_id();
	string partition_attribute_name = newnode->partition_attribute_name;

	std::vector<ColumnOffset> index;
	index.push_back(0);		// add by scdong: add row_id column to each projection automatically
	Columns *col_list = (Columns *)newnode->column_list;
	string colname;
	while(col_list)
	{
		if (col_list->parameter2 != NULL) {
			colname = col_list->parameter2;
		}
		else if (col_list->parameter1 != NULL) {
			colname = col_list->parameter1;
		}
		else {
			cout<<"[ERROR]NO column name!"<<endl;
			return;
		}
		cout<<colname<<endl;
		if(table->isExist(tablename+"."+colname))	{// 2014-4-30---add check---by Yu
			index.push_back(table->getAttribute(colname).index);
		}
		else {
			ASTParserLogging::elog("The column %s is not existed!", colname.c_str());
			return;
		}
		col_list = (Columns *)col_list->next;
	}

	catalog->getTable(table_id)->createHashPartitionedProjection(index,partition_attribute_name,partition_num);
	int projection_index = catalog->getTable(table_id)->getNumberOfProjection()-1;
	for(unsigned i=0;i<catalog->getTable(table_id)->getProjectoin(projection_index)->getPartitioner()->getNumberOfPartitions();i++){

		catalog->getTable(table_id)->getProjectoin(projection_index)->getPartitioner()->RegisterPartition(i,0);
	}

	catalog->saveCatalog();
}
*/

void Query(Catalog *catalog, Node *node, ResultSet *&result_set, bool& result_flag, string &error_msg, string &info, const bool local_mode) {
	if (!semantic_analysis(node,false))
	{
		error_msg="semantic analysis error";
		result_flag=false;
		result_set = NULL;
		return;
	}

	preprocess(node);
	Query_stmt *querynode=(Query_stmt *)node;
	if(querynode->from_list!=NULL)
		int fg=solve_join_condition(querynode->from_list);
	if(querynode->where_list!=NULL)
	{
		struct Where_list * curt=(struct Where_list *)(querynode->where_list);
		struct Node *cur=(struct Node *)(curt->next);
		departwc(cur,querynode->from_list);
	}
#ifdef SQL_Parser
	output(node,0);
#endif

	LogicalOperator* plan=parsetree2logicalplan(node);

	LogicalOperator* root=NULL;
	if(querynode->limit_list!=NULL)
	{
		Limit_expr *lexpr=(Limit_expr *)querynode->limit_list;
		if(lexpr->offset==NULL)
		{
			root=new LogicalQueryPlanRoot(0,plan,LogicalQueryPlanRoot::RESULTCOLLECTOR,LimitConstraint(atoi(((Expr *)lexpr->row_count)->data)));
		}
		else
		{
			root=new LogicalQueryPlanRoot(0,plan,LogicalQueryPlanRoot::RESULTCOLLECTOR,LimitConstraint(atoi(((Expr *)lexpr->row_count)->data),atoi(((Expr *)lexpr->offset)->data)));
		}
	}
	else
	{
		root=new LogicalQueryPlanRoot(0,plan,LogicalQueryPlanRoot::RESULTCOLLECTOR);
	}

#ifdef SQL_Parser
	root->print(0);
#endif

	BlockStreamIteratorBase* physical_iterator_tree=root->getIteratorTree(64*1024);
	//					puts("+++++++++++++++++++++begin time++++++++++++++++");
	unsigned long long start=curtick();
	//			physical_iterator_tree->print();

	physical_iterator_tree->open();

	while(physical_iterator_tree->next(0));
	physical_iterator_tree->close();
	//					printf("++++++++++++++++Q1: execution time: %4.4f second.++++++++++++++\n",getSecond(start));
	result_set=physical_iterator_tree->getResultSet();
	cout<<"execute "<<result_set->query_time_<<" s"<<endl;
	result_flag=true;

	if (local_mode){
		result_set->print();
		delete physical_iterator_tree;
		delete root;
		delete result_set;
	}
	return;
}
/*

void Query(Catalog *catalog, Node *node) {
	SQLParse_log("this is query stmt!!!!!!!!!!!!!!!!!!");
	if (!semantic_analysis(node,false))//---3.22fzh---
	{
		SQLParse_elog("semantic_analysis error");
		//					assert(false);
		return;
	}
	preprocess(node);
	//#ifdef SQL_Parser
	//				output(node,0);
	//#endif
	Query_stmt *querynode=(Query_stmt *)node;
	if(querynode->from_list!=NULL)
		int fg=solve_join_condition(querynode->from_list);
	if(querynode->where_list!=NULL)
	{
		struct Where_list * curt=(struct Where_list *)(querynode->where_list);
		struct Node *cur=(struct Node *)(curt->next);
		departwc(cur,querynode->from_list);
	}
#ifdef SQL_Parser
	output(node,0);
#endif
	LogicalOperator* plan=parsetree2logicalplan(node);//现在由于没有投影，所以只把from_list传输进去。因此在完善之后，需要在parsetree2logicalplan()中
	//进行判断，对于不同的语句，比如select,update等选择不同的操作。

	LogicalOperator* root=NULL;
	if(querynode->limit_list!=NULL)
	{
		Limit_expr *lexpr=(Limit_expr *)querynode->limit_list;
		if(lexpr->offset==NULL)
		{
			root=new LogicalQueryPlanRoot(0,plan,LogicalQueryPlanRoot::RESULTCOLLECTOR,LimitConstraint(atoi(((Expr *)lexpr->row_count)->data)));
		}
		else
		{
			root=new LogicalQueryPlanRoot(0,plan,LogicalQueryPlanRoot::RESULTCOLLECTOR,LimitConstraint(atoi(((Expr *)lexpr->row_count)->data),atoi(((Expr *)lexpr->offset)->data)));
		}
	}
	else
	{
		root=new LogicalQueryPlanRoot(0,plan,LogicalQueryPlanRoot::RESULTCOLLECTOR);
	}
	#ifdef SQL_Parser
	root->print(0);
	cout<<"performance is ok!the data will come in,please enter any char to continue!!"<<endl;
	getchar();
	getchar();
	#endif

	BlockStreamIteratorBase* physical_iterator_tree=root->getIteratorTree(64*1024);
	#ifdef SQL_Parser
	cout<<"~~~~~~~~~physical plan~~~~~~~~~~~~~~"<<endl;
	physical_iterator_tree->print();
	cout<<"~~~~~~~~~physical plan~~~~~~~~~~~~~~"<<endl;
	puts("+++++++++++++++++++++begin time++++++++++++++++");
	#endif
	unsigned long long start=curtick();
	physical_iterator_tree->open();
	while(physical_iterator_tree->next(0));
	physical_iterator_tree->close();

	ResultSet* result_set=physical_iterator_tree->getResultSet();
	result_set->print();

	delete physical_iterator_tree;
	delete root;
	delete result_set;
	//				printf("++++++++++++++++Q1: execution time: %4.4f second.++++++++++++++\n",getSecond(start));
}
*/

void LoadData(Catalog *catalog, Node *node, ResultSet *&result_set, bool &result_flag, string &error_msg, string &info) {
	Loadtable_stmt *new_node = (Loadtable_stmt*)node;

	string table_name(new_node->table_name);
	TableDescriptor *table = catalog->getTable(table_name);

	// 2014-4-17---check the exist of table---by Yu
	if(table == NULL)
	{
		error_msg="the table "+table_name +" does not exist during loading!";
		result_flag=false;
		result_set = NULL;
		return;
	}
	string column_separator(new_node->column_separator);
	string tuple_separator(new_node->tuple_separator);
	//			printf("wef:%s\n",new_node->tuple_separator);
	Expr_list *path_node = (Expr_list*)new_node->path;

	ASTParserLogging::log("load file\'s name:");
	vector<string> path_names;	// save the name of files which should be loaded
	//for test: the path name is:	/home/imdb/data/tpc-h/part.tbl
	while(path_node)
	{
		Expr *data = (Expr*)path_node->data;
		ASTParserLogging::log("%s",data->data);
		path_names.push_back(string(data->data));
		path_node = (Expr_list*)path_node->next;
	}

	// split sign should be considered carefully, in case of it may be "||" or "###"
	ASTParserLogging::log("The separator are :%c,%c, The sample is %lf, mode is %d\n",
			column_separator[0], tuple_separator[0], new_node->sample, new_node->mode);
	HdfsLoader *loader = new HdfsLoader(column_separator[0], tuple_separator[0], path_names, table, new_node->mode);
	loader->load(new_node->sample);

	result_flag=true;
	result_set = NULL;
	info = "load data successfully";
	result_set=NULL;

	catalog->saveCatalog();
	//	catalog->restoreCatalog();// commented by li to solve the dirty read after insert
}
/*

void LoadData(Catalog *catalog, Node *node) {
	Loadtable_stmt *new_node = (Loadtable_stmt*)node;

	string table_name(new_node->table_name);
	TableDescriptor *table = catalog->getTable(table_name);

	// 2014-4-17---check the exist of table---by Yu
	if(table == NULL)
	{
		ASTParserLogging::elog("the table %s does not exist!", table_name.c_str());
		return;
	}
	string column_separator(new_node->column_separator);
	string tuple_separator(new_node->tuple_separator);
	//				printf("wef:%s\n",new_node->tuple_separator);
	Expr_list *path_node = (Expr_list*)new_node->path;

	ASTParserLogging::log("load file\'s name:");
	vector<string> path_names;	// save the name of files which should be loaded
	//for test: the path name is:	/home/claims/data/tpc-h/part.tbl
	while(path_node)
	{
		Expr *data = (Expr*)path_node->data;
		ASTParserLogging::log("%s",data->data);
		path_names.push_back(string(data->data));
		path_node = (Expr_list*)path_node->next;
	}

	// split sign should be considered carefully, in case of it may be "||" or "###"
	ASTParserLogging::log("The separator are :%c,%c", column_separator[0], tuple_separator[0]);
	HdfsLoader *loader = new HdfsLoader(column_separator[0], tuple_separator[0], path_names, table);
	loader->load();
	catalog->saveCatalog();
}
*/

void InsertData(Catalog *catalog, Node *node, ResultSet *&result_set, bool &result_flag, string &error_msg, string &info) {
	bool has_warning = false;
	bool is_correct = true;
	bool is_all_col = false;
	Insert_stmt *insert_stmt = (Insert_stmt *)node;

	string table_name(insert_stmt->tablename);
	TableDescriptor *table = Environment::getInstance()->getCatalog()->getTable(table_name);
	if(table == NULL)
	{
		//				ASTParserLogging::elog("The table %s does not exist!", table_name.c_str());
		error_msg = "The table "+table_name+" does not exist!";
		result_flag = false;
		result_set = NULL;
		return;
	}

	unsigned col_count = 0;
	Columns *col = (Columns *)insert_stmt->col_list;
	if (col == NULL) {	// insert all columns
		is_all_col = true;
	}
	else {	// get insert column count
		++col_count;
		while(col = (Columns *)col->next) ++col_count;
	}

	Insert_val_list *insert_value_list = (Insert_val_list*)insert_stmt->insert_val_list;
	if (insert_value_list == NULL) {
		//				ASTParserLogging::elog("No value!");
		error_msg = "No value!";
		result_flag = false;
		result_set = NULL;
		return;
	}

	ostringstream ostr;
	int changed_row_num = 0;
	while(insert_value_list)	// 循环获得 （……），（……），（……）中的每一个（……）
	{
		// make sure: the insert column count = insert value count = used column count = used value count

		// init
		Insert_vals *insert_value = (Insert_vals *)insert_value_list->insert_vals;
		col = (Columns *)insert_stmt->col_list;

		if (is_all_col)	// insert all columns
		{
			// by scdong: Claims adds a default row_id attribute for all tables which is attribute(0), when inserting tuples we should begin to construct the string_tuple from the second attribute.
			for(unsigned int position = 1; position < table->getNumberOfAttribute(); position++)
			{
				// check value count
				if (insert_value == NULL)
				{
					//							ASTParserLogging::elog("Value count is too few");
					is_correct = false;
					error_msg = "Value count is too few";
					result_flag = false;
					result_set = NULL;
					break;
				}

				// insert value to ostringstream and if has warning return 1;	look out the order!
				has_warning = InsertValueToStream(insert_value, table, position, ostr) || has_warning;

				// move back
				insert_value = (Insert_vals*)insert_value->next;
				ostr<<"|";
			}

			if (!is_correct) break;

			// check insert value count
			if (insert_value)
			{
				//						ASTParserLogging::elog("Value count is too many");
				error_msg = "Value count is too many";
				result_flag = false;
				result_set = NULL;
				is_correct = false;
				break;
			}
		}
		else	//insert part of columns
		{
			// get insert value count and check whether it match column count
			unsigned insert_value_count = 0;
			while (insert_value)
			{
				++insert_value_count;
				insert_value = (Insert_vals*)insert_value->next;
			}
			if (insert_value_count != col_count)
			{
				//						ASTParserLogging::elog("Column count doesn't match value count");
				error_msg = "Column count doesn't match value count";
				result_flag = false;
				result_set = NULL;
				is_correct = false;
				break;
			}
			unsigned int used_col_count = 0;

			// by scdong: Claims adds a default row_id attribute for all tables which is attribute(0), when inserting tuples we should begin to construct the string_tuple from the second attribute.
			for(unsigned int position = 1; position < table->getNumberOfAttribute(); position++)
			{
				// find the matched column and value by name
				col = (Columns*)insert_stmt->col_list;
				Insert_vals *insert_value = (Insert_vals *)insert_value_list->insert_vals;

				// take attention that attrName is tablename.colname
				while (col && (table->getAttribute(position).attrName).compare(table->getTableName() +"."+ col->parameter1))
				{
					col = (Columns*)col->next;
					insert_value = (Insert_vals*)insert_value->next;
				}

				// if find
				// the column count is proved to match the insert value count, so column exist, then insert_value exist
				if (col && insert_value)
				{
					++used_col_count;

					// insert value to ostringstream and if has warning return 1; look out the order!
					has_warning = InsertValueToStream(insert_value, table, position, ostr) || has_warning;
				}

				ostr<<"|";
			}//end for

			// check if every insert column is existed
			if (used_col_count != col_count)
			{
				//						ASTParserLogging::elog("Some columns don't exist");
				error_msg = "Some columns don't exist";
				result_flag = false;
				result_set = NULL;
				is_correct = false;
				break;
			}
		}//end else

		if (!is_correct) break;

		insert_value_list = (Insert_val_list*)insert_value_list->next;
		if(insert_value_list != NULL)
			ostr<<"\n";

		++changed_row_num;
	}// end while

	if (!is_correct) return;
	if (has_warning) ASTParserLogging::log("[WARNING]: The type is not matched!\n");
	ASTParserLogging::log("the insert content is \n%s\n",ostr.str().c_str());

	HdfsLoader* Hl = new HdfsLoader(table);
	string tmp = ostr.str();
	Hl->append(ostr.str());

	catalog->saveCatalog();
	//			catalog->restoreCatalog(); // commented by li to solve the dirty read after insert

	result_flag=true;
	ostr.clear();
	ostr.str("");
	ostr<<"insert data successfully. " <<changed_row_num <<" rows changed.";
	info = ostr.str();
	result_set=NULL;
}
/*

void InsertData(Catalog *catalog, Node *node) {

	bool has_warning = false;
	bool is_all_col = false;
	Insert_stmt *insert_stmt = (Insert_stmt *)node;

	string table_name(insert_stmt->tablename);
	TableDescriptor *table = Environment::getInstance()->getCatalog()->getTable(table_name);
	if(table == NULL)
	{
		ASTParserLogging::elog("The table %s does not exist!", table_name.c_str());
		return;
	}

	unsigned col_count = 0;
	Columns *col = (Columns *)insert_stmt->col_list;
	if (col == NULL) {	// insert all columns
		is_all_col = true;
	}
	else {	// get insert column count
		++col_count;
		while(col = (Columns *)col->next) ++col_count;
	}

	Insert_val_list *insert_value_list = (Insert_val_list*)insert_stmt->insert_val_list;
	if (insert_value_list == NULL) {
		ASTParserLogging::elog("No value!");
		return;
	}

	ostringstream ostr;
	while(insert_value_list)	// 循环获得 （……），（……），（……）中的每一个（……）
	{
		// make sure: the insert column count = insert value count = used column count = used value count

		// init
		Insert_vals *insert_value = (Insert_vals *)insert_value_list->insert_vals;
		col = (Columns *)insert_stmt->col_list;

		if (is_all_col)	// insert all columns
		{
			// by scdong: Claims adds a default row_id attribute for all tables which is attribute(0), when inserting tuples we should begin to construct the string_tuple from the second attribute.
			for(unsigned int position = 1; position < table->getNumberOfAttribute(); position++)
			{
				// check value count
				if (insert_value == NULL)
				{
					ASTParserLogging::elog("Value count is too few");
					return;
				}

				// insert value to ostringstream and if has warning return 1;	look out the order!
				has_warning = InsertValueToStream(insert_value, table, position, ostr) || has_warning;

				// move back
				insert_value = (Insert_vals*)insert_value->next;
				ostr<<"|";
			}

			// check insert value count
			if (insert_value)
			{
				ASTParserLogging::elog("Value count is too many");
				return;
			}
		}
		else	//insert part of columns
		{	//TODO:必须确认 不能为空的列有数据插入
			// get insert value count and check whether it match column count
			unsigned insert_value_count = 0;
			while (insert_value)
			{
				++insert_value_count;
				insert_value = (Insert_vals*)insert_value->next;
			}
			if (insert_value_count != col_count)
			{
				ASTParserLogging::elog("Column count doesn't match value count");
				return;
			}

			unsigned int used_col_count = 0;

			// by scdong: Claims adds a default row_id attribute for all tables which is attribute(0), when inserting tuples we should begin to construct the string_tuple from the second attribute.
			for(unsigned int position = 1; position < table->getNumberOfAttribute(); position++)
			{
				// find the matched column and value by name
				col = (Columns*)insert_stmt->col_list;
				Insert_vals *insert_value = (Insert_vals *)insert_value_list->insert_vals;

				// take attention that attrName is tablename.colname
				while (col && (table->getAttribute(position).attrName).compare(table->getTableName() +"."+ col->parameter1))
				{
					col = (Columns*)col->next;
					insert_value = (Insert_vals*)insert_value->next;
				}

				// if find
				// the column count is proved to match the insert value count, so column exist, then insert_value exist
				if (col && insert_value)
				{
					++used_col_count;
					// insert value to ostringstream and if has warning return 1; look out the order!
					has_warning = InsertValueToStream(insert_value, table, position, ostr) || has_warning;
				}

				ostr<<"|";
			}//end for

			// check if every insert column is existed
			if (used_col_count != col_count)
			{
				ASTParserLogging::elog("Some columns don't exist");
				return;
			}
		}//end else

		insert_value_list = (Insert_val_list*)insert_value_list->next;
		if(insert_value_list != NULL)
			ostr<<"\n";
	}// end while

	if (has_warning)
		ASTParserLogging::log("[WARNING]: The type is not matched!\n");
	ASTParserLogging::log("the insert content is \n%s\n",ostr.str().c_str());

	HdfsLoader* Hl = new HdfsLoader(table);
	string tmp = ostr.str().c_str();
	Hl->append(ostr.str().c_str());

	catalog->saveCatalog();
}
*/

void ShowTable(Catalog *catalog, Node *node, ResultSet *&result_set, bool &result_flag, string &error_msg, string &info) {
	Show_stmt *show_stmt = (Show_stmt *)node;
	ostringstream ostr;
	switch(show_stmt->show_type)
	{
	case 1:
	{
		cout<<"Tables:"<<endl;
		ostr<<"TABLES:"<<endl;
		for (unsigned i = 0; i < catalog->getTableCount(); ++i) {
			cout<<catalog->getTable(i)->getTableName()<<endl;
			ostr<<catalog->getTable(i)->getTableName()<<endl;
		}
		info = ostr.str();
		result_flag=true;
		result_set=NULL;
	}
	break;
	default:{
		ASTParserLogging::elog("Sorry, not supported now!");
		error_msg = "not supported now!";
		result_flag = false;
		result_set = NULL;
	}
	}
}
/*

void ShowTable(Catalog *catalog, Node *node) {
	Show_stmt *show_stmt = (Show_stmt *)node;
	switch(show_stmt->show_type)
	{
	case 1:
	{
		cout<<"Tables:"<<endl;
		for (unsigned i = 0; i < catalog->getTableCount(); ++i) {
			cout<<catalog->getTable(i)->getTableName()<<endl;
		}
	}
	break;
	default:{
		ASTParserLogging::elog("Sorry, not supported now!");
	}
	}
}
*/

void DropTable(Catalog *catalog, Node *node, ResultSet *&result_set, bool&result_flag, string &error_msg, string &info) {
	assert(node != NULL);
	Droptable_stmt *drop_stmt = (Droptable_stmt*)node;
	Tablelist *table_list = (Tablelist *)(drop_stmt->table_list);
	//TODO
}

#endif<|MERGE_RESOLUTION|>--- conflicted
+++ resolved
@@ -170,42 +170,7 @@
 			break;
 			case t_load_table_stmt:	//	导入数据的语句
 			{
-<<<<<<< HEAD
 				LoadData(catalog, node, result_set, result_flag, error_msg, info);
-=======
-				Loadtable_stmt *new_node = (Loadtable_stmt*)node;
-
-				string table_name(new_node->table_name);
-				TableDescriptor *table = catalog->getTable(table_name);
-
-				// 2014-4-17---check the exist of table---by Yu
-				if(table == NULL)
-				{
-					ASTParserLogging::elog("the table %s does not exist!", table_name.c_str());
-					break;
-				}
-				string column_separator(new_node->column_separator);
-				string tuple_separator(new_node->tuple_separator);
-				//				printf("wef:%s\n",new_node->tuple_separator);
-				Expr_list *path_node = (Expr_list*)new_node->path;
-
-				ASTParserLogging::log("load file\'s name:");
-				vector<string> path_names;	// save the name of files which should be loaded
-				//for test: the path name is:	/home/claims/data/tpc-h/part.tbl
-				while(path_node)
-				{
-					Expr *data = (Expr*)path_node->data;
-					ASTParserLogging::log("%s",data->data);
-					path_names.push_back(string(data->data));
-					path_node = (Expr_list*)path_node->next;
-				}
-
-				// split sign should be considered carefully, in case of it may be "||" or "###"
-				ASTParserLogging::log("The separator are :%c,%c, The sample is %lf\n", column_separator[0], tuple_separator[0], new_node->sample);
-				HdfsLoader *loader = new HdfsLoader(column_separator[0], tuple_separator[0], path_names, table, new_node->mode);
-				loader->load(new_node->sample);
-				catalog->saveCatalog();
->>>>>>> 3d35a48b
 			}
 			break;
 			case t_insert_stmt:	// 2014-4-19---add---by Yu	// 2014-5-1---modify---by Yu
@@ -228,11 +193,14 @@
 				ASTParserLogging::elog("%s", error_msg.c_str());
 				FreeAllNode();	// -Yu 2015-3-2
 			}
+			else {
+				cout<<info<<endl;
+			}
 //			malloc_stats();
 			stmtList = (Stmt *)stmtList->next;
 		}
 
-		//		FreeAllNode();	//---完成对节点的释放 ！！！！！！！！！！！！！！
+		FreeAllNode();
 
 		//		SQLParse_log("SQL Complete! ~~~~~~~~~~~~~~~~~~~~~~~~~~~~~~~~~~~~~~~~~~~~~~~~~~~~~~~~~~~~~~~~~~~~~~~~~~~~~~~~~~~~~~~~\n");
 		//		printf("Continue(1) or not (0)?\n");
@@ -557,16 +525,10 @@
 	if(result_flag==false)
 		return;
 
-	cout<<"Name:"<<new_table->getAttribute(0).getName()<<endl;
-
-<<<<<<< HEAD
-=======
-					new_table->createHashPartitionedProjectionOnAllAttribute(new_table->getAttribute(1).getName(), 1);
-
->>>>>>> 3d35a48b
+//	cout<<"the first attribute Name:"<<new_table->getAttribute(0).getName()<<endl;
+
+	new_table->createHashPartitionedProjectionOnAllAttribute(new_table->getAttribute(0).getName(), 18);
 	catalog->add_table(new_table);
-
-	new_table->createHashPartitionedProjectionOnAllAttribute(new_table->getAttribute(0).getName(), 18);
 	//				TableID table_id=catalog->getTable(tablename)->get_table_id();
 
 	//				for(unsigned i=0;i<catalog->getTable(table_id)->getProjectoin(0)->getPartitioner()->getNumberOfPartitions();i++){
@@ -1033,7 +995,7 @@
 	BlockStreamIteratorBase* physical_iterator_tree=root->getIteratorTree(64*1024);
 	//					puts("+++++++++++++++++++++begin time++++++++++++++++");
 	unsigned long long start=curtick();
-	//			physical_iterator_tree->print();
+				physical_iterator_tree->print();
 
 	physical_iterator_tree->open();
 
@@ -1521,10 +1483,8 @@
 	{
 	case 1:
 	{
-		cout<<"Tables:"<<endl;
 		ostr<<"TABLES:"<<endl;
 		for (unsigned i = 0; i < catalog->getTableCount(); ++i) {
-			cout<<catalog->getTable(i)->getTableName()<<endl;
 			ostr<<catalog->getTable(i)->getTableName()<<endl;
 		}
 		info = ostr.str();
