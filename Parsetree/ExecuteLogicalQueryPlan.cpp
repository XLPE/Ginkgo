--- conflicted
+++ resolved
@@ -406,8 +406,6 @@
 				}
 
 				// add for  test, create projection default while creating table
-				std::vector<ColumnOffset> index;
-				index.push_back(1);
 				cout<<"Name:"<<new_table->getAttribute(0).getName()<<endl;
 
 				//				new_table->createHashPartitionedProjectionOnAllAttribute(new_table->getAttribute(1).getName(), 1);
@@ -595,7 +593,7 @@
 				ASTParserLogging::log("The separator are :%c,%c", column_separator[0], tuple_separator[0]);
 				HdfsLoader *loader = new HdfsLoader(column_separator[0], tuple_separator[0], path_names, table);
 				loader->load();
-
+				catalog->saveCatalog();
 			}
 			break;
 			case t_insert_stmt:	// 2014-4-19---add---by Yu	// 2014-5-1---modify---by Yu
@@ -858,7 +856,6 @@
 		return;
 	}
 
-<<<<<<< HEAD
 	TableDescriptor *new_table = Environment::getInstance()->getCatalog()->getTable(tablename);
 	if (new_table != NULL)
 	{
@@ -909,338 +906,6 @@
 				if (datatype->opt_uz & 01 != 0){
 					if (column_atts && (column_atts->datatype && 01)){
 						new_table->addAttribute(colname, data_type(t_u_smallInt), 0, true, false);
-=======
-		//cout<<"~~~~~~~~~~~~~~~~~~~~~~~~~~~~~~~~~~~SQL is begginning~~~~~~~~~~~~~~~~~~~~~~~~~~~~~~~~"<<endl;;
-		string tablename;
-		Node* oldnode=getparsetreeroot();
-
-		// get parser time	//2014-5-4---add---by Yu
-		timeval finish_parser_time;
-		gettimeofday(&finish_parser_time, NULL);
-		cout<<"parser use "<<(double)(finish_parser_time.tv_usec - start_time.tv_usec)/1000+(finish_parser_time.tv_sec - start_time.tv_sec)<<" ms"<<endl;
-
-		if(oldnode == NULL)	// 2014-2-24---增加node为空的判断---by余楷
-		{
-			printf("[ERROR]there are some wrong in statement! please try again!!\n");
-			FreeAllNode();	//释放SQL解析过程忠所有申请的内存		// 2014-3-6---增加解析错误后的处理---by余楷
-			//			printf("Continue(1) or not (others number)?\n");
-			//			scanf("%d",&count);
-			//			getchar();	// 2014-3-4---屏蔽换行符对后面的影响---by余楷
-			//			//setbuf(stdin, NULL);	//关闭缓冲
-			continue;
-		}
-
-		Stmt *stmtList = (Stmt *)oldnode;
-
-		while (stmtList != NULL)
-		{
-			Node *node = (Node *)stmtList->data;
-
-			// 语义分析
-
-			switch(node->type)
-			{
-			case t_create_table_stmt:	// 创建表的语句
-			{
-				/* nodetype type, int create_type, int check, char * name1, char * name2, Node * list, Node * select_stmt */
-
-				SQLParse_log("this is create table stmt \n");
-				Create_table_stmt * ctnode = (Create_table_stmt *)node;
-				//获取新建表的表名
-				if(ctnode->name2 != NULL)
-				{
-					tablename = ctnode->name2;
-				}
-				else if(ctnode->name1 != NULL)
-				{
-					tablename = ctnode->name1;
-				}
-				else
-				{
-					ASTParserLogging::elog("No table name!");
-					break;
-				}
-
-				// 2014-3-25---检查表是否已存在---by Yu
-				TableDescriptor *new_table = Environment::getInstance()->getCatalog()->getTable(tablename);
-				if (new_table != NULL)
-				{
-					//					cout<<"[ERROR]: The table "<<tablename<<" has existed!"<<endl;
-					ASTParserLogging::elog("The table %s has existed!", tablename.c_str());
-					break;
-				}
-
-				// 创建新表
-				new_table = new TableDescriptor(tablename,Environment::getInstance()->getCatalog()->allocate_unique_table_id());
-
-				new_table->addAttribute("row_id",data_type(t_u_long),0,true);
-
-				Create_col_list *list = (Create_col_list*)ctnode->list;
-				string primaryname;
-				int colNum = 0;
-				while (list)
-				{
-					Create_def *data = (Create_def*) list->data;
-					if (data->deftype == 1)	//若为这个语法：NAME data_type column_atts
-					{
-						++colNum;	// 2014-2-24---移动位置到if语句内
-						string colname = data->name;	// 2014-2-24---移动位置到if语句内
-						primaryname = colname;
-						Column_atts *column_atts = (Column_atts*)data->col_atts;
-
-						/* TODO: Whether column is unique or has default value is not finished,
-						 *  because there are no supports
-						 */
-						Datatype * datatype = (Datatype *)data->datatype;
-						switch (datatype->datatype)	// add more type --- 2014-4-2
-						{
-						case 1:
-						{
-							if (column_atts && (column_atts->datatype && 01)){	// not null
-								new_table->addAttribute(colname, data_type(t_boolean), 0, true, false);
-							}
-							else if (column_atts && (column_atts->datatype && 02)){	// can be null
-								new_table->addAttribute(colname, data_type(t_boolean), 0, true, true);
-							}
-							else{
-								new_table->addAttribute(colname, data_type(t_boolean), 0, true);
-							}
-							cout<<colname<<" is created"<<endl;
-							break;
-						}
-						case 3:
-						{
-							if (datatype->opt_uz & 01 != 0){
-								if (column_atts && (column_atts->datatype && 01)){
-									new_table->addAttribute(colname, data_type(t_u_smallInt), 0, true, false);
-								}
-								else if (column_atts && (column_atts->datatype && 02)){
-									new_table->addAttribute(colname, data_type(t_u_smallInt), 0, true, true);
-								}
-								else{
-									new_table->addAttribute(colname, data_type(t_u_smallInt), 0, true);
-								}
-							}
-							else{
-								if (column_atts && (column_atts->datatype && 01)){
-									new_table->addAttribute(colname, data_type(t_smallInt), 0, true, false);
-								}
-								else if (column_atts && (column_atts->datatype && 02)){
-									new_table->addAttribute(colname, data_type(t_smallInt), 0, true, true);
-								}
-								else{
-									new_table->addAttribute(colname, data_type(t_smallInt), 0, true);
-								}
-							}
-							cout<<colname<<" is created"<<endl;
-							break;
-						}
-						case 5: case 6:
-						{
-							if (column_atts && (column_atts->datatype && 01)){
-								new_table->addAttribute(colname, data_type(t_int), 0, true, false);
-							}
-							else if (column_atts && (column_atts->datatype && 02)){
-								new_table->addAttribute(colname, data_type(t_int), 0, true, true);
-							}
-							else{
-								new_table->addAttribute(colname, data_type(t_int), 0, true);
-							}
-							cout<<colname<<" is created"<<endl;
-							break;
-						}
-						case 7:
-						{
-							if (datatype->opt_uz & 01 != 0)
-							{
-								if (column_atts && (column_atts->datatype && 01)){
-									new_table->addAttribute(colname, data_type(t_u_long), 0, true, false);
-								}
-								else if (column_atts && (column_atts->datatype && 02)){
-									new_table->addAttribute(colname, data_type(t_u_long), 0, true, true);
-								}
-								else{
-									new_table->addAttribute(colname, data_type(t_u_long), 0, true);
-								}
-								cout<<colname<<" is created"<<endl;
-							}
-							else
-							{
-								//TODO:no supports
-								ASTParserLogging::log("This type is not supported!");
-							}
-							break;
-						}
-						case 9:
-						{
-							if (column_atts && (column_atts->datatype && 01)){
-								new_table->addAttribute(colname, data_type(t_double), 0, true, false);
-							}
-							else if (column_atts && (column_atts->datatype && 02)){
-								new_table->addAttribute(colname, data_type(t_double), 0, true, true);
-							}
-							else{
-								new_table->addAttribute(colname, data_type(t_double), 0, true);
-							}
-							cout<<colname<<" is created"<<endl;
-							break;
-						}
-						case 10:
-						{
-							if (column_atts && (column_atts->datatype && 01)){
-								new_table->addAttribute(colname, data_type(t_float), 0, true, false);
-							}
-							else if (column_atts && (column_atts->datatype && 02)){
-								new_table->addAttribute(colname, data_type(t_float), 0, true, true);
-							}
-							else{
-								new_table->addAttribute(colname, data_type(t_float), 0, true);
-							}
-							cout<<colname<<" is created"<<endl;
-							break;
-						}
-						case 11:
-						{
-							if (column_atts && (column_atts->datatype && 01)){
-								new_table->addAttribute(colname, data_type(t_decimal), 0, true, false);
-							}
-							else if (column_atts && (column_atts->datatype && 02)){
-								new_table->addAttribute(colname, data_type(t_decimal), 0, true, true);
-							}
-							else{
-								new_table->addAttribute(colname, data_type(t_decimal), 0, true);
-							}
-							cout<<colname<<" is created"<<endl;
-						}
-						case 12:	// DATE --- 2014-4-1
-						{
-							if (column_atts && (column_atts->datatype && 01)){
-								new_table->addAttribute(colname, data_type(t_date), 0, true, false);
-							}
-							else if (column_atts && (column_atts->datatype && 02)){
-								new_table->addAttribute(colname, data_type(t_date), 0, true, true);
-							}
-							else{
-								new_table->addAttribute(colname, data_type(t_date), 0, true);
-							}
-							cout<<colname<<" is created"<<endl;
-							break;
-						}
-						case 13:	// TIME --- 2014-4-1
-						{
-							if (column_atts && (column_atts->datatype && 01)){
-								new_table->addAttribute(colname, data_type(t_time), 0, true, false);
-							}
-							else if (column_atts && (column_atts->datatype && 02)){
-								new_table->addAttribute(colname, data_type(t_time), 0, true, true);
-							}
-							else{
-								new_table->addAttribute(colname, data_type(t_time), 0, true);
-							}
-							cout<<colname<<" is created"<<endl;
-							break;
-						}
-						case 15:	// DATETIME --- 2014-4-1
-						{
-							if (column_atts && (column_atts->datatype && 01)){
-								new_table->addAttribute(colname, data_type(t_datetime), 0, true, false);
-							}
-							else if (column_atts && (column_atts->datatype && 02)){
-								new_table->addAttribute(colname, data_type(t_datetime), 0, true, true);
-							}
-							else{
-								new_table->addAttribute(colname, data_type(t_datetime), 0, true);
-							}
-							cout<<colname<<" is created"<<endl;
-							break;
-						}
-
-						case 17: case 18:
-						{
-							if (datatype->length)	//已指定长度
-							{
-								Length * l = (Length*)datatype->length;
-
-								if (column_atts && (column_atts->datatype && 01)){
-									new_table->addAttribute(colname, data_type(t_string), l->data1, true, false);
-								}
-								else if (column_atts && (column_atts->datatype && 02)){
-									new_table->addAttribute(colname, data_type(t_string), l->data1, true, true);
-								}
-								else{
-									new_table->addAttribute(colname, data_type(t_string), l->data1, true);
-								}
-							}
-							else	//未指定长度
-							{
-								if (column_atts && (column_atts->datatype && 01)){
-									new_table->addAttribute(colname, data_type(t_string), 1, true, false);
-								}
-								else if (column_atts && (column_atts->datatype && 02)){
-									new_table->addAttribute(colname, data_type(t_string), 1, true, true);
-								}
-								else{
-									new_table->addAttribute(colname, data_type(t_string), 1, true);
-								}
-							}
-							cout<<colname<<" is created"<<endl;
-							break;
-						}
-						default:
-						{
-							ASTParserLogging::log("This type is not supported now!");
-						}
-						}
-					}
-					list = (Create_col_list* )list->next;
-				}
-
-				// add for  test, create projection default while creating table
-				cout<<"Name:"<<new_table->getAttribute(0).getName()<<endl;
-
-				new_table->createHashPartitionedProjectionOnAllAttribute(new_table->getAttribute(1).getName(), 1);
-
-				catalog->add_table(new_table);
-
-				TableID table_id=catalog->getTable(tablename)->get_table_id();
-
-				//				for(unsigned i=0;i<catalog->getTable(table_id)->getProjectoin(0)->getPartitioner()->getNumberOfPartitions();i++){
-				////					catalog->getTable(table_id)->getProjectoin(catalog->getTable(table_id)->getNumberOfProjection()-1)->getPartitioner()->RegisterPartition(i,2);
-				//					catalog->getTable(table_id)->getProjectoin(0)->getPartitioner()->RegisterPartition(i,2);
-				//				}
-
-				catalog->saveCatalog();
-
-			}
-			break;
-			case t_create_projection_stmt:	// 创建projection的语句
-			{
-				bool is_correct = true;
-				cout<<"this is create projection "<<endl;
-				Create_projection_stmt *newnode = (Create_projection_stmt *)node;
-				int partition_num = newnode->partition_num;
-				string tablename = newnode->tablename;
-				TableDescriptor *table = NULL;
-
-				if((table = catalog->getTable(tablename)) == NULL)	// 2014-4-30---add check---by Yu
-				{
-					ASTParserLogging::elog("There is no table named %s", tablename.c_str());
-					is_correct = false;
-					break;
-				}
-				TableID table_id=catalog->getTable(tablename)->get_table_id();
-				string partition_attribute_name = newnode->partition_attribute_name;
-
-				std::vector<ColumnOffset> index;
-				index.push_back(0);		// add by scdong: add row_id column to each projection automatically
-				Columns *col_list = (Columns *)newnode->column_list;
-				string colname;
-				while(col_list)
-				{
-					if (col_list->parameter2 != NULL)
-					{
-						colname = col_list->parameter2;
->>>>>>> cbb4879b
 					}
 					else if (column_atts && (column_atts->datatype && 02)){
 						new_table->addAttribute(colname, data_type(t_u_smallInt), 0, true, true);
@@ -1450,7 +1115,6 @@
 	return;
 }
 
-<<<<<<< HEAD
 void CreateProjection(Catalog *catalog, Node *node, ResultSet *&result_set, bool & result_flag,  string &error_msg, string &info) {
 	bool is_correct = true;
 	Create_projection_stmt *newnode = (Create_projection_stmt *)node;
@@ -1491,14 +1155,6 @@
 			result_set = NULL;
 			return;
 			is_correct = false;
-=======
-				// split sign should be considered carefully, in case of it may be "||" or "###"
-				ASTParserLogging::log("The separator are :%c,%c", column_separator[0], tuple_separator[0]);
-				HdfsLoader *loader = new HdfsLoader(column_separator[0], tuple_separator[0], path_names, table);
-				loader->load();
-				catalog->saveCatalog();
-			}
->>>>>>> cbb4879b
 			break;
 		}
 		cout<<tablename+"."+colname<<endl;
