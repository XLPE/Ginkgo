--- conflicted
+++ resolved
@@ -425,34 +425,6 @@
 		{
 			if (!semantic_analysis(node,false))
 			{
-<<<<<<< HEAD
-				if (!semantic_analysis(node,false))
-				{
-					error_msg="semantic analysis error";
-					result_flag=false;
-//					return;
-				}
-//#ifdef SQL_Parser
-//				output(node,0);
-//#endif
-				preprocess(node);
-				Query_stmt *querynode=(Query_stmt *)node;
-				if(querynode->from_list!=NULL)
-				int fg=solve_join_condition(querynode->from_list);
-				if(querynode->where_list!=NULL)
-				{
-					struct Where_list * curt=(struct Where_list *)(querynode->where_list);
-					struct Node *cur=(struct Node *)(curt->next);
-//					SQLParse_log("wc2tb");
-					departwc(cur,querynode->from_list);
-				}
-#ifdef SQL_Parser
-				output(node,0);
-#endif
-				LogicalOperator* plan=parsetree2logicalplan(node);
-				LogicalOperator* root=NULL;
-				if(querynode->limit_list!=NULL)
-=======
 				error_msg="semantic analysis error";
 				result_flag=false;
 				result_set = NULL;
@@ -478,7 +450,6 @@
 			{
 				Limit_expr *lexpr=(Limit_expr *)querynode->limit_list;
 				if(lexpr->offset==NULL)
->>>>>>> 586d584c
 				{
 					root=new LogicalQueryPlanRoot(0,plan,LogicalQueryPlanRoot::RESULTCOLLECTOR,LimitConstraint(atoi(((Expr *)lexpr->row_count)->data)));
 				}
@@ -486,29 +457,6 @@
 				{
 					root=new LogicalQueryPlanRoot(0,plan,LogicalQueryPlanRoot::RESULTCOLLECTOR,LimitConstraint(atoi(((Expr *)lexpr->row_count)->data),atoi(((Expr *)lexpr->offset)->data)));
 				}
-<<<<<<< HEAD
-	#ifdef SQL_Parser
-//					root->print(0);
-					cout<<"performance is ok!the data will come in,please enter any char to continue!!"<<endl;
-					getchar();
-					getchar();
-	#endif
-				BlockStreamIteratorBase* physical_iterator_tree=root->getIteratorTree(64*1024);
-
-//					puts("+++++++++++++++++++++begin time++++++++++++++++");
-				unsigned long long start=curtick();
-//				cout<<"~~~~~~~~~physical plan~~~~~~~~~~~~~~"<<endl;
-//				physical_iterator_tree->print();
-//				cout<<"~~~~~~~~~physical plan~~~~~~~~~~~~~~"<<endl;
-				physical_iterator_tree->open();
-				while(physical_iterator_tree->next(0));
-				physical_iterator_tree->close();
-//					printf("++++++++++++++++Q1: execution time: %4.4f second.++++++++++++++\n",getSecond(start));
-				result_set=physical_iterator_tree->getResultSet();
-				result_flag=true;
-				return;
-=======
->>>>>>> 586d584c
 			}
 			else
 			{
@@ -797,6 +745,7 @@
 
 }
 
+
 void ExecuteLogicalQueryPlan()
 {
 
@@ -806,9 +755,9 @@
 	Catalog* catalog=Environment::getInstance()->getCatalog();
 
 	int count=1;
-	while(1)
+	while(count)
 	{
-		//cout<<"~~~~~~~~~~~~~~~~~~~~~~~~~~~~~~~~~~~SQL is begginning~~~~~~~~~~~~~~~~~~~~~~~~~~~~~~~~"<<endl;;
+		cout<<"~~~~~~~~~~~~~~~~~~~~~~~~~~~~~~~~~~~SQL is begginning~~~~~~~~~~~~~~~~~~~~~~~~~~~~~~~~"<<endl;;
 		string tablename;
 		Node* oldnode=getparsetreeroot();
 
@@ -819,12 +768,12 @@
 
 		if(oldnode == NULL)	// 2014-2-24---增加node为空的判断---by余楷
 		{
-			printf("[ERROR]there are some wrong in statement! please try again!!\n");
+			printf("there are some wrong!\n");
 			FreeAllNode();	//释放SQL解析过程忠所有申请的内存		// 2014-3-6---增加解析错误后的处理---by余楷
-			//			printf("Continue(1) or not (others number)?\n");
-			//			scanf("%d",&count);
-			//			getchar();	// 2014-3-4---屏蔽换行符对后面的影响---by余楷
-			//			//setbuf(stdin, NULL);	//关闭缓冲
+			printf("Continue(1) or not (others number)?\n");
+			scanf("%d",&count);
+			getchar();	// 2014-3-4---屏蔽换行符对后面的影响---by余楷
+			//setbuf(stdin, NULL);	//关闭缓冲
 			continue;
 		}
 
@@ -863,16 +812,13 @@
 				TableDescriptor *new_table = Environment::getInstance()->getCatalog()->getTable(tablename);
 				if (new_table != NULL)
 				{
-					//					cout<<"[ERROR]: The table "<<tablename<<" has existed!"<<endl;
+//					cout<<"[ERROR]: The table "<<tablename<<" has existed!"<<endl;
 					ASTParserLogging::elog("The table %s has existed!", tablename.c_str());
 					break;
 				}
 
 				// 创建新表
 				new_table = new TableDescriptor(tablename,Environment::getInstance()->getCatalog()->allocate_unique_table_id());
-
-				new_table->addAttribute("row_id",data_type(t_u_long),0,true);
-
 				Create_col_list *list = (Create_col_list*)ctnode->list;
 				string primaryname;
 				int colNum = 0;
@@ -886,80 +832,29 @@
 						primaryname = colname;
 						Column_atts *column_atts = (Column_atts*)data->col_atts;
 
-						/* TODO: Whether column is unique or has default value is not finished,
+						/* TODO: Whether column is unique or not null or has default value is not finished,
 						 *  because there are no supports
 						 */
 						Datatype * datatype = (Datatype *)data->datatype;
 						switch (datatype->datatype)	// add more type --- 2014-4-2
 						{
-						case 1:
-						{
-							if (column_atts && (column_atts->datatype && 01)){	// not null
-								new_table->addAttribute(colname, data_type(t_boolean), 0, true, false);
-							}
-							else if (column_atts && (column_atts->datatype && 02)){	// can be null
-								new_table->addAttribute(colname, data_type(t_boolean), 0, true, true);
-							}
-							else{
-								new_table->addAttribute(colname, data_type(t_boolean), 0, true);
-							}
+						case 3:
+						{
+							new_table->addAttribute(colname, data_type(t_smallInt), 0, true);
+							break;
+						}
+						case 5:
+						case 6:
+						{
+							new_table->addAttribute(colname, data_type(t_int), 0, true);
 							cout<<colname<<" is created"<<endl;
 							break;
 						}
-						case 3:
-						{
-							if (datatype->opt_uz & 01 != 0){
-								if (column_atts && (column_atts->datatype && 01)){
-									new_table->addAttribute(colname, data_type(t_u_smallInt), 0, true, false);
-								}
-								else if (column_atts && (column_atts->datatype && 02)){
-									new_table->addAttribute(colname, data_type(t_u_smallInt), 0, true, true);
-								}
-								else{
-									new_table->addAttribute(colname, data_type(t_u_smallInt), 0, true);
-								}
-							}
-							else{
-								if (column_atts && (column_atts->datatype && 01)){
-									new_table->addAttribute(colname, data_type(t_smallInt), 0, true, false);
-								}
-								else if (column_atts && (column_atts->datatype && 02)){
-									new_table->addAttribute(colname, data_type(t_smallInt), 0, true, true);
-								}
-								else{
-									new_table->addAttribute(colname, data_type(t_smallInt), 0, true);
-								}
-							}
-							cout<<colname<<" is created"<<endl;
-							break;
-						}
-						case 5: case 6:
-						{
-							if (column_atts && (column_atts->datatype && 01)){
-								new_table->addAttribute(colname, data_type(t_int), 0, true, false);
-							}
-							else if (column_atts && (column_atts->datatype && 02)){
-								new_table->addAttribute(colname, data_type(t_int), 0, true, true);
-							}
-							else{
-								new_table->addAttribute(colname, data_type(t_int), 0, true);
-							}
-							cout<<colname<<" is created"<<endl;
-							break;
-						}
 						case 7:
 						{
 							if (datatype->opt_uz & 01 != 0)
 							{
-								if (column_atts && (column_atts->datatype && 01)){
-									new_table->addAttribute(colname, data_type(t_u_long), 0, true, false);
-								}
-								else if (column_atts && (column_atts->datatype && 02)){
-									new_table->addAttribute(colname, data_type(t_u_long), 0, true, true);
-								}
-								else{
-									new_table->addAttribute(colname, data_type(t_u_long), 0, true);
-								}
+								new_table->addAttribute(colname, data_type(t_u_long), 0, true);
 								cout<<colname<<" is created"<<endl;
 							}
 							else
@@ -971,84 +866,35 @@
 						}
 						case 9:
 						{
-							if (column_atts && (column_atts->datatype && 01)){
-								new_table->addAttribute(colname, data_type(t_double), 0, true, false);
-							}
-							else if (column_atts && (column_atts->datatype && 02)){
-								new_table->addAttribute(colname, data_type(t_double), 0, true, true);
-							}
-							else{
-								new_table->addAttribute(colname, data_type(t_double), 0, true);
-							}
+							new_table->addAttribute(colname, data_type(t_double), 0, true);
 							cout<<colname<<" is created"<<endl;
 							break;
 						}
 						case 10:
 						{
-							if (column_atts && (column_atts->datatype && 01)){
-								new_table->addAttribute(colname, data_type(t_float), 0, true, false);
-							}
-							else if (column_atts && (column_atts->datatype && 02)){
-								new_table->addAttribute(colname, data_type(t_float), 0, true, true);
-							}
-							else{
-								new_table->addAttribute(colname, data_type(t_float), 0, true);
-							}
+							new_table->addAttribute(colname, data_type(t_float), 0, true);
 							cout<<colname<<" is created"<<endl;
 							break;
 						}
 						case 11:
 						{
-							if (column_atts && (column_atts->datatype && 01)){
-								new_table->addAttribute(colname, data_type(t_decimal), 0, true, false);
-							}
-							else if (column_atts && (column_atts->datatype && 02)){
-								new_table->addAttribute(colname, data_type(t_decimal), 0, true, true);
-							}
-							else{
-								new_table->addAttribute(colname, data_type(t_decimal), 0, true);
-							}
-							cout<<colname<<" is created"<<endl;
+							new_table->addAttribute(colname, data_type(t_decimal), 0, true);
 						}
 						case 12:	// DATE --- 2014-4-1
 						{
-							if (column_atts && (column_atts->datatype && 01)){
-								new_table->addAttribute(colname, data_type(t_date), 0, true, false);
-							}
-							else if (column_atts && (column_atts->datatype && 02)){
-								new_table->addAttribute(colname, data_type(t_date), 0, true, true);
-							}
-							else{
-								new_table->addAttribute(colname, data_type(t_date), 0, true);
-							}
+							new_table->addAttribute(colname, data_type(t_date), 0, true);
 							cout<<colname<<" is created"<<endl;
 							break;
 						}
 						case 13:	// TIME --- 2014-4-1
 						{
-							if (column_atts && (column_atts->datatype && 01)){
-								new_table->addAttribute(colname, data_type(t_time), 0, true, false);
-							}
-							else if (column_atts && (column_atts->datatype && 02)){
-								new_table->addAttribute(colname, data_type(t_time), 0, true, true);
-							}
-							else{
-								new_table->addAttribute(colname, data_type(t_time), 0, true);
-							}
+							new_table->addAttribute(colname, data_type(t_time), 0, true);
 							cout<<colname<<" is created"<<endl;
 							break;
 						}
 						case 15:	// DATETIME --- 2014-4-1
 						{
-							if (column_atts && (column_atts->datatype && 01)){
-								new_table->addAttribute(colname, data_type(t_datetime), 0, true, false);
-							}
-							else if (column_atts && (column_atts->datatype && 02)){
-								new_table->addAttribute(colname, data_type(t_datetime), 0, true, true);
-							}
-							else{
-								new_table->addAttribute(colname, data_type(t_datetime), 0, true);
-							}
+							new_table->addAttribute(colname, data_type(t_datetime), 0, true);
 							cout<<colname<<" is created"<<endl;
 							break;
 						}
@@ -1058,28 +904,11 @@
 							if (datatype->length)	//已指定长度
 							{
 								Length * l = (Length*)datatype->length;
-
-								if (column_atts && (column_atts->datatype && 01)){
-									new_table->addAttribute(colname, data_type(t_string), l->data1, true, false);
-								}
-								else if (column_atts && (column_atts->datatype && 02)){
-									new_table->addAttribute(colname, data_type(t_string), l->data1, true, true);
-								}
-								else{
-									new_table->addAttribute(colname, data_type(t_string), l->data1, true);
-								}
+								new_table->addAttribute(colname, data_type(t_string), l->data1, true);
 							}
 							else	//未指定长度
 							{
-								if (column_atts && (column_atts->datatype && 01)){
-									new_table->addAttribute(colname, data_type(t_string), 1, true, false);
-								}
-								else if (column_atts && (column_atts->datatype && 02)){
-									new_table->addAttribute(colname, data_type(t_string), 1, true, true);
-								}
-								else{
-									new_table->addAttribute(colname, data_type(t_string), 1, true);
-								}
+								new_table->addAttribute(colname, data_type(t_string), 1, true);
 							}
 							cout<<colname<<" is created"<<endl;
 							break;
@@ -1092,24 +921,7 @@
 					}
 					list = (Create_col_list* )list->next;
 				}
-
-				// add for  test, create projection default while creating table
-				std::vector<ColumnOffset> index;
-				index.push_back(1);
-				cout<<"Name:"<<new_table->getAttribute(0).getName()<<endl;
-
-				new_table->createHashPartitionedProjectionOnAllAttribute(new_table->getAttribute(1).getName(), 1);
-
 				catalog->add_table(new_table);
-
-				TableID table_id=catalog->getTable(tablename)->get_table_id();
-
-				//				for(unsigned i=0;i<catalog->getTable(table_id)->getProjectoin(0)->getPartitioner()->getNumberOfPartitions();i++){
-				////					catalog->getTable(table_id)->getProjectoin(catalog->getTable(table_id)->getNumberOfProjection()-1)->getPartitioner()->RegisterPartition(i,2);
-				//					catalog->getTable(table_id)->getProjectoin(0)->getPartitioner()->RegisterPartition(i,2);
-				//				}
-
-				catalog->saveCatalog();
 
 			}
 			break;
@@ -1224,25 +1036,17 @@
 					root=new LogicalQueryPlanRoot(0,plan,LogicalQueryPlanRoot::PRINT);
 				}
 #ifdef SQL_Parser
-<<<<<<< HEAD
-				root->print(0);
-=======
-				//				root->print(0);
->>>>>>> 586d584c
+//				root->print(0);
+
 				cout<<"performance is ok!the data will come in,please enter any char to continue!!"<<endl;
 				getchar();
 				getchar();
 #endif
 				BlockStreamIteratorBase* physical_iterator_tree=root->getIteratorTree(64*1024);
-<<<<<<< HEAD
-				cout<<"~~~~~~~~~physical plan~~~~~~~~~~~~~~"<<endl;
-				physical_iterator_tree->print();
-				cout<<"~~~~~~~~~physical plan~~~~~~~~~~~~~~"<<endl;
-=======
-				//				cout<<"~~~~~~~~~physical plan~~~~~~~~~~~~~~"<<endl;
-				//				physical_iterator_tree->print();
-				//				cout<<"~~~~~~~~~physical plan~~~~~~~~~~~~~~"<<endl;
->>>>>>> 586d584c
+//				cout<<"~~~~~~~~~physical plan~~~~~~~~~~~~~~"<<endl;
+//				physical_iterator_tree->print();
+//				cout<<"~~~~~~~~~physical plan~~~~~~~~~~~~~~"<<endl;
+
 				puts("+++++++++++++++++++++begin time++++++++++++++++");
 				unsigned long long start=curtick();
 				physical_iterator_tree->open();
