--- conflicted
+++ resolved
@@ -41,7 +41,7 @@
 timeval start_time;	//2014-5-4---add---by Yu
 
 LogicalOperator* convert_sql_to_logical_operator_tree(const char* sql)
-{
+		{
 	Node* oldnode=getparsetreeroot(sql);
 	Stmt *stmtList = (Stmt *)oldnode;
 
@@ -50,44 +50,44 @@
 		Node *node = (Node *)stmtList->data;
 		switch(node->type)
 		{
-			case t_query_stmt:
-			{
-				SQLParse_log("this is query stmt!!!!!!!!!!!!!!!!!!");
-				if (!semantic_analysis(node,false))//---3.22fzh---
-				{
-					SQLParse_elog("semantic_analysis error");
-					return NULL;
-				}
-				preprocess(node);
-		#ifdef SQL_Parser
-				output(node,0);
-		#endif
-					Query_stmt *querynode=(Query_stmt *)node;
-					if(querynode->where_list!=NULL)
-					{
-						struct Where_list * curt=(struct Where_list *)(querynode->where_list);
-						struct Node *cur=(struct Node *)(curt->next);
-						SQLParse_log("wc2tb");
-						departwc(cur,querynode->from_list);
-					}
-					if(querynode->from_list!=NULL)
-					int fg=solve_join_condition(querynode->from_list);
-		#ifdef SQL_Parser
-				output(node,0);
-		#endif
-				LogicalOperator* plan=parsetree2logicalplan(node);//现在由于没有投影，所以只把from_list传输进去。因此在完善之后，需要在parsetree2logicalplan()中
-				//进行判断，对于不同的语句，比如select,update等选择不同的操作。
-				return plan;
-			}break;
-
-			default:
-			{
-				SQLParse_elog("-----------the sql isn't supported!-----------------------");
+		case t_query_stmt:
+		{
+			SQLParse_log("this is query stmt!!!!!!!!!!!!!!!!!!");
+			if (!semantic_analysis(node,false))//---3.22fzh---
+			{
+				SQLParse_elog("semantic_analysis error");
 				return NULL;
 			}
+			preprocess(node);
+#ifdef SQL_Parser
+			output(node,0);
+#endif
+			Query_stmt *querynode=(Query_stmt *)node;
+			if(querynode->where_list!=NULL)
+			{
+				struct Where_list * curt=(struct Where_list *)(querynode->where_list);
+				struct Node *cur=(struct Node *)(curt->next);
+				SQLParse_log("wc2tb");
+				departwc(cur,querynode->from_list);
+			}
+			if(querynode->from_list!=NULL)
+				int fg=solve_join_condition(querynode->from_list);
+#ifdef SQL_Parser
+			output(node,0);
+#endif
+			LogicalOperator* plan=parsetree2logicalplan(node);//现在由于没有投影，所以只把from_list传输进去。因此在完善之后，需要在parsetree2logicalplan()中
+			//进行判断，对于不同的语句，比如select,update等选择不同的操作。
+			return plan;
+		}break;
+
+		default:
+		{
+			SQLParse_elog("-----------the sql isn't supported!-----------------------");
+			return NULL;
+		}
 		}
 	}
-}
+		}
 void ExecuteLogicalQueryPlan()	// 2014-3-4---因为根结点的结构已经改变，相关代码进行修改---by余楷
 {
 
@@ -112,10 +112,10 @@
 		{
 			printf("[ERROR]there are some wrong in statement! please try again!!\n");
 			FreeAllNode();	//释放SQL解析过程忠所有申请的内存		// 2014-3-6---增加解析错误后的处理---by余楷
-//			printf("Continue(1) or not (others number)?\n");
-//			scanf("%d",&count);
-//			getchar();	// 2014-3-4---屏蔽换行符对后面的影响---by余楷
-//			//setbuf(stdin, NULL);	//关闭缓冲
+			//			printf("Continue(1) or not (others number)?\n");
+			//			scanf("%d",&count);
+			//			getchar();	// 2014-3-4---屏蔽换行符对后面的影响---by余楷
+			//			//setbuf(stdin, NULL);	//关闭缓冲
 			continue;
 		}
 
@@ -154,7 +154,7 @@
 				TableDescriptor *new_table = Environment::getInstance()->getCatalog()->getTable(tablename);
 				if (new_table != NULL)
 				{
-//					cout<<"[ERROR]: The table "<<tablename<<" has existed!"<<endl;
+					//					cout<<"[ERROR]: The table "<<tablename<<" has existed!"<<endl;
 					ASTParserLogging::elog("The table %s has existed!", tablename.c_str());
 					break;
 				}
@@ -199,7 +199,6 @@
 						}
 						case 3:
 						{
-<<<<<<< HEAD
 							if (datatype->opt_uz & 01 != 0){
 								if (column_atts && (column_atts->datatype && 01)){
 									new_table->addAttribute(colname, data_type(t_u_smallInt), 0, true, false);
@@ -221,16 +220,6 @@
 								else{
 									new_table->addAttribute(colname, data_type(t_smallInt), 0, true);
 								}
-=======
-							if (column_atts && (column_atts->datatype && 01)){
-								new_table->addAttribute(colname, data_type(t_smallInt), 0, true, false);
-							}
-							else if (column_atts && (column_atts->datatype && 02)){
-								new_table->addAttribute(colname, data_type(t_smallInt), 0, true, true);
-							}
-							else{
-								new_table->addAttribute(colname, data_type(t_smallInt), 0, true);
->>>>>>> 3149fc07
 							}
 							cout<<colname<<" is created"<<endl;
 							break;
@@ -406,10 +395,10 @@
 
 				TableID table_id=catalog->getTable(tablename)->get_table_id();
 
-//				for(unsigned i=0;i<catalog->getTable(table_id)->getProjectoin(0)->getPartitioner()->getNumberOfPartitions();i++){
-////					catalog->getTable(table_id)->getProjectoin(catalog->getTable(table_id)->getNumberOfProjection()-1)->getPartitioner()->RegisterPartition(i,2);
-//					catalog->getTable(table_id)->getProjectoin(0)->getPartitioner()->RegisterPartition(i,2);
-//				}
+				//				for(unsigned i=0;i<catalog->getTable(table_id)->getProjectoin(0)->getPartitioner()->getNumberOfPartitions();i++){
+				////					catalog->getTable(table_id)->getProjectoin(catalog->getTable(table_id)->getNumberOfProjection()-1)->getPartitioner()->RegisterPartition(i,2);
+				//					catalog->getTable(table_id)->getProjectoin(0)->getPartitioner()->RegisterPartition(i,2);
+				//				}
 
 				catalog->saveCatalog();
 
@@ -485,7 +474,6 @@
 #ifdef SQL_Parser
 				output(node,0);
 #endif
-<<<<<<< HEAD
 				Query_stmt *querynode=(Query_stmt *)node;
 				if(querynode->from_list!=NULL)
 					int fg=solve_join_condition(querynode->from_list);
@@ -496,18 +484,6 @@
 					SQLParse_log("wc2tb");
 					departwc(cur,querynode->from_list);
 				}
-=======
-					Query_stmt *querynode=(Query_stmt *)node;
-					if(querynode->from_list!=NULL)
-					int fg=solve_join_condition(querynode->from_list);
-					if(querynode->where_list!=NULL)
-					{
-						struct Where_list * curt=(struct Where_list *)(querynode->where_list);
-						struct Node *cur=(struct Node *)(curt->next);
-						SQLParse_log("wc2tb");
-						departwc(cur,querynode->from_list);
-					}
->>>>>>> 3149fc07
 #ifdef SQL_Parser
 				output(node,0);
 #endif
@@ -545,7 +521,7 @@
 				physical_iterator_tree->open();
 				while(physical_iterator_tree->next(0));
 				physical_iterator_tree->close();
-			//	printf("Q1: execution time: %4.4f second.\n",getSecond(start));
+				//	printf("Q1: execution time: %4.4f second.\n",getSecond(start));
 			}
 			break;
 			case t_load_table_stmt:	//	导入数据的语句
@@ -733,16 +709,16 @@
 				Show_stmt *show_stmt = (Show_stmt *)node;
 				switch(show_stmt->show_type)
 				{
-					case 1:
-					{
-						cout<<"Tables:"<<endl;
-						for (unsigned i = 0; i < catalog->getTableCount(); ++i)
-							cout<<catalog->getTable(i)->getTableName()<<endl;
-					}
-					break;
-					default:{
-						ASTParserLogging::elog("Sorry, not supported now!");
-					}
+				case 1:
+				{
+					cout<<"Tables:"<<endl;
+					for (unsigned i = 0; i < catalog->getTableCount(); ++i)
+						cout<<catalog->getTable(i)->getTableName()<<endl;
+				}
+				break;
+				default:{
+					ASTParserLogging::elog("Sorry, not supported now!");
+				}
 				}
 			}
 			break;
@@ -760,10 +736,10 @@
 
 		//		FreeAllNode();	//---完成对节点的释放 ！！！！！！！！！！！！！！
 
-//		SQLParse_log("SQL Complete! ~~~~~~~~~~~~~~~~~~~~~~~~~~~~~~~~~~~~~~~~~~~~~~~~~~~~~~~~~~~~~~~~~~~~~~~~~~~~~~~~~~~~~~~~\n");
-//		printf("Continue(1) or not (0)?\n");
-//		scanf("%d",&count);
-//		getchar();	// 2014-3-4---屏蔽换行符对后面的影响---by余楷
+		//		SQLParse_log("SQL Complete! ~~~~~~~~~~~~~~~~~~~~~~~~~~~~~~~~~~~~~~~~~~~~~~~~~~~~~~~~~~~~~~~~~~~~~~~~~~~~~~~~~~~~~~~~\n");
+		//		printf("Continue(1) or not (0)?\n");
+		//		scanf("%d",&count);
+		//		getchar();	// 2014-3-4---屏蔽换行符对后面的影响---by余楷
 	}
 }
 
