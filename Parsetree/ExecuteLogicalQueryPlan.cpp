--- conflicted
+++ resolved
@@ -37,13 +37,9 @@
 
 #include "../logical_operator/logical_limit.h"
 #include "../logical_operator/logical_query_plan_root.h"
-<<<<<<< HEAD
-=======
-
+
+#define SQL_Parser using namespace std;
 #define SQL_Parser
-using namespace std;
-#define SQL_Parser
->>>>>>> 61073fb2
 
 const int INT_LENGTH = 10;
 const int FLOAT_LENGTH = 10;
@@ -60,11 +56,9 @@
   Catalog *catalog = Environment::getInstance()->getCatalog();
   string tablename;
   vector<Node *> allnode;
-<<<<<<< HEAD
+
   struct ParserResult presult = {NULL, NULL, sql.c_str(), 0, &allnode};
-=======
-  struct ParseResult presult = {NULL, NULL, sql.c_str(), 0, &allnode};
->>>>>>> 61073fb2
+
   Node *oldnode = getparsetreeroot(&presult, sql.c_str());
   if (oldnode == NULL) {
     FreeAllNode(presult.node_pointer);
@@ -105,12 +99,6 @@
         ShowTable(catalog, node, result_set, result_flag, error_msg, info);
         break;
       }
-<<<<<<< HEAD
-      case t_drop_stmt: {
-        DropTable(catalog, node, result_set, result_flag, error_msg, info);
-        break;
-      }
-=======
       case t_drop_stmt:
       case t_drop_table_stmt: {
         DropTable(catalog, node, result_set, result_flag, error_msg, info);
@@ -122,7 +110,6 @@
         break;
       }
 #endif
->>>>>>> 61073fb2
       default: {
         cout << node->type << endl;
         puts("nothing matched!\n");
@@ -149,11 +136,7 @@
     // begginning~~~~~~~~~~~~~~~~~~~~~~~~~~~~~~~~"<<endl;;
     string tablename;
     vector<Node *> allnode;
-<<<<<<< HEAD
     struct ParserResult presult = {NULL, NULL, NULL, 0, &allnode};
-=======
-    struct ParseResult presult = {NULL, NULL, NULL, 0, &allnode};
->>>>>>> 61073fb2
     Node *oldnode = getparsetreeroot(&presult);
     // get parser time	//2014-5-4---add---by Yu
     timeval finish_parser_time;
@@ -321,8 +304,6 @@
   }
 }
 
-<<<<<<< HEAD
-=======
 #ifdef _DELETE_DATA_SUPPORT_
 void DeleteData(Catalog *catalog, Node *node, ResultSet *&result_set,
                 bool &result_flag, string &error_msg, string &info) {
@@ -457,17 +438,13 @@
 
 #endif
 
->>>>>>> 61073fb2
 void CreateTable(Catalog *catalog, Node *node, ResultSet *&result_set,
                  bool &result_flag, string &error_msg, string &info) {
   /* nodetype type, int create_type, int check, char * name1, char * name2, Node
    * * list, Node * select_stmt */
   Create_table_stmt *ctnode = (Create_table_stmt *)node;
   string tablename;
-<<<<<<< HEAD
-=======
   string tablename_del;
->>>>>>> 61073fb2
   if (ctnode->name2 != NULL) {
     tablename = ctnode->name2;
   } else if (ctnode->name1 != NULL) {
@@ -489,11 +466,8 @@
     return;
   }
 
-<<<<<<< HEAD
-=======
   tablename_del = tablename + "_DEL";
 
->>>>>>> 61073fb2
   new_table = new TableDescriptor(
       tablename,
       Environment::getInstance()->getCatalog()->allocate_unique_table_id());
@@ -727,17 +701,7 @@
   //	new_table->createHashPartitionedProjectionOnAllAttribute(new_table->getAttribute(0).getName(),
   // 18);
   catalog->add_table(new_table);
-<<<<<<< HEAD
-  //				TableID
-  // table_id=catalog->getTable(tablename)->get_table_id();
-
-  //				for(unsigned
-  // i=0;i<catalog->getTable(table_id)->getProjectoin(0)->getPartitioner()->getNumberOfPartitions();i++){
-  //					catalog->getTable(table_id)->getProjectoin(catalog->getTable(table_id)->getNumberOfProjection()-1)->getPartitioner()->RegisterPartition(i,2);
-  //					catalog->getTable(table_id)->getProjectoin(0)->getPartitioner()->RegisterPartition(i,2);
-  //				}
-
-=======
+
 //				TableID
 // table_id=catalog->getTable(tablename)->get_table_id();
 
@@ -768,7 +732,7 @@
   }
 // create table delete end.
 #endif
->>>>>>> 61073fb2
+
   catalog->saveCatalog();
   //			catalog->restoreCatalog();// commented by li to solve
   // the
@@ -1199,8 +1163,6 @@
         ->RegisterPartition(i, 0);
   }
 
-<<<<<<< HEAD
-=======
 #ifdef _DELETE_DATA_SUPPORT_
   /**
       create projection for table_del
@@ -1234,7 +1196,6 @@
 // create projection for table_delete end.
 #endif
 
->>>>>>> 61073fb2
   catalog->saveCatalog();
   //			catalog->restoreCatalog();// commented by li to solve
   // the
@@ -1314,10 +1275,7 @@
            const bool local_mode) {
   if (!semantic_analysis(node, false)) {
     error_msg = "semantic analysis error";
-<<<<<<< HEAD
-=======
     LOG(WARNING) << "semantic analysis error" << endl;
->>>>>>> 61073fb2
     result_flag = false;
     result_set = NULL;
     return;
@@ -1372,12 +1330,8 @@
   while (physical_iterator_tree->Next(0))
     ;
   physical_iterator_tree->Close();
-<<<<<<< HEAD
-  //					printf("++++++++++++++++Q1: execution time:
-=======
   //					printf("++++++++++++++++Q1: execution
   // time:
->>>>>>> 61073fb2
   //%4.4f
   // second.++++++++++++++\n",getSecond(start));
   result_set = physical_iterator_tree->GetResultSet();
@@ -1929,18 +1883,12 @@
   switch (show_stmt->show_type) {
     case 1: {
       ostr << "TABLES:" << endl;
-<<<<<<< HEAD
-      for (unsigned i = 0; i < catalog->getTableCount(); ++i) {
-        ostr << catalog->getTable(i)->getTableName() << endl;
-      }
-=======
       /*
          for (unsigned i = 0; i < catalog->getTableSize(); ++i) {
            ostr<<catalog->getTable(i)->getTableName()<<endl;
          }
       */
       catalog->getTables(ostr);
->>>>>>> 61073fb2
       info = ostr.str();
       result_flag = true;
       result_set = NULL;
@@ -1980,9 +1928,6 @@
   Droptable_stmt *drop_stmt = (Droptable_stmt *)node;
   Tablelist *table_list = (Tablelist *)(drop_stmt->table_list);
   // TODO
-<<<<<<< HEAD
-=======
-
   while (NULL != table_list) {
     string tablename;
     if (NULL != table_list->name2) {
@@ -2048,7 +1993,6 @@
 
   result_flag = true;
   result_set = NULL;
->>>>>>> 61073fb2
 }
 
 #endif