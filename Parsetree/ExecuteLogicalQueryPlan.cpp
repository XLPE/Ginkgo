/*
 * ExecuteLogicalQueryPlan.cpp
 *
 *  Created on: 2014-3-3
 *      Author: imdb
 */

#ifndef __EXECLOGICALQUERYPLAN__
#define __EXECLOGICALQUERYPLAN__

#include <iostream>
#include <cstring>
#include <string>
#include "../Environment.h"

#include "../Catalog/stat/Analyzer.h"

#include "../Catalog/ProjectionBinding.h"

#include "../Parsetree/sql_node_struct.h"
#include "../Parsetree/parsetree2logicalplan.cpp"
#include "../Parsetree/runparsetree.cpp"
#include "../Parsetree/ExecuteLogicalQueryPlan.h"

#include "../LogicalQueryPlan/Scan.h"
#include "../LogicalQueryPlan/LogicalQueryPlanRoot.h"
#include "../LogicalQueryPlan/EqualJoin.h"
#include "../LogicalQueryPlan/Filter.h"
#include "../LogicalQueryPlan/Aggregation.h"
#include "../LogicalQueryPlan/Buffer.h"

#include "../utility/rdtsc.h"

#include "../Loader/Hdfsloader.h"

#include "../Client/ClaimsServer.h"

using namespace std;

const int INT_LENGTH = 10;
const int FLOAT_LENGTH = 10;
const int SMALLINT_LENGTH = 4;

timeval start_time;	//2014-5-4---add---by Yu
void ExecuteLogicalQueryPlan(const string &sql,ResultSet *&result_set,bool &result_flag,string &error_msg, string &info, int fd = 0)
{
	Environment::getInstance(true);
	ResourceManagerMaster *rmms=Environment::getInstance()->getResourceManagerMaster();
	Catalog* catalog=Environment::getInstance()->getCatalog();
	string tablename;
	Node* oldnode=getparsetreeroot(sql.c_str());
	if(oldnode == NULL)
	{
		FreeAllNode();
		error_msg="There are some errors during parsing time";
		result_flag=false;
		result_set = NULL;
		return;
	}
	Stmt *stmtList = (Stmt *)oldnode;
	while (stmtList != NULL)
	{
		Node *node = (Node *)stmtList->data;
		switch(node->type)
		{
		case t_create_table_stmt:
		{
			CreateTable(catalog, node, result_set, result_flag, error_msg, info);
			break;
		}
		case t_create_projection_stmt:
		{
			CreateProjection(catalog, node, result_set, result_flag, error_msg, info);
			break;
		}
		case t_query_stmt:
		{
			Query(catalog, node, result_set, result_flag, error_msg, info);
			break;
		}
		case t_load_table_stmt:
		{
			LoadData(catalog, node, result_set, result_flag, error_msg, info);
			break;
		}
		case t_insert_stmt:	// 2014-4-19---add---by Yu	// 2014-5-1---modify---by Yu
		{
			InsertData(catalog, node, result_set, result_flag, error_msg, info);
			break;
		}
		case t_show_stmt:
		{
			ShowTable(catalog, node, result_set, result_flag, error_msg, info);
			break;
		}
		case t_drop_stmt:
		{
			DropTable(catalog, node, result_set, result_flag, error_msg, info);
			break;
		}
		default:
		{
			cout<<node->type<<endl;
			puts("nothing matched!\n");
			error_msg = "no sentence matched";
			result_flag = false;
			result_set = NULL;
		}
		}
		if(result_flag==false)
			return;
		stmtList = (Stmt *)stmtList->next;
	}
}


void ExecuteLogicalQueryPlan()
{

	Environment::getInstance(true);

	ResourceManagerMaster *rmms=Environment::getInstance()->getResourceManagerMaster();
	Catalog* catalog=Environment::getInstance()->getCatalog();

	int count=1;
	while(1)
	{
		//cout<<"~~~~~~~~~~~~~~~~~~~~~~~~~~~~~~~~~~~SQL is begginning~~~~~~~~~~~~~~~~~~~~~~~~~~~~~~~~"<<endl;;
		string tablename;
		Node* oldnode=getparsetreeroot();
		// get parser time	//2014-5-4---add---by Yu
		timeval finish_parser_time;
		gettimeofday(&finish_parser_time, NULL);
		cout<<"parser use "<<(double)(finish_parser_time.tv_usec - start_time.tv_usec)/1000+(finish_parser_time.tv_sec - start_time.tv_sec)<<" ms"<<endl;

		if(oldnode == NULL)	// 2014-2-24---增加node为空的判断---by余楷
		{
			printf("[ERROR]there are some wrong in statement! please try again!!\n");
			FreeAllNode();	//释放SQL解析过程忠所有申请的内存		// 2014-3-6---增加解析错误后的处理---by余楷
			//			printf("Continue(1) or not (others number)?\n");
			//			scanf("%d",&count);
			//			getchar();	// 2014-3-4---屏蔽换行符对后面的影响---by余楷
			//			//setbuf(stdin, NULL);	//关闭缓冲
			continue;
		}

		Stmt *stmtList = (Stmt *)oldnode;

		while (stmtList != NULL)
		{
			Node *node = (Node *)stmtList->data;

			// 语义分析

			switch(node->type)
			{
			case t_create_table_stmt:	// 创建表的语句
			{
				/* nodetype type, int create_type, int check, char * name1, char * name2, Node * list, Node * select_stmt */
				Create_table_stmt * ctnode = (Create_table_stmt *)node;
				if(ctnode->name2 != NULL)
				{
					tablename = ctnode->name2;
				}
				else if(ctnode->name1 != NULL)
				{
					tablename = ctnode->name1;
				}
				else
				{
					ASTParserLogging::elog("No table name!");
					break;
				}


				TableDescriptor *new_table = Environment::getInstance()->getCatalog()->getTable(tablename);
				if (new_table != NULL)
				{

					//					cout<<"[ERROR]: The table "<<tablename<<" has existed!"<<endl;
					ASTParserLogging::elog("The table %s has existed!", tablename.c_str());
					break;
				}
				new_table = new TableDescriptor(tablename,Environment::getInstance()->getCatalog()->allocate_unique_table_id());

				new_table->addAttribute("row_id",data_type(t_u_long),0,true);

				Create_col_list *list = (Create_col_list*)ctnode->list;
				string primaryname;
				int colNum = 0;
				while (list)
				{
					Create_def *data = (Create_def*) list->data;
					if (data->deftype == 1)
					{
						++colNum;
						string colname = data->name;
						primaryname = colname;
						Column_atts *column_atts = (Column_atts*)data->col_atts;

						/* TODO: Whether column is unique or has default value is not finished,
						 *  because there are no supports
						 */
						Datatype * datatype = (Datatype *)data->datatype;
						switch (datatype->datatype)	// add more type --- 2014-4-2
						{
						case 1:
						{
							if (column_atts && (column_atts->datatype && 01)){	// not null
								new_table->addAttribute(colname, data_type(t_boolean), 0, true, false);
							}
							else if (column_atts && (column_atts->datatype && 02)){	// can be null
								new_table->addAttribute(colname, data_type(t_boolean), 0, true, true);
							}
							else{
								new_table->addAttribute(colname, data_type(t_boolean), 0, true);
							}
							cout<<colname<<" is created"<<endl;
							break;
						}
						case 3:
						{
							if (datatype->opt_uz & 01 != 0){
								if (column_atts && (column_atts->datatype && 01)){
									new_table->addAttribute(colname, data_type(t_u_smallInt), 0, true, false);
								}
								else if (column_atts && (column_atts->datatype && 02)){
									new_table->addAttribute(colname, data_type(t_u_smallInt), 0, true, true);
								}
								else{
									new_table->addAttribute(colname, data_type(t_u_smallInt), 0, true);
								}
							}
							else{
								if (column_atts && (column_atts->datatype && 01)){
									new_table->addAttribute(colname, data_type(t_smallInt), 0, true, false);
								}
								else if (column_atts && (column_atts->datatype && 02)){
									new_table->addAttribute(colname, data_type(t_smallInt), 0, true, true);
								}
								else{
									new_table->addAttribute(colname, data_type(t_smallInt), 0, true);
								}
							}
							cout<<colname<<" is created"<<endl;
							break;
						}
						case 5: case 6:
						{
							if (column_atts && (column_atts->datatype && 01)){
								new_table->addAttribute(colname, data_type(t_int), 0, true, false);
							}
							else if (column_atts && (column_atts->datatype && 02)){
								new_table->addAttribute(colname, data_type(t_int), 0, true, true);
							}
							else{
								new_table->addAttribute(colname, data_type(t_int), 0, true);
							}
							cout<<colname<<" is created"<<endl;
							break;
						}
						case 7:
						{
							if (datatype->opt_uz & 01 != 0)
							{
								if (column_atts && (column_atts->datatype && 01)){
									new_table->addAttribute(colname, data_type(t_u_long), 0, true, false);
								}
								else if (column_atts && (column_atts->datatype && 02)){
									new_table->addAttribute(colname, data_type(t_u_long), 0, true, true);
								}
								else{
									new_table->addAttribute(colname, data_type(t_u_long), 0, true);
								}
								cout<<colname<<" is created"<<endl;
							}
							else
							{
								//TODO:no supports
								ASTParserLogging::log("This type is not supported!");
							}
							break;
						}
						case 9:
						{
							if (column_atts && (column_atts->datatype && 01)){
								new_table->addAttribute(colname, data_type(t_double), 0, true, false);
							}
							else if (column_atts && (column_atts->datatype && 02)){
								new_table->addAttribute(colname, data_type(t_double), 0, true, true);
							}
							else{
								new_table->addAttribute(colname, data_type(t_double), 0, true);
							}
							cout<<colname<<" is created"<<endl;
							break;
						}
						case 10:
						{
							if (column_atts && (column_atts->datatype && 01)){
								new_table->addAttribute(colname, data_type(t_float), 0, true, false);
							}
							else if (column_atts && (column_atts->datatype && 02)){
								new_table->addAttribute(colname, data_type(t_float), 0, true, true);
							}
							else{
								new_table->addAttribute(colname, data_type(t_float), 0, true);
							}
							cout<<colname<<" is created"<<endl;
							break;
						}
						case 11:
						{
							if (column_atts && (column_atts->datatype && 01)){
								new_table->addAttribute(colname, data_type(t_decimal), 0, true, false);
							}
							else if (column_atts && (column_atts->datatype && 02)){
								new_table->addAttribute(colname, data_type(t_decimal), 0, true, true);
							}
							else{
								new_table->addAttribute(colname, data_type(t_decimal), 0, true);
							}
							cout<<colname<<" is created"<<endl;
						}
						case 12:	// DATE --- 2014-4-1
						{
							if (column_atts && (column_atts->datatype && 01)){
								new_table->addAttribute(colname, data_type(t_date), 0, true, false);
							}
							else if (column_atts && (column_atts->datatype && 02)){
								new_table->addAttribute(colname, data_type(t_date), 0, true, true);
							}
							else{
								new_table->addAttribute(colname, data_type(t_date), 0, true);
							}
							cout<<colname<<" is created"<<endl;
							break;
						}
						case 13:	// TIME --- 2014-4-1
						{
							if (column_atts && (column_atts->datatype && 01)){
								new_table->addAttribute(colname, data_type(t_time), 0, true, false);
							}
							else if (column_atts && (column_atts->datatype && 02)){
								new_table->addAttribute(colname, data_type(t_time), 0, true, true);
							}
							else{
								new_table->addAttribute(colname, data_type(t_time), 0, true);
							}
							cout<<colname<<" is created"<<endl;
							break;
						}
						case 15:	// DATETIME --- 2014-4-1
						{
							if (column_atts && (column_atts->datatype && 01)){
								new_table->addAttribute(colname, data_type(t_datetime), 0, true, false);
							}
							else if (column_atts && (column_atts->datatype && 02)){
								new_table->addAttribute(colname, data_type(t_datetime), 0, true, true);
							}
							else{
								new_table->addAttribute(colname, data_type(t_datetime), 0, true);
							}
							cout<<colname<<" is created"<<endl;
							break;
						}

						case 17: case 18:
						{
							if (datatype->length)
							{
								Length * l = (Length*)datatype->length;

								if (column_atts && (column_atts->datatype && 01)){
									new_table->addAttribute(colname, data_type(t_string), l->data1, true, false);
								}
								else if (column_atts && (column_atts->datatype && 02)){
									new_table->addAttribute(colname, data_type(t_string), l->data1, true, true);
								}
								else{
									new_table->addAttribute(colname, data_type(t_string), l->data1, true);
								}
							}
							else
							{
								if (column_atts && (column_atts->datatype && 01)){
									new_table->addAttribute(colname, data_type(t_string), 1, true, false);
								}
								else if (column_atts && (column_atts->datatype && 02)){
									new_table->addAttribute(colname, data_type(t_string), 1, true, true);
								}
								else{
									new_table->addAttribute(colname, data_type(t_string), 1, true);
								}
							}
							cout<<colname<<" is created"<<endl;
							break;
						}
						default:
						{
							ASTParserLogging::log("This type is not supported now!");
						}
						}
					}
					list = (Create_col_list* )list->next;
				}

				// add for  test, create projection default while creating table
				std::vector<ColumnOffset> index;
				index.push_back(1);
				cout<<"Name:"<<new_table->getAttribute(0).getName()<<endl;

				//				new_table->createHashPartitionedProjectionOnAllAttribute(new_table->getAttribute(1).getName(), 1);

				catalog->add_table(new_table);

				TableID table_id=catalog->getTable(tablename)->get_table_id();

				//				for(unsigned i=0;i<catalog->getTable(table_id)->getProjectoin(0)->getPartitioner()->getNumberOfPartitions();i++){
				////					catalog->getTable(table_id)->getProjectoin(catalog->getTable(table_id)->getNumberOfProjection()-1)->getPartitioner()->RegisterPartition(i,2);
				//					catalog->getTable(table_id)->getProjectoin(0)->getPartitioner()->RegisterPartition(i,2);
				//				}

				catalog->saveCatalog();
			}
			break;
			case t_create_projection_stmt:	// 创建projection的语句
			{
				bool is_correct = true;
				cout<<"this is create projection "<<endl;
				Create_projection_stmt *newnode = (Create_projection_stmt *)node;
				int partition_num = newnode->partition_num;
				string tablename = newnode->tablename;
				TableDescriptor *table = NULL;

				if((table = catalog->getTable(tablename)) == NULL)	// 2014-4-30---add check---by Yu
				{
					ASTParserLogging::elog("There is no table named %s", tablename.c_str());
					is_correct = false;
					break;
				}
				TableID table_id=catalog->getTable(tablename)->get_table_id();
				string partition_attribute_name = newnode->partition_attribute_name;

				std::vector<ColumnOffset> index;
				index.push_back(0);		// add by scdong: add row_id column to each projection automatically
				Columns *col_list = (Columns *)newnode->column_list;
				string colname;
				while(col_list)
				{
					if (col_list->parameter2 != NULL)
					{
						colname = col_list->parameter2;
					}
					else if (col_list->parameter1 != NULL)
					{
						colname = col_list->parameter1;
					}
					else
					{
						cout<<"[ERROR]NO column name!"<<endl;
						is_correct = false;
						break;
					}
					cout<<colname<<endl;
					if(table->isExist(tablename+"."+colname))	// 2014-4-30---add check---by Yu
						index.push_back(table->getAttribute(colname).index);
					else
					{
						ASTParserLogging::elog("The column %s is not existed!", colname.c_str());
						is_correct = false;
						break;
					}
					col_list = (Columns *)col_list->next;
				}

				if(!is_correct)
					break;

				catalog->getTable(table_id)->createHashPartitionedProjection(index,partition_attribute_name,partition_num);

				for(unsigned i=0;i<catalog->getTable(table_id)->getProjectoin(0)->getPartitioner()->getNumberOfPartitions();i++){

					catalog->getTable(table_id)->getProjectoin(catalog->getTable(table_id)->getNumberOfProjection()-1)->getPartitioner()->RegisterPartition(i,0);
					//				catalog->getTable(table_id)->getProjectoin(0)->getPartitioner()->RegisterPartition(i,2);
				}

				catalog->saveCatalog();
			}
			break;
			case t_query_stmt: // 2014-3-4---修改为t_query_stmt,添加对查询语句的处理---by余楷
			{
				SQLParse_log("this is query stmt!!!!!!!!!!!!!!!!!!");
				if (!semantic_analysis(node,false))//---3.22fzh---
				{
					SQLParse_elog("semantic_analysis error");
					assert(false);
					return;
				}
				preprocess(node);
				//#ifdef SQL_Parser
				//				output(node,0);
				//#endif
				Query_stmt *querynode=(Query_stmt *)node;
				if(querynode->from_list!=NULL)
					int fg=solve_join_condition(querynode->from_list);
				if(querynode->where_list!=NULL)
				{
					struct Where_list * curt=(struct Where_list *)(querynode->where_list);
					struct Node *cur=(struct Node *)(curt->next);
					departwc(cur,querynode->from_list);
				}
#ifdef SQL_Parser
				output(node,0);
#endif
				LogicalOperator* plan=parsetree2logicalplan(node);//现在由于没有投影，所以只把from_list传输进去。因此在完善之后，需要在parsetree2logicalplan()中
				//进行判断，对于不同的语句，比如select,update等选择不同的操作。

				LogicalOperator* root=NULL;
				if(querynode->limit_list!=NULL)
				{
					Limit_expr *lexpr=(Limit_expr *)querynode->limit_list;
					if(lexpr->offset==NULL)
					{
						root=new LogicalQueryPlanRoot(0,plan,LogicalQueryPlanRoot::RESULTCOLLECTOR,LimitConstraint(atoi(((Expr *)lexpr->row_count)->data)));
					}
					else
					{
						root=new LogicalQueryPlanRoot(0,plan,LogicalQueryPlanRoot::RESULTCOLLECTOR,LimitConstraint(atoi(((Expr *)lexpr->row_count)->data),atoi(((Expr *)lexpr->offset)->data)));
					}
				}
				else
				{
					root=new LogicalQueryPlanRoot(0,plan,LogicalQueryPlanRoot::RESULTCOLLECTOR);
				}
#ifdef SQL_Parser
				root->print(0);
				cout<<"performance is ok!the data will come in,please enter any char to continue!!"<<endl;
				getchar();
				getchar();
#endif
<<<<<<< HEAD
			BlockStreamIteratorBase* physical_iterator_tree=root->getIteratorTree(64*1024);

			//					puts("+++++++++++++++++++++begin time++++++++++++++++");
			unsigned long long start=curtick();
			physical_iterator_tree->print();
			physical_iterator_tree->open();
			while(physical_iterator_tree->next(0));
			physical_iterator_tree->close();
			//					printf("++++++++++++++++Q1: execution time: %4.4f second.++++++++++++++\n",getSecond(start));
			result_set=physical_iterator_tree->getResultSet();

			printf("Query is executed!\n");
			result_flag=true;
			delete physical_iterator_tree;
			delete root;
			return;
		}
		break;
		case t_load_table_stmt:
		{
			Loadtable_stmt *new_node = (Loadtable_stmt*)node;
=======
				BlockStreamIteratorBase* physical_iterator_tree=root->getIteratorTree(64*1024);
#ifdef SQL_Parser
				cout<<"~~~~~~~~~physical plan~~~~~~~~~~~~~~"<<endl;
				physical_iterator_tree->print();
				cout<<"~~~~~~~~~physical plan~~~~~~~~~~~~~~"<<endl;
				puts("+++++++++++++++++++++begin time++++++++++++++++");
#endif
				unsigned long long start=curtick();
				physical_iterator_tree->open();
				while(physical_iterator_tree->next(0));
				physical_iterator_tree->close();
>>>>>>> 351722a1

				ResultSet* result_set=physical_iterator_tree->getResultSet();
				result_set->print();

				delete physical_iterator_tree; //add by Li. @fzh,@yukai: pleaes remove this comment after first read.
				delete root;
				delete result_set;
				//				printf("++++++++++++++++Q1: execution time: %4.4f second.++++++++++++++\n",getSecond(start));

			}
			break;
			case t_load_table_stmt:	//	导入数据的语句
			{
				Loadtable_stmt *new_node = (Loadtable_stmt*)node;

				string table_name(new_node->table_name);
				TableDescriptor *table = catalog->getTable(table_name);

				// 2014-4-17---check the exist of table---by Yu
				if(table == NULL)
				{
					ASTParserLogging::elog("the table %s does not exist!", table_name.c_str());
					break;
				}
				string column_separator(new_node->column_separator);
				string tuple_separator(new_node->tuple_separator);
				//				printf("wef:%s\n",new_node->tuple_separator);
				Expr_list *path_node = (Expr_list*)new_node->path;

				ASTParserLogging::log("load file\'s name:");
				vector<string> path_names;	// save the name of files which should be loaded
				//for test: the path name is:	/home/claims/data/tpc-h/part.tbl
				while(path_node)
				{
					Expr *data = (Expr*)path_node->data;
					ASTParserLogging::log("%s",data->data);
					path_names.push_back(string(data->data));
					path_node = (Expr_list*)path_node->next;
				}

				// split sign should be considered carefully, in case of it may be "||" or "###"
				ASTParserLogging::log("The separator are :%c,%c", column_separator[0], tuple_separator[0]);
				HdfsLoader *loader = new HdfsLoader(column_separator[0], tuple_separator[0], path_names, table);
				loader->load();

			}
			break;
			case t_insert_stmt:	// 2014-4-19---add---by Yu	// 2014-5-1---modify---by Yu
			{
				bool has_warning = false;
				bool is_correct = true;
				bool is_all_col = false;
				Insert_stmt *insert_stmt = (Insert_stmt *)node;

				string table_name(insert_stmt->tablename);
				TableDescriptor *table = Environment::getInstance()->getCatalog()->getTable(table_name);
				if(table == NULL)
				{
					ASTParserLogging::elog("The table %s does not exist!", table_name.c_str());
					break;
				}

				unsigned col_count = 0;
				Columns *col = (Columns *)insert_stmt->col_list;
				if (col == NULL) {	// insert all columns
					is_all_col = true;
				}
				else {	// get insert column count
					++col_count;
					while(col = (Columns *)col->next) ++col_count;
				}

				Insert_val_list *insert_value_list = (Insert_val_list*)insert_stmt->insert_val_list;
				if (insert_value_list == NULL) {
					ASTParserLogging::elog("No value!");
					break;
				}

				ostringstream ostr;
				while(insert_value_list)	// 循环获得 （……），（……），（……）中的每一个（……）
				{
					// make sure: the insert column count = insert value count = used column count = used value count

					// init
					Insert_vals *insert_value = (Insert_vals *)insert_value_list->insert_vals;
					col = (Columns *)insert_stmt->col_list;

					if (is_all_col)	// insert all columns
					{
						// by scdong: Claims adds a default row_id attribute for all tables which is attribute(0), when inserting tuples we should begin to construct the string_tuple from the second attribute.
						for(unsigned int position = 1; position < table->getNumberOfAttribute(); position++)
						{
							// check value count
							if (insert_value == NULL)
							{
								ASTParserLogging::elog("Value count is too few");
								is_correct = false;
								break;
							}

							// insert value to ostringstream and if has warning return 1;	look out the order!
							has_warning = InsertValueToStream(insert_value, table, position, ostr) || has_warning;

							// move back
							insert_value = (Insert_vals*)insert_value->next;
							ostr<<"|";
						}

						if (!is_correct) break;

						// check insert value count
						if (insert_value)
						{
							ASTParserLogging::elog("Value count is too many");
							is_correct = false;
							break;
						}
					}
					else	//insert part of columns
						//TODO:必须确认 不能为空的列有数据插入
					{
						// get insert value count and check whether it match column count
						unsigned insert_value_count = 0;
						while (insert_value)
						{
							++insert_value_count;
							insert_value = (Insert_vals*)insert_value->next;
						}
						if (insert_value_count != col_count)
						{
							ASTParserLogging::elog("Column count doesn't match value count");
							is_correct = false;
							break;
						}

						unsigned int used_col_count = 0;

						// by scdong: Claims adds a default row_id attribute for all tables which is attribute(0), when inserting tuples we should begin to construct the string_tuple from the second attribute.
						for(unsigned int position = 1; position < table->getNumberOfAttribute(); position++)
						{
							// find the matched column and value by name
							col = (Columns*)insert_stmt->col_list;
							Insert_vals *insert_value = (Insert_vals *)insert_value_list->insert_vals;

							// take attention that attrName is tablename.colname
							while (col && (table->getAttribute(position).attrName).compare(table->getTableName() +"."+ col->parameter1))
							{
								col = (Columns*)col->next;
								insert_value = (Insert_vals*)insert_value->next;
							}

							// if find
							// the column count is proved to match the insert value count, so column exist, then insert_value exist
							if (col && insert_value)
							{
								++used_col_count;

								// insert value to ostringstream and if has warning return 1; look out the order!
								has_warning = InsertValueToStream(insert_value, table, position, ostr) || has_warning;
							}

							ostr<<"|";
						}//end for

						// check if every insert column is existed
						if (used_col_count != col_count)
						{
							ASTParserLogging::elog("Some columns don't exist");
							is_correct = false;
							break;
						}
					}//end else

					if (!is_correct) break;

					insert_value_list = (Insert_val_list*)insert_value_list->next;
					if(insert_value_list != NULL)
						ostr<<"\n";
				}// end while

				if (!is_correct) break;
				if (has_warning) ASTParserLogging::log("[WARNING]: The type is not matched!\n");
				ASTParserLogging::log("the insert content is \n%s\n",ostr.str().c_str());

				HdfsLoader* Hl = new HdfsLoader(table);
				string tmp = ostr.str().c_str();
				Hl->append(ostr.str().c_str());

				catalog->saveCatalog();

			}
			break;
			case t_show_stmt:
			{
				Show_stmt *show_stmt = (Show_stmt *)node;
				switch(show_stmt->show_type)
				{
				case 1:
				{
					cout<<"Tables:"<<endl;
					for (unsigned i = 0; i < catalog->getTableCount(); ++i)
						cout<<catalog->getTable(i)->getTableName()<<endl;
				}
				break;
				default:{
					ASTParserLogging::elog("Sorry, not supported now!");
				}
				}
			}
			break;
			default:
			{
				cout<<node->type<<endl;
				puts("nothing matched!\n");
			}
			}

			stmtList = (Stmt *)stmtList->next;
		}

		//		FreeAllNode();	//---完成对节点的释放 ！！！！！！！！！！！！！！

		//		SQLParse_log("SQL Complete! ~~~~~~~~~~~~~~~~~~~~~~~~~~~~~~~~~~~~~~~~~~~~~~~~~~~~~~~~~~~~~~~~~~~~~~~~~~~~~~~~~~~~~~~~\n");
		//		printf("Continue(1) or not (0)?\n");
		//		scanf("%d",&count);
		//		getchar();	// 2014-3-4---屏蔽换行符对后面的影响---by余楷
	}
}

bool InsertValueToStream(Insert_vals *insert_value, TableDescriptor *table, unsigned position, ostringstream &ostr)
{
	bool has_warning = true;
	if (insert_value->value_type == 0)	// 指定具体的值
	{
		// check whether the column type match value type
		has_warning = CheckType(table->getAttribute(position).attrType, (Expr*)insert_value->expr);

		switch (insert_value->expr->type)	// 2014-4-17---only these type are supported now---by Yu
		{
		case t_stringval: case t_intnum: case t_approxnum: case t_bool:
		{
			Expr *expr = (Expr *)insert_value->expr;
			ostr<<expr->data;
		}
		break;
		default:{}
		}
	}
	else if(insert_value->type == 1) {}	// 设置为default, 暂不支持

	return has_warning;
}

bool query(const string& sql, query_result& result_set) {
	bool ret;
	string msg;
	string err;
	ExecuteLogicalQueryPlan(sql,result_set.result_set,ret,err,msg);
	if(ret){
		result_set.msg = msg;
	}
	else {
		result_set.msg = err;
	}
	return ret;
}

bool CheckType(const column_type *col_type, Expr *expr)		// check whether the string is digit, can use strtol()
{
	nodetype insert_value_type = expr->type;
	//TODO	对类型为int的列不能插入字符串等。。。
	switch(col_type->type)
	{
	case t_int: return (insert_value_type != t_intnum) || strlen(expr->data) > INT_LENGTH;
	case t_float: return !(insert_value_type == t_approxnum) || strlen(expr->data) > FLOAT_LENGTH;
	case t_double: return (insert_value_type != t_approxnum);
	case t_string: return (insert_value_type != t_stringval) || strlen(expr->data) > col_type->get_length();//---5.27fzh---
	//case t_u_long: return (insert_value_type != t_intnum) || strlen(expr->data) > INT_LENGTH || (expr->data[0] == '-');	// =='-' 实际不可行，‘-’不会被识别进expr中
	case t_date: return false;
	case t_time: return false;
	case t_datetime: return false;
	case t_smallInt: return (insert_value_type != t_intnum) || strlen(expr->data) > SMALLINT_LENGTH;
	case t_decimal: return (insert_value_type != t_intnum);
	//case t_u_smallInt: return (insert_value_type != t_intnum) || (expr->data[0] == '-') || length(expr->data) > INT_LENGTH;
	//	strtol();
	default: return true;
	}
}

void CreateTable(Catalog *catalog, Node *node, ResultSet *&result_set, bool result_flag, string &error_msg, string &info)
{
	/* nodetype type, int create_type, int check, char * name1, char * name2, Node * list, Node * select_stmt */
	Create_table_stmt * ctnode = (Create_table_stmt *)node;
	string tablename;
	if(ctnode->name2 != NULL) {
		tablename = ctnode->name2;
	}
	else if(ctnode->name1 != NULL) {
		tablename = ctnode->name1;
	}
	else {
		error_msg="No table name during creating table!";
		result_flag=false;
		result_set = NULL;
		return;
	}

	TableDescriptor *new_table = Environment::getInstance()->getCatalog()->getTable(tablename);
	if (new_table != NULL)
	{
		error_msg="The table "+tablename +" has existed during creating table!";
		result_flag=false;
		result_set = NULL;
		return;
	}

	new_table = new TableDescriptor(tablename,Environment::getInstance()->getCatalog()->allocate_unique_table_id());
	new_table->addAttribute("row_id",data_type(t_u_long),0,true);

	Create_col_list *list = (Create_col_list*)ctnode->list;
	string primaryname;
	int colNum = 0;
	while (list)
	{
		Create_def *data = (Create_def*) list->data;
		if (data->deftype == 1)
		{
			++colNum;
			string colname = data->name;
			primaryname = colname;
			Column_atts *column_atts = (Column_atts*)data->col_atts;

			/* TODO: Whether column is unique or has default value is not finished,
			 *  because there are no supports
			 */
			Datatype * datatype = (Datatype *)data->datatype;
			switch (datatype->datatype)	// add more type --- 2014-4-2
			{
			case 1:
			{
				if (column_atts && (column_atts->datatype && 01)){	// not null
					new_table->addAttribute(colname, data_type(t_boolean), 0, true, false);
				}
				else if (column_atts && (column_atts->datatype && 02)){	// can be null
					new_table->addAttribute(colname, data_type(t_boolean), 0, true, true);
				}
				else{
					new_table->addAttribute(colname, data_type(t_boolean), 0, true);
				}
				cout<<colname<<" is created"<<endl;
				break;
			}
			case 3:
			{
				if (datatype->opt_uz & 01 != 0){
					if (column_atts && (column_atts->datatype && 01)){
						new_table->addAttribute(colname, data_type(t_u_smallInt), 0, true, false);
					}
					else if (column_atts && (column_atts->datatype && 02)){
						new_table->addAttribute(colname, data_type(t_u_smallInt), 0, true, true);
					}
					else{
						new_table->addAttribute(colname, data_type(t_u_smallInt), 0, true);
					}
				}
				else{
					if (column_atts && (column_atts->datatype && 01)){
						new_table->addAttribute(colname, data_type(t_smallInt), 0, true, false);
					}
					else if (column_atts && (column_atts->datatype && 02)){
						new_table->addAttribute(colname, data_type(t_smallInt), 0, true, true);
					}
					else{
						new_table->addAttribute(colname, data_type(t_smallInt), 0, true);
					}
				}
				cout<<colname<<" is created"<<endl;
				break;
			}
			case 5: case 6:
			{
				if (column_atts && (column_atts->datatype && 01)){
					new_table->addAttribute(colname, data_type(t_int), 0, true, false);
				}
				else if (column_atts && (column_atts->datatype && 02)){
					new_table->addAttribute(colname, data_type(t_int), 0, true, true);
				}
				else{
					new_table->addAttribute(colname, data_type(t_int), 0, true);
				}
				cout<<colname<<" is created"<<endl;
				break;
			}
			case 7:
			{
				if (datatype->opt_uz & 01 != 0)
				{
					if (column_atts && (column_atts->datatype && 01)){
						new_table->addAttribute(colname, data_type(t_u_long), 0, true, false);
					}
					else if (column_atts && (column_atts->datatype && 02)){
						new_table->addAttribute(colname, data_type(t_u_long), 0, true, true);
					}
					else{
						new_table->addAttribute(colname, data_type(t_u_long), 0, true);
					}
					cout<<colname<<" is created"<<endl;
				}
				else
				{
					//TODO:no supports
					error_msg="This type is not supported during creating table!";
					result_flag=false;
					result_set = NULL;
				}
				break;
			}
			case 9:
			{
				if (column_atts && (column_atts->datatype && 01)){
					new_table->addAttribute(colname, data_type(t_double), 0, true, false);
				}
				else if (column_atts && (column_atts->datatype && 02)){
					new_table->addAttribute(colname, data_type(t_double), 0, true, true);
				}
				else{
					new_table->addAttribute(colname, data_type(t_double), 0, true);
				}
				cout<<colname<<" is created"<<endl;
				break;
			}
			case 10:
			{
				if (column_atts && (column_atts->datatype && 01)){
					new_table->addAttribute(colname, data_type(t_float), 0, true, false);
				}
				else if (column_atts && (column_atts->datatype && 02)){
					new_table->addAttribute(colname, data_type(t_float), 0, true, true);
				}
				else{
					new_table->addAttribute(colname, data_type(t_float), 0, true);
				}
				cout<<colname<<" is created"<<endl;
				break;
			}
			case 11:
			{
				if (column_atts && (column_atts->datatype && 01)){
					new_table->addAttribute(colname, data_type(t_decimal), 0, true, false);
				}
				else if (column_atts && (column_atts->datatype && 02)){
					new_table->addAttribute(colname, data_type(t_decimal), 0, true, true);
				}
				else{
					new_table->addAttribute(colname, data_type(t_decimal), 0, true);
				}
				cout<<colname<<" is created"<<endl;
			}
			case 12:	// DATE --- 2014-4-1
			{
				if (column_atts && (column_atts->datatype && 01)){
					new_table->addAttribute(colname, data_type(t_date), 0, true, false);
				}
				else if (column_atts && (column_atts->datatype && 02)){
					new_table->addAttribute(colname, data_type(t_date), 0, true, true);
				}
				else{
					new_table->addAttribute(colname, data_type(t_date), 0, true);
				}
				cout<<colname<<" is created"<<endl;
				break;
			}
			case 13:	// TIME --- 2014-4-1
			{
				if (column_atts && (column_atts->datatype && 01)){
					new_table->addAttribute(colname, data_type(t_time), 0, true, false);
				}
				else if (column_atts && (column_atts->datatype && 02)){
					new_table->addAttribute(colname, data_type(t_time), 0, true, true);
				}
				else{
					new_table->addAttribute(colname, data_type(t_time), 0, true);
				}
				cout<<colname<<" is created"<<endl;
				break;
			}
			case 15:	// DATETIME --- 2014-4-1
			{
				if (column_atts && (column_atts->datatype && 01)){
					new_table->addAttribute(colname, data_type(t_datetime), 0, true, false);
				}
				else if (column_atts && (column_atts->datatype && 02)){
					new_table->addAttribute(colname, data_type(t_datetime), 0, true, true);
				}
				else{
					new_table->addAttribute(colname, data_type(t_datetime), 0, true);
				}
				cout<<colname<<" is created"<<endl;
				break;
			}

			case 17: case 18:
			{
				if (datatype->length)
				{
					Length * l = (Length*)datatype->length;

					if (column_atts && (column_atts->datatype && 01)){
						new_table->addAttribute(colname, data_type(t_string), l->data1, true, false);
					}
					else if (column_atts && (column_atts->datatype && 02)){
						new_table->addAttribute(colname, data_type(t_string), l->data1, true, true);
					}
					else{
						new_table->addAttribute(colname, data_type(t_string), l->data1, true);
					}
				}
				else
				{
					if (column_atts && (column_atts->datatype && 01)){
						new_table->addAttribute(colname, data_type(t_string), 1, true, false);
					}
					else if (column_atts && (column_atts->datatype && 02)){
						new_table->addAttribute(colname, data_type(t_string), 1, true, true);
					}
					else{
						new_table->addAttribute(colname, data_type(t_string), 1, true);
					}
				}
<<<<<<< HEAD
#ifdef SQL_Parser
				root->print(0);
				cout<<"performance is ok!the data will come in,please enter any char to continue!!"<<endl;
				getchar();
				getchar();
#endif
				BlockStreamIteratorBase* physical_iterator_tree=root->getIteratorTree(64*1024);
#ifdef SQL_Parser
				cout<<"~~~~~~~~~physical plan~~~~~~~~~~~~~~"<<endl;
				physical_iterator_tree->print();
				cout<<"~~~~~~~~~physical plan~~~~~~~~~~~~~~"<<endl;
				puts("+++++++++++++++++++++begin time++++++++++++++++");
#endif
				unsigned long long start=curtick();
				physical_iterator_tree->open();
				while(physical_iterator_tree->next(0));
				physical_iterator_tree->close();
				physical_iterator_tree->print();
				ResultSet* result_set=physical_iterator_tree->getResultSet();
				result_set->print();
=======
				cout<<colname<<" is created"<<endl;
				break;
			}
			default:
			{
				error_msg="This type is not supported now during creating table!";
				result_flag=false;
				result_set = NULL;
			}
			}
		}
		list = (Create_col_list* )list->next;
	}
	if(result_flag==false)
		return;

	cout<<"Name:"<<new_table->getAttribute(0).getName()<<endl;
>>>>>>> 351722a1

	//				new_table->createHashPartitionedProjectionOnAllAttribute(new_table->getAttribute(1).getName(), 1);

	catalog->add_table(new_table);

	//				TableID table_id=catalog->getTable(tablename)->get_table_id();

	//				for(unsigned i=0;i<catalog->getTable(table_id)->getProjectoin(0)->getPartitioner()->getNumberOfPartitions();i++){
	//					catalog->getTable(table_id)->getProjectoin(catalog->getTable(table_id)->getNumberOfProjection()-1)->getPartitioner()->RegisterPartition(i,2);
	//					catalog->getTable(table_id)->getProjectoin(0)->getPartitioner()->RegisterPartition(i,2);
	//				}

	catalog->saveCatalog();
	//			catalog->restoreCatalog();// commented by li to solve the dirty read after insert
	result_flag=true;
	info = "create table successfully";
	result_set=NULL;
	return;
}

void CreateProjection(Catalog *catalog, Node *node, ResultSet *&result_set, bool result_flag,  string &error_msg, string &info) {
	bool is_correct = true;
	Create_projection_stmt *newnode = (Create_projection_stmt *)node;
	int partition_num = newnode->partition_num;
	string tablename = newnode->tablename;
	TableDescriptor *table = NULL;

	if((table = catalog->getTable(tablename)) == NULL)	// 2014-4-30---add check---by Yu
	{
		error_msg="There is no table named "+ tablename+" during creating projection";
		result_flag=false;
		result_set = NULL;
		return;
		is_correct = false;
		return;
	}
	TableID table_id=catalog->getTable(tablename)->get_table_id();
	string partition_attribute_name = newnode->partition_attribute_name;

	std::vector<ColumnOffset> index;
	index.push_back(0);		// add by scdong: add row_id column to each projection automatically
	Columns *col_list = (Columns *)newnode->column_list;
	string colname;
	while(col_list)
	{
		if (col_list->parameter2 != NULL)
		{
			colname = col_list->parameter2;
		}
		else if (col_list->parameter1 != NULL)
		{
			colname = col_list->parameter1;
		}
		else
		{
			error_msg="NO column name during creating projection!";
			result_flag=false;
			result_set = NULL;
			return;
			is_correct = false;
			break;
		}
		cout<<tablename+"."+colname<<endl;
		if(table->isExist(tablename+"."+colname))	// 2014-4-30---add check---by Yu
			index.push_back(table->getAttribute(colname).index);
		else
		{
			error_msg="The column "+ colname+" is not existed! during creating projection";
			result_flag=false;
			result_set = NULL;
			return;
			is_correct = false;
			break;
		}
		col_list = (Columns *)col_list->next;
	}
	if(result_flag==false)
		return;
	if(!is_correct)
		return;

	catalog->getTable(table_id)->createHashPartitionedProjection(index,partition_attribute_name,partition_num);

	for(unsigned i=0;i<catalog->getTable(table_id)->getProjectoin(0)->getPartitioner()->getNumberOfPartitions();i++){

		catalog->getTable(table_id)->getProjectoin(catalog->getTable(table_id)->getNumberOfProjection()-1)->getPartitioner()->RegisterPartition(i,0);
		//				catalog->getTable(table_id)->getProjectoin(0)->getPartitioner()->RegisterPartition(i,2);
	}

	catalog->saveCatalog();
	//			catalog->restoreCatalog();// commented by li to solve the dirty read after insert

	result_flag=true;
	result_set = NULL;
	info = "create projection successfully";
	result_set=NULL;
	return;
}

void Query(Catalog *catalog, Node *node, ResultSet *&result_set, bool result_flag, string &error_msg, string &info) {
	if (!semantic_analysis(node,false))
	{
		error_msg="semantic analysis error";
		result_flag=false;
		result_set = NULL;
		return;
	}

	preprocess(node);
	Query_stmt *querynode=(Query_stmt *)node;
	if(querynode->from_list!=NULL)
		int fg=solve_join_condition(querynode->from_list);
	if(querynode->where_list!=NULL)
	{
		struct Where_list * curt=(struct Where_list *)(querynode->where_list);
		struct Node *cur=(struct Node *)(curt->next);
		departwc(cur,querynode->from_list);
	}
#ifdef SQL_Parser
	output(node,0);
#endif

	LogicalOperator* plan=parsetree2logicalplan(node);

	LogicalOperator* root=NULL;
	if(querynode->limit_list!=NULL)
	{
		Limit_expr *lexpr=(Limit_expr *)querynode->limit_list;
		if(lexpr->offset==NULL)
		{
			root=new LogicalQueryPlanRoot(0,plan,LogicalQueryPlanRoot::RESULTCOLLECTOR,LimitConstraint(atoi(((Expr *)lexpr->row_count)->data)));
		}
		else
		{
			root=new LogicalQueryPlanRoot(0,plan,LogicalQueryPlanRoot::RESULTCOLLECTOR,LimitConstraint(atoi(((Expr *)lexpr->row_count)->data),atoi(((Expr *)lexpr->offset)->data)));
		}
	}
	else
	{
		root=new LogicalQueryPlanRoot(0,plan,LogicalQueryPlanRoot::RESULTCOLLECTOR);
	}

#ifdef SQL_Parser
	root->print(0);
#endif

	BlockStreamIteratorBase* physical_iterator_tree=root->getIteratorTree(64*1024);
	//					puts("+++++++++++++++++++++begin time++++++++++++++++");
	unsigned long long start=curtick();
	//			physical_iterator_tree->print();

	physical_iterator_tree->open();

	while(physical_iterator_tree->next(0));
	physical_iterator_tree->close();
	//					printf("++++++++++++++++Q1: execution time: %4.4f second.++++++++++++++\n",getSecond(start));
	result_set=physical_iterator_tree->getResultSet();
	result_flag=true;
	return;
}

void LoadData(Catalog *catalog, Node *node, ResultSet *&result_set, bool result_flag, string &error_msg, string &info) {
	Loadtable_stmt *new_node = (Loadtable_stmt*)node;

	string table_name(new_node->table_name);
	TableDescriptor *table = catalog->getTable(table_name);

	// 2014-4-17---check the exist of table---by Yu
	if(table == NULL)
	{
		error_msg="the table "+table_name +" does not exist during loading!";
		result_flag=false;
		result_set = NULL;
		return;
	}
	string column_separator(new_node->column_separator);
	string tuple_separator(new_node->tuple_separator);
	//			printf("wef:%s\n",new_node->tuple_separator);
	Expr_list *path_node = (Expr_list*)new_node->path;

	ASTParserLogging::log("load file\'s name:");
	vector<string> path_names;	// save the name of files which should be loaded
	//for test: the path name is:	/home/imdb/data/tpc-h/part.tbl
	while(path_node)
	{
		Expr *data = (Expr*)path_node->data;
		ASTParserLogging::log("%s",data->data);
		path_names.push_back(string(data->data));
		path_node = (Expr_list*)path_node->next;
	}

	// split sign should be considered carefully, in case of it may be "||" or "###"
	ASTParserLogging::log("The separator are :%c,%c", column_separator[0], tuple_separator[0]);
	HdfsLoader *loader = new HdfsLoader(column_separator[0], tuple_separator[0], path_names, table);

	loader->load();
	result_flag=true;
	result_set = NULL;
	info = "load data successfully";
	result_set=NULL;

	catalog->saveCatalog();
	//	catalog->restoreCatalog();// commented by li to solve the dirty read after insert
}

void InsertData(Catalog *catalog, Node *node, ResultSet *&result_set, bool result_flag, string &error_msg, string &info) {
	bool has_warning = false;
	bool is_correct = true;
	bool is_all_col = false;
	Insert_stmt *insert_stmt = (Insert_stmt *)node;

	string table_name(insert_stmt->tablename);
	TableDescriptor *table = Environment::getInstance()->getCatalog()->getTable(table_name);
	if(table == NULL)
	{
		//				ASTParserLogging::elog("The table %s does not exist!", table_name.c_str());
		error_msg = "The table "+table_name+" does not exist!";
		result_flag = false;
		result_set = NULL;
		return;
	}

	unsigned col_count = 0;
	Columns *col = (Columns *)insert_stmt->col_list;
	if (col == NULL) {	// insert all columns
		is_all_col = true;
	}
	else {	// get insert column count
		++col_count;
		while(col = (Columns *)col->next) ++col_count;
	}

	Insert_val_list *insert_value_list = (Insert_val_list*)insert_stmt->insert_val_list;
	if (insert_value_list == NULL) {
		//				ASTParserLogging::elog("No value!");
		error_msg = "No value!";
		result_flag = false;
		result_set = NULL;
		return;
	}

	ostringstream ostr;
	int changed_row_num = 0;
	while(insert_value_list)	// 循环获得 （……），（……），（……）中的每一个（……）
	{
		// make sure: the insert column count = insert value count = used column count = used value count

		// init
		Insert_vals *insert_value = (Insert_vals *)insert_value_list->insert_vals;
		col = (Columns *)insert_stmt->col_list;

		if (is_all_col)	// insert all columns
		{
			// by scdong: Claims adds a default row_id attribute for all tables which is attribute(0), when inserting tuples we should begin to construct the string_tuple from the second attribute.
			for(unsigned int position = 1; position < table->getNumberOfAttribute(); position++)
			{
				// check value count
				if (insert_value == NULL)
				{
					//							ASTParserLogging::elog("Value count is too few");
					is_correct = false;
					error_msg = "Value count is too few";
					result_flag = false;
					result_set = NULL;
					break;
				}

				// insert value to ostringstream and if has warning return 1;	look out the order!
				has_warning = InsertValueToStream(insert_value, table, position, ostr) || has_warning;

				// move back
				insert_value = (Insert_vals*)insert_value->next;
				ostr<<"|";
			}

			if (!is_correct) break;

			// check insert value count
			if (insert_value)
			{
				//						ASTParserLogging::elog("Value count is too many");
				error_msg = "Value count is too many";
				result_flag = false;
				result_set = NULL;
				is_correct = false;
				break;
			}
		}
		else	//insert part of columns
		{
			// get insert value count and check whether it match column count
			unsigned insert_value_count = 0;
			while (insert_value)
			{
				++insert_value_count;
				insert_value = (Insert_vals*)insert_value->next;
			}
			if (insert_value_count != col_count)
			{
				//						ASTParserLogging::elog("Column count doesn't match value count");
				error_msg = "Column count doesn't match value count";
				result_flag = false;
				result_set = NULL;
				is_correct = false;
				break;
			}
			unsigned int used_col_count = 0;

			// by scdong: Claims adds a default row_id attribute for all tables which is attribute(0), when inserting tuples we should begin to construct the string_tuple from the second attribute.
			for(unsigned int position = 1; position < table->getNumberOfAttribute(); position++)
			{
				// find the matched column and value by name
				col = (Columns*)insert_stmt->col_list;
				Insert_vals *insert_value = (Insert_vals *)insert_value_list->insert_vals;

				// take attention that attrName is tablename.colname
				while (col && (table->getAttribute(position).attrName).compare(table->getTableName() +"."+ col->parameter1))
				{
					col = (Columns*)col->next;
					insert_value = (Insert_vals*)insert_value->next;
				}

				// if find
				// the column count is proved to match the insert value count, so column exist, then insert_value exist
				if (col && insert_value)
				{
					++used_col_count;

					// insert value to ostringstream and if has warning return 1; look out the order!
					has_warning = InsertValueToStream(insert_value, table, position, ostr) || has_warning;
				}

				ostr<<"|";
			}//end for

			// check if every insert column is existed
			if (used_col_count != col_count)
			{
				//						ASTParserLogging::elog("Some columns don't exist");
				error_msg = "Some columns don't exist";
				result_flag = false;
				result_set = NULL;
				is_correct = false;
				break;
			}
		}//end else

		if (!is_correct) break;

		insert_value_list = (Insert_val_list*)insert_value_list->next;
		if(insert_value_list != NULL)
			ostr<<"\n";

		++changed_row_num;
	}// end while

	if (!is_correct) return;
	if (has_warning) ASTParserLogging::log("[WARNING]: The type is not matched!\n");
	ASTParserLogging::log("the insert content is \n%s\n",ostr.str().c_str());

	HdfsLoader* Hl = new HdfsLoader(table);
	string tmp = ostr.str();
	Hl->append(ostr.str());

	catalog->saveCatalog();
	//			catalog->restoreCatalog(); // commented by li to solve the dirty read after insert

	result_flag=true;
	ostr.clear();
	ostr.str("");
	ostr<<"insert data successfully. " <<changed_row_num <<" rows changed.";
	info = ostr.str();
	result_set=NULL;
}


void ShowTable(Catalog *catalog, Node *node, ResultSet *&result_set, bool result_flag, string &error_msg, string &info) {
	Show_stmt *show_stmt = (Show_stmt *)node;
	ostringstream ostr;
	switch(show_stmt->show_type)
	{
	case 1:
	{
		cout<<"Tables:"<<endl;
		ostr<<"TABLES:"<<endl;
		for (unsigned i = 0; i < catalog->getTableCount(); ++i) {
			cout<<catalog->getTable(i)->getTableName()<<endl;
			ostr<<catalog->getTable(i)->getTableName()<<endl;
		}
		info = ostr.str();
		result_flag=true;
		result_set=NULL;
	}
	break;
	default:{
		ASTParserLogging::elog("Sorry, not supported now!");
		error_msg = "not supported now!";
		result_flag = false;
		result_set = NULL;
	}
	}
}

void DropTable(Catalog *catalog, Node *node, ResultSet *&result_set, bool result_flag, string &error_msg, string &info) {
	assert(node != NULL);
	Droptable_stmt *drop_stmt = (Droptable_stmt*)node;
	Tablelist *table_list = (Tablelist *)(drop_stmt->table_list);
	//TODO
}

#endif<|MERGE_RESOLUTION|>--- conflicted
+++ resolved
@@ -539,29 +539,7 @@
 				getchar();
 				getchar();
 #endif
-<<<<<<< HEAD
-			BlockStreamIteratorBase* physical_iterator_tree=root->getIteratorTree(64*1024);
-
-			//					puts("+++++++++++++++++++++begin time++++++++++++++++");
-			unsigned long long start=curtick();
-			physical_iterator_tree->print();
-			physical_iterator_tree->open();
-			while(physical_iterator_tree->next(0));
-			physical_iterator_tree->close();
-			//					printf("++++++++++++++++Q1: execution time: %4.4f second.++++++++++++++\n",getSecond(start));
-			result_set=physical_iterator_tree->getResultSet();
-
-			printf("Query is executed!\n");
-			result_flag=true;
-			delete physical_iterator_tree;
-			delete root;
-			return;
-		}
-		break;
-		case t_load_table_stmt:
-		{
-			Loadtable_stmt *new_node = (Loadtable_stmt*)node;
-=======
+
 				BlockStreamIteratorBase* physical_iterator_tree=root->getIteratorTree(64*1024);
 #ifdef SQL_Parser
 				cout<<"~~~~~~~~~physical plan~~~~~~~~~~~~~~"<<endl;
@@ -573,7 +551,6 @@
 				physical_iterator_tree->open();
 				while(physical_iterator_tree->next(0));
 				physical_iterator_tree->close();
->>>>>>> 351722a1
 
 				ResultSet* result_set=physical_iterator_tree->getResultSet();
 				result_set->print();
@@ -863,7 +840,7 @@
 	}
 }
 
-void CreateTable(Catalog *catalog, Node *node, ResultSet *&result_set, bool result_flag, string &error_msg, string &info)
+void CreateTable(Catalog *catalog, Node *node, ResultSet *&result_set, bool &result_flag, string &error_msg, string &info)
 {
 	/* nodetype type, int create_type, int check, char * name1, char * name2, Node * list, Node * select_stmt */
 	Create_table_stmt * ctnode = (Create_table_stmt *)node;
@@ -1103,28 +1080,6 @@
 						new_table->addAttribute(colname, data_type(t_string), 1, true);
 					}
 				}
-<<<<<<< HEAD
-#ifdef SQL_Parser
-				root->print(0);
-				cout<<"performance is ok!the data will come in,please enter any char to continue!!"<<endl;
-				getchar();
-				getchar();
-#endif
-				BlockStreamIteratorBase* physical_iterator_tree=root->getIteratorTree(64*1024);
-#ifdef SQL_Parser
-				cout<<"~~~~~~~~~physical plan~~~~~~~~~~~~~~"<<endl;
-				physical_iterator_tree->print();
-				cout<<"~~~~~~~~~physical plan~~~~~~~~~~~~~~"<<endl;
-				puts("+++++++++++++++++++++begin time++++++++++++++++");
-#endif
-				unsigned long long start=curtick();
-				physical_iterator_tree->open();
-				while(physical_iterator_tree->next(0));
-				physical_iterator_tree->close();
-				physical_iterator_tree->print();
-				ResultSet* result_set=physical_iterator_tree->getResultSet();
-				result_set->print();
-=======
 				cout<<colname<<" is created"<<endl;
 				break;
 			}
@@ -1142,7 +1097,6 @@
 		return;
 
 	cout<<"Name:"<<new_table->getAttribute(0).getName()<<endl;
->>>>>>> 351722a1
 
 	//				new_table->createHashPartitionedProjectionOnAllAttribute(new_table->getAttribute(1).getName(), 1);
 
@@ -1163,7 +1117,7 @@
 	return;
 }
 
-void CreateProjection(Catalog *catalog, Node *node, ResultSet *&result_set, bool result_flag,  string &error_msg, string &info) {
+void CreateProjection(Catalog *catalog, Node *node, ResultSet *&result_set, bool & result_flag,  string &error_msg, string &info) {
 	bool is_correct = true;
 	Create_projection_stmt *newnode = (Create_projection_stmt *)node;
 	int partition_num = newnode->partition_num;
@@ -1242,7 +1196,7 @@
 	return;
 }
 
-void Query(Catalog *catalog, Node *node, ResultSet *&result_set, bool result_flag, string &error_msg, string &info) {
+void Query(Catalog *catalog, Node *node, ResultSet *&result_set, bool& result_flag, string &error_msg, string &info) {
 	if (!semantic_analysis(node,false))
 	{
 		error_msg="semantic analysis error";
@@ -1304,7 +1258,7 @@
 	return;
 }
 
-void LoadData(Catalog *catalog, Node *node, ResultSet *&result_set, bool result_flag, string &error_msg, string &info) {
+void LoadData(Catalog *catalog, Node *node, ResultSet *&result_set, bool &result_flag, string &error_msg, string &info) {
 	Loadtable_stmt *new_node = (Loadtable_stmt*)node;
 
 	string table_name(new_node->table_name);
@@ -1348,7 +1302,7 @@
 	//	catalog->restoreCatalog();// commented by li to solve the dirty read after insert
 }
 
-void InsertData(Catalog *catalog, Node *node, ResultSet *&result_set, bool result_flag, string &error_msg, string &info) {
+void InsertData(Catalog *catalog, Node *node, ResultSet *&result_set, bool &result_flag, string &error_msg, string &info) {
 	bool has_warning = false;
 	bool is_correct = true;
 	bool is_all_col = false;
@@ -1519,7 +1473,7 @@
 }
 
 
-void ShowTable(Catalog *catalog, Node *node, ResultSet *&result_set, bool result_flag, string &error_msg, string &info) {
+void ShowTable(Catalog *catalog, Node *node, ResultSet *&result_set, bool &result_flag, string &error_msg, string &info) {
 	Show_stmt *show_stmt = (Show_stmt *)node;
 	ostringstream ostr;
 	switch(show_stmt->show_type)
@@ -1546,7 +1500,7 @@
 	}
 }
 
-void DropTable(Catalog *catalog, Node *node, ResultSet *&result_set, bool result_flag, string &error_msg, string &info) {
+void DropTable(Catalog *catalog, Node *node, ResultSet *&result_set, bool&result_flag, string &error_msg, string &info) {
 	assert(node != NULL);
 	Droptable_stmt *drop_stmt = (Droptable_stmt*)node;
 	Tablelist *table_list = (Tablelist *)(drop_stmt->table_list);
