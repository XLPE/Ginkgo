/*
 * ExecuteLogicalQueryPlan.cpp
 *
 *  Created on: 2014-3-3
 *      Author: imdb
 */

#ifndef __EXECLOGICALQUERYPLAN__
#define __EXECLOGICALQUERYPLAN__

#include <iostream>
#include <cstring>
#include <string>
#include "../Environment.h"

#include "../Catalog/stat/Analyzer.h"

#include "../Catalog/ProjectionBinding.h"

#include "../Parsetree/sql_node_struct.h"
#include "../Parsetree/parsetree2logicalplan.cpp"
#include "../Parsetree/runparsetree.h"
#include "../Parsetree/ExecuteLogicalQueryPlan.h"

#include "../LogicalQueryPlan/Scan.h"
#include "../LogicalQueryPlan/LogicalQueryPlanRoot.h"
#include "../LogicalQueryPlan/EqualJoin.h"
#include "../LogicalQueryPlan/Filter.h"
#include "../LogicalQueryPlan/Aggregation.h"
#include "../LogicalQueryPlan/Buffer.h"

#include "../utility/rdtsc.h"

#include "../Loader/Hdfsloader.h"

#include "../Client/ClaimsServer.h"
#define SQL_Parser
using namespace std;

#define SQL_Parser

const int INT_LENGTH = 10;
const int FLOAT_LENGTH = 10;
const int SMALLINT_LENGTH = 4;
#define SQL_Parser
timeval start_time;	//2014-5-4---add---by Yu
void ExecuteLogicalQueryPlan(const string &sql,ResultSet *&result_set,bool &result_flag,string &error_msg, string &info, int fd = 0)
{
	Environment::getInstance(true);
	ResourceManagerMaster *rmms=Environment::getInstance()->getResourceManagerMaster();
	Catalog* catalog=Environment::getInstance()->getCatalog();
	string tablename;
    vector<Node *>allnode;
	struct ParseResult presult={NULL,NULL,sql.c_str(),0,&allnode};
	Node* oldnode=getparsetreeroot(&presult,sql.c_str());
	if(oldnode == NULL)
	{
		FreeAllNode(presult.node_pointer);
		error_msg="There are some errors during parsing time";
		result_flag=false;
		result_set = NULL;
		return;
	}
	Stmt *stmtList = (Stmt *)oldnode;
	while (stmtList != NULL)
	{
		Node *node = (Node *)stmtList->data;
		switch(node->type)
		{
		case t_create_table_stmt:
		{
			CreateTable(catalog, node, result_set, result_flag, error_msg, info);
			break;
		}
		case t_create_projection_stmt:
		{
			CreateProjection(catalog, node, result_set, result_flag, error_msg, info);
			break;
		}
		case t_query_stmt:
		{
			Query(catalog, node, result_set, result_flag, error_msg, info, false);
			break;
		}
		case t_load_table_stmt:
		{
			LoadData(catalog, node, result_set, result_flag, error_msg, info);
			break;
		}
		case t_insert_stmt:	// 2014-4-19---add---by Yu	// 2014-5-1---modify---by Yu
		{
			InsertData(catalog, node, result_set, result_flag, error_msg, info);
			break;
		}
		case t_show_stmt:
		{
			ShowTable(catalog, node, result_set, result_flag, error_msg, info);
			break;
		}
		case t_drop_stmt:
		{
			DropTable(catalog, node, result_set, result_flag, error_msg, info);
			break;
		}
		default:
		{
			cout<<node->type<<endl;
			puts("nothing matched!\n");
			error_msg = "no sentence matched";
			result_flag = false;
			result_set = NULL;
		}
		}
		if(result_flag==false){
			FreeAllNode();	// -Yu 2015-3-2
		}
		stmtList = (Stmt *)stmtList->next;
	}
}


void ExecuteLogicalQueryPlan()
{
	Environment::getInstance(true);
	ResourceManagerMaster *rmms=Environment::getInstance()->getResourceManagerMaster();
	Catalog* catalog=Environment::getInstance()->getCatalog();

	while(1)
	{
<<<<<<< HEAD
		//cout<<"~~~~~~~~~~~~~~~~~~~~~~~~~~~~~~~~~~~SQL is begginning~~~~~~~~~~~~~~~~~~~~~~~~~~~~~~~~"<<endl;;
		string tablename;
	    vector<Node *>allnode;
		struct ParseResult presult={NULL,NULL,NULL,0,&allnode};
		Node* oldnode=getparsetreeroot(&presult);
		// get parser time	//2014-5-4---add---by Yu
=======
		Node* oldnode=getparsetreeroot();
>>>>>>> 995a6244
		timeval finish_parser_time;
		gettimeofday(&finish_parser_time, NULL);
		cout<<"parser use "<<(double)(finish_parser_time.tv_usec - start_time.tv_usec)/1000+(finish_parser_time.tv_sec - start_time.tv_sec)*1000<<" ms"<<endl;

		if(oldnode == NULL)	// 2014-2-24---增加node为空的判断---by余楷
		{
			printf("[ERROR]there are some wrong in statement! please try again!!\n");
			FreeAllNode(presult.node_pointer);	//释放SQL解析过程忠所有申请的内存		// 2014-3-6---增加解析错误后的处理---by余楷
			//			printf("Continue(1) or not (others number)?\n");
			//			scanf("%d",&count);
			//			getchar();	// 2014-3-4---屏蔽换行符对后面的影响---by余楷
			//			setbuf(stdin, NULL);	//关闭缓冲
			continue;
		}

		ResultSet *result_set = NULL;
		bool result_flag = true;
		string error_msg = "";
		string info = "";

		Stmt *stmtList = (Stmt *)oldnode;

		while (stmtList != NULL)
		{
			Node *node = (Node *)stmtList->data;

			// 语义分析
			switch(node->type)
			{
			case t_create_table_stmt:	// 创建表的语句
			{
				CreateTable(catalog, node, result_set, result_flag, error_msg, info);
			}
			break;
			case t_create_projection_stmt:	// 创建projection的语句
			{
				CreateProjection(catalog, node, result_set, result_flag, error_msg, info);
			}
			break;
			case t_query_stmt: // 2014-3-4---修改为t_query_stmt,添加对查询语句的处理---by余楷
			{
				Query(catalog, node, result_set, result_flag, error_msg, info, true);
			}
			break;
			case t_load_table_stmt:	//	导入数据的语句
			{
				LoadData(catalog, node, result_set, result_flag, error_msg, info);
			}
			break;
			case t_insert_stmt:	// 2014-4-19---add---by Yu	// 2014-5-1---modify---by Yu
			{
				InsertData(catalog, node, result_set, result_flag, error_msg, info);
			}
			break;
			case t_show_stmt:
			{
				ShowTable(catalog, node, result_set, result_flag, error_msg, info);
			}
			break;
			default:
			{
				ASTParserLogging::log("%s", node->type);
				puts("nothing matched!\n");
			}
			}//end switch
			if(result_flag==false){
				ASTParserLogging::elog("%s", error_msg.c_str());
				FreeAllNode();	// -Yu 2015-3-2
			}
			else {
				cout<<info<<endl;
			}
//			malloc_stats();
			stmtList = (Stmt *)stmtList->next;
		}

		FreeAllNode();

		//		SQLParse_log("SQL Complete! ~~~~~~~~~~~~~~~~~~~~~~~~~~~~~~~~~~~~~~~~~~~~~~~~~~~~~~~~~~~~~~~~~~~~~~~~~~~~~~~~~~~~~~~~\n");
		//		printf("Continue(1) or not (0)?\n");
		//		scanf("%d",&count);
		//		getchar();	// 2014-3-4---屏蔽换行符对后面的影响---by余楷
	}
}

bool InsertValueToStream(Insert_vals *insert_value, TableDescriptor *table, unsigned position, ostringstream &ostr)
{
	bool has_warning = true;
	if (insert_value->value_type == 0)	// 指定具体的值
	{
		// check whether the column type match value type
		has_warning = CheckType(table->getAttribute(position).attrType, (Expr*)insert_value->expr);

		switch (insert_value->expr->type)	// 2014-4-17---only these type are supported now---by Yu
		{
		case t_stringval: case t_intnum: case t_approxnum: case t_bool:
		{
			Expr *expr = (Expr *)insert_value->expr;
			ostr<<expr->data;
		}
		break;
		default:{}
		}
	}
	else if(insert_value->type == 1) {}	// 设置为default, 暂不支持

	return has_warning;
}

bool query(const string& sql, query_result& result_set) {
	bool ret;
	string msg;
	string err;
	ExecuteLogicalQueryPlan(sql,result_set.result_set,ret,err,msg);
	if(ret){
		result_set.msg = msg;
	}
	else {
		result_set.msg = err;
	}
	return ret;
}

bool CheckType(const column_type *col_type, Expr *expr)		// check whether the string is digit, can use strtol()
{
	nodetype insert_value_type = expr->type;
	//TODO	对类型为int的列不能插入字符串等。。。
	switch(col_type->type)
	{
	case t_int: return (insert_value_type != t_intnum) || strlen(expr->data) > INT_LENGTH;
	case t_float: return !(insert_value_type == t_approxnum) || strlen(expr->data) > FLOAT_LENGTH;
	case t_double: return (insert_value_type != t_approxnum);
	case t_string: return (insert_value_type != t_stringval) || strlen(expr->data) > col_type->get_length();//---5.27fzh---
	//case t_u_long: return (insert_value_type != t_intnum) || strlen(expr->data) > INT_LENGTH || (expr->data[0] == '-');	// =='-' 实际不可行，‘-’不会被识别进expr中
	case t_date: return false;
	case t_time: return false;
	case t_datetime: return false;
	case t_smallInt: return (insert_value_type != t_intnum) || strlen(expr->data) > SMALLINT_LENGTH;
	case t_decimal: return (insert_value_type != t_intnum);
	//case t_u_smallInt: return (insert_value_type != t_intnum) || (expr->data[0] == '-') || length(expr->data) > INT_LENGTH;
	//	strtol();
	default: return true;
	}
}

void CreateTable(Catalog *catalog, Node *node, ResultSet *&result_set, bool &result_flag, string &error_msg, string &info)
{
	/* nodetype type, int create_type, int check, char * name1, char * name2, Node * list, Node * select_stmt */
	Create_table_stmt * ctnode = (Create_table_stmt *)node;
	string tablename;
	if(ctnode->name2 != NULL) {
		tablename = ctnode->name2;
	}
	else if(ctnode->name1 != NULL) {
		tablename = ctnode->name1;
	}
	else {
		error_msg="No table name during creating table!";
		result_flag=false;
		result_set = NULL;
		return;
	}

	TableDescriptor *new_table = Environment::getInstance()->getCatalog()->getTable(tablename);
	if (new_table != NULL)
	{
		error_msg="The table "+tablename +" has existed during creating table!";
		result_flag=false;
		result_set = NULL;
		return;
	}

	new_table = new TableDescriptor(tablename,Environment::getInstance()->getCatalog()->allocate_unique_table_id());
	new_table->addAttribute("row_id",data_type(t_u_long),0,true);

	Create_col_list *list = (Create_col_list*)ctnode->list;
	string primaryname;
	int colNum = 0;
	while (list)
	{
		Create_def *data = (Create_def*) list->data;
		if (data->deftype == 1)
		{
			++colNum;
			string colname = data->name;
			primaryname = colname;
			Column_atts *column_atts = (Column_atts*)data->col_atts;

			/* TODO: Whether column is unique or has default value is not finished,
			 *  because there are no supports
			 */
			Datatype * datatype = (Datatype *)data->datatype;
			switch (datatype->datatype)	// add more type --- 2014-4-2
			{
			case 1:
			{
				if (column_atts && (column_atts->datatype & 01)){	// not null
					new_table->addAttribute(colname, data_type(t_boolean), 0, true, false);
				}
				else if (column_atts && (column_atts->datatype & 02)){	// can be null
					new_table->addAttribute(colname, data_type(t_boolean), 0, true, true);
				}
				else{
					new_table->addAttribute(colname, data_type(t_boolean), 0, true);
				}
				cout<<colname<<" is created"<<endl;
				break;
			}
			case 3:
			{
				if (datatype->opt_uz & 01 != 0){
					if (column_atts && (column_atts->datatype & 01)){
						new_table->addAttribute(colname, data_type(t_u_smallInt), 0, true, false);
					}
					else if (column_atts && (column_atts->datatype & 02)){
						new_table->addAttribute(colname, data_type(t_u_smallInt), 0, true, true);
					}
					else{
						new_table->addAttribute(colname, data_type(t_u_smallInt), 0, true);
					}
				}
				else{
					if (column_atts && (column_atts->datatype & 01)){
						new_table->addAttribute(colname, data_type(t_smallInt), 0, true, false);
					}
					else if (column_atts && (column_atts->datatype & 02)){
						new_table->addAttribute(colname, data_type(t_smallInt), 0, true, true);
					}
					else{
						new_table->addAttribute(colname, data_type(t_smallInt), 0, true);
					}
				}
				cout<<colname<<" is created"<<endl;
				break;
			}
			case 5: case 6:
			{
				if (column_atts && (column_atts->datatype & 01)){
					new_table->addAttribute(colname, data_type(t_int), 0, true, false);
				}
				else if (column_atts && (column_atts->datatype & 02)){
					new_table->addAttribute(colname, data_type(t_int), 0, true, true);
				}
				else{
					new_table->addAttribute(colname, data_type(t_int), 0, true);
				}
				cout<<colname<<" is created"<<endl;
				break;
			}
			case 7:
			{
				if (datatype->opt_uz & 01 != 0)
				{
					if (column_atts && (column_atts->datatype & 01)){
						new_table->addAttribute(colname, data_type(t_u_long), 0, true, false);
					}
					else if (column_atts && (column_atts->datatype & 02)){
						new_table->addAttribute(colname, data_type(t_u_long), 0, true, true);
					}
					else{
						new_table->addAttribute(colname, data_type(t_u_long), 0, true);
					}
					cout<<colname<<" is created"<<endl;
				}
				else
				{
					//TODO:no supports
					error_msg="This type is not supported during creating table!";
					result_flag=false;
					result_set = NULL;
				}
				break;
			}
			case 9:
			{
				if (column_atts && (column_atts->datatype & 01)){
					new_table->addAttribute(colname, data_type(t_double), 0, true, false);
				}
				else if (column_atts && (column_atts->datatype & 02)){
					new_table->addAttribute(colname, data_type(t_double), 0, true, true);
				}
				else{
					new_table->addAttribute(colname, data_type(t_double), 0, true);
				}
				cout<<colname<<" is created"<<endl;
				break;
			}
			case 10:
			{
				if (column_atts && (column_atts->datatype & 01)){
					new_table->addAttribute(colname, data_type(t_float), 0, true, false);
				}
				else if (column_atts && (column_atts->datatype & 02)){
					new_table->addAttribute(colname, data_type(t_float), 0, true, true);
				}
				else{
					new_table->addAttribute(colname, data_type(t_float), 0, true);
				}
				cout<<colname<<" is created"<<endl;
				break;
			}
			case 11:
			{
				if(datatype->length){
					Length * l = (Length*)datatype->length;

					if (column_atts && (column_atts->datatype & 01)){
						new_table->addAttribute(colname, data_type(t_decimal), l->data1, true, false);
					}
					else if (column_atts && (column_atts->datatype & 02)){
						new_table->addAttribute(colname, data_type(t_decimal), l->data1, true, true);
					}
					else{
						new_table->addAttribute(colname, data_type(t_decimal), l->data1, true);
					}
					cout<<colname<<" is created"<<endl;
				}
				else{
					if (column_atts && (column_atts->datatype & 01)){
						new_table->addAttribute(colname, data_type(t_decimal), 0, true, false);
					}
					else if (column_atts && (column_atts->datatype & 02)){
						new_table->addAttribute(colname, data_type(t_decimal), 0, true, true);
					}
					else{
						new_table->addAttribute(colname, data_type(t_decimal), 0, true);
					}
					cout<<colname<<" is created"<<endl;
				}
				break;
			}
			case 12:	// DATE --- 2014-4-1
			{
				if (column_atts && (column_atts->datatype & 01)){
					new_table->addAttribute(colname, data_type(t_date), 0, true, false);
				}
				else if (column_atts && (column_atts->datatype & 02)){
					new_table->addAttribute(colname, data_type(t_date), 0, true, true);
				}
				else{
					new_table->addAttribute(colname, data_type(t_date), 0, true);
				}
				cout<<colname<<" is created"<<endl;
				break;
			}
			case 13:	// TIME --- 2014-4-1
			{
				if (column_atts && (column_atts->datatype & 01)){
					new_table->addAttribute(colname, data_type(t_time), 0, true, false);
				}
				else if (column_atts && (column_atts->datatype & 02)){
					new_table->addAttribute(colname, data_type(t_time), 0, true, true);
				}
				else{
					new_table->addAttribute(colname, data_type(t_time), 0, true);
				}
				cout<<colname<<" is created"<<endl;
				break;
			}
			case 15:	// DATETIME --- 2014-4-1
			{
				if (column_atts && (column_atts->datatype & 01)){
					new_table->addAttribute(colname, data_type(t_datetime), 0, true, false);
				}
				else if (column_atts && (column_atts->datatype & 02)){
					new_table->addAttribute(colname, data_type(t_datetime), 0, true, true);
				}
				else{
					new_table->addAttribute(colname, data_type(t_datetime), 0, true);
				}
				cout<<colname<<" is created"<<endl;
				break;
			}

			case 17: case 18:
			{
				if (datatype->length)
				{
					Length * l = (Length*)datatype->length;

					if (column_atts && (column_atts->datatype & 01)){
						new_table->addAttribute(colname, data_type(t_string), l->data1, true, false);
					}
					else if (column_atts && (column_atts->datatype & 02)){
						new_table->addAttribute(colname, data_type(t_string), l->data1, true, true);
					}
					else{
						new_table->addAttribute(colname, data_type(t_string), l->data1, true);
					}
				}
				else
				{
					if (column_atts && (column_atts->datatype & 01)){
						new_table->addAttribute(colname, data_type(t_string), 1, true, false);
					}
					else if (column_atts && (column_atts->datatype & 02)){
						new_table->addAttribute(colname, data_type(t_string), 1, true, true);
					}
					else{
						new_table->addAttribute(colname, data_type(t_string), 1, true);
					}
				}
				cout<<colname<<" is created"<<endl;
				break;
			}
			default:
			{
				error_msg="This type is not supported now during creating table!";
				result_flag=false;
				result_set = NULL;
			}
			}
		}
		list = (Create_col_list* )list->next;
	}
	if(result_flag==false)
		return;

//	cout<<"the first attribute Name:"<<new_table->getAttribute(0).getName()<<endl;

	new_table->createHashPartitionedProjectionOnAllAttribute(new_table->getAttribute(0).getName(), 18);
	catalog->add_table(new_table);
	//				TableID table_id=catalog->getTable(tablename)->get_table_id();

	//				for(unsigned i=0;i<catalog->getTable(table_id)->getProjectoin(0)->getPartitioner()->getNumberOfPartitions();i++){
	//					catalog->getTable(table_id)->getProjectoin(catalog->getTable(table_id)->getNumberOfProjection()-1)->getPartitioner()->RegisterPartition(i,2);
	//					catalog->getTable(table_id)->getProjectoin(0)->getPartitioner()->RegisterPartition(i,2);
	//				}

	catalog->saveCatalog();
	//			catalog->restoreCatalog();// commented by li to solve the dirty read after insert
	result_flag=true;
	info = "create table successfully";
	result_set=NULL;
	return;
}
/*

void CreateTable(Catalog *catalog, Node *node) {
	string tablename;
	 nodetype type, int create_type, int check, char * name1, char * name2, Node * list, Node * select_stmt
	Create_table_stmt * ctnode = (Create_table_stmt *)node;
	if(ctnode->name2 != NULL) {
		tablename = ctnode->name2;
	}
	else if(ctnode->name1 != NULL) {
		tablename = ctnode->name1;
	}
	else {
		ASTParserLogging::elog("No table name!");
		return;
	}

	TableDescriptor *new_table = Environment::getInstance()->getCatalog()->getTable(tablename);
	if (new_table != NULL) {
		ASTParserLogging::elog("The table %s has existed!", tablename.c_str());
		return;
	}
	new_table = new TableDescriptor(tablename,Environment::getInstance()->getCatalog()->allocate_unique_table_id());

	new_table->addAttribute("row_id",data_type(t_u_long),0,true);

	Create_col_list *list = (Create_col_list*)ctnode->list;
	string primaryname;
	int colNum = 0;
	while (list)
	{
		Create_def *data = (Create_def*) list->data;
		if (data->deftype == 1)
		{
			++colNum;
			string colname = data->name;
			primaryname = colname;
			Column_atts *column_atts = (Column_atts*)data->col_atts;

			 TODO: Whether column is unique or has default value is not finished,
			 *  because there are no supports

			Datatype * datatype = (Datatype *)data->datatype;
			switch (datatype->datatype)	// add more type --- 2014-4-2
			{
			case 1:
			{
				if (column_atts && (column_atts->datatype && 01)){	// not null
					new_table->addAttribute(colname, data_type(t_boolean), 0, true, false);
				}
				else if (column_atts && (column_atts->datatype && 02)){	// can be null
					new_table->addAttribute(colname, data_type(t_boolean), 0, true, true);
				}
				else{
					new_table->addAttribute(colname, data_type(t_boolean), 0, true);
				}
				cout<<colname<<" is created"<<endl;
				break;
			}
			case 3:
			{
				if (datatype->opt_uz & 01 != 0){
					if (column_atts && (column_atts->datatype && 01)){
						new_table->addAttribute(colname, data_type(t_u_smallInt), 0, true, false);
					}
					else if (column_atts && (column_atts->datatype && 02)){
						new_table->addAttribute(colname, data_type(t_u_smallInt), 0, true, true);
					}
					else{
						new_table->addAttribute(colname, data_type(t_u_smallInt), 0, true);
					}
				}
				else{
					if (column_atts && (column_atts->datatype && 01)){
						new_table->addAttribute(colname, data_type(t_smallInt), 0, true, false);
					}
					else if (column_atts && (column_atts->datatype && 02)){
						new_table->addAttribute(colname, data_type(t_smallInt), 0, true, true);
					}
					else{
						new_table->addAttribute(colname, data_type(t_smallInt), 0, true);
					}
				}
				cout<<colname<<" is created"<<endl;
				break;
			}
			case 5: case 6:
			{
				if (column_atts && (column_atts->datatype && 01)){
					new_table->addAttribute(colname, data_type(t_int), 0, true, false);
				}
				else if (column_atts && (column_atts->datatype && 02)){
					new_table->addAttribute(colname, data_type(t_int), 0, true, true);
				}
				else{
					new_table->addAttribute(colname, data_type(t_int), 0, true);
				}
				cout<<colname<<" is created"<<endl;
				break;
			}
			case 7:
			{
				if (datatype->opt_uz & 01 != 0)
				{
					if (column_atts && (column_atts->datatype && 01)){
						new_table->addAttribute(colname, data_type(t_u_long), 0, true, false);
					}
					else if (column_atts && (column_atts->datatype && 02)){
						new_table->addAttribute(colname, data_type(t_u_long), 0, true, true);
					}
					else{
						new_table->addAttribute(colname, data_type(t_u_long), 0, true);
					}
					cout<<colname<<" is created"<<endl;
				}
				else
				{
					//TODO:no supports
					ASTParserLogging::log("This type is not supported!");
				}
				break;
			}
			case 9:
			{
				if (column_atts && (column_atts->datatype && 01)){
					new_table->addAttribute(colname, data_type(t_double), 0, true, false);
				}
				else if (column_atts && (column_atts->datatype && 02)){
					new_table->addAttribute(colname, data_type(t_double), 0, true, true);
				}
				else{
					new_table->addAttribute(colname, data_type(t_double), 0, true);
				}
				cout<<colname<<" is created"<<endl;
				break;
			}
			case 10:
			{
				if (column_atts && (column_atts->datatype && 01)){
					new_table->addAttribute(colname, data_type(t_float), 0, true, false);
				}
				else if (column_atts && (column_atts->datatype && 02)){
					new_table->addAttribute(colname, data_type(t_float), 0, true, true);
				}
				else{
					new_table->addAttribute(colname, data_type(t_float), 0, true);
				}
				cout<<colname<<" is created"<<endl;
				break;
			}
			case 11:
			{
				if (column_atts && (column_atts->datatype && 01)){
					new_table->addAttribute(colname, data_type(t_decimal), 0, true, false);
				}
				else if (column_atts && (column_atts->datatype && 02)){
					new_table->addAttribute(colname, data_type(t_decimal), 0, true, true);
				}
				else{
					new_table->addAttribute(colname, data_type(t_decimal), 0, true);
				}
				cout<<colname<<" is created"<<endl;
			}
			case 12:	// DATE --- 2014-4-1
			{
				if (column_atts && (column_atts->datatype && 01)){
					new_table->addAttribute(colname, data_type(t_date), 0, true, false);
				}
				else if (column_atts && (column_atts->datatype && 02)){
					new_table->addAttribute(colname, data_type(t_date), 0, true, true);
				}
				else{
					new_table->addAttribute(colname, data_type(t_date), 0, true);
				}
				cout<<colname<<" is created"<<endl;
				break;
			}
			case 13:	// TIME --- 2014-4-1
			{
				if (column_atts && (column_atts->datatype && 01)){
					new_table->addAttribute(colname, data_type(t_time), 0, true, false);
				}
				else if (column_atts && (column_atts->datatype && 02)){
					new_table->addAttribute(colname, data_type(t_time), 0, true, true);
				}
				else{
					new_table->addAttribute(colname, data_type(t_time), 0, true);
				}
				cout<<colname<<" is created"<<endl;
				break;
			}
			case 15:	// DATETIME --- 2014-4-1
			{
				if (column_atts && (column_atts->datatype && 01)){
					new_table->addAttribute(colname, data_type(t_datetime), 0, true, false);
				}
				else if (column_atts && (column_atts->datatype && 02)){
					new_table->addAttribute(colname, data_type(t_datetime), 0, true, true);
				}
				else{
					new_table->addAttribute(colname, data_type(t_datetime), 0, true);
				}
				cout<<colname<<" is created"<<endl;
				break;
			}

			case 17: case 18:
			{
				if (datatype->length)
				{
					Length * l = (Length*)datatype->length;

					if (column_atts && (column_atts->datatype && 01)){
						new_table->addAttribute(colname, data_type(t_string), l->data1, true, false);
					}
					else if (column_atts && (column_atts->datatype && 02)){
						new_table->addAttribute(colname, data_type(t_string), l->data1, true, true);
					}
					else{
						new_table->addAttribute(colname, data_type(t_string), l->data1, true);
					}
				}
				else
				{
					if (column_atts && (column_atts->datatype && 01)){
						new_table->addAttribute(colname, data_type(t_string), 1, true, false);
					}
					else if (column_atts && (column_atts->datatype && 02)){
						new_table->addAttribute(colname, data_type(t_string), 1, true, true);
					}
					else{
						new_table->addAttribute(colname, data_type(t_string), 1, true);
					}
				}
				cout<<colname<<" is created"<<endl;
				break;
			}
			default:
			{
				ASTParserLogging::log("This type is not supported now!");
			}
			}
		}
		list = (Create_col_list* )list->next;
	}

	// add for  test, create projection default while creating table
	cout<<"Name:"<<new_table->getAttribute(0).getName()<<endl;

	catalog->add_table(new_table);

	TableID table_id=catalog->getTable(tablename)->get_table_id();


	 * note:
	 * after creating a new table,
	 * 	a projection with 18 partition number will be created
	 * 	--Yu,2015-2-9

	new_table->createHashPartitionedProjectionOnAllAttribute(new_table->getAttribute(0).getName(), 18);
	//				for(unsigned i=0;i<catalog->getTable(table_id)->getProjectoin(0)->getPartitioner()->getNumberOfPartitions();i++){
	////					catalog->getTable(table_id)->getProjectoin(catalog->getTable(table_id)->getNumberOfProjection()-1)->getPartitioner()->RegisterPartition(i,2);
	//					catalog->getTable(table_id)->getProjectoin(0)->getPartitioner()->RegisterPartition(i,2);
	//				}

	catalog->saveCatalog();
}
*/

void CreateProjection(Catalog *catalog, Node *node, ResultSet *&result_set, bool & result_flag,  string &error_msg, string &info) {
	bool is_correct = true;
	Create_projection_stmt *newnode = (Create_projection_stmt *)node;
	int partition_num = newnode->partition_num;
	string tablename = newnode->tablename;
	TableDescriptor *table = NULL;

	if((table = catalog->getTable(tablename)) == NULL)	// 2014-4-30---add check---by Yu
	{
		error_msg="There is no table named "+ tablename+" during creating projection";
		result_flag=false;
		result_set = NULL;
		return;
		is_correct = false;
		return;
	}
	TableID table_id=catalog->getTable(tablename)->get_table_id();
	string partition_attribute_name = newnode->partition_attribute_name;

	std::vector<ColumnOffset> index;
	index.push_back(0);		// add by scdong: add row_id column to each projection automatically
	Columns *col_list = (Columns *)newnode->column_list;
	string colname;
	while(col_list)
	{
		if (col_list->parameter2 != NULL)
		{
			colname = col_list->parameter2;
		}
		else if (col_list->parameter1 != NULL)
		{
			colname = col_list->parameter1;
		}
		else
		{
			error_msg="NO column name during creating projection!";
			result_flag=false;
			result_set = NULL;
			return;
			is_correct = false;
			break;
		}
		cout<<tablename+"."+colname<<endl;
		if(table->isExist(tablename+"."+colname))	// 2014-4-30---add check---by Yu
			index.push_back(table->getAttribute(colname).index);
		else
		{
			error_msg="The column "+ colname+" is not existed! during creating projection";
			result_flag=false;
			result_set = NULL;
			return;
			is_correct = false;
			break;
		}
		col_list = (Columns *)col_list->next;
	}
	if(result_flag==false)
		return;
	if(!is_correct)
		return;

	catalog->getTable(table_id)->createHashPartitionedProjection(index,partition_attribute_name,partition_num);

	int projection_index = catalog->getTable(table_id)->getNumberOfProjection()-1;
	for(unsigned i=0;i<catalog->getTable(table_id)->getProjectoin(projection_index)->getPartitioner()->getNumberOfPartitions();i++){

		catalog->getTable(table_id)->getProjectoin(projection_index)->getPartitioner()->RegisterPartition(i,0);
	}

	catalog->saveCatalog();
	//			catalog->restoreCatalog();// commented by li to solve the dirty read after insert

	result_flag=true;
	result_set = NULL;
	info = "create projection successfully";
	result_set=NULL;
	return;
}
/*

void CreateProjection(Catalog *catalog, Node *node) {
	ASTParserLogging::log("this is create projection");
	Create_projection_stmt *newnode = (Create_projection_stmt *)node;
	int partition_num = newnode->partition_num;
	string tablename = newnode->tablename;
	TableDescriptor *table = NULL;

	if((table = catalog->getTable(tablename)) == NULL)	// 2014-4-30---add check---by Yu
	{
		ASTParserLogging::elog("There is no table named %s", tablename.c_str());
		return;
	}
	TableID table_id=catalog->getTable(tablename)->get_table_id();
	string partition_attribute_name = newnode->partition_attribute_name;

	std::vector<ColumnOffset> index;
	index.push_back(0);		// add by scdong: add row_id column to each projection automatically
	Columns *col_list = (Columns *)newnode->column_list;
	string colname;
	while(col_list)
	{
		if (col_list->parameter2 != NULL) {
			colname = col_list->parameter2;
		}
		else if (col_list->parameter1 != NULL) {
			colname = col_list->parameter1;
		}
		else {
			cout<<"[ERROR]NO column name!"<<endl;
			return;
		}
		cout<<colname<<endl;
		if(table->isExist(tablename+"."+colname))	{// 2014-4-30---add check---by Yu
			index.push_back(table->getAttribute(colname).index);
		}
		else {
			ASTParserLogging::elog("The column %s is not existed!", colname.c_str());
			return;
		}
		col_list = (Columns *)col_list->next;
	}

	catalog->getTable(table_id)->createHashPartitionedProjection(index,partition_attribute_name,partition_num);
	int projection_index = catalog->getTable(table_id)->getNumberOfProjection()-1;
	for(unsigned i=0;i<catalog->getTable(table_id)->getProjectoin(projection_index)->getPartitioner()->getNumberOfPartitions();i++){

		catalog->getTable(table_id)->getProjectoin(projection_index)->getPartitioner()->RegisterPartition(i,0);
	}

	catalog->saveCatalog();
}
*/

void Query(Catalog *catalog, Node *node, ResultSet *&result_set, bool& result_flag, string &error_msg, string &info, const bool local_mode) {
	if (!semantic_analysis(node,false))
	{
		error_msg="semantic analysis error";
		result_flag=false;
		result_set = NULL;
		return;
	}

	preprocess(node);
	Query_stmt *querynode=(Query_stmt *)node;
	if(querynode->from_list!=NULL)
		int fg=solve_join_condition(querynode->from_list);
	if(querynode->where_list!=NULL)
	{
		struct Where_list * curt=(struct Where_list *)(querynode->where_list);
		struct Node *cur=(struct Node *)(curt->next);
		departwc(cur,querynode->from_list);
	}
#ifdef SQL_Parser
	output(node,0);
#endif

	LogicalOperator* plan=parsetree2logicalplan(node);

	LogicalOperator* root=NULL;
	if(querynode->limit_list!=NULL)
	{
		Limit_expr *lexpr=(Limit_expr *)querynode->limit_list;
		if(lexpr->offset==NULL)
		{
			root=new LogicalQueryPlanRoot(0,plan,LogicalQueryPlanRoot::RESULTCOLLECTOR,LimitConstraint(atoi(((Expr *)lexpr->row_count)->data)));
		}
		else
		{
			root=new LogicalQueryPlanRoot(0,plan,LogicalQueryPlanRoot::RESULTCOLLECTOR,LimitConstraint(atoi(((Expr *)lexpr->row_count)->data),atoi(((Expr *)lexpr->offset)->data)));
		}
	}
	else
	{
		root=new LogicalQueryPlanRoot(0,plan,LogicalQueryPlanRoot::RESULTCOLLECTOR);
	}

#ifdef SQL_Parser
	root->print(0);
#endif

	BlockStreamIteratorBase* physical_iterator_tree=root->getIteratorTree(64*1024);
	//					puts("+++++++++++++++++++++begin time++++++++++++++++");
	unsigned long long start=curtick();
<<<<<<< HEAD
	physical_iterator_tree->print();
=======
				physical_iterator_tree->print();
>>>>>>> 995a6244

	physical_iterator_tree->open();

	while(physical_iterator_tree->next(0));
	physical_iterator_tree->close();
	//					printf("++++++++++++++++Q1: execution time: %4.4f second.++++++++++++++\n",getSecond(start));
	result_set=physical_iterator_tree->getResultSet();
	cout<<"execute "<<result_set->query_time_<<" s"<<endl;
	result_flag=true;

	if (local_mode){
		result_set->print();
		delete physical_iterator_tree;
		delete root;
		delete result_set;
	}
	return;
}
/*

void Query(Catalog *catalog, Node *node) {
	SQLParse_log("this is query stmt!!!!!!!!!!!!!!!!!!");
	if (!semantic_analysis(node,false))//---3.22fzh---
	{
		SQLParse_elog("semantic_analysis error");
		//					assert(false);
		return;
	}
	preprocess(node);
	//#ifdef SQL_Parser
	//				output(node,0);
	//#endif
	Query_stmt *querynode=(Query_stmt *)node;
	if(querynode->from_list!=NULL)
		int fg=solve_join_condition(querynode->from_list);
	if(querynode->where_list!=NULL)
	{
		struct Where_list * curt=(struct Where_list *)(querynode->where_list);
		struct Node *cur=(struct Node *)(curt->next);
		departwc(cur,querynode->from_list);
	}
#ifdef SQL_Parser
	output(node,0);
#endif
	LogicalOperator* plan=parsetree2logicalplan(node);//现在由于没有投影，所以只把from_list传输进去。因此在完善之后，需要在parsetree2logicalplan()中
	//进行判断，对于不同的语句，比如select,update等选择不同的操作。

	LogicalOperator* root=NULL;
	if(querynode->limit_list!=NULL)
	{
		Limit_expr *lexpr=(Limit_expr *)querynode->limit_list;
		if(lexpr->offset==NULL)
		{
			root=new LogicalQueryPlanRoot(0,plan,LogicalQueryPlanRoot::RESULTCOLLECTOR,LimitConstraint(atoi(((Expr *)lexpr->row_count)->data)));
		}
		else
		{
			root=new LogicalQueryPlanRoot(0,plan,LogicalQueryPlanRoot::RESULTCOLLECTOR,LimitConstraint(atoi(((Expr *)lexpr->row_count)->data),atoi(((Expr *)lexpr->offset)->data)));
		}
	}
	else
	{
		root=new LogicalQueryPlanRoot(0,plan,LogicalQueryPlanRoot::RESULTCOLLECTOR);
	}
	#ifdef SQL_Parser
	root->print(0);
	cout<<"performance is ok!the data will come in,please enter any char to continue!!"<<endl;
	getchar();
	getchar();
	#endif

	BlockStreamIteratorBase* physical_iterator_tree=root->getIteratorTree(64*1024);
	#ifdef SQL_Parser
	cout<<"~~~~~~~~~physical plan~~~~~~~~~~~~~~"<<endl;
	physical_iterator_tree->print();
	cout<<"~~~~~~~~~physical plan~~~~~~~~~~~~~~"<<endl;
	puts("+++++++++++++++++++++begin time++++++++++++++++");
	#endif
	unsigned long long start=curtick();
	physical_iterator_tree->open();
	while(physical_iterator_tree->next(0));
	physical_iterator_tree->close();

	ResultSet* result_set=physical_iterator_tree->getResultSet();
	result_set->print();

	delete physical_iterator_tree;
	delete root;
	delete result_set;
	//				printf("++++++++++++++++Q1: execution time: %4.4f second.++++++++++++++\n",getSecond(start));
}
*/

void LoadData(Catalog *catalog, Node *node, ResultSet *&result_set, bool &result_flag, string &error_msg, string &info) {
	Loadtable_stmt *new_node = (Loadtable_stmt*)node;

	string table_name(new_node->table_name);
	TableDescriptor *table = catalog->getTable(table_name);

	// 2014-4-17---check the exist of table---by Yu
	if(table == NULL)
	{
		error_msg="the table "+table_name +" does not exist during loading!";
		result_flag=false;
		result_set = NULL;
		return;
	}
	string column_separator(new_node->column_separator);
	string tuple_separator(new_node->tuple_separator);
	//			printf("wef:%s\n",new_node->tuple_separator);
	Expr_list *path_node = (Expr_list*)new_node->path;

	ASTParserLogging::log("load file\'s name:");
	vector<string> path_names;	// save the name of files which should be loaded
	//for test: the path name is:	/home/imdb/data/tpc-h/part.tbl
	while(path_node)
	{
		Expr *data = (Expr*)path_node->data;
		ASTParserLogging::log("%s",data->data);
		path_names.push_back(string(data->data));
		path_node = (Expr_list*)path_node->next;
	}

	// split sign should be considered carefully, in case of it may be "||" or "###"
	ASTParserLogging::log("The separator are :%c,%c, The sample is %lf, mode is %d\n",
			column_separator[0], tuple_separator[0], new_node->sample, new_node->mode);
	HdfsLoader *loader = new HdfsLoader(column_separator[0], tuple_separator[0], path_names, table, new_node->mode);
	loader->load(new_node->sample);

	result_flag=true;
	result_set = NULL;
	info = "load data successfully";
	result_set=NULL;

	catalog->saveCatalog();
	//	catalog->restoreCatalog();// commented by li to solve the dirty read after insert
}
/*

void LoadData(Catalog *catalog, Node *node) {
	Loadtable_stmt *new_node = (Loadtable_stmt*)node;

	string table_name(new_node->table_name);
	TableDescriptor *table = catalog->getTable(table_name);

	// 2014-4-17---check the exist of table---by Yu
	if(table == NULL)
	{
		ASTParserLogging::elog("the table %s does not exist!", table_name.c_str());
		return;
	}
	string column_separator(new_node->column_separator);
	string tuple_separator(new_node->tuple_separator);
	//				printf("wef:%s\n",new_node->tuple_separator);
	Expr_list *path_node = (Expr_list*)new_node->path;

	ASTParserLogging::log("load file\'s name:");
	vector<string> path_names;	// save the name of files which should be loaded
	//for test: the path name is:	/home/claims/data/tpc-h/part.tbl
	while(path_node)
	{
		Expr *data = (Expr*)path_node->data;
		ASTParserLogging::log("%s",data->data);
		path_names.push_back(string(data->data));
		path_node = (Expr_list*)path_node->next;
	}

	// split sign should be considered carefully, in case of it may be "||" or "###"
	ASTParserLogging::log("The separator are :%c,%c", column_separator[0], tuple_separator[0]);
	HdfsLoader *loader = new HdfsLoader(column_separator[0], tuple_separator[0], path_names, table);
	loader->load();
	catalog->saveCatalog();
}
*/

void InsertData(Catalog *catalog, Node *node, ResultSet *&result_set, bool &result_flag, string &error_msg, string &info) {
	bool has_warning = false;
	bool is_correct = true;
	bool is_all_col = false;
	Insert_stmt *insert_stmt = (Insert_stmt *)node;

	string table_name(insert_stmt->tablename);
	TableDescriptor *table = Environment::getInstance()->getCatalog()->getTable(table_name);
	if(table == NULL)
	{
		//				ASTParserLogging::elog("The table %s does not exist!", table_name.c_str());
		error_msg = "The table "+table_name+" does not exist!";
		result_flag = false;
		result_set = NULL;
		return;
	}

	unsigned col_count = 0;
	Columns *col = (Columns *)insert_stmt->col_list;
	if (col == NULL) {	// insert all columns
		is_all_col = true;
	}
	else {	// get insert column count
		++col_count;
		while(col = (Columns *)col->next) ++col_count;
	}

	Insert_val_list *insert_value_list = (Insert_val_list*)insert_stmt->insert_val_list;
	if (insert_value_list == NULL) {
		//				ASTParserLogging::elog("No value!");
		error_msg = "No value!";
		result_flag = false;
		result_set = NULL;
		return;
	}

	ostringstream ostr;
	int changed_row_num = 0;
	while(insert_value_list)	// 循环获得 （……），（……），（……）中的每一个（……）
	{
		// make sure: the insert column count = insert value count = used column count = used value count

		// init
		Insert_vals *insert_value = (Insert_vals *)insert_value_list->insert_vals;
		col = (Columns *)insert_stmt->col_list;

		if (is_all_col)	// insert all columns
		{
			// by scdong: Claims adds a default row_id attribute for all tables which is attribute(0), when inserting tuples we should begin to construct the string_tuple from the second attribute.
			for(unsigned int position = 1; position < table->getNumberOfAttribute(); position++)
			{
				// check value count
				if (insert_value == NULL)
				{
					//							ASTParserLogging::elog("Value count is too few");
					is_correct = false;
					error_msg = "Value count is too few";
					result_flag = false;
					result_set = NULL;
					break;
				}

				// insert value to ostringstream and if has warning return 1;	look out the order!
				has_warning = InsertValueToStream(insert_value, table, position, ostr) || has_warning;

				// move back
				insert_value = (Insert_vals*)insert_value->next;
				ostr<<"|";
			}

			if (!is_correct) break;

			// check insert value count
			if (insert_value)
			{
				//						ASTParserLogging::elog("Value count is too many");
				error_msg = "Value count is too many";
				result_flag = false;
				result_set = NULL;
				is_correct = false;
				break;
			}
		}
		else	//insert part of columns
		{
			// get insert value count and check whether it match column count
			unsigned insert_value_count = 0;
			while (insert_value)
			{
				++insert_value_count;
				insert_value = (Insert_vals*)insert_value->next;
			}
			if (insert_value_count != col_count)
			{
				//						ASTParserLogging::elog("Column count doesn't match value count");
				error_msg = "Column count doesn't match value count";
				result_flag = false;
				result_set = NULL;
				is_correct = false;
				break;
			}
			unsigned int used_col_count = 0;

			// by scdong: Claims adds a default row_id attribute for all tables which is attribute(0), when inserting tuples we should begin to construct the string_tuple from the second attribute.
			for(unsigned int position = 1; position < table->getNumberOfAttribute(); position++)
			{
				// find the matched column and value by name
				col = (Columns*)insert_stmt->col_list;
				Insert_vals *insert_value = (Insert_vals *)insert_value_list->insert_vals;

				// take attention that attrName is tablename.colname
				while (col && (table->getAttribute(position).attrName).compare(table->getTableName() +"."+ col->parameter1))
				{
					col = (Columns*)col->next;
					insert_value = (Insert_vals*)insert_value->next;
				}

				// if find
				// the column count is proved to match the insert value count, so column exist, then insert_value exist
				if (col && insert_value)
				{
					++used_col_count;

					// insert value to ostringstream and if has warning return 1; look out the order!
					has_warning = InsertValueToStream(insert_value, table, position, ostr) || has_warning;
				}

				ostr<<"|";
			}//end for

			// check if every insert column is existed
			if (used_col_count != col_count)
			{
				//						ASTParserLogging::elog("Some columns don't exist");
				error_msg = "Some columns don't exist";
				result_flag = false;
				result_set = NULL;
				is_correct = false;
				break;
			}
		}//end else

		if (!is_correct) break;

		insert_value_list = (Insert_val_list*)insert_value_list->next;
		if(insert_value_list != NULL)
			ostr<<"\n";

		++changed_row_num;
	}// end while

	if (!is_correct) return;
	if (has_warning) ASTParserLogging::log("[WARNING]: The type is not matched!\n");
	ASTParserLogging::log("the insert content is \n%s\n",ostr.str().c_str());

	HdfsLoader* Hl = new HdfsLoader(table);
	string tmp = ostr.str();
	Hl->append(ostr.str());

	catalog->saveCatalog();
	//			catalog->restoreCatalog(); // commented by li to solve the dirty read after insert

	result_flag=true;
	ostr.clear();
	ostr.str("");
	ostr<<"insert data successfully. " <<changed_row_num <<" rows changed.";
	info = ostr.str();
	result_set=NULL;
}
/*

void InsertData(Catalog *catalog, Node *node) {

	bool has_warning = false;
	bool is_all_col = false;
	Insert_stmt *insert_stmt = (Insert_stmt *)node;

	string table_name(insert_stmt->tablename);
	TableDescriptor *table = Environment::getInstance()->getCatalog()->getTable(table_name);
	if(table == NULL)
	{
		ASTParserLogging::elog("The table %s does not exist!", table_name.c_str());
		return;
	}

	unsigned col_count = 0;
	Columns *col = (Columns *)insert_stmt->col_list;
	if (col == NULL) {	// insert all columns
		is_all_col = true;
	}
	else {	// get insert column count
		++col_count;
		while(col = (Columns *)col->next) ++col_count;
	}

	Insert_val_list *insert_value_list = (Insert_val_list*)insert_stmt->insert_val_list;
	if (insert_value_list == NULL) {
		ASTParserLogging::elog("No value!");
		return;
	}

	ostringstream ostr;
	while(insert_value_list)	// 循环获得 （……），（……），（……）中的每一个（……）
	{
		// make sure: the insert column count = insert value count = used column count = used value count

		// init
		Insert_vals *insert_value = (Insert_vals *)insert_value_list->insert_vals;
		col = (Columns *)insert_stmt->col_list;

		if (is_all_col)	// insert all columns
		{
			// by scdong: Claims adds a default row_id attribute for all tables which is attribute(0), when inserting tuples we should begin to construct the string_tuple from the second attribute.
			for(unsigned int position = 1; position < table->getNumberOfAttribute(); position++)
			{
				// check value count
				if (insert_value == NULL)
				{
					ASTParserLogging::elog("Value count is too few");
					return;
				}

				// insert value to ostringstream and if has warning return 1;	look out the order!
				has_warning = InsertValueToStream(insert_value, table, position, ostr) || has_warning;

				// move back
				insert_value = (Insert_vals*)insert_value->next;
				ostr<<"|";
			}

			// check insert value count
			if (insert_value)
			{
				ASTParserLogging::elog("Value count is too many");
				return;
			}
		}
		else	//insert part of columns
		{	//TODO:必须确认 不能为空的列有数据插入
			// get insert value count and check whether it match column count
			unsigned insert_value_count = 0;
			while (insert_value)
			{
				++insert_value_count;
				insert_value = (Insert_vals*)insert_value->next;
			}
			if (insert_value_count != col_count)
			{
				ASTParserLogging::elog("Column count doesn't match value count");
				return;
			}

			unsigned int used_col_count = 0;

			// by scdong: Claims adds a default row_id attribute for all tables which is attribute(0), when inserting tuples we should begin to construct the string_tuple from the second attribute.
			for(unsigned int position = 1; position < table->getNumberOfAttribute(); position++)
			{
				// find the matched column and value by name
				col = (Columns*)insert_stmt->col_list;
				Insert_vals *insert_value = (Insert_vals *)insert_value_list->insert_vals;

				// take attention that attrName is tablename.colname
				while (col && (table->getAttribute(position).attrName).compare(table->getTableName() +"."+ col->parameter1))
				{
					col = (Columns*)col->next;
					insert_value = (Insert_vals*)insert_value->next;
				}

				// if find
				// the column count is proved to match the insert value count, so column exist, then insert_value exist
				if (col && insert_value)
				{
					++used_col_count;
					// insert value to ostringstream and if has warning return 1; look out the order!
					has_warning = InsertValueToStream(insert_value, table, position, ostr) || has_warning;
				}

				ostr<<"|";
			}//end for

			// check if every insert column is existed
			if (used_col_count != col_count)
			{
				ASTParserLogging::elog("Some columns don't exist");
				return;
			}
		}//end else

		insert_value_list = (Insert_val_list*)insert_value_list->next;
		if(insert_value_list != NULL)
			ostr<<"\n";
	}// end while

	if (has_warning)
		ASTParserLogging::log("[WARNING]: The type is not matched!\n");
	ASTParserLogging::log("the insert content is \n%s\n",ostr.str().c_str());

	HdfsLoader* Hl = new HdfsLoader(table);
	string tmp = ostr.str().c_str();
	Hl->append(ostr.str().c_str());

	catalog->saveCatalog();
}
*/

void ShowTable(Catalog *catalog, Node *node, ResultSet *&result_set, bool &result_flag, string &error_msg, string &info) {
	Show_stmt *show_stmt = (Show_stmt *)node;
	ostringstream ostr;
	switch(show_stmt->show_type)
	{
	case 1:
	{
		ostr<<"TABLES:"<<endl;
		for (unsigned i = 0; i < catalog->getTableCount(); ++i) {
			ostr<<catalog->getTable(i)->getTableName()<<endl;
		}
		info = ostr.str();
		result_flag=true;
		result_set=NULL;
	}
	break;
	default:{
		ASTParserLogging::elog("Sorry, not supported now!");
		error_msg = "not supported now!";
		result_flag = false;
		result_set = NULL;
	}
	}
}
/*

void ShowTable(Catalog *catalog, Node *node) {
	Show_stmt *show_stmt = (Show_stmt *)node;
	switch(show_stmt->show_type)
	{
	case 1:
	{
		cout<<"Tables:"<<endl;
		for (unsigned i = 0; i < catalog->getTableCount(); ++i) {
			cout<<catalog->getTable(i)->getTableName()<<endl;
		}
	}
	break;
	default:{
		ASTParserLogging::elog("Sorry, not supported now!");
	}
	}
}
*/

void DropTable(Catalog *catalog, Node *node, ResultSet *&result_set, bool&result_flag, string &error_msg, string &info) {
	assert(node != NULL);
	Droptable_stmt *drop_stmt = (Droptable_stmt*)node;
	Tablelist *table_list = (Tablelist *)(drop_stmt->table_list);
	//TODO
}

#endif<|MERGE_RESOLUTION|>--- conflicted
+++ resolved
@@ -112,7 +112,7 @@
 		}
 		}
 		if(result_flag==false){
-			FreeAllNode();	// -Yu 2015-3-2
+			FreeAllNode(&allnode);	// -Yu 2015-3-2
 		}
 		stmtList = (Stmt *)stmtList->next;
 	}
@@ -127,16 +127,12 @@
 
 	while(1)
 	{
-<<<<<<< HEAD
 		//cout<<"~~~~~~~~~~~~~~~~~~~~~~~~~~~~~~~~~~~SQL is begginning~~~~~~~~~~~~~~~~~~~~~~~~~~~~~~~~"<<endl;;
 		string tablename;
 	    vector<Node *>allnode;
 		struct ParseResult presult={NULL,NULL,NULL,0,&allnode};
 		Node* oldnode=getparsetreeroot(&presult);
 		// get parser time	//2014-5-4---add---by Yu
-=======
-		Node* oldnode=getparsetreeroot();
->>>>>>> 995a6244
 		timeval finish_parser_time;
 		gettimeofday(&finish_parser_time, NULL);
 		cout<<"parser use "<<(double)(finish_parser_time.tv_usec - start_time.tv_usec)/1000+(finish_parser_time.tv_sec - start_time.tv_sec)*1000<<" ms"<<endl;
@@ -204,7 +200,7 @@
 			}//end switch
 			if(result_flag==false){
 				ASTParserLogging::elog("%s", error_msg.c_str());
-				FreeAllNode();	// -Yu 2015-3-2
+				FreeAllNode(&allnode);// -Yu 2015-3-2
 			}
 			else {
 				cout<<info<<endl;
@@ -213,7 +209,7 @@
 			stmtList = (Stmt *)stmtList->next;
 		}
 
-		FreeAllNode();
+		FreeAllNode(&allnode);
 
 		//		SQLParse_log("SQL Complete! ~~~~~~~~~~~~~~~~~~~~~~~~~~~~~~~~~~~~~~~~~~~~~~~~~~~~~~~~~~~~~~~~~~~~~~~~~~~~~~~~~~~~~~~~\n");
 		//		printf("Continue(1) or not (0)?\n");
@@ -1025,11 +1021,7 @@
 	BlockStreamIteratorBase* physical_iterator_tree=root->getIteratorTree(64*1024);
 	//					puts("+++++++++++++++++++++begin time++++++++++++++++");
 	unsigned long long start=curtick();
-<<<<<<< HEAD
 	physical_iterator_tree->print();
-=======
-				physical_iterator_tree->print();
->>>>>>> 995a6244
 
 	physical_iterator_tree->open();
 
