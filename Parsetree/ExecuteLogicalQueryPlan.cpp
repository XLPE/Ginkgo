--- conflicted
+++ resolved
@@ -157,274 +157,7 @@
 			{
 			case t_create_table_stmt:	// 创建表的语句
 			{
-<<<<<<< HEAD
-				/* nodetype type, int create_type, int check, char * name1, char * name2, Node * list, Node * select_stmt */
-				Create_table_stmt * ctnode = (Create_table_stmt *)node;
-				if(ctnode->name2 != NULL)
-				{
-					tablename = ctnode->name2;
-				}
-				else if(ctnode->name1 != NULL)
-				{
-					tablename = ctnode->name1;
-				}
-				else
-				{
-					ASTParserLogging::elog("No table name!");
-					break;
-				}
-
-
-				TableDescriptor *new_table = Environment::getInstance()->getCatalog()->getTable(tablename);
-				if (new_table != NULL)
-				{
-
-					//					cout<<"[ERROR]: The table "<<tablename<<" has existed!"<<endl;
-					ASTParserLogging::elog("The table %s has existed!", tablename.c_str());
-					break;
-				}
-				new_table = new TableDescriptor(tablename,Environment::getInstance()->getCatalog()->allocate_unique_table_id());
-
-				new_table->addAttribute("row_id",data_type(t_u_long),0,true);
-
-				Create_col_list *list = (Create_col_list*)ctnode->list;
-				string primaryname;
-				int colNum = 0;
-				while (list)
-				{
-					Create_def *data = (Create_def*) list->data;
-					if (data->deftype == 1)
-					{
-						++colNum;
-						string colname = data->name;
-						primaryname = colname;
-						Column_atts *column_atts = (Column_atts*)data->col_atts;
-
-						/* TODO: Whether column is unique or has default value is not finished,
-						 *  because there are no supports
-						 */
-						Datatype * datatype = (Datatype *)data->datatype;
-						switch (datatype->datatype)	// add more type --- 2014-4-2
-						{
-						case 1:
-						{
-							if (column_atts && (column_atts->datatype & 01)){	// not null
-								new_table->addAttribute(colname, data_type(t_boolean), 0, true, false);
-							}
-							else if (column_atts && (column_atts->datatype & 02)){	// can be null
-								new_table->addAttribute(colname, data_type(t_boolean), 0, true, true);
-							}
-							else{
-								new_table->addAttribute(colname, data_type(t_boolean), 0, true);
-							}
-							cout<<colname<<" is created"<<endl;
-							break;
-						}
-						case 3:
-						{
-							if (datatype->opt_uz & 01 != 0){
-								if (column_atts && (column_atts->datatype & 01)){
-									new_table->addAttribute(colname, data_type(t_u_smallInt), 0, true, false);
-								}
-								else if (column_atts && (column_atts->datatype & 02)){
-									new_table->addAttribute(colname, data_type(t_u_smallInt), 0, true, true);
-								}
-								else{
-									new_table->addAttribute(colname, data_type(t_u_smallInt), 0, true);
-								}
-							}
-							else{
-								if (column_atts && (column_atts->datatype & 01)){
-									new_table->addAttribute(colname, data_type(t_smallInt), 0, true, false);
-								}
-								else if (column_atts && (column_atts->datatype & 02)){
-									new_table->addAttribute(colname, data_type(t_smallInt), 0, true, true);
-								}
-								else{
-									new_table->addAttribute(colname, data_type(t_smallInt), 0, true);
-								}
-							}
-							cout<<colname<<" is created"<<endl;
-							break;
-						}
-						case 5: case 6:
-						{
-							if (column_atts && (column_atts->datatype & 01)){
-								new_table->addAttribute(colname, data_type(t_int), 0, true, false);
-							}
-							else if (column_atts && (column_atts->datatype & 02)){
-								new_table->addAttribute(colname, data_type(t_int), 0, true, true);
-							}
-							else{
-								new_table->addAttribute(colname, data_type(t_int), 0, true);
-							}
-							cout<<colname<<" is created"<<endl;
-							break;
-						}
-						case 7:
-						{
-							if (datatype->opt_uz & 01 != 0)
-							{
-								if (column_atts && (column_atts->datatype & 01)){
-									new_table->addAttribute(colname, data_type(t_u_long), 0, true, false);
-								}
-								else if (column_atts && (column_atts->datatype & 02)){
-									new_table->addAttribute(colname, data_type(t_u_long), 0, true, true);
-								}
-								else{
-									new_table->addAttribute(colname, data_type(t_u_long), 0, true);
-								}
-								cout<<colname<<" is created"<<endl;
-							}
-							else
-							{
-								//TODO:no supports
-								ASTParserLogging::log("This type is not supported!");
-							}
-							break;
-						}
-						case 9:
-						{
-							if (column_atts && (column_atts->datatype & 01)){
-								new_table->addAttribute(colname, data_type(t_double), 0, true, false);
-							}
-							else if (column_atts && (column_atts->datatype & 02)){
-								new_table->addAttribute(colname, data_type(t_double), 0, true, true);
-							}
-							else{
-								new_table->addAttribute(colname, data_type(t_double), 0, true);
-							}
-							cout<<colname<<" is created"<<endl;
-							break;
-						}
-						case 10:
-						{
-							if (column_atts && (column_atts->datatype & 01)){
-								new_table->addAttribute(colname, data_type(t_float), 0, true, false);
-							}
-							else if (column_atts && (column_atts->datatype & 02)){
-								new_table->addAttribute(colname, data_type(t_float), 0, true, true);
-							}
-							else{
-								new_table->addAttribute(colname, data_type(t_float), 0, true);
-							}
-							cout<<colname<<" is created"<<endl;
-							break;
-						}
-						case 11:
-						{
-							if (column_atts && (column_atts->datatype & 01)){
-								new_table->addAttribute(colname, data_type(t_decimal), 0, true, false);
-							}
-							else if (column_atts && (column_atts->datatype & 02)){
-								new_table->addAttribute(colname, data_type(t_decimal), 0, true, true);
-							}
-							else{
-								new_table->addAttribute(colname, data_type(t_decimal), 0, true);
-							}
-							cout<<colname<<" is created"<<endl;
-						}
-						case 12:	// DATE --- 2014-4-1
-						{
-							if (column_atts && (column_atts->datatype & 01)){
-								new_table->addAttribute(colname, data_type(t_date), 0, true, false);
-							}
-							else if (column_atts && (column_atts->datatype & 02)){
-								new_table->addAttribute(colname, data_type(t_date), 0, true, true);
-							}
-							else{
-								new_table->addAttribute(colname, data_type(t_date), 0, true);
-							}
-							cout<<colname<<" is created"<<endl;
-							break;
-						}
-						case 13:	// TIME --- 2014-4-1
-						{
-							if (column_atts && (column_atts->datatype & 01)){
-								new_table->addAttribute(colname, data_type(t_time), 0, true, false);
-							}
-							else if (column_atts && (column_atts->datatype & 02)){
-								new_table->addAttribute(colname, data_type(t_time), 0, true, true);
-							}
-							else{
-								new_table->addAttribute(colname, data_type(t_time), 0, true);
-							}
-							cout<<colname<<" is created"<<endl;
-							break;
-						}
-						case 15:	// DATETIME --- 2014-4-1
-						{
-							if (column_atts && (column_atts->datatype & 01)){
-								new_table->addAttribute(colname, data_type(t_datetime), 0, true, false);
-							}
-							else if (column_atts && (column_atts->datatype & 02)){
-								new_table->addAttribute(colname, data_type(t_datetime), 0, true, true);
-							}
-							else{
-								new_table->addAttribute(colname, data_type(t_datetime), 0, true);
-							}
-							cout<<colname<<" is created"<<endl;
-							break;
-						}
-
-						case 17: case 18:
-						{
-							if (datatype->length)
-							{
-								Length * l = (Length*)datatype->length;
-
-								if (column_atts && (column_atts->datatype & 01)){
-									new_table->addAttribute(colname, data_type(t_string), l->data1, true, false);
-								}
-								else if (column_atts && (column_atts->datatype & 02)){
-									new_table->addAttribute(colname, data_type(t_string), l->data1, true, true);
-								}
-								else{
-									new_table->addAttribute(colname, data_type(t_string), l->data1, true);
-								}
-							}
-							else
-							{
-								if (column_atts && (column_atts->datatype & 01)){
-									new_table->addAttribute(colname, data_type(t_string), 1, true, false);
-								}
-								else if (column_atts && (column_atts->datatype & 02)){
-									new_table->addAttribute(colname, data_type(t_string), 1, true, true);
-								}
-								else{
-									new_table->addAttribute(colname, data_type(t_string), 1, true);
-								}
-							}
-							cout<<colname<<" is created"<<endl;
-							break;
-						}
-						default:
-						{
-							ASTParserLogging::log("This type is not supported now!");
-						}
-						}
-					}
-					list = (Create_col_list* )list->next;
-				}
-
-				// add for  test, create projection default while creating table
-				cout<<"Name:"<<new_table->getAttribute(0).getName()<<endl;
-
-				//				new_table->createHashPartitionedProjectionOnAllAttribute(new_table->getAttribute(1).getName(), 1);
-
-				catalog->add_table(new_table);
-
-				TableID table_id=catalog->getTable(tablename)->get_table_id();
-
-				//				for(unsigned i=0;i<catalog->getTable(table_id)->getProjectoin(0)->getPartitioner()->getNumberOfPartitions();i++){
-				////					catalog->getTable(table_id)->getProjectoin(catalog->getTable(table_id)->getNumberOfProjection()-1)->getPartitioner()->RegisterPartition(i,2);
-				//					catalog->getTable(table_id)->getProjectoin(0)->getPartitioner()->RegisterPartition(i,2);
-				//				}
-
-				catalog->saveCatalog();
-=======
 				CreateTable(catalog, node, result_set, result_flag, error_msg, info);
->>>>>>> 7728f864
 			}
 			break;
 			case t_create_projection_stmt:	// 创建projection的语句
@@ -811,13 +544,7 @@
 	if(result_flag==false)
 		return;
 
-<<<<<<< HEAD
-	cout<<"Name:"<<new_table->getAttribute(0).getName()<<endl;
-
-					new_table->createHashPartitionedProjectionOnAllAttribute(new_table->getAttribute(1).getName(), 4);
-=======
 //	cout<<"the first attribute Name:"<<new_table->getAttribute(0).getName()<<endl;
->>>>>>> 7728f864
 
 	new_table->createHashPartitionedProjectionOnAllAttribute(new_table->getAttribute(0).getName(), 18);
 	catalog->add_table(new_table);
@@ -869,40 +596,10 @@
 		Create_def *data = (Create_def*) list->data;
 		if (data->deftype == 1)
 		{
-<<<<<<< HEAD
-			root=new LogicalQueryPlanRoot(0,plan,LogicalQueryPlanRoot::RESULTCOLLECTOR,LimitConstraint(atoi(((Expr *)lexpr->row_count)->data),atoi(((Expr *)lexpr->offset)->data)));
-		}
-	}
-	else
-	{
-		root=new LogicalQueryPlanRoot(0,plan,LogicalQueryPlanRoot::RESULTCOLLECTOR);
-	}
-
-#ifdef SQL_Parser
-	root->print(0);
-#endif
-
-	BlockStreamIteratorBase* physical_iterator_tree=root->getIteratorTree(64*1024);
-	//					puts("+++++++++++++++++++++begin time++++++++++++++++");
-	unsigned long long start=curtick();
-	physical_iterator_tree->print();
-
-	physical_iterator_tree->open();
-
-	while(physical_iterator_tree->next(0));
-	physical_iterator_tree->close();
-	//					printf("++++++++++++++++Q1: execution time: %4.4f second.++++++++++++++\n",getSecond(start));
-	result_set=physical_iterator_tree->getResultSet();
-//	result_set->print();
-	result_flag=true;
-	return;
-}
-=======
 			++colNum;
 			string colname = data->name;
 			primaryname = colname;
 			Column_atts *column_atts = (Column_atts*)data->col_atts;
->>>>>>> 7728f864
 
 			 TODO: Whether column is unique or has default value is not finished,
 			 *  because there are no supports
