--- conflicted
+++ resolved
@@ -180,13 +180,8 @@
 	}
 	selectlist->next=next;
 }
-<<<<<<< HEAD
-
-bool selectlist_analysis(Query_stmt * qstmt)
-=======
 int selectlist_expr_analysis(Node* slnode,Query_stmt * qstmt,Node *node,vector<Node *>rtable)
 {
-
 	Select_list *selectlist=(Select_list *)slnode;
 	Select_expr *sexpr=(Select_expr *)selectlist->args;
 
@@ -296,7 +291,6 @@
 	return 1;
 }
 bool selectlist_analysis(Query_stmt * qstmt,vector<Node *>rtable)
->>>>>>> e2fdcf41
 {
 	Node *sltree=(Node *)qstmt->select_list;
 	if(sltree==NULL)
@@ -311,93 +305,12 @@
 			if(selectlist->isall==0)
 			{
 				Select_expr *sexpr=(Select_expr *)selectlist->args;
-<<<<<<< HEAD
-				Node *node=(Node *)sexpr->colname;
-				if(node->type==t_expr_func)//selectlist中的function
-				{
-					Expr_func * funcnode=(Expr_func *)node;
-					if(strcmp(funcnode->funname,"FCOUNTALL")==0)
-					{
-						p=selectlist->next;
-						continue;
-					}
-					else
-					{
-						node=(Node *)funcnode->parameter1;
-					}
-				}
-				switch (node->type)
-=======
 				Node *node=(Node *)sexpr->colname;//此处selectexpr包括expr_func,t_name,t_name_name,expr_cal
 				int result=selectlist_expr_analysis(p,qstmt,node,rtable);
 				if(result==3)//特殊判断fcountall情况
->>>>>>> e2fdcf41
-				{
-					case t_name:
-					{
-						Columns *col=(Columns *)node;
-						char *astablename;
-						int result=table_has_column(col->parameter2,qstmt->from_list,astablename);
-						if(result==1)
-						{
-							col->parameter1=astablename;
-							col->type=t_name_name;
-							if(sexpr->ascolname==NULL)
-							{
-								//strcpy(sexpr->ascolname,col->parameter2);
-								sexpr->ascolname=col->parameter2;
-							}
-						}
-						else if(result==0)
-						{
-							print_analysis_error("selectlist",col->parameter2,"can't find in tables");
-							return false;
-						}
-						else
-						{
-							print_analysis_error("selectlist",col->parameter2,"is ambiguous");
-							return false;
-						}
-					}break;
-					case t_name_name:
-					{
-						Columns *col=(Columns *)node;
-						char *tablename;
-						if(fromlist_has_astablename(col->parameter1,qstmt->from_list,tablename)==false)
-						{
-							char * str=col->parameter1;
-							//strcat(str,".");
-							//strcat(str,col->parameter2);
-							print_analysis_error("selectlist",str," can't find ");
-							return false;
-						}
-						if(strcmp(col->parameter2,"*")==0)
-						{
-							selectlist->isall=1;
-						}
-						else
-						{
-							if(Environment::getInstance()->getCatalog()->isAttributeExist(tablename,col->parameter2)==0)
-							{
-								char *str=col->parameter2;
-								//strcat(str,"  can't find ");
-								print_analysis_error("selectlist",col->parameter1,str);
-								return false;
-							}
-							else
-							{
-								if(sexpr->ascolname==NULL)
-								{
-									//strcpy(sexpr->ascolname,col->parameter2);
-									sexpr->ascolname=col->parameter2;
-								}
-							}
-						}
-					}break;
-					default:
-					{
-
-					}
+				{
+					p=selectlist->next;
+					continue;
 				}
 				else if(result==0)
 				{
@@ -562,12 +475,7 @@
 {
 	if(cur==NULL)
 	{
-<<<<<<< HEAD
-		print_analysis_error("fromlist","query_stmt from_list is null","");
-		return false;	// 2014-4-17---add ---by Yu
-=======
 		return true;
->>>>>>> e2fdcf41
 	}
 	switch (cur->type)
 	{
