
AM_CPPFLAGS= -fPIC -fpermissive \
-I${BOOST_HOME} \
-I${BOOST_HOME}/boost/serialization \
-I${HADOOP_HOME}/src/c++/libhdfs\
-I${JAVA_HOME}/include\
-I${JAVA_HOME}/include/linux \
-I${THERON_HOME}/Include

AM_LDFLAGS=-lc -lm -lrt  -lxs -lboost_serialization
<<<<<<< HEAD
=======

if OPT_TCMALLOC
AM_CPPFLAGS+=-fno-builtin-malloc -fno-builtin-calloc -fno-builtin-realloc -fno-builtin-free
AM_LDFLAGS+=-ltcmalloc 
endif
>>>>>>> d893f95f

LDADD = 	../Catalog/libcatalog.a \
		../Schema/libschema.a \
		../common/Block/libblock.a \
		../common/libcommon.a \
		../common/Schema/libschema.a \
		${HADOOP_HOME}/c++/Linux-amd64-64/lib/libhdfs.a\
		${JAVA_HOME}/jre/lib/amd64/server/libjvm.so\
		${BOOST_HOME}/stage/lib/libboost_serialization.a \
		${BOOST_HOME}/stage/lib/libboost_serialization.so \
		${THERON_HOME}/Lib/libtherond.a 

noinst_LIBRARIES=libloader.a
libloader_a_SOURCES = \
	Hdfsloader.cpp 		Hdfsloader.h \
	Hdfsconnector.cpp 	Hdfsconnector.h \
	LocalDiskConnector.cpp LocalDiskConnector.h

SUBDIRS = Test
DIST_SUBDIRS = Test<|MERGE_RESOLUTION|>--- conflicted
+++ resolved
@@ -8,14 +8,11 @@
 -I${THERON_HOME}/Include
 
 AM_LDFLAGS=-lc -lm -lrt  -lxs -lboost_serialization
-<<<<<<< HEAD
-=======
 
 if OPT_TCMALLOC
 AM_CPPFLAGS+=-fno-builtin-malloc -fno-builtin-calloc -fno-builtin-realloc -fno-builtin-free
 AM_LDFLAGS+=-ltcmalloc 
 endif
->>>>>>> d893f95f
 
 LDADD = 	../Catalog/libcatalog.a \
 		../Schema/libschema.a \
