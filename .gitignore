--- conflicted
+++ resolved
@@ -31,9 +31,6 @@
 configure
 claims.log
 doc
-<<<<<<< HEAD
 conf
-=======
 conf/config
->>>>>>> a4ee77ef
 catalogData.dat