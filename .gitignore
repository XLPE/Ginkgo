--- conflicted
+++ resolved
@@ -46,10 +46,6 @@
 ltmain.sh
 missing
 stamp-h1
-<<<<<<< HEAD
-<<<<<<< HEAD
-=======
->>>>>>> FETCH_HEAD
 Makefile.in
 *.Po
 Debug.h
@@ -71,24 +67,12 @@
 include/
 .history
 compile
-<<<<<<< HEAD
 thirdparty/
 ar-lib
-=======
-thirdparty/
-<<<<<<< HEAD
 缺省值
 CLAIMS.config
-CLAIMS.creator.*
+CLAIMS.creator*
 CLAIMS.files
 CLAIMS.includes
-=======
->>>>>>> master
-=======
-thirdparty/
-ar-lib
->>>>>>> FETCH_HEAD
-缺省值
 *sql.output
-*.doxyfile
->>>>>>> c30ecacd
+*.doxyfile