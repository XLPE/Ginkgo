/*
 * AdaptiveActor.cpp
 *
 *  Created on: Aug 8, 2013
 *      Author: wangli
 */
#include <iostream>
#include <libconfig.h++>
#include <sys/socket.h>
#include <netdb.h>
#include <sstream>
#include <arpa/inet.h>
#include "AdaptiveEndPoint.h"
#include "../Debug.h"
#include "../common/Logging.h"
#include "../utility/ThreadSafe.h"
#include "../Config.h"

#include <string.h>
#include <errno.h>
AdaptiveEndPoint::AdaptiveEndPoint(const char* name,  std::string ip, std::string port)
:Theron::EndPoint(name, ("tcp://"+ip+":"+port).c_str()){
	logging_=new AdaptiveEndPointLogging();

	logging_->log("The AdaptiveEndPoint is created as %s:%s",ip.c_str(),port.c_str());
	framework=new Theron::Framework(*(EndPoint*)this);
	connectionActor=new AdaptiveEndPoint::ConnectionActor(this,("ConnectionActor://"+ip+":"+port).c_str());

	if(SayHelloToCoordinator(ip,port)==false){
		logging_->elog("Error occurs when saying hello to the coordinator!");
	}

	logging_->log("Get Coordinator EndPoint Port...");

	int coordinator_endpoint_port;
	if((coordinator_endpoint_port=GetCoordinatorEndPointPort())==-1){
		logging_->elog("Error occurs when getting the coordinator EndPoint port");
	}

	logging_->log("Connect to Coordinator EndPoint...");
	if(ConnectToCoordinateEndPoint(coordinator_endpoint_port)==false){
		logging_->elog("Error occurs when connecting to the coordinator EndPoint");
	}

	logging_->log("Waiting for the Ready signal from the Coordinator.");
	if(WaitForReadySignalFromCoordinator()==false){
		logging_->elog("Error occurs when waiting for the coordinator EndPoint");
	}
<<<<<<< HEAD
	FileClose(socket_coor);
//	std::cout<<"in "<<__FILE__<<":"<<__LINE__;printf("-----for debug: fd %d is closed\n", socket_coor);

=======
	close(socket_coor);
>>>>>>> 3d35a48b
}

AdaptiveEndPoint::~AdaptiveEndPoint() {
	// TODO Auto-generated destructor stub
//	return;
	delete connectionActor;
	delete framework;
//	this->~EndPoint();
}

bool AdaptiveEndPoint::SayHelloToCoordinator(std::string ip,std::string port){
	libconfig::Config cfg;
	cfg.readFile(Config::config_file.c_str());
	ip_coor=(const char *)cfg.lookup("coordinator.ip");

	std::string coord_port=(const char*)cfg.lookup("coordinator.port");
	int recvbytes;

	struct hostent host;
	struct sockaddr_in serv_addr;

	if((ThreadSafe::gethostbyname_ts(host,ip_coor.c_str()))==0)
	{
		logging_->elog("gethostbyname errors!\n");
		assert(false);
		return false;
	}
	if((socket_coor = socket(AF_INET, SOCK_STREAM,0))==-1)
	{
		logging_->elog("socket create errors!\n");
		assert(false);
		return false;
	}

	serv_addr.sin_family=AF_INET;
	serv_addr.sin_port=htons(atoi(coord_port.c_str()));
	serv_addr.sin_addr=*((struct in_addr*)host.h_addr);
	bzero(&(serv_addr.sin_zero),8);
	if(connect(socket_coor,(struct sockaddr *)&serv_addr, sizeof(struct sockaddr))==-1)
	{
		logging_->elog("connection errors when connecting to %s:%s! Reason:%s",inet_ntoa(serv_addr.sin_addr),coord_port.c_str(),strerror(errno));
		assert(false);
		return false;
	}

	int port_send=atoi(port.c_str());
	if(send(socket_coor,&port_send,sizeof(int),0)==-1)
	{
		logging_->elog("Error occurs when sending the hello message to the coordinator!\n");
		assert(false);
		return false;
	}
	return true;
}
int AdaptiveEndPoint::GetCoordinatorEndPointPort(){
	int recvbytes;
	int port;
	if((recvbytes=recv(socket_coor,&port,sizeof(int),0))==-1){
		logging_->elog("recv error!\n");
		return -1;
	}
	logging_->log("Get CoordinatorEndPoint is successfully! The Coordinator Theron EndPoint is %s:%d",ip_coor.c_str(),port);
	return port;

}
bool AdaptiveEndPoint::WaitForReadySignalFromCoordinator(){
	int recvbytes;
	char signal;
	if((recvbytes=recv(socket_coor,&signal,sizeof(char),0))==-1){
		logging_->elog("recv error!\n");
		return false;
	}
	logging_->log("Join to the EndPoint network successfully!");
	return true;
}
bool AdaptiveEndPoint::ConnectToCoordinateEndPoint(int port){
	std::ostringstream os;
	os<<"tcp://"<<ip_coor<<":"<<port;
	//	sleep(1);
	if(!ConnectToRemoteEndPoint(os.str().c_str())){

		logging_->elog("Check whether network is enabled! can't connect ot %s",os.str().c_str());
//		assert(false);
		return false;
	}

	logging_->log("ConnectToCoordiateEndPoint is successful!");
	return true;
}
bool AdaptiveEndPoint::ConnectToRemoteEndPoint(std::string location){
	return this->Connect(location.c_str());
}
AdaptiveEndPoint::ConnectionActor::ConnectionActor(AdaptiveEndPoint* AEP, const char* Name)
:Actor(*(AEP->framework),Name),AEP(AEP){
	RegisterHandler(this,&AdaptiveEndPoint::ConnectionActor::ReceiveNodeStatus256);

}

void AdaptiveEndPoint::ConnectionActor::ReceiveNodeStatus256(const Message256 &message, const Theron::Address from){
	NodeConnectionMessage NCM=NodeConnectionMessage::deserialize(message);
	std::ostringstream str;
	str<<"tcp://"+NCM.ip<<":"<<NCM.port;
	if(!AEP->ConnectToRemoteEndPoint(str.str().c_str())){
		AEP->logging_->elog("Check whether the Network is enabled!");
	}
	Send(0,from);


	AEP->logging_->log("Successfully connected to the EndPoint of new node through %s",str.str().c_str());
}<|MERGE_RESOLUTION|>--- conflicted
+++ resolved
@@ -46,13 +46,7 @@
 	if(WaitForReadySignalFromCoordinator()==false){
 		logging_->elog("Error occurs when waiting for the coordinator EndPoint");
 	}
-<<<<<<< HEAD
 	FileClose(socket_coor);
-//	std::cout<<"in "<<__FILE__<<":"<<__LINE__;printf("-----for debug: fd %d is closed\n", socket_coor);
-
-=======
-	close(socket_coor);
->>>>>>> 3d35a48b
 }
 
 AdaptiveEndPoint::~AdaptiveEndPoint() {
