/*
 * IteratorExecutorSlave.cpp
 *
 *  Created on: Jun 21, 2013
 *      Author: wangli
 */

#include "IteratorExecutorSlave.h"
#include <glog/logging.h>
#include "../Environment.h"
#include "../Resource/CPUResource.h"
#include "../utility/print_tool.h"
#include "../utility/thread_pool.h"

#define USE_THREAD_POOL

IteratorExecutorSlave::IteratorExecutorSlave() {}
IteratorExecutorSlave::~IteratorExecutorSlave() {}
void IteratorExecutorSlave::createNewThreadAndRun(PhysicalQueryPlan* it) {
  void** arg = new void* [2];
  arg[0] = it;
  arg[1] = this;

#ifndef USE_THREAD_POOL
  pthread_t thread;
  int error = pthread_create(&thread, NULL, run_iterator, arg);
  if (error != 0) {
    LOG(ERROR) << it->get_query_id() << " , " << it->get_segment_id_()
               << " IteratorExecutorSlave Failed to create thread";
    return;
  }
#else
  Environment::getInstance()->getThreadPool()->AddTask(run_iterator, arg);
#endif
  //  lock_.acquire();
  //  busy_thread_list_.insert(thread);
  //  lock_.release();

  LOG(INFO) << it->get_query_id() << " , " << it->get_segment_id_()
            << "A new Running thread is created!";
}
void* IteratorExecutorSlave::run_iterator(void* arg) {
#ifndef USE_THREAD_POOL
  pthread_detach(pthread_self());
#endif
  PhysicalQueryPlan* it = (PhysicalQueryPlan*)(*(void**)arg);
  IteratorExecutorSlave* Pthis = (IteratorExecutorSlave*)(*((void**)arg + 1));
  executePhysicalQueryPlan(*it);
  it->destory();
  delete it;
  LOG(INFO) << "A iterator tree is successfully executed!\n";
<<<<<<< HEAD
  Pthis->lock_.acquire();
  assert(Pthis->busy_thread_list_.find(pthread_self()) !=
         Pthis->busy_thread_list_.end());
  Pthis->busy_thread_list_.erase(pthread_self());
  Pthis->lock_.release();
=======
  //  Pthis->lock_.acquire();
  //  assert(Pthis->busy_thread_list_.find(pthread_self()) !=
  //         Pthis->busy_thread_list_.end());
  //  Pthis->busy_thread_list_.erase(pthread_self());
  //  Pthis->lock_.release();
>>>>>>> 47c439d8
  delete[]((void**)arg);
}

void IteratorExecutorSlave::executePhysicalQueryPlan(PhysicalQueryPlan plan) {
  //	int core=CPUResourceManager::getInstance()->applyCore();
  //	printf("--------\n After apply:");
  //	CPUResourceManager::getInstance()->print();
  plan.run();
  //	CPUResourceManager::getInstance()->freeCore(core);
}<|MERGE_RESOLUTION|>--- conflicted
+++ resolved
@@ -49,19 +49,11 @@
   it->destory();
   delete it;
   LOG(INFO) << "A iterator tree is successfully executed!\n";
-<<<<<<< HEAD
-  Pthis->lock_.acquire();
-  assert(Pthis->busy_thread_list_.find(pthread_self()) !=
-         Pthis->busy_thread_list_.end());
-  Pthis->busy_thread_list_.erase(pthread_self());
-  Pthis->lock_.release();
-=======
   //  Pthis->lock_.acquire();
   //  assert(Pthis->busy_thread_list_.find(pthread_self()) !=
   //         Pthis->busy_thread_list_.end());
   //  Pthis->busy_thread_list_.erase(pthread_self());
   //  Pthis->lock_.release();
->>>>>>> 47c439d8
   delete[]((void**)arg);
 }
 
