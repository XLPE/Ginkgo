--- conflicted
+++ resolved
@@ -10,91 +10,9 @@
 #include "../Environment.h"
 #include "../Resource/CPUResource.h"
 #include "../utility/print_tool.h"
-<<<<<<< HEAD
-#include <iosfwd>
 
-IteratorExecutorSlave::IteratorExecutorSlave() {
-  logging_ = new IteratorExecutorSlaveLogging();
-  endpoint = Environment::getInstance()->getEndPoint();
-
-  framework = new Theron::Framework(*endpoint);
-  framework->SetMaxThreads(1);
-  //	framework->SetMinThreads(5);
-  logging_->log("Minimum thread is set to be %d", framework->GetMinThreads());
-  std::ostringstream str;
-  str << "IteratorExecutorActor://" << Environment::getInstance()->getNodeID();
-  execute_iterator_actor =
-      new ExecuteIteratorActor(this, *framework, str.str().c_str());
-  logging_->log("Actor created with name: IteratorExecutorActor://%d",
-                Environment::getInstance()->getNodeID());
-}
-
-IteratorExecutorSlave::~IteratorExecutorSlave() {
-  delete execute_iterator_actor;
-  delete framework;
-  delete logging_;
-}
-
-IteratorExecutorSlave::ExecuteIteratorActor::ExecuteIteratorActor(
-    IteratorExecutorSlave* ies, Theron::Framework& framework,
-    const char* const slaveID)
-    : Theron::Actor(framework, slaveID), ies(ies) {
-  RegisterHandler(this,
-                  &IteratorExecutorSlave::ExecuteIteratorActor::Handler256);
-  RegisterHandler(this,
-                  &IteratorExecutorSlave::ExecuteIteratorActor::Handler4K);
-  RegisterHandler(this,
-                  &IteratorExecutorSlave::ExecuteIteratorActor::progation);
-}
-
-void IteratorExecutorSlave::ExecuteIteratorActor::Handler256(
-    const Message256& message, const Theron::Address from) {
-  ies->logging_->log("New iterator tree received!\n");
-  Message256 msg;
-  Send(msg, from);
-  PhysicalQueryPlan im = PhysicalQueryPlan::deserialize(message);
-  printf("_-_\n");
-  im.run();
-
-  ies->logging_->log("iterator tree is successfully executed!");
-}
-void IteratorExecutorSlave::ExecuteIteratorActor::Handler4K(
-    const Message4K& message, const Theron::Address from) {
-  //	ies->logging_->log("New iterator tree received!\n");
-  //
-  //	Send(int(0),from);
-  //	ies->logging_->log("Sent the response message to the Receiver!");
-  //	IteratorMessage im=IteratorMessage::deserialize4K(message);
-  //
-  //	im.run();
-  //	ies->logging_->log("iterator tree is successfully executed!");
-  //	printf("serialized size:%d\n\n\n\n\n\n",message.length);
-  ies->logging_->log("New iterator tree received!\n");
-
-  ies->logging_->log("Sent the response message to the Receiver!");
-  //	GETCURRENTTIME(s);
-  //	printf("Yu debug:time when received message: %ld.%ld\n", s.tv_sec,
-  //s.tv_usec);
-  PhysicalQueryPlan* runable_iterator_message = new PhysicalQueryPlan();
-
-  //	GETCURRENTTIME(t);
-  *runable_iterator_message = PhysicalQueryPlan::deserialize4K(message);
-  //	cout<<"Yu debug:deserialize message use :"<<GetElapsedTime(t)<<endl;
-  ies->createNewThreadAndRun(runable_iterator_message);
-  //	Send(int(0),from);
-  ies->logging_->log("iterator tree is added to the running queue");
-}
-void IteratorExecutorSlave::ExecuteIteratorActor::progation(
-    const int& message, const Theron::Address from) {
-  printf("Slave:%d\n", message);
-  sleep(1);
-  IteratorExecutorMaster::getInstance()->Propogation(message + 1, "127.0.0.1");
-}
-
-=======
 IteratorExecutorSlave::IteratorExecutorSlave() {}
 IteratorExecutorSlave::~IteratorExecutorSlave() {}
->>>>>>> f5005b1e
 void IteratorExecutorSlave::createNewThreadAndRun(PhysicalQueryPlan* it) {
   pthread_t thread;
   void** arg = new void* [2];
@@ -104,30 +22,7 @@
   lock_.acquire();
   busy_thread_list_.insert(thread);
   lock_.release();
-<<<<<<< HEAD
 
-  logging_->log("A new Running thread is created!");
-}
-void* IteratorExecutorSlave::run_iterator(void* arg) {
-  pthread_detach(pthread_self());
-  PhysicalQueryPlan* it = (PhysicalQueryPlan*)(*(void**)arg);
-  IteratorExecutorSlave* Pthis = (IteratorExecutorSlave*)(*((void**)arg + 1));
-
-  //	p_green("A new thread (%lx) is created.\n",pthread_self());
-  //	printf("--------\n Before apply:");
-  //	CPUResourceManager::getInstance()->print();
-  //	int core=CPUResourceManager::getInstance()->applyCore();
-  //	it->run();
-  //	CPUResourceManager::getInstance()->freeCore(core);
-  //	printf("--------\n After apply:");
-
-  executePhysicalQueryPlan(*it);
-
-  //	CPUResourceManager::getInstance()->print();
-  it->destory();
-  delete it;
-  Pthis->logging_->log("A iterator tree is successfully executed!\n");
-=======
   LOG(INFO) << "A new Running thread is created!";
 }
 void* IteratorExecutorSlave::run_iterator(void* arg) {
@@ -137,16 +32,11 @@
   it->destory();
   delete it;
   LOG(INFO) << "A iterator tree is successfully executed!\n";
->>>>>>> f5005b1e
   assert(Pthis->busy_thread_list_.find(pthread_self()) !=
          Pthis->busy_thread_list_.end());
   Pthis->lock_.acquire();
   Pthis->busy_thread_list_.erase(pthread_self());
   Pthis->lock_.release();
-<<<<<<< HEAD
-  //	p_green("Job in thread (%lx) finished.\n",pthread_self());
-=======
->>>>>>> f5005b1e
   delete[]((void**)arg);
 }
 
