AM_CPPFLAGS=-fPIC  -DTHERON_XS\
-I${HADOOP_HOME}/include\
-I${JAVA_HOME}/include\
-I${JAVA_HOME}/include/linux \
-I${BOOST_HOME} \
-I${BOOST_HOME}/boost/serialization \
-I${GTEST_HOME}/include \
-I${CAF_HOME}/libcaf_io	\
-I${CAF_HOME}/libcaf_core
#-L/usr/local/lib \-lprofiler
#-I/usr/local/include
<<<<<<< HEAD
AM_LDFLAGS=  -lc -lm -lrt -lcaf_core -lcaf_io -lpthread -lboost_serialization -lboost_date_time -lboost_system  \
	-lconfig++ -lxs -lnuma -lreadline -lhistory -lz -ltinfo -Wl,--no-as-needed -ldl -rdynamic -lglog  -lsnappy
=======
AM_LDFLAGS=  -lc -lm -lrt -lcaf_core -lcaf_io -lpthread -lboost_serialization -lboost_date_time -lboost_system \
	-lconfig++ -lxs -lnuma -lreadline -lhistory -lz -ltinfo -Wl,--no-as-needed -ldl -rdynamic -lglog 
>>>>>>> 01ad3ac5
	

if OPT_TCMALLOC
AM_CPPFLAGS+=-fno-builtin-malloc -fno-builtin-calloc -fno-builtin-realloc -fno-builtin-free
AM_LDFLAGS+=-ltcmalloc 
endif

LDADD =  \
	Test/libtest.a \
	Test/common/libcommon.a \
	Test/utility/libutility.a \
	node_manager/libnodemanager.a \
	common/serialization/libserialization.a \
	Client/libclient.a \
	Client/Test/libtest.a \
	Daemon/libdaemon.a \
	Executor/libexecutor.a \
	Executor/Test/libtest.a \
	IndexManager/libindexmanager.a \
	IndexManager/Test/libtest.a \
    stmt_handler/libstmthandler.a \
    sql_parser/Test/libparser_test.a	\
    sql_parser/parser/libparser.a \
    sql_parser/ast_node/libast_node.a \
    exec_tracker/libexec_tracker.a	\
	logical_operator/liblogicalqueryplan.a \
	physical_operator/libphysicalqueryplan.a \
	storage/libstorage.a \
	Resource/libresouce.a \
	catalog/libcatalog.a \
	catalog/stat/libstat.a \
	loader/libloader.a \
	loader/test/libtest.a \
    codegen/libcodegen.a\
	common/libcommon.a \
	common/Block/libblock.a \
	common/Expression/libexpression.a \
	common/expression/libexpression.a \
	common/file_handle/libfilehandle.a \
	common/file_handle/test/libtest.a \
	common/log/liblog.a \
	common/Schema/libschema.a \
	common/Schema/Test/libtest.a \
	common/types/libtypes.a \
	common/types/Test/libtest.a \
	common/types/ttmath/libttmath.a \
	utility/libutility.a \
	${CAF_HOME}/build/lib/libcaf_core.so \
	${CAF_HOME}/build/lib/libcaf_io.so \
	${BOOST_HOME}/stage/lib/libboost_serialization.a \
	${BOOST_HOME}/stage/lib/libboost_serialization.so \
	${BOOST_HOME}/stage/lib/libboost_system.so \
	${HADOOP_HOME}/lib/native/libhdfs.a\
	${JAVA_HOME}/jre/lib/amd64/server/libjvm.so\
	${GTEST_HOME}/libgtest.a \
	${GLOG_HOME}/.libs/libglog.so.0 \
	-lLLVMJIT -lLLVMX86Disassembler -lLLVMX86AsmParser -lLLVMX86CodeGen -lLLVMSelectionDAG -lLLVMAsmPrinter \
	-lLLVMMCParser -lLLVMCodeGen -lLLVMScalarOpts -lLLVMInstCombine -lLLVMTransformUtils -lLLVMipa -lLLVMAnalysis \
	-lLLVMX86Desc -lLLVMX86Info -lLLVMX86AsmPrinter -lLLVMX86Utils -lLLVMMCJIT -lLLVMTarget -lLLVMRuntimeDyld \
	-lLLVMExecutionEngine -lLLVMMC -lLLVMObject -lLLVMBitReader -lLLVMCore -lLLVMSupport -lLLVMMCParser 

 
include_HEADERS = Config.h \
				Debug.h \
				Environment.h \
				IDsGenerator.h \
				configure.h
				
bin_PROGRAMS =  claimsserver \
				client \
				test
				
client_SOURCES = Client.cpp \
					Environment.cpp \
					Config.cpp \
					IDsGenerator.cpp 

claimsserver_SOURCES = Config.cpp	\
				Environment.cpp \
				IDsGenerator.cpp \
				Server.cpp

test_SOURCES = Test/gtest_main.cpp\
				Environment.cpp \
				IDsGenerator.cpp \
				Config.cpp
				
#node_SOURCES =	Config.cpp	\
#				node_manager/node_main.cpp
				
SUBDIRS=  catalog Client common Daemon Executor IndexManager\
loader physical_operator logical_operator  Resource \
storage Test utility codegen sql_parser stmt_handler  node_manager exec_tracker

DIST_SUBDIRS =  catalog Client common Daemon Executor IndexManager\
loader physical_operator logical_operator  Resource \
storage Test utility codegen sql_parser stmt_handler node_manager exec_tracker
<|MERGE_RESOLUTION|>--- conflicted
+++ resolved
@@ -9,15 +9,9 @@
 -I${CAF_HOME}/libcaf_core
 #-L/usr/local/lib \-lprofiler
 #-I/usr/local/include
-<<<<<<< HEAD
 AM_LDFLAGS=  -lc -lm -lrt -lcaf_core -lcaf_io -lpthread -lboost_serialization -lboost_date_time -lboost_system  \
 	-lconfig++ -lxs -lnuma -lreadline -lhistory -lz -ltinfo -Wl,--no-as-needed -ldl -rdynamic -lglog  -lsnappy
-=======
-AM_LDFLAGS=  -lc -lm -lrt -lcaf_core -lcaf_io -lpthread -lboost_serialization -lboost_date_time -lboost_system \
-	-lconfig++ -lxs -lnuma -lreadline -lhistory -lz -ltinfo -Wl,--no-as-needed -ldl -rdynamic -lglog 
->>>>>>> 01ad3ac5
 	
-
 if OPT_TCMALLOC
 AM_CPPFLAGS+=-fno-builtin-malloc -fno-builtin-calloc -fno-builtin-realloc -fno-builtin-free
 AM_LDFLAGS+=-ltcmalloc 
