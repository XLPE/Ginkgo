--- conflicted
+++ resolved
@@ -17,15 +17,10 @@
 #-L/usr/local/lib \
 #-L/usr/local/lib \-lprofiler
 #-I/usr/local/include
-<<<<<<< HEAD
+
 AM_LDFLAGS=  -lc -lm -lrt -lcaf_core -lcaf_io -lpthread -lboost_serialization -lboost_date_time -lboost_system -lmysqlcppconn \
-	-lconfig++ -lxs -lnuma -lreadline -lhistory -lz -ltinfo -Wl,--no-as-needed -ldl -rdynamic -lglog -lboost_thread-mt -pthread 
-	
-=======
-AM_LDFLAGS=  -lc -lm -lrt -lcaf_core -lcaf_io -lpthread -lboost_serialization -lboost_date_time -lboost_system  \
 	-lconfig++ -lxs -lnuma -lreadline -lhistory -lz -ltinfo -Wl,--no-as-needed -ldl -rdynamic -lglog  -lsnappy \
-	 -lthrift -DTHREAD -lzookeeper_mt
->>>>>>> 29bb1d2a
+	 -lthrift -DTHREAD -lzookeeper_mt -lboost_thread-mt
 
 	
 if OPT_TCMALLOC
@@ -85,7 +80,7 @@
 	${JAVA_HOME}/jre/lib/amd64/server/libjvm.so\
 	${GTEST_HOME}/libgtest.a \
 	${GLOG_HOME}/.libs/libglog.so.0 \
-      ${KERBEROS_HOME}/src/lib/libkrb5.so\
+    ${KERBEROS_HOME}/src/lib/libkrb5.so\
 	-lLLVMJIT -lLLVMX86Disassembler -lLLVMX86AsmParser -lLLVMX86CodeGen -lLLVMSelectionDAG -lLLVMAsmPrinter \
 	-lLLVMMCParser -lLLVMCodeGen -lLLVMScalarOpts -lLLVMInstCombine -lLLVMTransformUtils -lLLVMipa -lLLVMAnalysis \
 	-lLLVMX86Desc -lLLVMX86Info -lLLVMX86AsmPrinter -lLLVMX86Utils -lLLVMMCJIT -lLLVMTarget -lLLVMRuntimeDyld \
