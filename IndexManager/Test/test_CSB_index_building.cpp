/*
 * test_CSB_index_building.cpp
 *
 *  Created on: Mar 19, 2014
 *      Author: scdong
 */

#include <vector>
#include <iostream>
#include <stdio.h>
#include "../../Environment.h"
#include "../../Resource/ResourceManagerMaster.h"
#include "../../Catalog/Catalog.h"
#include "../../Catalog/table.h"
<<<<<<< HEAD
#include "../../physical_query_plan/ExpandableBlockStreamProjectionScan.h"
=======
#include "../../physical_operator/physical_projection_scan.h"
>>>>>>> e2ceeae5
#include "../CSBIndexBuilding.h"
#include "test_index_manager.cpp"

using namespace std;

static int test_CSBIndexBuilding ()
{
	int master;
		printf("~!OKOKO!!!!!\n");
		printf("Master(0) or Slave(others)??\n");
		scanf("%d",&master);
		if(master!=0){
			Environment::getInstance(false);
		}
		else{

			Environment::getInstance(true);

			ResourceManagerMaster *rmms=Environment::getInstance()->getResourceManagerMaster();
			Catalog* catalog=Environment::getInstance()->getCatalog();

			TableDescriptor* table_1=new TableDescriptor("cj",Environment::getInstance()->getCatalog()->allocate_unique_table_id());
			table_1->addAttribute("row_id",data_type(t_u_long));  				//0
			table_1->addAttribute("trade_date",data_type(t_int));
			table_1->addAttribute("order_no",data_type(t_u_long));
			table_1->addAttribute("sec_code",data_type(t_int));
			table_1->addAttribute("trade_dir",data_type(t_int));
			table_1->addAttribute("order_type",data_type(t_int));				//5

			vector<ColumnOffset> cj_proj0_index;
			cj_proj0_index.push_back(0);
			cj_proj0_index.push_back(1);
			cj_proj0_index.push_back(2);
			cj_proj0_index.push_back(3);
			cj_proj0_index.push_back(4);
			cj_proj0_index.push_back(5);
			const int partition_key_index_1=2;
			table_1->createHashPartitionedProjection(cj_proj0_index,"order_no",4);	//G0
			catalog->add_table(table_1);


			////////////////////////////////////////
			/* the following codes should be triggered by Load module*/
			//////////////////ONE DAY////////////////////////////////////////////////
			//cj_table
			// 4 partitions partitioned by order_no
			for(unsigned i=0;i<table_1->getProjectoin(0)->getPartitioner()->getNumberOfPartitions();i++){

				catalog->getTable(0)->getProjectoin(0)->getPartitioner()->RegisterPartition(i,2);
			}
			/////////////////////////////////////////

			ProjectionBinding *pb=new ProjectionBinding();
			pb->BindingEntireProjection(catalog->getTable(0)->getProjectoin(0)->getPartitioner());

			printf("ready(?)\n");
			int input;
			scanf("%d",&input);

			vector<column_type> blc_column_list;
			blc_column_list.push_back(column_type(t_u_long));
			blc_column_list.push_back(column_type(t_int));
			blc_column_list.push_back(column_type(t_u_long));
			blc_column_list.push_back(column_type(t_int));		//sec_code for indexing
			blc_column_list.push_back(column_type(t_int));
			blc_column_list.push_back(column_type(t_int));

/*for testing the original data*/
//			Schema* ps_schema = new SchemaFix(blc_column_list);
//			ExpandableBlockStreamProjectionScan::State ps_state(catalog->getTable(0)->getProjectoin(0)->getProjectionID(), ps_schema, 64*1024);
//			ExpandableBlockStreamIteratorBase* ps = new ExpandableBlockStreamProjectionScan(ps_state);
//			ps->open();
//			BlockStreamBase* block = BlockStreamBase::createBlockWithDesirableSerilaizedSize(ps_schema, 64*1024);
//			void* tuple;
//			while (ps->next(block))
//			{
//				BlockStreamBase::BlockStreamTraverseIterator* iterator = block->createIterator();
//				while((tuple = iterator->nextTuple()) != 0)
//				{
//					ps_schema->displayTuple(tuple, " | ");
//					sleep(1);
//				}
//
//			}
//			ps->close();
/*for testing the original data*/


			Schema* blc_schema = new SchemaFix(blc_column_list);
			unsigned block_size = 64*1024;
			bottomLayerCollecting::State blc_state(catalog->getTable(0)->getProjectoin(0)->getProjectionID(), blc_schema, 3, block_size);
			PhysicalOperatorBase* blc = new bottomLayerCollecting(blc_state);

			vector<column_type> bls_column_list;
			bls_column_list.push_back(t_int);	//chunk offset
			bls_column_list.push_back(t_int);			//sec_code
			bls_column_list.push_back(t_u_smallInt);	//chunk offset
			bls_column_list.push_back(t_u_smallInt);	//chunk offset

			Schema* bls_schema = new SchemaFix(bls_column_list);
			bottomLayerSorting::State bls_state(bls_schema, blc, block_size, catalog->getTable(0)->getProjectoin(0)->getProjectionID(), 3, "sec_code_index");
			PhysicalOperatorBase* bls = new bottomLayerSorting(bls_state);

			bls->Open();
			BlockStreamBase* block;
			while(bls->Next(block))
			{

			}
			bls->Close();

			//following for test the index manager~
			test_index_manager_();
		}
		cout<<"Waiting~~~!~"<<endl;
		while(true){
			sleep(1);
		}
		return 0;
}

<|MERGE_RESOLUTION|>--- conflicted
+++ resolved
@@ -12,129 +12,138 @@
 #include "../../Resource/ResourceManagerMaster.h"
 #include "../../Catalog/Catalog.h"
 #include "../../Catalog/table.h"
-<<<<<<< HEAD
-#include "../../physical_query_plan/ExpandableBlockStreamProjectionScan.h"
-=======
 #include "../../physical_operator/physical_projection_scan.h"
->>>>>>> e2ceeae5
 #include "../CSBIndexBuilding.h"
 #include "test_index_manager.cpp"
 
 using namespace std;
 
-static int test_CSBIndexBuilding ()
-{
-	int master;
-		printf("~!OKOKO!!!!!\n");
-		printf("Master(0) or Slave(others)??\n");
-		scanf("%d",&master);
-		if(master!=0){
-			Environment::getInstance(false);
-		}
-		else{
+static int test_CSBIndexBuilding() {
+  int master;
+  printf("~!OKOKO!!!!!\n");
+  printf("Master(0) or Slave(others)??\n");
+  scanf("%d", &master);
+  if (master != 0) {
+    Environment::getInstance(false);
+  } else {
+    Environment::getInstance(true);
 
-			Environment::getInstance(true);
+    ResourceManagerMaster* rmms =
+        Environment::getInstance()->getResourceManagerMaster();
+    Catalog* catalog = Environment::getInstance()->getCatalog();
 
-			ResourceManagerMaster *rmms=Environment::getInstance()->getResourceManagerMaster();
-			Catalog* catalog=Environment::getInstance()->getCatalog();
+    TableDescriptor* table_1 = new TableDescriptor(
+        "cj",
+        Environment::getInstance()->getCatalog()->allocate_unique_table_id());
+    table_1->addAttribute("row_id", data_type(t_u_long));  // 0
+    table_1->addAttribute("trade_date", data_type(t_int));
+    table_1->addAttribute("order_no", data_type(t_u_long));
+    table_1->addAttribute("sec_code", data_type(t_int));
+    table_1->addAttribute("trade_dir", data_type(t_int));
+    table_1->addAttribute("order_type", data_type(t_int));  // 5
 
-			TableDescriptor* table_1=new TableDescriptor("cj",Environment::getInstance()->getCatalog()->allocate_unique_table_id());
-			table_1->addAttribute("row_id",data_type(t_u_long));  				//0
-			table_1->addAttribute("trade_date",data_type(t_int));
-			table_1->addAttribute("order_no",data_type(t_u_long));
-			table_1->addAttribute("sec_code",data_type(t_int));
-			table_1->addAttribute("trade_dir",data_type(t_int));
-			table_1->addAttribute("order_type",data_type(t_int));				//5
+    vector<ColumnOffset> cj_proj0_index;
+    cj_proj0_index.push_back(0);
+    cj_proj0_index.push_back(1);
+    cj_proj0_index.push_back(2);
+    cj_proj0_index.push_back(3);
+    cj_proj0_index.push_back(4);
+    cj_proj0_index.push_back(5);
+    const int partition_key_index_1 = 2;
+    table_1->createHashPartitionedProjection(cj_proj0_index, "order_no",
+                                             4);  // G0
+    catalog->add_table(table_1);
 
-			vector<ColumnOffset> cj_proj0_index;
-			cj_proj0_index.push_back(0);
-			cj_proj0_index.push_back(1);
-			cj_proj0_index.push_back(2);
-			cj_proj0_index.push_back(3);
-			cj_proj0_index.push_back(4);
-			cj_proj0_index.push_back(5);
-			const int partition_key_index_1=2;
-			table_1->createHashPartitionedProjection(cj_proj0_index,"order_no",4);	//G0
-			catalog->add_table(table_1);
+    ////////////////////////////////////////
+    /* the following codes should be triggered by Load module*/
+    //////////////////ONE DAY////////////////////////////////////////////////
+    // cj_table
+    // 4 partitions partitioned by order_no
+    for (unsigned i = 0; i < table_1->getProjectoin(0)
+                                 ->getPartitioner()
+                                 ->getNumberOfPartitions();
+         i++) {
+      catalog->getTable(0)
+          ->getProjectoin(0)
+          ->getPartitioner()
+          ->RegisterPartition(i, 2);
+    }
+    /////////////////////////////////////////
 
+    ProjectionBinding* pb = new ProjectionBinding();
+    pb->BindingEntireProjection(
+        catalog->getTable(0)->getProjectoin(0)->getPartitioner());
 
-			////////////////////////////////////////
-			/* the following codes should be triggered by Load module*/
-			//////////////////ONE DAY////////////////////////////////////////////////
-			//cj_table
-			// 4 partitions partitioned by order_no
-			for(unsigned i=0;i<table_1->getProjectoin(0)->getPartitioner()->getNumberOfPartitions();i++){
+    printf("ready(?)\n");
+    int input;
+    scanf("%d", &input);
 
-				catalog->getTable(0)->getProjectoin(0)->getPartitioner()->RegisterPartition(i,2);
-			}
-			/////////////////////////////////////////
+    vector<column_type> blc_column_list;
+    blc_column_list.push_back(column_type(t_u_long));
+    blc_column_list.push_back(column_type(t_int));
+    blc_column_list.push_back(column_type(t_u_long));
+    blc_column_list.push_back(column_type(t_int));  // sec_code for indexing
+    blc_column_list.push_back(column_type(t_int));
+    blc_column_list.push_back(column_type(t_int));
 
-			ProjectionBinding *pb=new ProjectionBinding();
-			pb->BindingEntireProjection(catalog->getTable(0)->getProjectoin(0)->getPartitioner());
+    /*for testing the original data*/
+    //			Schema* ps_schema = new SchemaFix(blc_column_list);
+    //			ExpandableBlockStreamProjectionScan::State
+    //ps_state(catalog->getTable(0)->getProjectoin(0)->getProjectionID(),
+    //ps_schema, 64*1024);
+    //			ExpandableBlockStreamIteratorBase* ps = new
+    //ExpandableBlockStreamProjectionScan(ps_state);
+    //			ps->open();
+    //			BlockStreamBase* block =
+    //BlockStreamBase::createBlockWithDesirableSerilaizedSize(ps_schema,
+    //64*1024);
+    //			void* tuple;
+    //			while (ps->next(block))
+    //			{
+    //				BlockStreamBase::BlockStreamTraverseIterator* iterator =
+    //block->createIterator();
+    //				while((tuple = iterator->nextTuple()) != 0)
+    //				{
+    //					ps_schema->displayTuple(tuple, " | ");
+    //					sleep(1);
+    //				}
+    //
+    //			}
+    //			ps->close();
+    /*for testing the original data*/
 
-			printf("ready(?)\n");
-			int input;
-			scanf("%d",&input);
+    Schema* blc_schema = new SchemaFix(blc_column_list);
+    unsigned block_size = 64 * 1024;
+    bottomLayerCollecting::State blc_state(
+        catalog->getTable(0)->getProjectoin(0)->getProjectionID(), blc_schema,
+        3, block_size);
+    PhysicalOperatorBase* blc = new bottomLayerCollecting(blc_state);
 
-			vector<column_type> blc_column_list;
-			blc_column_list.push_back(column_type(t_u_long));
-			blc_column_list.push_back(column_type(t_int));
-			blc_column_list.push_back(column_type(t_u_long));
-			blc_column_list.push_back(column_type(t_int));		//sec_code for indexing
-			blc_column_list.push_back(column_type(t_int));
-			blc_column_list.push_back(column_type(t_int));
+    vector<column_type> bls_column_list;
+    bls_column_list.push_back(t_int);  // chunk offset
+    bls_column_list.push_back(t_int);  // sec_code
+    bls_column_list.push_back(t_u_smallInt);  // chunk offset
+    bls_column_list.push_back(t_u_smallInt);  // chunk offset
 
-/*for testing the original data*/
-//			Schema* ps_schema = new SchemaFix(blc_column_list);
-//			ExpandableBlockStreamProjectionScan::State ps_state(catalog->getTable(0)->getProjectoin(0)->getProjectionID(), ps_schema, 64*1024);
-//			ExpandableBlockStreamIteratorBase* ps = new ExpandableBlockStreamProjectionScan(ps_state);
-//			ps->open();
-//			BlockStreamBase* block = BlockStreamBase::createBlockWithDesirableSerilaizedSize(ps_schema, 64*1024);
-//			void* tuple;
-//			while (ps->next(block))
-//			{
-//				BlockStreamBase::BlockStreamTraverseIterator* iterator = block->createIterator();
-//				while((tuple = iterator->nextTuple()) != 0)
-//				{
-//					ps_schema->displayTuple(tuple, " | ");
-//					sleep(1);
-//				}
-//
-//			}
-//			ps->close();
-/*for testing the original data*/
+    Schema* bls_schema = new SchemaFix(bls_column_list);
+    bottomLayerSorting::State bls_state(
+        bls_schema, blc, block_size,
+        catalog->getTable(0)->getProjectoin(0)->getProjectionID(), 3,
+        "sec_code_index");
+    PhysicalOperatorBase* bls = new bottomLayerSorting(bls_state);
 
+    bls->Open();
+    BlockStreamBase* block;
+    while (bls->Next(block)) {
+    }
+    bls->Close();
 
-			Schema* blc_schema = new SchemaFix(blc_column_list);
-			unsigned block_size = 64*1024;
-			bottomLayerCollecting::State blc_state(catalog->getTable(0)->getProjectoin(0)->getProjectionID(), blc_schema, 3, block_size);
-			PhysicalOperatorBase* blc = new bottomLayerCollecting(blc_state);
-
-			vector<column_type> bls_column_list;
-			bls_column_list.push_back(t_int);	//chunk offset
-			bls_column_list.push_back(t_int);			//sec_code
-			bls_column_list.push_back(t_u_smallInt);	//chunk offset
-			bls_column_list.push_back(t_u_smallInt);	//chunk offset
-
-			Schema* bls_schema = new SchemaFix(bls_column_list);
-			bottomLayerSorting::State bls_state(bls_schema, blc, block_size, catalog->getTable(0)->getProjectoin(0)->getProjectionID(), 3, "sec_code_index");
-			PhysicalOperatorBase* bls = new bottomLayerSorting(bls_state);
-
-			bls->Open();
-			BlockStreamBase* block;
-			while(bls->Next(block))
-			{
-
-			}
-			bls->Close();
-
-			//following for test the index manager~
-			test_index_manager_();
-		}
-		cout<<"Waiting~~~!~"<<endl;
-		while(true){
-			sleep(1);
-		}
-		return 0;
-}
-
+    // following for test the index manager~
+    test_index_manager_();
+  }
+  cout << "Waiting~~~!~" << endl;
+  while (true) {
+    sleep(1);
+  }
+  return 0;
+}