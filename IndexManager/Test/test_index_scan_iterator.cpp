/*
 * test_index_scan_iterator.cpp
 *
 *  Created on: Mar 27, 2014
 *      Author: scdong
 */

#include <vector>
#include <iostream>
#include <stdio.h>
#include "../IndexScanIterator.h"
#include "../CSBIndexBuilding.h"
#include "../../Environment.h"
#include "../../Resource/ResourceManagerMaster.h"
#include "../../Catalog/Catalog.h"
#include "../../Catalog/table.h"
<<<<<<< HEAD
#include "../../physical_query_plan/BlockStreamPrint.h"
#include "../../physical_query_plan/ExpandableBlockStreamProjectionScan.h"
=======
#include "../../physical_operator/physical_projection_scan.h"
#include "../../physical_operator/result_printer.h"
>>>>>>> e2ceeae5

static int test_index_scan_iterator()
{
	int master;
		printf("~!OKOKO!!!!!\n");
		printf("Master(0) or Slave(others)??\n");
		scanf("%d",&master);
		if(master!=0){
			Environment::getInstance(false);
		}
		else{

			Environment::getInstance(true);

			ResourceManagerMaster *rmms=Environment::getInstance()->getResourceManagerMaster();
			Catalog* catalog=Environment::getInstance()->getCatalog();

			TableDescriptor* table_1=new TableDescriptor("cj",Environment::getInstance()->getCatalog()->allocate_unique_table_id());
			table_1->addAttribute("row_id",data_type(t_u_long));  				//0
			table_1->addAttribute("trade_date",data_type(t_int));
			table_1->addAttribute("order_no",data_type(t_u_long));
			table_1->addAttribute("sec_code",data_type(t_int));
			table_1->addAttribute("trade_dir",data_type(t_int));
			table_1->addAttribute("order_type",data_type(t_int));				//5

			vector<ColumnOffset> cj_proj0_index;
			cj_proj0_index.push_back(0);
			cj_proj0_index.push_back(1);
			cj_proj0_index.push_back(2);
			cj_proj0_index.push_back(3);
			cj_proj0_index.push_back(4);
			cj_proj0_index.push_back(5);
			const int partition_key_index_1=2;
			table_1->createHashPartitionedProjection(cj_proj0_index,"order_no",4);	//G0

			catalog->add_table(table_1);


			////////////////////////////////////////
			/* the following codes should be triggered by Load module*/
			//////////////////ONE DAY////////////////////////////////////////////////
			//cj_table
			// 4 partitions partitioned by order_no
			for(unsigned i=0;i<table_1->getProjectoin(0)->getPartitioner()->getNumberOfPartitions();i++){

				catalog->getTable(0)->getProjectoin(0)->getPartitioner()->RegisterPartition(i,2);
			}
			/////////////////////////////////////////

			ProjectionBinding *pb=new ProjectionBinding();
			pb->BindingEntireProjection(catalog->getTable(0)->getProjectoin(0)->getPartitioner());

			printf("ready(?)\n");
			int input;
			scanf("%d",&input);

			vector<column_type> blc_column_list;
			blc_column_list.push_back(column_type(t_u_long));
			blc_column_list.push_back(column_type(t_int));
			blc_column_list.push_back(column_type(t_u_long));
			blc_column_list.push_back(column_type(t_int));		//sec_code for indexing
			blc_column_list.push_back(column_type(t_int));
			blc_column_list.push_back(column_type(t_int));

			Schema* blc_schema = new SchemaFix(blc_column_list);
			unsigned block_size = 64*1024;
			bottomLayerCollecting::State blc_state(catalog->getTable(0)->getProjectoin(0)->getProjectionID(), blc_schema, 3, block_size);
//			ExpandableBlockStreamIteratorBase* blc = new bottomLayerCollecting(blc_state);
			PhysicalOperatorBase* blc = new bottomLayerCollecting(blc_state);

			vector<column_type> bls_column_list;
			bls_column_list.push_back(t_int);	//chunk offset
			bls_column_list.push_back(t_int);			//sec_code
			bls_column_list.push_back(t_u_smallInt);	//chunk offset
			bls_column_list.push_back(t_u_smallInt);	//chunk offset

			Schema* bls_schema = new SchemaFix(bls_column_list);
			bottomLayerSorting::State bls_state(bls_schema, blc, block_size, catalog->getTable(0)->getProjectoin(0)->getProjectionID(), 3, "sec_code_index");
//			ExpandableBlockStreamIteratorBase* bls = new bottomLayerSorting(bls_state);
			PhysicalOperatorBase* bls = new bottomLayerSorting(bls_state);

			bls->Open();
			BlockStreamBase* block;
			while(bls->Next(block))
			{

			}
			bls->Close();
/********************************** CSB Plus Tree Index Building Finished! **********************************/
			unsigned long index_id = 0;
			vector<IndexScanIterator::query_range> q_range;
			q_range.clear();
			int value_low = 10107;
			int value_high = 10110;

			IndexScanIterator::query_range q1;
			q1.value_low = malloc(sizeof(int));		//newmalloc
			q1.value_low = (void*)(&value_low);
			q1.comp_low = EQ;
			q1.value_high = malloc(sizeof(int));		//newmalloc
			q1.value_high = (void*)(&value_low);
			q1.comp_high = EQ;
			q1.c_type = t_int;
			q_range.push_back(q1);

			IndexScanIterator::query_range q2;
			q2.value_low = malloc(sizeof(int));		//newmalloc
			q2.value_low = (void*)(&value_high);
			q2.comp_low = EQ;
			q2.value_high = malloc(sizeof(int));		//newmalloc
			q2.value_high = (void*)(&value_high);
			q2.comp_high = EQ;
			q2.c_type = t_int;
			q_range.push_back(q2);

			IndexScanIterator::State isi_state(catalog->getTable(0)->getProjectoin(0)->getProjectionID(), blc_schema, index_id, q_range, block_size);
			PhysicalOperatorBase* isi = new IndexScanIterator(isi_state);

			std::vector<std::string> attribute_name;
			attribute_name.clear();
			attribute_name.push_back("row_id");
			attribute_name.push_back("trade_date");
			attribute_name.push_back("order_no");
			attribute_name.push_back("sec_code");
			attribute_name.push_back("trade_dir");
			attribute_name.push_back("order_type");
<<<<<<< HEAD
			BlockStreamPrint::State bsp_state(blc_schema, isi, block_size, attribute_name, "\t");
			BlockStreamIteratorBase* bsp = new BlockStreamPrint(bsp_state);
=======
			ResultPrinter::State bsp_state(blc_schema, isi, block_size, attribute_name, "\t");
			PhysicalOperatorBase* bsp = new ResultPrinter(bsp_state);
>>>>>>> e2ceeae5
			bsp->Open();
			while(bsp->Next(block))
			{

			}
			bsp->Close();

		}
		cout<<"Waiting~~~!~"<<endl;
		while(true){
			sleep(1);
		}
	return 0;
}

<|MERGE_RESOLUTION|>--- conflicted
+++ resolved
@@ -14,158 +14,159 @@
 #include "../../Resource/ResourceManagerMaster.h"
 #include "../../Catalog/Catalog.h"
 #include "../../Catalog/table.h"
-<<<<<<< HEAD
-#include "../../physical_query_plan/BlockStreamPrint.h"
-#include "../../physical_query_plan/ExpandableBlockStreamProjectionScan.h"
-=======
 #include "../../physical_operator/physical_projection_scan.h"
 #include "../../physical_operator/result_printer.h"
->>>>>>> e2ceeae5
 
-static int test_index_scan_iterator()
-{
-	int master;
-		printf("~!OKOKO!!!!!\n");
-		printf("Master(0) or Slave(others)??\n");
-		scanf("%d",&master);
-		if(master!=0){
-			Environment::getInstance(false);
-		}
-		else{
+static int test_index_scan_iterator() {
+  int master;
+  printf("~!OKOKO!!!!!\n");
+  printf("Master(0) or Slave(others)??\n");
+  scanf("%d", &master);
+  if (master != 0) {
+    Environment::getInstance(false);
+  } else {
+    Environment::getInstance(true);
 
-			Environment::getInstance(true);
+    ResourceManagerMaster* rmms =
+        Environment::getInstance()->getResourceManagerMaster();
+    Catalog* catalog = Environment::getInstance()->getCatalog();
 
-			ResourceManagerMaster *rmms=Environment::getInstance()->getResourceManagerMaster();
-			Catalog* catalog=Environment::getInstance()->getCatalog();
+    TableDescriptor* table_1 = new TableDescriptor(
+        "cj",
+        Environment::getInstance()->getCatalog()->allocate_unique_table_id());
+    table_1->addAttribute("row_id", data_type(t_u_long));  // 0
+    table_1->addAttribute("trade_date", data_type(t_int));
+    table_1->addAttribute("order_no", data_type(t_u_long));
+    table_1->addAttribute("sec_code", data_type(t_int));
+    table_1->addAttribute("trade_dir", data_type(t_int));
+    table_1->addAttribute("order_type", data_type(t_int));  // 5
 
-			TableDescriptor* table_1=new TableDescriptor("cj",Environment::getInstance()->getCatalog()->allocate_unique_table_id());
-			table_1->addAttribute("row_id",data_type(t_u_long));  				//0
-			table_1->addAttribute("trade_date",data_type(t_int));
-			table_1->addAttribute("order_no",data_type(t_u_long));
-			table_1->addAttribute("sec_code",data_type(t_int));
-			table_1->addAttribute("trade_dir",data_type(t_int));
-			table_1->addAttribute("order_type",data_type(t_int));				//5
+    vector<ColumnOffset> cj_proj0_index;
+    cj_proj0_index.push_back(0);
+    cj_proj0_index.push_back(1);
+    cj_proj0_index.push_back(2);
+    cj_proj0_index.push_back(3);
+    cj_proj0_index.push_back(4);
+    cj_proj0_index.push_back(5);
+    const int partition_key_index_1 = 2;
+    table_1->createHashPartitionedProjection(cj_proj0_index, "order_no",
+                                             4);  // G0
 
-			vector<ColumnOffset> cj_proj0_index;
-			cj_proj0_index.push_back(0);
-			cj_proj0_index.push_back(1);
-			cj_proj0_index.push_back(2);
-			cj_proj0_index.push_back(3);
-			cj_proj0_index.push_back(4);
-			cj_proj0_index.push_back(5);
-			const int partition_key_index_1=2;
-			table_1->createHashPartitionedProjection(cj_proj0_index,"order_no",4);	//G0
+    catalog->add_table(table_1);
 
-			catalog->add_table(table_1);
+    ////////////////////////////////////////
+    /* the following codes should be triggered by Load module*/
+    //////////////////ONE DAY////////////////////////////////////////////////
+    // cj_table
+    // 4 partitions partitioned by order_no
+    for (unsigned i = 0; i < table_1->getProjectoin(0)
+                                 ->getPartitioner()
+                                 ->getNumberOfPartitions();
+         i++) {
+      catalog->getTable(0)
+          ->getProjectoin(0)
+          ->getPartitioner()
+          ->RegisterPartition(i, 2);
+    }
+    /////////////////////////////////////////
 
+    ProjectionBinding* pb = new ProjectionBinding();
+    pb->BindingEntireProjection(
+        catalog->getTable(0)->getProjectoin(0)->getPartitioner());
 
-			////////////////////////////////////////
-			/* the following codes should be triggered by Load module*/
-			//////////////////ONE DAY////////////////////////////////////////////////
-			//cj_table
-			// 4 partitions partitioned by order_no
-			for(unsigned i=0;i<table_1->getProjectoin(0)->getPartitioner()->getNumberOfPartitions();i++){
+    printf("ready(?)\n");
+    int input;
+    scanf("%d", &input);
 
-				catalog->getTable(0)->getProjectoin(0)->getPartitioner()->RegisterPartition(i,2);
-			}
-			/////////////////////////////////////////
+    vector<column_type> blc_column_list;
+    blc_column_list.push_back(column_type(t_u_long));
+    blc_column_list.push_back(column_type(t_int));
+    blc_column_list.push_back(column_type(t_u_long));
+    blc_column_list.push_back(column_type(t_int));  // sec_code for indexing
+    blc_column_list.push_back(column_type(t_int));
+    blc_column_list.push_back(column_type(t_int));
 
-			ProjectionBinding *pb=new ProjectionBinding();
-			pb->BindingEntireProjection(catalog->getTable(0)->getProjectoin(0)->getPartitioner());
+    Schema* blc_schema = new SchemaFix(blc_column_list);
+    unsigned block_size = 64 * 1024;
+    bottomLayerCollecting::State blc_state(
+        catalog->getTable(0)->getProjectoin(0)->getProjectionID(), blc_schema,
+        3, block_size);
+    //			ExpandableBlockStreamIteratorBase* blc = new
+    // bottomLayerCollecting(blc_state);
+    PhysicalOperatorBase* blc = new bottomLayerCollecting(blc_state);
 
-			printf("ready(?)\n");
-			int input;
-			scanf("%d",&input);
+    vector<column_type> bls_column_list;
+    bls_column_list.push_back(t_int);         // chunk offset
+    bls_column_list.push_back(t_int);         // sec_code
+    bls_column_list.push_back(t_u_smallInt);  // chunk offset
+    bls_column_list.push_back(t_u_smallInt);  // chunk offset
 
-			vector<column_type> blc_column_list;
-			blc_column_list.push_back(column_type(t_u_long));
-			blc_column_list.push_back(column_type(t_int));
-			blc_column_list.push_back(column_type(t_u_long));
-			blc_column_list.push_back(column_type(t_int));		//sec_code for indexing
-			blc_column_list.push_back(column_type(t_int));
-			blc_column_list.push_back(column_type(t_int));
+    Schema* bls_schema = new SchemaFix(bls_column_list);
+    bottomLayerSorting::State bls_state(
+        bls_schema, blc, block_size,
+        catalog->getTable(0)->getProjectoin(0)->getProjectionID(), 3,
+        "sec_code_index");
+    //			ExpandableBlockStreamIteratorBase* bls = new
+    // bottomLayerSorting(bls_state);
+    PhysicalOperatorBase* bls = new bottomLayerSorting(bls_state);
 
-			Schema* blc_schema = new SchemaFix(blc_column_list);
-			unsigned block_size = 64*1024;
-			bottomLayerCollecting::State blc_state(catalog->getTable(0)->getProjectoin(0)->getProjectionID(), blc_schema, 3, block_size);
-//			ExpandableBlockStreamIteratorBase* blc = new bottomLayerCollecting(blc_state);
-			PhysicalOperatorBase* blc = new bottomLayerCollecting(blc_state);
+    bls->Open();
+    BlockStreamBase* block;
+    while (bls->Next(block)) {
+    }
+    bls->Close();
+    /********************************** CSB Plus Tree Index Building Finished!
+     * **********************************/
+    unsigned long index_id = 0;
+    vector<IndexScanIterator::query_range> q_range;
+    q_range.clear();
+    int value_low = 10107;
+    int value_high = 10110;
 
-			vector<column_type> bls_column_list;
-			bls_column_list.push_back(t_int);	//chunk offset
-			bls_column_list.push_back(t_int);			//sec_code
-			bls_column_list.push_back(t_u_smallInt);	//chunk offset
-			bls_column_list.push_back(t_u_smallInt);	//chunk offset
+    IndexScanIterator::query_range q1;
+    q1.value_low = malloc(sizeof(int));  // newmalloc
+    q1.value_low = (void*)(&value_low);
+    q1.comp_low = EQ;
+    q1.value_high = malloc(sizeof(int));  // newmalloc
+    q1.value_high = (void*)(&value_low);
+    q1.comp_high = EQ;
+    q1.c_type = t_int;
+    q_range.push_back(q1);
 
-			Schema* bls_schema = new SchemaFix(bls_column_list);
-			bottomLayerSorting::State bls_state(bls_schema, blc, block_size, catalog->getTable(0)->getProjectoin(0)->getProjectionID(), 3, "sec_code_index");
-//			ExpandableBlockStreamIteratorBase* bls = new bottomLayerSorting(bls_state);
-			PhysicalOperatorBase* bls = new bottomLayerSorting(bls_state);
+    IndexScanIterator::query_range q2;
+    q2.value_low = malloc(sizeof(int));  // newmalloc
+    q2.value_low = (void*)(&value_high);
+    q2.comp_low = EQ;
+    q2.value_high = malloc(sizeof(int));  // newmalloc
+    q2.value_high = (void*)(&value_high);
+    q2.comp_high = EQ;
+    q2.c_type = t_int;
+    q_range.push_back(q2);
 
-			bls->Open();
-			BlockStreamBase* block;
-			while(bls->Next(block))
-			{
+    IndexScanIterator::State isi_state(
+        catalog->getTable(0)->getProjectoin(0)->getProjectionID(), blc_schema,
+        index_id, q_range, block_size);
+    PhysicalOperatorBase* isi = new IndexScanIterator(isi_state);
 
-			}
-			bls->Close();
-/********************************** CSB Plus Tree Index Building Finished! **********************************/
-			unsigned long index_id = 0;
-			vector<IndexScanIterator::query_range> q_range;
-			q_range.clear();
-			int value_low = 10107;
-			int value_high = 10110;
-
-			IndexScanIterator::query_range q1;
-			q1.value_low = malloc(sizeof(int));		//newmalloc
-			q1.value_low = (void*)(&value_low);
-			q1.comp_low = EQ;
-			q1.value_high = malloc(sizeof(int));		//newmalloc
-			q1.value_high = (void*)(&value_low);
-			q1.comp_high = EQ;
-			q1.c_type = t_int;
-			q_range.push_back(q1);
-
-			IndexScanIterator::query_range q2;
-			q2.value_low = malloc(sizeof(int));		//newmalloc
-			q2.value_low = (void*)(&value_high);
-			q2.comp_low = EQ;
-			q2.value_high = malloc(sizeof(int));		//newmalloc
-			q2.value_high = (void*)(&value_high);
-			q2.comp_high = EQ;
-			q2.c_type = t_int;
-			q_range.push_back(q2);
-
-			IndexScanIterator::State isi_state(catalog->getTable(0)->getProjectoin(0)->getProjectionID(), blc_schema, index_id, q_range, block_size);
-			PhysicalOperatorBase* isi = new IndexScanIterator(isi_state);
-
-			std::vector<std::string> attribute_name;
-			attribute_name.clear();
-			attribute_name.push_back("row_id");
-			attribute_name.push_back("trade_date");
-			attribute_name.push_back("order_no");
-			attribute_name.push_back("sec_code");
-			attribute_name.push_back("trade_dir");
-			attribute_name.push_back("order_type");
-<<<<<<< HEAD
-			BlockStreamPrint::State bsp_state(blc_schema, isi, block_size, attribute_name, "\t");
-			BlockStreamIteratorBase* bsp = new BlockStreamPrint(bsp_state);
-=======
-			ResultPrinter::State bsp_state(blc_schema, isi, block_size, attribute_name, "\t");
-			PhysicalOperatorBase* bsp = new ResultPrinter(bsp_state);
->>>>>>> e2ceeae5
-			bsp->Open();
-			while(bsp->Next(block))
-			{
-
-			}
-			bsp->Close();
-
-		}
-		cout<<"Waiting~~~!~"<<endl;
-		while(true){
-			sleep(1);
-		}
-	return 0;
-}
-
+    std::vector<std::string> attribute_name;
+    attribute_name.clear();
+    attribute_name.push_back("row_id");
+    attribute_name.push_back("trade_date");
+    attribute_name.push_back("order_no");
+    attribute_name.push_back("sec_code");
+    attribute_name.push_back("trade_dir");
+    attribute_name.push_back("order_type");
+    ResultPrinter::State bsp_state(blc_schema, isi, block_size, attribute_name,
+                                   "\t");
+    PhysicalOperatorBase* bsp = new ResultPrinter(bsp_state);
+    bsp->Open();
+    while (bsp->Next(block)) {
+    }
+    bsp->Close();
+  }
+  cout << "Waiting~~~!~" << endl;
+  while (true) {
+    sleep(1);
+  }
+  return 0;
+}