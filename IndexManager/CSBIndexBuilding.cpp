--- conflicted
+++ resolved
@@ -41,7 +41,7 @@
     computeOutputSchema();
     /* this is the first expanded thread*/
     PartitionStorage* partition_handle_;
-    if ((partition_handle_ = BlockManager::getInstance()->getPartitionHandle(
+    if ((partition_handle_ = BlockManager::getInstance()->GetPartitionHandle(
              PartitionID(state_.projection_id_, partition_offset))) == 0) {
       printf("The partition[%s] does not exists!\n",
              PartitionID(state_.projection_id_, partition_offset)
@@ -50,7 +50,7 @@
       SetReturnStatus(false);
     } else {
       partition_reader_iterator_ =
-          partition_handle_->createAtomicReaderIterator();
+          partition_handle_->CreateAtomicReaderIterator();
     }
     SetReturnStatus(true);
   }
@@ -58,28 +58,6 @@
   return GetReturnStatus();
 }
 
-<<<<<<< HEAD
-bool bottomLayerCollecting::Open(const PartitionOffset& partition_offset)
-{
-
-	AtomicPushBlockStream(BlockStreamBase::createBlockWithDesirableSerilaizedSize(state_.schema_, state_.block_size_));
-	if(TryEntryIntoSerializedSection()){
-
-		computeOutputSchema();
-		/* this is the first expanded thread*/
-		PartitionStorage* partition_handle_;
-		if((partition_handle_=BlockManager::getInstance()->GetPartitionHandle(PartitionID(state_.projection_id_,partition_offset)))==0){
-			printf("The partition[%s] does not exists!\n",PartitionID(state_.projection_id_,partition_offset).getName().c_str());
-			SetReturnStatus(false);
-		}
-		else{
-			partition_reader_iterator_=partition_handle_->CreateAtomicReaderIterator();
-		}
-		SetReturnStatus(true);
-	}
-	BarrierArrive();
-	return GetReturnStatus();
-=======
 bool bottomLayerCollecting::Next(SegmentExecStatus* const exec_status,
                                  BlockStreamBase* block) {
   remaining_block rb;
@@ -169,7 +147,6 @@
   AtomicPushBlockStream(block_for_asking);
   if (!block->Empty()) return true;
   return false;
->>>>>>> f5005b1e
 }
 
 bool bottomLayerCollecting::Close(SegmentExecStatus* const exec_status) {
@@ -214,44 +191,17 @@
   return block;
 }
 
-<<<<<<< HEAD
-bool bottomLayerCollecting::askForNextBlock(BlockStreamBase* & block, remaining_block& rb)
-{
-	if (chunk_reader_iterator_==0||chunk_reader_iterator_->NextBlock(block) == false)
-	{
-		chunk_reader_iterator_ = partition_reader_iterator_->NextChunk();
-
-		if (chunk_reader_iterator_ == 0){
-			printf("Has been falsed!!!!!!!!!!!!!*&S*DF&(SD&F(S<><<<><><><><><>\n");
-			return false;
-		}
-		chunk_reader_iterator_->NextBlock(block);
-		lock_.acquire();
-		rb.chunk_offset = ++chunk_offset_;
-		block_offset_ = 0;
-		lock_.release();
-		rb.block_offset = 0;
-		rb.tuple_offset = 0;
-		return true;
-	}
-	rb.chunk_offset = chunk_offset_;
-	lock_.acquire();
-	rb.block_offset = ++block_offset_;
-	lock_.release();
-	rb.tuple_offset = 0;
-	return true;
-=======
 bool bottomLayerCollecting::askForNextBlock(BlockStreamBase*& block,
                                             remaining_block& rb) {
   if (chunk_reader_iterator_ == 0 ||
-      chunk_reader_iterator_->nextBlock(block) == false) {
-    chunk_reader_iterator_ = partition_reader_iterator_->nextChunk();
+      chunk_reader_iterator_->NextBlock(block) == false) {
+    chunk_reader_iterator_ = partition_reader_iterator_->NextChunk();
 
     if (chunk_reader_iterator_ == 0) {
       printf("Has been falsed!!!!!!!!!!!!!*&S*DF&(SD&F(S<><<<><><><><><>\n");
       return false;
     }
-    chunk_reader_iterator_->nextBlock(block);
+    chunk_reader_iterator_->NextBlock(block);
     lock_.acquire();
     rb.chunk_offset = ++chunk_offset_;
     block_offset_ = 0;
@@ -266,7 +216,6 @@
   lock_.release();
   rb.tuple_offset = 0;
   return true;
->>>>>>> f5005b1e
 }
 
 void bottomLayerCollecting::computeOutputSchema() {
