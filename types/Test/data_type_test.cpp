--- conflicted
+++ resolved
@@ -12,13 +12,11 @@
 #include "../../iterator/PrintIterator.h"
 #include "../../iterator/FilterIterator.h"
 #include "../../iterator/AggregationIterator.h"
-<<<<<<< HEAD
-
-#include "../../Comparator.h"
-=======
+
+//#include "../../Comparator.h"
+
 #include "../../utility/test_tool.h"
 //#include "../../Comparator.cpp"
-using namespace std;
 
 
 
@@ -79,11 +77,7 @@
 
 
 static int test_data_type(){
-	test_decimal();
-	return 0;
-
-
-	//	const int cn=8;
+//	//	const int cn=8;
 //	//	ofstream outFile("/home/scdong/data/decimal.out", ios::out);
 //	//	string str[cn] = {"123.001", "4582.55", "12", "0.569797", "1356456352", "0.569797","123.001","1356456352"};
 //	//	char* result = new char [1024];
@@ -149,35 +143,31 @@
 //		pi->close();
 //		cout << endl;
 //		return 0;
-
-		NValue nv = NValue::getDecimalValueFromString("1.03");
-	//	cout << sizeof(nv) << endl;
-		NValue nv1 = NValue::getDecimalValueFromString("1.2");
-
-		const void *v1,*v22;
-		v1=&nv;
-		v22=&nv1;
-
-		column_type* op=new column_type(data_type(t_decimal),4);
-		if(op->operate->less(v1,v22)){
-			printf("%s is smaller than %s\n!",op->operate->toString(&nv).c_str(),op->operate->toString(&nv1).c_str());
-		}
-
-		if(op->operate->less(v22,v1)){
-			printf("less2!");
-		}
-		if(op->operate->equal(v22,v1)){
-			printf("equal!\n");
-		}
-
-		OperateDecimal od;
-		cout << od.toString((void*)&nv);
-		return 0;
->>>>>>> a947e5f0
-
-using namespace std;
-static int test_data_type(){
-//	//	const int cn=8;
+//
+//		NValue nv = NValue::getDecimalValueFromString("12345");
+//	//	cout << sizeof(nv) << endl;
+//		NValue nv1 = NValue::getDecimalValueFromString("5678");
+//
+//		OperateDecimal od;
+//		cout << od.toString((void*)&nv);
+//		return 0;
+//
+//		ADD<NValue*>((void*)(&nv),(void*)(&nv1));
+//		char buf[1024] = {'\0'};
+//		ExportSerializeOutput out(buf, 1024);
+//
+//		cout << "decimal outputting: \n";
+//		nv.serializeToExport(out);
+//		cout << "size of decimal: " << *(int*)buf << endl;
+//		cout << "value is: " << buf+4 << endl << endl;
+//
+//		boost::gregorian::date d;
+//		printf("size=%d\n",sizeof(d));
+	test_decimal();
+	return 0;
+
+
+	//	const int cn=8;
 //	//	ofstream outFile("/home/scdong/data/decimal.out", ios::out);
 //	//	string str[cn] = {"123.001", "4582.55", "12", "0.569797", "1356456352", "0.569797","123.001","1356456352"};
 //	//	char* result = new char [1024];
@@ -243,45 +233,41 @@
 //		pi->close();
 //		cout << endl;
 //		return 0;
-//
-//		NValue nv = NValue::getDecimalValueFromString("12345");
-//	//	cout << sizeof(nv) << endl;
-//		NValue nv1 = NValue::getDecimalValueFromString("5678");
-//
-//		OperateDecimal od;
-//		cout << od.toString((void*)&nv);
-//		return 0;
-//
-//		ADD<NValue*>((void*)(&nv),(void*)(&nv1));
-//		char buf[1024] = {'\0'};
-//		ExportSerializeOutput out(buf, 1024);
-//
-//		cout << "decimal outputting: \n";
-//		nv.serializeToExport(out);
-//		cout << "size of decimal: " << *(int*)buf << endl;
-//		cout << "value is: " << buf+4 << endl << endl;
-//
-//		boost::gregorian::date d;
-//		printf("size=%d\n",sizeof(d));
-
-		{
-//			int i1 = 23;
-//			int i2;
-//			i2 = i1;
-//			char *ch1= "234";
-//			char *ch2 = ch1;
-//			if(great<int, char*>((int*)(&i2), (char *)ch2)){
-//				cout<<"it works when int compare to char*"<<endl;
-//			}
-			NValue nv1 = NValue::getDecimalValueFromString("12345");
-			NValue nv2 = NValue::getDecimalValueFromString("12345");
-			column_type ct1(t_string,10);
-			column_type ct2(t_string,10);
-			Comparator c1(ct1, ct2, Comparator::L);
-			Comparator c2(ct1, ct2, Comparator::EQ);
-			Comparator c3(ct1, ct2, Comparator::G);
-			int i;
-
+
+		NValue nv = NValue::getDecimalValueFromString("1.03");
+	//	cout << sizeof(nv) << endl;
+		NValue nv1 = NValue::getDecimalValueFromString("1.2");
+
+		const void *v1,*v22;
+		v1=&nv;
+		v22=&nv1;
+
+		column_type* op=new column_type(data_type(t_decimal),4);
+		if(op->operate->less(v1,v22)){
+			printf("%s is smaller than %s\n!",op->operate->toString(&nv).c_str(),op->operate->toString(&nv1).c_str());
 		}
+
+		if(op->operate->less(v22,v1)){
+			printf("less2!");
+		}
+		if(op->operate->equal(v22,v1)){
+			printf("equal!\n");
+		}
+
+		OperateDecimal od;
+		cout << od.toString((void*)&nv);
 		return 0;
-}
+
+		ADD<NValue*>((void*)(&nv),(void*)(&nv1));
+		char buf[1024] = {'\0'};
+		ExportSerializeOutput out(buf, 1024);
+
+		cout << "decimal outputting: \n";
+		nv.serializeToExport(out);
+		cout << "size of decimal: " << *(int*)buf << endl;
+		cout << "value is: " << buf+4 << endl << endl;
+
+		boost::gregorian::date d;
+		printf("size=%d\n",sizeof(d));
+		return 0;
+}
