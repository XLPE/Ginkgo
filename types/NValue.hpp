/*
 * NValue.hpp
 *
 *  Created on: 2014年1月16日
 *      Author: SCDONG
 */

#ifndef NVALUE_HPP_
#define NVALUE_HPP_

#include <cassert>
#include <stdint.h>
#include <iostream>
using namespace std;

#include <boost/functional/hash.hpp>
#include "ttmath/ttmathint.h"
#include "ExportSerializeIo.h"
#include "value_defs.h"

class COUNTER{
public:
	static int count;
};

namespace decimal {

#define OBJECT_NULL_BIT static_cast<char>(1 << 6)

//The int used for storage and return values
typedef ttmath::Int<2> TTInt;
//Long integer with space for multiplication and division without carry/overflow
typedef ttmath::Int<4> TTLInt;

class NValue {
public:
    static const int64_t kMaxScaleFactor = 1000000000000;

    /**
     * 16 bytes of storage for NValue data.
     */
    char m_data[16];
//    ValueType m_valueType;
//    bool m_sourceInlined;

    static const uint16_t kMaxDecScale = 12;

    static TTInt s_maxDecimalValue;
    static TTInt s_minDecimalValue;
public:

    NValue() {  //(const ValueType type) {
        ::memset( m_data, 0, 16);
//        setValueType(type);
//        m_sourceInlined = false;
    }

    // Function declarations for NValue.cpp definitions.
    void createDecimalFromString(const std::string &txt);
    std::string createStringFromDecimal(unsigned number_of_fractinal_digits=12) const;
    NValue opMultiplyDecimals(const NValue &lhs, const NValue &rhs) const;
    NValue opDivideDecimals(const NValue lhs, const NValue rhs) const;

    /* Check if the value represents SQL NULL */
    bool isNull() const;
    /* Serialize this NValue to an Export stream */
    void serializeToExport(ExportSerializeOutput&,void* para=0) const;

    //computing
    NValue op_add(const NValue rhs) const;
    NValue op_subtract(const NValue rhs) const;
    NValue op_multiply(const NValue rhs) const;
    NValue op_divide(const NValue rhs) const;

    /* Return a copy of MAX(this, rhs) */
    NValue op_max(const NValue rhs) const;
    /* Return a copy of MIN(this, rhs) */
    NValue op_min(const NValue rhs) const;

    bool op_equals(const NValue rhs) const;

    int compare(const NValue rhs) const;

    static NValue getDecimalValueFromString(const std::string &value) {
        NValue retval;   //(VALUE_TYPE_DECIMAL);
        retval.createDecimalFromString(value);
        return retval;
    }

    TTInt& getDecimal() {
//        assert(getValueType() == VALUE_TYPE_DECIMAL);
        void* retval = reinterpret_cast<void*>(m_data);
        return *reinterpret_cast<TTInt*>(retval);
    }

    const TTInt& getDecimal() const {
//        assert(getValueType() == VALUE_TYPE_DECIMAL);
        const void* retval = reinterpret_cast<const void*>(m_data);
        return *reinterpret_cast<const TTInt*>(retval);
    }

//    void setValueType(ValueType type) {
//        m_valueType = type;
//    }

//    ValueType getValueType() const {
//        return m_valueType;
//    }

    NValue opAddDecimals(const NValue lhs, const NValue rhs) const {
//        if ((lhs.getValueType() != VALUE_TYPE_DECIMAL) ||
//            (rhs.getValueType() != VALUE_TYPE_DECIMAL))
//        {
//            cout << "Non-decimal NValue in decimal adder.\n";
//            exit(-1);
//        }

        if (lhs.isNull() || rhs.isNull()) {
            TTInt retval;
            retval.SetMin();
            return getDecimalValue(retval);
        }

        TTInt retval(lhs.getDecimal());
        if (retval.Add(rhs.getDecimal()) || retval > s_maxDecimalValue || retval < s_minDecimalValue) {
            cout << "Attempted to add " << lhs.createStringFromDecimal().c_str() << " with " << rhs.createStringFromDecimal().c_str() << " causing overflow/underflow\n";
            exit(-1);
        }
        return getDecimalValue(retval);
    }

    NValue opSubtractDecimals(const NValue lhs, const NValue rhs) const {
//        if ((lhs.getValueType() != VALUE_TYPE_DECIMAL) ||
//            (rhs.getValueType() != VALUE_TYPE_DECIMAL))
//        {
//            cout << "Non-decimal NValue in decimal subtract.\n";
//            exit(-1);
//        }

        if (lhs.isNull() || rhs.isNull()) {
            TTInt retval;
            retval.SetMin();
            return getDecimalValue(retval);
        }

        TTInt retval(lhs.getDecimal());
        if (retval.Sub(rhs.getDecimal()) || retval > s_maxDecimalValue || retval < s_minDecimalValue) {
            cout << "Attempted to subtract " << rhs.createStringFromDecimal().c_str() << " from " << lhs.createStringFromDecimal().c_str() << " causing overflow/underflow\n";
            exit(-1);
        }

        return getDecimalValue(retval);
    }

    static NValue getDecimalValue(TTInt value) {
        NValue retval;	//(VALUE_TYPE_DECIMAL);
        retval.getDecimal() = value;
        return retval;
    }

    /**
     * Get the type of the value. This information is private
     * to prevent code outside of NValue from branching based on the type of a value.
     */
//    std::string getValueTypeString() const {
//        return getTypeName(m_valueType);
//    }

    int compareDecimalValue(const NValue rhs) const {
//        switch (rhs.getValueType()) {
//          case VALUE_TYPE_DECIMAL:
//          {
              const TTInt lhsValue = getDecimal();
              const TTInt rhsValue = rhs.getDecimal();

              if (lhsValue == rhsValue) {
                  return VALUE_COMPARE_EQUAL;
              } else if (lhsValue > rhsValue) {
                  return VALUE_COMPARE_GREATERTHAN;
              } else {
                  return VALUE_COMPARE_LESSTHAN;
              }
//          }
//          default:
//          {
//              cout << "Type " << valueToString(rhs.getValueType()).c_str() << " cannot be cast for comparison to type " << valueToString(getValueType()).c_str() << endl;
//              exit(-1);
//          }
//       }
    }
};

//inline NValue::NValue() {
//    ::memset( m_data, 0, 16);
//    setValueType(VALUE_TYPE_INVALID);
//    m_sourceInlined = false;
//}

inline bool NValue::isNull() const {
//    if (getValueType() == VALUE_TYPE_DECIMAL) {
        TTInt min;
        min.SetMin();
        return getDecimal() == min;
//    }
    return m_data[13] == OBJECT_NULL_BIT;
}

inline void NValue::serializeToExport(ExportSerializeOutput &io,void* para) const
{
//    switch (getValueType()) {
//    case VALUE_TYPE_DECIMAL:
//    {
<<<<<<< HEAD
    	std::string decstr = createStringFromDecimal();
=======
    	std::string decstr = createStringFromDecimal(*(unsigned*)para);
>>>>>>> 3fe553d4
    	int32_t objectLength = (int32_t)decstr.length();
    	io.writeBinaryString(decstr.data(), objectLength);
    	return;
//    }
//    default:
//    {
//    	cout << "Invalid type in serializeToExport\n";
//    	return;
//    }
//    }
}

inline NValue NValue::op_add(const NValue rhs) const {
//	if (VALUE_TYPE_DECIMAL == getValueType() && VALUE_TYPE_DECIMAL == rhs.getValueType())
//	{
		return opAddDecimals(this->getDecimalValue(this->getDecimal()), rhs);
//	}
//    cout << "Promotion of " << getValueTypeString().c_str() << " and " << rhs.getValueTypeString().c_str() << " failed in op_add.\n";
//    exit(-1);
}

inline NValue NValue::op_subtract(const NValue rhs) const {
//	if (VALUE_TYPE_DECIMAL == getValueType() && VALUE_TYPE_DECIMAL == rhs.getValueType())
//	{
        return opSubtractDecimals(this->getDecimalValue(this->getDecimal()), rhs);
//	}
//	cout << "Promotion of " << getValueTypeString().c_str() << " and " << rhs.getValueTypeString().c_str() << " failed in op_add.\n";
//	exit(-1);
}

inline NValue NValue::op_multiply(const NValue rhs) const {
//    if (VALUE_TYPE_DECIMAL == getValueType() && VALUE_TYPE_DECIMAL == rhs.getValueType())
//    {
        return opMultiplyDecimals(*this, rhs);
//    }
//    cout << "Promotion of " << getValueTypeString().c_str() << " and " << rhs.getValueTypeString().c_str() << " failed in op_multiply.\n";
//    exit(-1);
}

inline NValue NValue::op_divide(const NValue rhs) const {
//	if (VALUE_TYPE_DECIMAL == getValueType() && VALUE_TYPE_DECIMAL == rhs.getValueType())
//	{
        return opDivideDecimals(this->getDecimalValue(this->getDecimal()), rhs);
//    }
//	cout << "Promotion of " << getValueTypeString().c_str() << " and " << rhs.getValueTypeString().c_str() << " failed in op_divide.\n";
//	exit(-1);
}

inline NValue NValue::op_max(const NValue rhs) const {
	const int value = compare(rhs);
	if (value > 0) {
		return *this;
	} else {
		return rhs;
	}
}

inline NValue NValue::op_min(const NValue rhs) const {
	const int value = compare(rhs);
	if (value < 0) {
		return *this;
	} else {
		return rhs;
	}
}

inline bool NValue::op_equals(const NValue rhs) const {
    return compare(rhs) == 0 ? true : false;
}

inline int NValue::compare(const NValue rhs) const {
//    switch (getValueType()) {
//    case VALUE_TYPE_DECIMAL:
        return compareDecimalValue(rhs);
//    default: {
//        cout << "non comparable types lhs '" << getValueTypeString().c_str() << "' rhs '" << rhs.getValueTypeString().c_str() << "'\n";
//        exit(-1);
//    }
//    }
}

} //end for namespace
#endif /* NVALUE_HPP_ */<|MERGE_RESOLUTION|>--- conflicted
+++ resolved
@@ -210,11 +210,8 @@
 //    switch (getValueType()) {
 //    case VALUE_TYPE_DECIMAL:
 //    {
-<<<<<<< HEAD
-    	std::string decstr = createStringFromDecimal();
-=======
+
     	std::string decstr = createStringFromDecimal(*(unsigned*)para);
->>>>>>> 3fe553d4
     	int32_t objectLength = (int32_t)decstr.length();
     	io.writeBinaryString(decstr.data(), objectLength);
     	return;
