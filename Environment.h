--- conflicted
+++ resolved
@@ -27,13 +27,9 @@
 #include "Resource/BufferManager.h"
 
 using claims::catalog::Catalog;
-<<<<<<< HEAD
 using claims::MasterNode;
 using claims::SlaveNode;
 class Catalog;
-=======
-// class Catalog;
->>>>>>> 57994382
 
 class Environment {
  public:
@@ -49,13 +45,9 @@
   claims::catalog::Catalog* getCatalog() const;
   ThreadPool* getThreadPool() const;
   IteratorExecutorSlave* getIteratorExecutorSlave() const;
-<<<<<<< HEAD
   Environment(bool ismaster = false);
   MasterNode* get_master_node() { return master_node_; }
   SlaveNode* get_slave_node() { return slave_node_; }
-=======
-  explicit Environment(bool ismaster = false);
->>>>>>> 57994382
 
  private:
   void readConfigFile();
