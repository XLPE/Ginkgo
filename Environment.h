--- conflicted
+++ resolved
@@ -76,13 +76,10 @@
   void destoryClientListener();
   bool initializeThreadPool();
   void InitMembership();
-<<<<<<< HEAD
-  static void *InitMysqlListener(void * null_);
-  static void *HttpserverRun(void *null);
-  //void httpserver_run(int argc,std::string argv[]);
-=======
+  static void* InitMysqlListener(void* null_);
+  static void* HttpserverRun(void* null);
+  // void httpserver_run(int argc,std::string argv[]);
   void initializeKerberosListener();
->>>>>>> 29bb1d2a
 
  private:
   static Environment* _instance;
