/*
 * Copyright [2012-2015] DaSE@ECNU
 *
 * Licensed to the Apache Software Foundation (ASF) under one or more
 * contributor license agreements.  See the NOTICE file distributed with
 * this work for additional information regarding copyright ownership.
 * The ASF licenses this file to You under the Apache License, Version 2.0
 * (the "License"); you may not use this file except in compliance with
 * the License.  You may obtain a copy of the License at
 *
 *     http://www.apache.org/licenses/LICENSE-2.0
 *
 * Unless required by applicable law or agreed to in writing, software
 * distributed under the License is distributed on an "AS IS" BASIS,
 * WITHOUT WARRANTIES OR CONDITIONS OF ANY KIND, either express or implied.
 * See the License for the specific language governing permissions and
 * limitations under the License.
 *
 * /Claims/node_manager/master_node.cpp
 *
 *  Created on: Jan 4, 2016
 *      Author: fzh
 *		   Email: fzhedu@gmail.com
 *
 * Description:
 *
 */

#include "./master_node.h"

#include <glog/logging.h>
#include <pthread.h>
#include <string>
#include <utility>
#include <vector>
#include <iostream>
#include "caf/all.hpp"
#include "caf/io/all.hpp"
#include "../common/error_define.h"
#include "../common/ids.h"
#include "../common/Message.h"
#include "../Environment.h"
using caf::io::remote_actor;
using caf::make_message;
using std::make_pair;
using claims::common::rConRemoteActorError;
using namespace claims::catalog;
namespace claims {
MasterNode* MasterNode::instance_ = 0;
class MasterNodeActor : public event_based_actor {
 public:
  MasterNodeActor(MasterNode* master_node) : master_node_(master_node) {}

  behavior make_behavior() override {
    become(MainWork());
    return {};
  }
  behavior MainWork() {
    return {

        [=](RegisterAtom, string ip, uint16_t port) -> caf::message {
          //for reregister check
          unsigned int tmp_node_id = -1;
          bool is_reregister = false;
          for(auto it = master_node_->node_id_to_addr_.begin();
              it != master_node_->node_id_to_addr_.end();++it)
          {
            //port
            if((it->second.first == ip) & (master_node_->master_addr_.first != ip))
            {
              is_reregister = true;
              tmp_node_id = it->first;
            }
          }
          if(is_reregister)
          {
            master_node_->RemoveOneNode(tmp_node_id,master_node_);
            LOG(INFO)<<"master remove old node :"<<tmp_node_id<<"info"<<endl;
            Environment::getInstance()
                          ->getResourceManagerMaster()
                          ->UnRegisterSlave(tmp_node_id);
            LOG(INFO)<<"master unRegister old node :"<<tmp_node_id<<"info"<<endl;
          }
          LOG(INFO)<<"get register from "<<ip<<",  "<<port<<std::endl;
          unsigned id = master_node_->AddOneNode(ip, port);
          Environment::getInstance()
              ->getResourceManagerMaster()
              ->RegisterNewSlave(id);
          LOG(INFO)<<"master Register slave node :"<<id<<endl;
          return make_message(OkAtom::value, id, *((BaseNode*)master_node_));
        },
<<<<<<< HEAD
        [=](HeartBeatAtom, unsigned int node_id_, string address_, uint16_t port_) -> caf::message {
          auto it = master_node_->node_id_to_heartbeat_.find(node_id_);
          if (it != master_node_->node_id_to_heartbeat_.end()){
              it->second = 0;
              return make_message(OkAtom::value);
          }else{
//            master_node_->RemoveOneNode(node_id_,master_node_);
//            LOG(INFO)<<"master remove old node :"<<node_id_<<"info"<<endl;
//            Environment::getInstance()->getResourceManagerMaster()
//                                      ->UnRegisterSlave(node_id_);
//            LOG(INFO)<<"master unRegister old node :"<<node_id_<<"info"<<endl;
            LOG(INFO)<<"get heartbeat and register from "<<address_<<",  "<<port_<<std::endl;
            unsigned id = master_node_->AddOneNode(address_, port_);
            Environment::getInstance()
                          ->getResourceManagerMaster()
                          ->RegisterNewSlave(id);
            LOG(INFO)<<"master Register slave node :"<<id<<endl;
            return make_message(OkAtom::value, id, *((BaseNode*)master_node_));
          }
        },
        [=](Updatelist){
          bool is_losted = false;
          if(master_node_->node_id_to_heartbeat_.size() > 0){
            for (auto it = master_node_->node_id_to_heartbeat_.begin();
                it != master_node_->node_id_to_heartbeat_.end();++it){
                  it->second++;
                  if (it->second >= kMaxTryTimes){
                    is_losted = true;
                    LOG(WARNING) <<"master : lost hearbeat from ( node "
                        <<it->first<<")"<<endl;
                    auto node_id = it->first;
                    it = master_node_->node_id_to_heartbeat_.erase(it);
                    master_node_->RemoveOneNode(node_id, master_node_);
                    Environment::getInstance()
                        ->getResourceManagerMaster()
                        ->UnRegisterSlave(node_id);
                    LOG(INFO)<<"master unRegister old node :"<<node_id<<"info"<<endl;
                  }
            }
          }
          if(is_losted){
            master_node_->SyncNodeList(master_node_);
             is_losted=false;
          }
          delayed_send(this, std::chrono::seconds(kTimeout/5), Updatelist::value);
        },
        [&](StorageBudgetAtom, const StorageBudgetMessage& message) {
          Environment::getInstance()
              ->getResourceManagerMaster()
              ->RegisterDiskBuget(message.nodeid, message.disk_budget);
          Environment::getInstance()
              ->getResourceManagerMaster()
              ->RegisterMemoryBuget(message.nodeid, message.memory_budget);
          LOG(INFO) << "receive storage budget message!! node: "
                    << message.nodeid << " : disk = " << message.disk_budget
                    << " , mem = " << message.memory_budget << endl;
          return make_message(OkAtom::value);
        },
=======
        [&](StorageBudgetAtom, const StorageBudgetMessage& message)
            -> caf::message {
              Environment::getInstance()
                  ->getResourceManagerMaster()
                  ->RegisterDiskBuget(message.nodeid, message.disk_budget);
              Environment::getInstance()
                  ->getResourceManagerMaster()
                  ->RegisterMemoryBuget(message.nodeid, message.memory_budget);
              LOG(INFO) << "receive storage budget message!! node: "
                        << message.nodeid << " : disk = " << message.disk_budget
                        << " , mem = " << message.memory_budget << endl;
              return make_message(OkAtom::value);
            },
>>>>>>> 47c439d8
        [=](ExitAtom) {
          LOG(INFO) << "master " << master_node_->get_node_id() << " finish!"
                    << endl;
          quit();
        },
        caf::others >> [=]() {
          LOG(WARNING) << "master node receives unknown message"
          << endl;
        }
    };
  }
  MasterNode* master_node_;
};
MasterNode* MasterNode::GetInstance() {
  if (NULL == instance_) {
    instance_ = new MasterNode();
  }
  return instance_;
}

MasterNode::MasterNode() : node_id_gen_(-1) {
  instance_ = this;
  set_node_id(0);
  ReadMasterAddr();
  node_addr_ = master_addr_;
  CreateActor();
}

MasterNode::MasterNode(string node_ip, uint16_t node_port)
    : BaseNode(node_ip, node_port), node_id_gen_(-1) {
  CreateActor();
}

MasterNode::~MasterNode() { instance_ = NULL; }
void MasterNode::CreateActor() {
  master_actor_ = caf::spawn<MasterNodeActor>(this);
  try {
    caf::io::publish(master_actor_, get_node_port(), nullptr, 1);
    LOG(INFO) << "master ip port" << get_node_port() << " publish succeed!";
    caf::scoped_actor self;
    self->send(master_actor_,Updatelist::value);
  } catch (caf::bind_failure& e) {
    LOG(ERROR) << "the specified port " << get_node_port() << " is used!";
  } catch (caf::network_error& e) {
    LOG(ERROR) << "connection error in publishing master actor port";
  }
}
void MasterNode::PrintNodeList() {
  for (auto it = node_id_to_addr_.begin(); it != node_id_to_addr_.end(); ++it) {
    std::cout << "node id = " << it->first << " ( " << it->second.first << " , "
              << it->second.second << " )" << std::endl;
  }
}
RetCode MasterNode::BroastNodeInfo(const unsigned int& node_id,
                                   const string& node_ip,
                                   const uint16_t& node_port) {
  caf::scoped_actor self;
  for (auto it = node_id_to_addr_.begin(); it != node_id_to_addr_.end(); ++it) {
    self->send(node_id_to_actor_.at(it->first), BroadcastNodeAtom::value,
               node_id, node_ip, node_port);
  }
  return rSuccess;
}
// should be atomic
unsigned int MasterNode::AddOneNode(string node_ip, uint16_t node_port) {
  lock_.acquire();
  node_id_gen_++;
  BroastNodeInfo((unsigned int)node_id_gen_, node_ip, node_port);
  node_id_to_addr_.insert(
      make_pair((unsigned int)node_id_gen_, make_pair(node_ip, node_port)));
  node_id_to_heartbeat_.insert(make_pair((unsigned int)node_id_gen_, 0));
  try {
    auto actor = remote_actor(node_ip, node_port);
    node_id_to_actor_.insert(make_pair((unsigned int)node_id_gen_, actor));
    LOG(INFO)<<"actor"<<node_id_gen_<<"address"<<node_ip<<"`````"<<node_port<<endl;
  } catch (caf::network_error& e) {
    LOG(WARNING) << "cann't connect to node ( " << node_ip << " , " << node_port
                 << " ) and create remote actor failed!!";
    assert(false);
  }
  LOG(INFO) << "register one node( " << node_id_gen_ << " < " << node_ip
            << " " << node_port << " > )" << std::endl;
  lock_.release();
  return node_id_gen_;
}
void MasterNode::RemoveOneNode(unsigned int node_id, MasterNode* master_node){
  master_node->lock_.acquire();
  master_node->node_id_to_heartbeat_.erase(node_id);
  master_node->node_id_to_addr_.erase(node_id);
  master_node->node_id_to_actor_.erase(node_id);
  master_node->lock_.release();
  LOG(INFO) <<"finish remove node :"<<node_id<<endl;
  Catalog* catalog = Catalog::getInstance();
  vector<TableID> table_id_list = catalog->GetAllTablesID();
  for (auto table_id : table_id_list){
    TableDescriptor* table = catalog->getTable(table_id);
    if(table != NULL){
    LOG(INFO) <<"(~~~~~~~~~~~~~~~~~~~~~~ "<< table->getTableName()<<" ~~~~~~~~~~~~~~~~~~~~~~~)";
    vector<ProjectionDescriptor*>* projection_list =  table ->GetProjectionList();
    if(projection_list != NULL)
    {
      for(auto projection : *projection_list)
      {
        Partitioner* partitioner = projection->getPartitioner();
        if(partitioner != NULL)
        {
          vector<PartitionInfo *> partition_info_list = partitioner->getPartitionList();
          if(partition_info_list.size() != 0){
            for(auto partition_info : partition_info_list){
              if(partition_info->get_location() == node_id){
                LOG(INFO)<<node_id<<"'s partition is unbinding"<<endl;
                partition_info->unbind_all_blocks();
              }
            }
          }
        }
      }
    }
  }
 }
 LOG(INFO)<<std::endl;
}
void MasterNode::SyncNodeList(MasterNode* master_node)
{
  try{
      caf::scoped_actor self;
      for (auto it = master_node->node_id_to_addr_.begin(); it != master_node->node_id_to_addr_.end(); ++it)
      {
        self->send(master_node->node_id_to_actor_.at(it->first), SyncNodeInfo::value,*((BaseNode*)master_node));
        LOG(INFO)<<" node lost ,start sync to node: "<<it->first<<endl;
      }
  }catch(caf::network_error& e){
    LOG(INFO) <<"sync failure"<<endl;
  }
}
void MasterNode::FinishAllNode() {
  caf::scoped_actor self;
  for (auto it = node_id_to_actor_.begin(); it != node_id_to_actor_.end();
       ++it) {
    self->send(it->second, ExitAtom::value);
  }
  self->send(master_actor_, ExitAtom::value);
}
}  // namespace claims<|MERGE_RESOLUTION|>--- conflicted
+++ resolved
@@ -66,7 +66,7 @@
               it != master_node_->node_id_to_addr_.end();++it)
           {
             //port
-            if((it->second.first == ip) & (master_node_->master_addr_.first != ip))
+            if((it->second.first == ip))
             {
               is_reregister = true;
               tmp_node_id = it->first;
@@ -75,6 +75,7 @@
           if(is_reregister)
           {
             master_node_->RemoveOneNode(tmp_node_id,master_node_);
+            master_node_->node_id_to_heartbeat_.erase(tmp_node_id);
             LOG(INFO)<<"master remove old node :"<<tmp_node_id<<"info"<<endl;
             Environment::getInstance()
                           ->getResourceManagerMaster()
@@ -89,18 +90,12 @@
           LOG(INFO)<<"master Register slave node :"<<id<<endl;
           return make_message(OkAtom::value, id, *((BaseNode*)master_node_));
         },
-<<<<<<< HEAD
         [=](HeartBeatAtom, unsigned int node_id_, string address_, uint16_t port_) -> caf::message {
           auto it = master_node_->node_id_to_heartbeat_.find(node_id_);
           if (it != master_node_->node_id_to_heartbeat_.end()){
               it->second = 0;
               return make_message(OkAtom::value);
           }else{
-//            master_node_->RemoveOneNode(node_id_,master_node_);
-//            LOG(INFO)<<"master remove old node :"<<node_id_<<"info"<<endl;
-//            Environment::getInstance()->getResourceManagerMaster()
-//                                      ->UnRegisterSlave(node_id_);
-//            LOG(INFO)<<"master unRegister old node :"<<node_id_<<"info"<<endl;
             LOG(INFO)<<"get heartbeat and register from "<<address_<<",  "<<port_<<std::endl;
             unsigned id = master_node_->AddOneNode(address_, port_);
             Environment::getInstance()
@@ -113,20 +108,23 @@
         [=](Updatelist){
           bool is_losted = false;
           if(master_node_->node_id_to_heartbeat_.size() > 0){
-            for (auto it = master_node_->node_id_to_heartbeat_.begin();
-                it != master_node_->node_id_to_heartbeat_.end();++it){
+            for (auto it = master_node_->node_id_to_heartbeat_.begin();it != master_node_->node_id_to_heartbeat_.end();)
+            {
                   it->second++;
-                  if (it->second >= kMaxTryTimes){
-                    is_losted = true;
-                    LOG(WARNING) <<"master : lost hearbeat from ( node "
-                        <<it->first<<")"<<endl;
+                  {
+                    if (it->second >= kMaxTryTimes){
+                      is_losted = true;
+                      LOG(WARNING) <<"master : lost hearbeat from ( node "<<it->first<<")"<<endl;
                     auto node_id = it->first;
-                    it = master_node_->node_id_to_heartbeat_.erase(it);
+                    auto tmp_it = it;
+                    it++;
+                    master_node_->node_id_to_heartbeat_.erase(tmp_it);
                     master_node_->RemoveOneNode(node_id, master_node_);
                     Environment::getInstance()
                         ->getResourceManagerMaster()
                         ->UnRegisterSlave(node_id);
                     LOG(INFO)<<"master unRegister old node :"<<node_id<<"info"<<endl;
+                    }else{ it++;}
                   }
             }
           }
@@ -148,7 +146,6 @@
                     << " , mem = " << message.memory_budget << endl;
           return make_message(OkAtom::value);
         },
-=======
         [&](StorageBudgetAtom, const StorageBudgetMessage& message)
             -> caf::message {
               Environment::getInstance()
@@ -162,7 +159,6 @@
                         << " , mem = " << message.memory_budget << endl;
               return make_message(OkAtom::value);
             },
->>>>>>> 47c439d8
         [=](ExitAtom) {
           LOG(INFO) << "master " << master_node_->get_node_id() << " finish!"
                     << endl;
@@ -250,7 +246,6 @@
 }
 void MasterNode::RemoveOneNode(unsigned int node_id, MasterNode* master_node){
   master_node->lock_.acquire();
-  master_node->node_id_to_heartbeat_.erase(node_id);
   master_node->node_id_to_addr_.erase(node_id);
   master_node->node_id_to_actor_.erase(node_id);
   master_node->lock_.release();
@@ -283,7 +278,6 @@
     }
   }
  }
- LOG(INFO)<<std::endl;
 }
 void MasterNode::SyncNodeList(MasterNode* master_node)
 {
