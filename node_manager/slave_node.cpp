/*
 * Copyright [2012-2015] DaSE@ECNU
 *
 * Licensed to the Apache Software Foundation (ASF) under one or more
 * contributor license agreements.  See the NOTICE file distributed with
 * this work for additional information regarding copyright ownership.
 * The ASF licenses this file to You under the Apache License, Version 2.0
 * (the "License"); you may not use this file except in compliance with
 * the License.  You may obtain a copy of the License at
 *
 *     http://www.apache.org/licenses/LICENSE-2.0
 *
 * Unless required by applicable law or agreed to in writing, software
 * distributed under the License is distributed on an "AS IS" BASIS,
 * WITHOUT WARRANTIES OR CONDITIONS OF ANY KIND, either express or implied.
 * See the License for the specific language governing permissions and
 * limitations under the License.
 *
 * /Claims/node_manager/slave_node.cpp
 *
 *  Created on: Jan 4, 2016
 *      Author: fzh
 *		   Email: fzhedu@gmail.com
 *
 * Description:
 *
 */
#include <glog/logging.h>
#include <string>
#include <utility>
#include <iostream>
#include "./slave_node.h"

#include <stdlib.h>
#include <unistd.h>

#include "../common/Message.h"
#include "caf/io/all.hpp"

#include "./base_node.h"
#include "../common/ids.h"
#include "../Environment.h"
#include "../storage/StorageLevel.h"
#include "caf/all.hpp"
#include <map>
#include <unordered_map>
#include "../common/error_define.h"
using caf::io::remote_actor;
using caf::make_message;
using caf::message;
using std::make_pair;
using std::unordered_map;
using claims::common::rConRemoteActorError;
using claims::common::rRegisterToMasterTimeOut;
using claims::common::rRegisterToMasterError;
namespace claims {
SlaveNode* SlaveNode::instance_ = 0;
class SlaveNodeActor : public event_based_actor {
 public:
  SlaveNodeActor(SlaveNode* slave_node) : slave_node_(slave_node) {}

  behavior make_behavior() override {
    LOG(INFO) << "slave node actor is OK!" << std::endl;
    return {

        [=](ExitAtom) {
          LOG(INFO) << "slave " << slave_node_->get_node_id() << " finish!"
                    << endl;
          quit();
        },
        [=](SendPlanAtom, string str, u_int64_t query_id,
            u_int32_t segment_id) {
          LOG(INFO) << "coor node receive one plan " << query_id << " , "
                    << segment_id << " plan string size= " << str.length();
          PhysicalQueryPlan* new_plan = new PhysicalQueryPlan(
              PhysicalQueryPlan::TextDeserializePlan(str));
          LOG(INFO) << "coor node deserialized plan " << query_id << " , "
                    << segment_id;
          ticks start = curtick();
          Environment::getInstance()
              ->getIteratorExecutorSlave()
              ->createNewThreadAndRun(new_plan);

          string log_message =
              "Slave: received plan segment and create new thread and run it! ";
          LOG(INFO) << log_message << query_id << " , " << segment_id
                    << " , createNewThreadAndRun:" << getMilliSecond(start);
        },
        [=](AskExchAtom, ExchangeID exch_id) -> message {
          auto addr =
              Environment::getInstance()->getExchangeTracker()->GetExchAddr(
                  exch_id);
          return make_message(OkAtom::value, addr.ip, addr.port);
        },
        [=](BindingAtom, const PartitionID partition_id,
            const unsigned number_of_chunks,
            const StorageLevel desirable_storage_level) -> message {
          LOG(INFO) << "receive binding message!" << endl;
          Environment::getInstance()->get_block_manager()->AddPartition(
              partition_id, number_of_chunks, desirable_storage_level);
          return make_message(OkAtom::value);
        },
        [=](UnBindingAtom, const PartitionID partition_id) -> message {
          LOG(INFO) << "receive unbinding message~!" << endl;
          Environment::getInstance()->get_block_manager()->RemovePartition(
              partition_id);
          return make_message(OkAtom::value);
        },
        [=](BroadcastNodeAtom, const unsigned int& node_id,
            const string& node_ip, const uint16_t& node_port) {
          slave_node_->AddOneNode(node_id, node_ip, node_port);
        },
        [=](ReportSegESAtom, NodeSegmentID node_segment_id, int exec_status,
            string exec_info) -> message {
<<<<<<< HEAD
=======
          LOG(INFO) << node_segment_id.first << " , " << node_segment_id.second
                    << " just receive: " << exec_status << " , " << exec_info;
>>>>>>> a321c75b
          bool ret =
              Environment::getInstance()
                  ->get_stmt_exec_tracker()
                  ->UpdateSegExecStatus(
                      node_segment_id,
                      (SegmentExecStatus::ExecStatus)exec_status, exec_info);
          LOG(INFO) << node_segment_id.first << " , " << node_segment_id.second
                    << " after receive: " << exec_status << " , " << exec_info;
          if (false == ret) {
            return make_message(CancelPlanAtom::value);
          }
          return make_message(OkAtom::value);
        },
        caf::others >>
            [=]() { LOG(WARNING) << "unkown message at slave node!!!" << endl; }

    };
  }

  SlaveNode* slave_node_;
};

SlaveNode* SlaveNode::GetInstance() {
  if (NULL == instance_) {
    instance_ = new SlaveNode();
  }
  return instance_;
}
RetCode SlaveNode::AddOneNode(const unsigned int& node_id,
                              const string& node_ip,
                              const uint16_t& node_port) {
  lock_.acquire();
  RetCode ret = rSuccess;
  node_id_to_addr_.insert(make_pair(node_id, make_pair(node_ip, node_port)));

  try {
    auto actor = remote_actor(node_ip, node_port);
    node_id_to_actor_.insert(make_pair(node_id, actor));
  } catch (caf::network_error& e) {
    LOG(WARNING) << "cann't connect to node ( " << node_ip << " , " << node_port
                 << " ) and create remote actor failed!!";
    ret = rConRemoteActorError;
  }
  LOG(INFO) << "slave : get broadested node( " << node_id << " < " << node_ip
            << " " << node_port << " > )" << std::endl;
  lock_.release();
  return rSuccess;
}
SlaveNode::SlaveNode() : BaseNode() {
  instance_ = this;
  CreateActor();
}
SlaveNode::SlaveNode(string node_ip, uint16_t node_port)
    : BaseNode(node_ip, node_port) {
  instance_ = this;
  CreateActor();
}
SlaveNode::~SlaveNode() { instance_ = NULL; }
void SlaveNode::CreateActor() {
  auto slave_actor = caf::spawn<SlaveNodeActor>(this);
  bool is_done = false;

  for (int try_time = 0; try_time < 20 && !is_done; ++try_time) {
    try {
      master_actor_ =
          caf::io::remote_actor(master_addr_.first, master_addr_.second);
      is_done = true;
    } catch (caf::network_error& e) {
      cout << "slave node connect remote_actor error due to network "
              "error! will try " << 19 - try_time << " times" << endl;
    }
    sleep(1);
  }
  if (!is_done) {
    cout << "Node(" << get_node_ip() << " , " << get_node_port()
         << ") register to master(" << master_addr_.first << " , "
         << master_addr_.second
         << ") failed after have tried 20 times! please check ip and "
            "port, then try again!!!" << endl;
    LOG(ERROR) << "Node(" << get_node_ip() << " , " << get_node_port()
               << ") register to master(" << master_addr_.first << " , "
               << master_addr_.second
               << ") failed after have tried 20 times! please check ip and "
                  "port, then try again!!!" << endl;
    exit(0);
  } else {
    LOG(INFO) << "the node connect to master succeed!!!";
    cout << "the node connect to master succeed!!!" << endl;
  }
  try {
    caf::io::publish(slave_actor, get_node_port(), nullptr, 1);
    LOG(INFO) << "slave node publish port " << get_node_port()
              << " successfully!";
  } catch (caf::bind_failure& e) {
    LOG(ERROR) << "slave node binds port error when publishing";
  } catch (caf::network_error& e) {
    LOG(ERROR) << "slave node publish error due to network error!";
  }
}

RetCode SlaveNode::RegisterToMaster() {
  RetCode ret = rSuccess;
  caf::scoped_actor self;
  try {
    self->sync_send(master_actor_, RegisterAtom::value, get_node_ip(),
                    get_node_port())
        .await([=](OkAtom, const unsigned int& id, const BaseNode& node) {
                 set_node_id(id);
                 node_id_to_addr_.insert(node.node_id_to_addr_.begin(),
                                         node.node_id_to_addr_.end());
                 for (auto it = node_id_to_addr_.begin();
                      it != node_id_to_addr_.end(); ++it) {
                   auto actor =
                       remote_actor(it->second.first, it->second.second);
                   node_id_to_actor_.insert(make_pair(it->first, actor));
                 }
                 LOG(INFO) << "register node succeed! intsert "
                           << node.node_id_to_addr_.size() << " nodes";
               },
               [&](const caf::sync_exited_msg& msg) {
                 LOG(WARNING) << "register link fail";
               },
               caf::after(std::chrono::seconds(kTimeout)) >>
                   [&]() {
                     ret = rRegisterToMasterTimeOut;
                     LOG(WARNING) << "slave register timeout!";
                   });
  } catch (caf::network_error& e) {
    ret = rRegisterToMasterError;
    LOG(WARNING) << "cann't connect to " << master_addr_.first << " , "
                 << master_addr_.second << " in register";
  }

  return ret;
}

} /* namespace claims */<|MERGE_RESOLUTION|>--- conflicted
+++ resolved
@@ -112,11 +112,6 @@
         },
         [=](ReportSegESAtom, NodeSegmentID node_segment_id, int exec_status,
             string exec_info) -> message {
-<<<<<<< HEAD
-=======
-          LOG(INFO) << node_segment_id.first << " , " << node_segment_id.second
-                    << " just receive: " << exec_status << " , " << exec_info;
->>>>>>> a321c75b
           bool ret =
               Environment::getInstance()
                   ->get_stmt_exec_tracker()
