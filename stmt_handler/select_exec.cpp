--- conflicted
+++ resolved
@@ -48,6 +48,8 @@
 #include "../physical_operator/physical_nest_loop_join.h"
 #include "../physical_operator/physical_operator_base.h"
 #include "../stmt_handler/stmt_handler.h"
+#include "caf/io/all.hpp"
+using caf::io::remote_actor;
 using claims::logical_operator::LogicalQueryPlanRoot;
 using claims::physical_operator::ExchangeSender;
 using claims::physical_operator::ExchangeSenderPipeline;
@@ -149,17 +151,10 @@
   }
   SegmentExecStatus* seg_exec_status = new SegmentExecStatus(make_pair(0, 0));
 
-<<<<<<< HEAD
-  if (false == physical_plan->Open()) {
-    LOG(ERROR) << "failed to open physical plan " << std::endl;
+  if (false == physical_plan->Open(seg_exec_status)) {
+    LOG(ERROR) << "the whole physical plan open() error" << endl;
     assert(false);
   }
-  while (physical_plan->Next(NULL)) {
-  }
-  exec_result->result_ = physical_plan->GetResultSet();
-  physical_plan->Close();
-=======
-  physical_plan->Open(seg_exec_status);
 
   while (physical_plan->Next(seg_exec_status, NULL)) {
   }
@@ -169,7 +164,6 @@
   if (tid != 0) {
     pthread_join(tid, NULL);
   }
->>>>>>> f5005b1e
   delete logic_plan;
   delete physical_plan;
   return rSuccess;
@@ -194,7 +188,8 @@
   select_ast_->Print();
   cout << "--------------begin push down condition ------------" << endl;
 #endif
-  ret = select_ast_->PushDownCondition(NULL);
+  PushDownConditionContext pdccnxt;
+  ret = select_ast_->PushDownCondition(pdccnxt);
   if (rSuccess != ret) {
     stmt_exec_status_->set_exec_info("push down condition error");
     stmt_exec_status_->set_exec_status(StmtExecStatus::ExecStatus::kError);
@@ -343,16 +338,35 @@
     vector<NodeID>& upper_node_id_list, const u_int64_t exchange_id) {
   RetCode ret = rSuccess;
   NodeAddress node_addr;
+  int times = 0;
   /// TODO(fzh)should release the strong synchronization
   for (int i = 0; i < upper_node_id_list.size(); ++i) {
+    auto target_node_addr =
+        Environment::getInstance()->get_slave_node()->GetNodeAddrFromId(
+            upper_node_id_list[i]);
+    assert(target_node_addr.second != 0);
+    actor target_actor;
+    try {
+      cout << "111remote actor begin" << endl;
+      target_actor =
+          remote_actor(target_node_addr.first.c_str(), target_node_addr.second);
+      cout << "111remote actor end" << endl;
+
+    } catch (caf::network_error& e) {
+      PLOG(ERROR) << "111master socket related errors occur " << endl;
+      assert(false);
+      return false;
+    }
     while (Environment::getInstance()
                ->getExchangeTracker()
                ->AskForSocketConnectionInfo(ExchangeID(exchange_id, i),
-                                            upper_node_id_list[i],
-                                            node_addr) != true) {
+                                            upper_node_id_list[i], node_addr,
+                                            target_actor) != true) {
       if (stmt_exec_status_->IsCancelled()) {
         return -1;
       }
+      LOG(WARNING) << "busy asking socke connection info!! times= " << ++times
+                   << endl;
       usleep(200);
     }
   }
