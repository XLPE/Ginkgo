/*
 * Copyright [2012-2015] DaSE@ECNU
 *
 * Licensed to the Apache Software Foundation (ASF) under one or more
 * contributor license agreements.  See the NOTICE file distributed with
 * this work for additional information regarding copyright ownership.
 * The ASF licenses this file to You under the Apache License, Version 2.0
 * (the "License"); you may not use this file except in compliance with
 * the License.  You may obtain a copy of the License at
 *
 *     http://www.apache.org/licenses/LICENSE-2.0
 *
 * Unless required by applicable law or agreed to in writing, software
 * distributed under the License is distributed on an "AS IS" BASIS,
 * WITHOUT WARRANTIES OR CONDITIONS OF ANY KIND, either express or implied.
 * See the License for the specific language governing permissions and
 * limitations under the License.
 *
 * /CLAIMS/stmt_handler/stmt_handler.cpp
 *
 *  Created on: Sep 23, 2015
 *      Author: fzh
 *		   Email: fzhedu@gmail.com
 *
 * Description:
 *
 */

#include <glog/logging.h>
#include <iostream>
#include <string>
#include "../stmt_handler/stmt_handler.h"
#include "../common/memory_handle.h"
#include <boost/algorithm/string.hpp>
#include "../stmt_handler/create_projection_exec.h"
#include "../stmt_handler/desc_exec.h"
#include "../stmt_handler/drop_table_exec.h"
#include "../stmt_handler/select_exec.h"
#include "../stmt_handler/truncate_table_exec.h"
#include "../stmt_handler/drop_proj_exec.h"
#include "../stmt_handler/show_exec.h"
#include "../stmt_handler/export_exec.h"
#include "../utility/Timer.h"
#include "../common/error_define.h"

using boost::algorithm::to_lower;
using boost::algorithm::trim;
using claims::common::rUnknowStmtType;
using claims::common::rSQLParserErr;
namespace claims {
namespace stmt_handler {

StmtHandler::StmtHandler(string sql_stmt)
    : sql_stmt_(sql_stmt), stmt_exec_(NULL), sql_parser_(NULL) {}
StmtHandler::StmtHandler(string sql_stmt, ExecutedResult* exec_result)
    : sql_stmt_(sql_stmt), stmt_exec_(NULL), sql_parser_(NULL) {}
StmtHandler::~StmtHandler() {
  if (NULL != stmt_exec_) {
    delete stmt_exec_;
    stmt_exec_ = NULL;
  }
  if (NULL != sql_parser_) {
    delete sql_parser_;
    sql_parser_ = NULL;
  }
}

RetCode StmtHandler::GenerateStmtExec(AstNode* stmt_ast) {
  switch (stmt_ast->ast_node_type_) {
    case AST_SELECT_STMT: {
      stmt_exec_ = new SelectExec(stmt_ast, sql_stmt_);
      break;
    }
    case AST_INSERT_STMT: {
      stmt_exec_ = new InsertExec(stmt_ast);
      break;
    }
    case AST_LOAD_TABLE: {
      stmt_exec_ = new LoadExec(stmt_ast);
      break;
    }
    case AST_SHOW_STMT: {
      stmt_exec_ = new ShowExec(stmt_ast);
      break;
    }
    case AST_DESC_STMT: {
      stmt_exec_ = new DescExec(stmt_ast);
      break;
    }
    case AST_CREATE_TABLE_LIST:
    case AST_CREATE_TABLE_LIST_SEL:
    case AST_CREATE_TABLE_SEL: {
      stmt_exec_ = new CreateTableExec(stmt_ast);
      break;
    }
    case AST_CREATE_PROJECTION:
    case AST_CREATE_PROJECTION_NUM: {
      stmt_exec_ = new CreateProjectionExec(stmt_ast);
      break;
    }
    case AST_DROP_TABLE: {
      stmt_exec_ = new DropTableExec(stmt_ast);
      break;
    }
    case AST_DROP_PROJECTION: {
      stmt_exec_ = new DropProjExec(stmt_ast);
      break;
    }
    case AST_DELETE_STMT: {
      stmt_exec_ = new DeleteStmtExec(stmt_ast);
      break;
    }
    case AST_UPDATE_STMT: {
      stmt_exec_ = new UpdateStmtExec(stmt_ast);
      break;
    }
    case AST_TRUNCATE_TABLE: {
      stmt_exec_ = new TruncateTableExec(stmt_ast);
      break;
    }
    case AST_EXPORT_TABLE: {
      stmt_exec_ = new ExportExec(stmt_ast);
      break;
    }
    default: {
      LOG(ERROR) << "unknow statement type!" << std::endl;
      return rUnknowStmtType;
    }
  }
  return rSuccess;
}

RetCode StmtHandler::Execute(ExecutedResult& result) {
  RetCode ret = rSuccess;
  ExecutedResult* exec_result = &result;
  if (stmt_list_->stmt_ != NULL) {
    ret = GenerateStmtExec(stmt_list_->stmt_);
    if (rSuccess != ret) {
      return ret;
    }
    ret = stmt_exec_->Execute(exec_result);
    if (rSuccess != ret) {
      return ret;
    }
    Daemon::getInstance()->addExecutedResult(result);
  }
  if (stmt_list_->next_ != NULL) {
    stmt_list_ = reinterpret_cast<AstStmtList*>(stmt_list_->next_);
  }
  return ret;
}

RetCode StmtHandler::StmtParser(ExecutedResult& result) {
  RetCode ret = rSuccess;
  sql_parser_ = new Parser(sql_stmt_, result.info_);
  AstNode* raw_ast = sql_parser_->GetRawAST();
  if (NULL == raw_ast) {
    result.error_info_ = "Parser Error\n" + result.info_;
    result.status_ = false;
    result.result_ = NULL;
    Daemon::getInstance()->addExecutedResult(result);
    return rSQLParserErr;
  }
  // print the raw ast if it's necessary.
  raw_ast->Print();
  return ret;
}

RetCode StmtHandler::StmtContentAnalysis(
    ExecutedResult& result,
    vector<vector<pair<int, string>>>& stmt_to_table_list) {
  RetCode ret = rSuccess;
  stmt_list_ = reinterpret_cast<AstStmtList*>(sql_parser_->GetRawAST());
  if (stmt_list_->stmt_ != NULL) {
    ret = GetTablesInfomation(stmt_list_->stmt_, result, stmt_to_table_list);
    if (rSuccess != ret) {
      cout << "GetTablesInfomation Wrong" << endl;
      Daemon::getInstance()->addExecutedResult(result);
      return ret;
    }
  }
  while (stmt_list_->next_ != NULL) {
    stmt_list_ = reinterpret_cast<AstStmtList*>(stmt_list_->next_);
    ret = GetTablesInfomation(stmt_list_->stmt_, result, stmt_to_table_list);
    if (rSuccess != ret) {
      cout << "GetTablesInformation Wrong" << endl;
      Daemon::getInstance()->addExecutedResult(result);
      return ret;
    }
  }
<<<<<<< HEAD
  double exec_time_ms = GetElapsedTime(start_time);
  if (NULL != exec_result->result_) {
    exec_result->result_->query_time_ = exec_time_ms / 1000.0;
  }
  exec_result->result_time_ = exec_time_ms / 1000.0;
  cout << "execute time: " << exec_time_ms / 1000.0 << " sec" << endl;
  return rSuccess;
=======
  stmt_list_ = reinterpret_cast<AstStmtList*>(sql_parser_->GetRawAST());
  return ret;
>>>>>>> 29bb1d2a
}

RetCode StmtHandler::GetTablesInfomation(
    AstNode* stmt_ast, ExecutedResult& result,
    vector<vector<pair<int, string>>>& stmt_to_table_list) {
  RetCode ret = rSuccess;
  pair<int, string> table_status;
  vector<pair<int, string>> table_list;
  switch (stmt_ast->ast_node_type_) {
    case AST_SELECT_STMT: {
      stmt_exec_ = new SelectExec(stmt_ast, sql_stmt_);
      ret = stmt_exec_->GetWriteAndReadTables(result, stmt_to_table_list);
      break;
    }
    case AST_INSERT_STMT: {
      stmt_exec_ = new InsertExec(stmt_ast);
      ret = stmt_exec_->GetWriteAndReadTables(result, stmt_to_table_list);
      break;
    }
    case AST_LOAD_TABLE: {
      stmt_exec_ = new LoadExec(stmt_ast);
      ret = stmt_exec_->GetWriteAndReadTables(result, stmt_to_table_list);
      break;
    }
    case AST_SHOW_STMT: {
      stmt_exec_ = new ShowExec(stmt_ast);
      ret = stmt_exec_->GetWriteAndReadTables(result, stmt_to_table_list);
      break;
    }
    case AST_DESC_STMT: {
      stmt_exec_ = new DescExec(stmt_ast);
      ret = stmt_exec_->GetWriteAndReadTables(result, stmt_to_table_list);
      break;
    }
    case AST_CREATE_TABLE_LIST:
    case AST_CREATE_TABLE_LIST_SEL:
    case AST_CREATE_TABLE_SEL: {
      stmt_exec_ = new CreateTableExec(stmt_ast);
      ret = stmt_exec_->GetWriteAndReadTables(result, stmt_to_table_list);
      break;
    }
    case AST_CREATE_PROJECTION:
    case AST_CREATE_PROJECTION_NUM: {
      stmt_exec_ = new CreateProjectionExec(stmt_ast);
      ret = stmt_exec_->GetWriteAndReadTables(result, stmt_to_table_list);
      break;
    }
    case AST_DROP_TABLE: {
      stmt_exec_ = new DropTableExec(stmt_ast);
      ret = stmt_exec_->GetWriteAndReadTables(result, stmt_to_table_list);
      break;
    }
    case AST_DROP_PROJECTION: {
      stmt_exec_ = new DropProjExec(stmt_ast);
      ret = stmt_exec_->GetWriteAndReadTables(result, stmt_to_table_list);
      break;
    }
    case AST_DELETE_STMT: {
      stmt_exec_ = new DeleteStmtExec(stmt_ast);
      ret = stmt_exec_->GetWriteAndReadTables(result, stmt_to_table_list);
      break;
    }
    case AST_UPDATE_STMT: {
      stmt_exec_ = new UpdateStmtExec(stmt_ast);
      ret = stmt_exec_->GetWriteAndReadTables(result, stmt_to_table_list);
      break;
    }
    case AST_TRUNCATE_TABLE: {
      stmt_exec_ = new TruncateTableExec(stmt_ast);
      ret = stmt_exec_->GetWriteAndReadTables(result, stmt_to_table_list);
      break;
    }
    case AST_EXPORT_TABLE: {
      stmt_exec_ = new ExportExec(stmt_ast);
      stmt_exec_->GetWriteAndReadTables(result, stmt_to_table_list);
      break;
    }
    default: {
      LOG(ERROR) << "unknow statement type!" << std::endl;
      return rUnknowStmtType;
    }
  }
  return ret;
}
}  // namespace stmt_handler
}  // namespace claims<|MERGE_RESOLUTION|>--- conflicted
+++ resolved
@@ -188,18 +188,8 @@
       return ret;
     }
   }
-<<<<<<< HEAD
-  double exec_time_ms = GetElapsedTime(start_time);
-  if (NULL != exec_result->result_) {
-    exec_result->result_->query_time_ = exec_time_ms / 1000.0;
-  }
-  exec_result->result_time_ = exec_time_ms / 1000.0;
-  cout << "execute time: " << exec_time_ms / 1000.0 << " sec" << endl;
-  return rSuccess;
-=======
   stmt_list_ = reinterpret_cast<AstStmtList*>(sql_parser_->GetRawAST());
   return ret;
->>>>>>> 29bb1d2a
 }
 
 RetCode StmtHandler::GetTablesInfomation(
