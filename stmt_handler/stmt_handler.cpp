--- conflicted
+++ resolved
@@ -30,12 +30,8 @@
 #include <iostream>
 #include <string>
 #include "../stmt_handler/stmt_handler.h"
-
-<<<<<<< HEAD
 #include "../common/memory_handle.h"
-=======
 #include <boost/algorithm/string.hpp>
->>>>>>> f5005b1e
 #include "../stmt_handler/create_projection_exec.h"
 #include "../stmt_handler/desc_exec.h"
 #include "../stmt_handler/drop_table_exec.h"
@@ -136,13 +132,6 @@
   if (rSuccess != ret) {
     return ret;
   }
-<<<<<<< HEAD
-  ret = stmt_exec_->Execute(exec_result);
-  DELETE_PTR(sql_parser_);
-  if (rSuccess != ret) {
-    return ret;
-=======
-
   trim(sql_stmt_);
   to_lower(sql_stmt_);
   // not select stmt
@@ -183,7 +172,6 @@
         exec_status->set_exec_status(StmtExecStatus::ExecStatus::kError);
       }
     }
->>>>>>> f5005b1e
   }
   double exec_time_ms = GetElapsedTime(start_time);
   if (NULL != exec_result->result_) {
