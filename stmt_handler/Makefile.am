--- conflicted
+++ resolved
@@ -37,12 +37,8 @@
 	select_exec.cpp	select_exec.h \
 	insert_exec.cpp insert_exec.h \
 	load_exec.cpp	load_exec.h \
-<<<<<<< HEAD
-	create_table_exec.cpp create_table_exec.h	
-=======
 	create_table_exec.cpp create_table_exec.h \
 	desc_exec.cpp desc_exec.h
->>>>>>> 61be0a2f
 	
 
 	