/*
 * ExpressionGenerator.h
 *
 *  Created on: Mar 21, 2015
 *      Author: wangli
 */

#ifndef EXPRESSIONGENERATOR_H_
#define EXPRESSIONGENERATOR_H_
#include "../common/Expression/qnode.h"
#include "../common/Schema/Schema.h"
#include "llvm/ExecutionEngine/ExecutionEngine.h"
#include "llvm/IR/DerivedTypes.h"

using namespace std;
typedef void (*expr_func)(void*, void*);
<<<<<<< HEAD
typedef void (*expr_func_two_tuples)(void*, void*, void*);
typedef void (*llvm_memcpy)(void* desc, void* src);
typedef void (*llvm_memcat)(void* desc, void* src1, void* src2);
=======
typedef void (*ExprFuncTwoTuples)(void*, void*, void*);
typedef void (*LLVMMemcpy)(void* desc, void* src);
typedef void (*LLVMMemcat)(void* desc, void* src1, void* src2);
>>>>>>> 855aad29

typedef void (*filter_process_func)(void*, int*, int, void*, int*, int);
namespace myllvm {
using namespace llvm;
void test();
void test1();
}
static void process_func(char* b_start, int * b_cur_addr, int b_tuple_count,
                         char* c_start, int * c_cur_addr, int c_tuple_count,
                         const int length, expr_func ff) {
  int b_cur = *b_cur_addr;
  int c_cur = *c_cur_addr;
  while (c_cur < c_tuple_count) {
    bool ret;
    char* c_tuple_addr = c_start + length * c_cur;
    ff(c_tuple_addr, &ret);
    bool pass = ret;
    if (pass) {
      if (b_cur < b_tuple_count) {
        char* b_tuple_addr = b_start + length * b_cur;
        b_cur = b_cur + 1;
        memcpy(b_tuple_addr, c_tuple_addr, length);
      } else {
        break;
      }
    }
    c_cur = c_cur + 1;
  }
  *b_cur_addr = b_cur;
  *c_cur_addr = c_cur;
}

<<<<<<< HEAD
llvm_memcpy getMemcpy(unsigned length);

llvm_memcat getMemcat(unsigned length1, unsigned length2);

expr_func getExprFunc(QNode* qnode, Schema* schema);

expr_func_two_tuples getExprFuncTwoTuples(QNode* qnode, Schema* l_schema,
=======
LLVMMemcpy getMemcpy(unsigned length);

LLVMMemcat getMemcat(unsigned length1, unsigned length2);

expr_func getExprFunc(QNode* qnode, Schema* schema);

ExprFuncTwoTuples getExprFuncTwoTuples(QNode* qnode, Schema* l_schema,
>>>>>>> 855aad29
                                          Schema* r_schema);

filter_process_func getFilterProcessFunc(QNode* qnode, Schema* schema);

llvm::Function* getExprLLVMFucn(QNode* qnode, Schema* schema);

llvm::Function* getExprLLVMFuncForTwoTuples(QNode* qnode, Schema* l_schema,
                                            Schema* r_schema);

llvm::Value* codegen_binary_op(llvm::Value* lvalue, llvm::Value* rvalue,
                               QExpr_binary* node);
llvm::Value* codegen_column(QColcumns* node, Schema* schema,
                            llvm::Value* tuple_addr);
llvm::Value* codegen_const(QExpr* node);
llvm::Value* codegen(QNode* qnode, Schema* schema, llvm::Value* tuple_addr,
                     Schema* r_schema = 0, llvm::Value* r_tuple_addr = 0);
bool storeTheReturnValue(llvm::Value* value, llvm::Value* dest_prt,
                         QNode* node);

/* create add instruction
 * Note: l and r  must be in the same type. */
llvm::Value* createAdd(llvm::Value* l, llvm::Value* r, data_type type);

/* create minus instruction
 * Note: l and r must be in the same type .
 */
llvm::Value* createMinus(llvm::Value* l, llvm::Value* r, data_type type);

/* create multiply instruction
 * Note: l and r should be in the same type.
 */
llvm::Value* createMultiply(llvm::Value* l, llvm::Value* r, data_type type);

/* create divide instruction
 * Note: l and r should be in the same type.
 */
llvm::Value* createDivide(llvm::Value* l, llvm::Value* r, data_type type);

/* create less instruction
 * Note: l and r should be in the same type.
 */
llvm::Value* createLess(llvm::Value* l, llvm::Value* r, data_type type);

/* create less equal instruction
 * Note: l and r should be in the same type.
 */
llvm::Value* createLessEqual(llvm::Value* l, llvm::Value* r, data_type type);

/* create great instruction
 * Note: l and r should be in the same type.
 */
llvm::Value* createGreat(llvm::Value* l, llvm::Value* r, data_type type);

/* create great equal instruction
 * Note: l and r should be in the same type.
 */
llvm::Value* createGreatEqual(llvm::Value* l, llvm::Value* r, data_type type);

/* create equal instruction
 * Note: l and r should be in the same type.
 */
llvm::Value* createEqual(llvm::Value* l, llvm::Value* r, data_type type);

/* create not equal instruction
 * Note: l and r should be in the same type.
 */
llvm::Value* createNotEqual(llvm::Value* l, llvm::Value* r, data_type type);

/* conduct the type promotion and return the promoted value */
llvm::Value* typePromotion(llvm::Value* v, data_type old_ty,
                           data_type target_ty);

/* create expression representing the equal join logic*/
QNode* createEqualJoinExpression(Schema* l_s, Schema* r_s,
                                 std::vector<unsigned>& l_join_index,
                                 std::vector<unsigned>& r_join_index);

void test_reference();

#endif /* EXPRESSIONGENERATOR_H_ */<|MERGE_RESOLUTION|>--- conflicted
+++ resolved
@@ -14,15 +14,9 @@
 
 using namespace std;
 typedef void (*expr_func)(void*, void*);
-<<<<<<< HEAD
-typedef void (*expr_func_two_tuples)(void*, void*, void*);
-typedef void (*llvm_memcpy)(void* desc, void* src);
-typedef void (*llvm_memcat)(void* desc, void* src1, void* src2);
-=======
 typedef void (*ExprFuncTwoTuples)(void*, void*, void*);
 typedef void (*LLVMMemcpy)(void* desc, void* src);
 typedef void (*LLVMMemcat)(void* desc, void* src1, void* src2);
->>>>>>> 855aad29
 
 typedef void (*filter_process_func)(void*, int*, int, void*, int*, int);
 namespace myllvm {
@@ -55,15 +49,6 @@
   *c_cur_addr = c_cur;
 }
 
-<<<<<<< HEAD
-llvm_memcpy getMemcpy(unsigned length);
-
-llvm_memcat getMemcat(unsigned length1, unsigned length2);
-
-expr_func getExprFunc(QNode* qnode, Schema* schema);
-
-expr_func_two_tuples getExprFuncTwoTuples(QNode* qnode, Schema* l_schema,
-=======
 LLVMMemcpy getMemcpy(unsigned length);
 
 LLVMMemcat getMemcat(unsigned length1, unsigned length2);
@@ -71,7 +56,6 @@
 expr_func getExprFunc(QNode* qnode, Schema* schema);
 
 ExprFuncTwoTuples getExprFuncTwoTuples(QNode* qnode, Schema* l_schema,
->>>>>>> 855aad29
                                           Schema* r_schema);
 
 filter_process_func getFilterProcessFunc(QNode* qnode, Schema* schema);
