/*
 * ExpressionGenerator.cpp
 *
 *  Created on: Mar 21, 2015
 *      Author: wangli
 */

#include <assert.h>
#include "ExpressionGenerator.h"
#include "CodeGenerator.h"
#include "llvm/Analysis/Passes.h"
#include "llvm/ExecutionEngine/ExecutionEngine.h"
#include "llvm/ExecutionEngine/JIT.h"
#include "llvm/ExecutionEngine/SectionMemoryManager.h"
#include "llvm/IR/DataLayout.h"
#include "llvm/IR/DerivedTypes.h"
#include "llvm/IR/IRBuilder.h"
#include "llvm/IR/LLVMContext.h"
#include "llvm/IR/LegacyPassManager.h"
#include "llvm/IR/Module.h"
#include "llvm/IR/Verifier.h"
#include "llvm/Support/TargetSelect.h"
#include "llvm/Transforms/Scalar.h"
#include "llvm/IR/IntrinsicInst.h"
#include "CompareFunctonGenerator.h"
#include "../common/TypePromotionMap.h"

using llvm::IRBuilderBase;
using llvm::ConstantInt;
using llvm::InitializeNativeTarget;

filter_process_func getFilterProcessFunc(QNode* qnode, Schema* schema) {

  /*
   *    int process_func(char* b_start, int & b_cur_addr, int b_tuple_count, char* c_start,int & c_cur_addr, int c_tuple_count){
   *        int b_cur=*b_cur_addr;
   *        int c_cur=*c_cur_addr;
   *        while(c_cur<c_tuple_count){
   *            bool ret*=alloc;
   *            char* c_tuple_addr= c_start+length*c_cur;
   *            f(c_tuple_addr,ret);
   *            bool pass=*ret;
   *            if(pass){
   *                if(b_cur<b_tuple_count){
   *                    char* b_tuple_addr=b_start+length*b_cur;
   *                    b_cur=b_cur+1;
   *                    memcpy(b_typle_addr,c_tuple_addr,length);
   *                }
   *                else{
   *                    break;
   *                }
   *            }
   *            c_cur=c_cur+1;
   *        }
   *        *b_cur_addr=b_cur;
   *        *c_cur_addr=c_cur;
   *    }
   *
   */

  llvm::LLVMContext& context = llvm::getGlobalContext();
  llvm::IRBuilder<>* builder = CodeGenerator::getInstance()->getBuilder();
  CodeGenerator::getInstance()->lock();
  llvm::Function* expression_function = getExprLLVMFucn(qnode, schema);
  if (expression_function == NULL) return NULL;

  /* create function prototype */
  std::vector<llvm::Type *> parameter_types;
  parameter_types.push_back(
      llvm::PointerType::getUnqual(llvm::Type::getInt8Ty(context)));
  parameter_types.push_back(
      llvm::PointerType::getUnqual(llvm::Type::getInt32Ty(context)));
  parameter_types.push_back(llvm::Type::getInt32Ty(llvm::getGlobalContext()));
  parameter_types.push_back(
      llvm::PointerType::getUnqual(llvm::Type::getInt8Ty(context)));
  parameter_types.push_back(
      llvm::PointerType::getUnqual(llvm::Type::getInt32Ty(context)));
  parameter_types.push_back(llvm::Type::getInt32Ty(llvm::getGlobalContext()));
  llvm::FunctionType *FT = llvm::FunctionType::get(
      llvm::Type::getVoidTy(context), parameter_types, false);

  llvm::Function *F = llvm::Function::Create(
      FT, llvm::Function::ExternalLinkage, "a",
      CodeGenerator::getInstance()->getModule());

  /* create function entry */
  llvm::BasicBlock *entry_block = llvm::BasicBlock::Create(
      llvm::getGlobalContext(), "entry_block", F);
  llvm::BasicBlock *while_cond = llvm::BasicBlock::Create(
      llvm::getGlobalContext(), "while_cond", F);
  llvm::BasicBlock *while_body = llvm::BasicBlock::Create(
      llvm::getGlobalContext(), "while_body", F);
  llvm::BasicBlock *while_end = llvm::BasicBlock::Create(
      llvm::getGlobalContext(), "while_end", F);
  llvm::BasicBlock *if_passed = llvm::BasicBlock::Create(
      llvm::getGlobalContext(), "if_passed", F);
  llvm::BasicBlock *if_has_space = llvm::BasicBlock::Create(
      llvm::getGlobalContext(), "if_has_space", F);
  llvm::BasicBlock* exit_block = llvm::BasicBlock::Create(context, "exit_block",
                                                          F);

  builder->SetInsertPoint(entry_block);

  /* get the parameters of the function */
  llvm::Function::arg_iterator AI = F->arg_begin();
  llvm::Value* b_start = AI++;
  b_start->setName("b_start");
  llvm::Value* b_cur_addr = AI++;
  b_cur_addr->setName("b_cur_addr");
  llvm::Value* b_tuple_count = AI++;
  b_tuple_count->setName("b_tuple_count");
  llvm::Value* c_start = AI++;
  c_start->setName("c_start");
  llvm::Value* c_cur_addr = AI++;
  c_cur_addr->setName("c_cur_addr");
  llvm::Value* c_tuple_count = AI++;
  c_tuple_count->setName("c_tuple_count");

  // construct two constants
  llvm::Value* tuple_size = llvm::ConstantInt::get(
      llvm::Type::getInt32Ty(context), schema->getTupleMaxSize());
  llvm::Value* const_int_32_1 = llvm::ConstantInt::get(
      llvm::Type::getInt32Ty(context), 1);
  llvm::Value* const_int_32_3 = llvm::ConstantInt::get(
      llvm::Type::getInt32Ty(context), 3);
  llvm::Value* const_true = llvm::ConstantInt::get(
      llvm::Type::getInt1Ty(context), 1);

  // store two values from pointers

  llvm::Value* b_cur = builder->CreateLoad(b_cur_addr);
  llvm::Value* c_cur = builder->CreateLoad(c_cur_addr);
  builder->CreateBr(while_cond);

  // where condition
  builder->SetInsertPoint(while_cond);
  c_cur = builder->CreateLoad(c_cur_addr);
  llvm::Value* while_cond_result = builder->CreateICmpSLT(c_cur, c_tuple_count);
  builder->CreateCondBr(while_cond_result, while_body, exit_block);

  // where body
  {
    /*
     *            bool ret*=alloc;
     *            char* c_tuple_addr= c_start+length*c_cur;
     *            f(c_tuple_addr,ret);
     *            bool pass=*ret;
     */
    builder->SetInsertPoint(while_body);
    llvm::Value* pass_addr = builder->CreateAlloca(
        llvm::Type::getInt1Ty(context));
    c_cur = builder->CreateLoad(c_cur_addr);
    llvm::Value* c_offset = builder->CreateMul(c_cur, tuple_size);
    llvm::Value* c_offset_64 = builder->CreateIntCast(
        c_offset, llvm::Type::getInt64Ty(context), true);
    llvm::Value* c_start_64 = builder->CreatePtrToInt(
        c_start, llvm::Type::getInt64Ty(context));
    llvm::Value* c_tuple_addr = builder->CreateAdd(c_start_64, c_offset_64);
    c_tuple_addr = builder->CreateIntToPtr(
        c_tuple_addr,
        llvm::PointerType::getUnqual(llvm::Type::getInt8Ty(context)));
    llvm::Value* pass_addr_int8 = builder->CreatePointerCast(
        pass_addr,
        llvm::PointerType::getUnqual(llvm::Type::getInt8Ty(context)));
    std::vector<llvm::Value*> paras;
    paras.push_back(c_tuple_addr);
    paras.push_back(pass_addr_int8);
//  builder->CreateStore(const_true,pass_addr);
    builder->CreateCall(expression_function, paras);
    // if condition
    {
      llvm::Value* pass = builder->CreateLoad(pass_addr);
      builder->CreateCondBr(pass, if_passed, while_end);
    }
    // if body
    {
      // if condition
      {
        builder->SetInsertPoint(if_passed);
        b_cur = builder->CreateLoad(b_cur_addr);
        llvm::Value* has_space = builder->CreateICmpSLT(b_cur, b_tuple_count);
        builder->CreateCondBr(has_space, if_has_space, exit_block);
      }
      // if body
      {
        builder->SetInsertPoint(if_has_space);
        b_cur = builder->CreateLoad(b_cur_addr);
        llvm::Value* b_offset = builder->CreateMul(b_cur, tuple_size);
        llvm::Value* b_offset_64 = builder->CreateIntCast(
            b_offset, llvm::Type::getInt64Ty(context), true);
        llvm::Value* b_start_64 = builder->CreatePtrToInt(
            b_start, llvm::Type::getInt64Ty(context));
        llvm::Value* b_tuple_addr = builder->CreateAdd(b_start_64, b_offset_64);
        b_tuple_addr = builder->CreateIntToPtr(
            b_tuple_addr,
            llvm::PointerType::getUnqual(llvm::Type::getInt8Ty(context)));
        b_cur = builder->CreateAdd(b_cur, const_int_32_1);
        builder->CreateStore(b_cur, b_cur_addr);
        builder->CreateMemCpy(b_tuple_addr, c_tuple_addr, tuple_size, 4);
        builder->CreateBr(while_end);
      }
    }
    builder->SetInsertPoint(while_end);
    c_cur = builder->CreateLoad(c_cur_addr);
    c_cur = builder->CreateAdd(c_cur, const_int_32_1);
    builder->CreateStore(c_cur, c_cur_addr);
    builder->CreateBr(while_cond);
  }
  // exit block
  builder->SetInsertPoint(exit_block);
  builder->CreateRetVoid();

  llvm::verifyFunction(*F);
//    F->dump();
  CodeGenerator::getInstance()->getFunctionPassManager()->run(*F);
  filter_process_func ret = (filter_process_func) CodeGenerator::getInstance()
      ->getExecutionEngine()->getPointerToFunction(F);
  CodeGenerator::getInstance()->release();
  return ret;
}

llvm::Function* getExprLLVMFucn(QNode* qnode, Schema* schema) {
  /* create a function prototype:
   * void Function(void* tuple_addr, void* return)
   * */

  std::vector<llvm::Type *> parameter_types;
  parameter_types.push_back(
      llvm::PointerType::getUnqual(
          llvm::IntegerType::getInt8Ty(llvm::getGlobalContext())));
  parameter_types.push_back(
      llvm::PointerType::getUnqual(
          llvm::IntegerType::getInt8Ty(llvm::getGlobalContext())));
  llvm::FunctionType *FT = llvm::FunctionType::get(
      llvm::Type::getVoidTy(llvm::getGlobalContext()), parameter_types, false);
  llvm::Function *F = llvm::Function::Create(
      FT, llvm::Function::ExternalLinkage, "a",
      CodeGenerator::getInstance()->getModule());

  /* create function entry */
  llvm::BasicBlock *BB = llvm::BasicBlock::Create(llvm::getGlobalContext(),
                                                  "entry", F);
  CodeGenerator::getInstance()->getBuilder()->SetInsertPoint(BB);

  /* get the parameter value of the function */
  llvm::Function::arg_iterator AI = F->arg_begin();
  llvm::Value* tuple_addr = AI++;  //@ assume we have got the tuple addr.
  tuple_addr->setName("tuple_addr");
  llvm::Value* return_addr = AI++;
  return_addr->setName("return_addr");

  /* try to generate the code and get the return value
   * If we cannot generate the code, return_value is NULL*/
  llvm::Value* return_value = codegen(qnode, schema, tuple_addr);

  if (!return_value) {
    CodeGenerator::getInstance()->release();
    return NULL;
  }

  /* store the value to the return address */
  if (!storeTheReturnValue(return_value, return_addr, qnode)) {
    CodeGenerator::getInstance()->release();
    return NULL;
  }

//  llvm::raw_ostream* rstream = new llvm::raw_fd_ostream(2, false);

  /* create return block for the function */
  CodeGenerator::getInstance()->getBuilder()->CreateRetVoid();
//  verifyFunction(*F, rstream);
  verifyFunction(*F);
//  F->dump();
//  if(verifyModule(*CodeGenerator::getInstance()->getModule())){
//    llvm::outs()<<"errors!";
//  }
  CodeGenerator::getInstance()->getFunctionPassManager()->run(*F);
  return F;
}

expr_func getExprFunc(QNode* qnode, Schema* schema) {

  CodeGenerator::getInstance()->lock();
  llvm::Function* fun = getExprLLVMFucn(qnode, schema);
  if (fun == 0) {
    CodeGenerator::getInstance()->release();
    return NULL;
  }
  else {
    expr_func ret =
        (expr_func) CodeGenerator::getInstance()->getExecutionEngine()
            ->getPointerToFunction(fun);
    CodeGenerator::getInstance()->release();
    return ret;
  }
}
<<<<<<< HEAD
expr_func_two_tuples getExprFuncTwoTuples(QNode* qnode, Schema* l_schema,
=======
ExprFuncTwoTuples getExprFuncTwoTuples(QNode* qnode, Schema* l_schema,
>>>>>>> 6391bec4
                                          Schema* r_schema) {
  CodeGenerator::getInstance()->lock();
  llvm::Function* fun = getExprLLVMFuncForTwoTuples(qnode, l_schema, r_schema);
  if (fun == 0) {
    CodeGenerator::getInstance()->release();
    return NULL;
  }
  else {
<<<<<<< HEAD
    expr_func_two_tuples ret =
        (expr_func_two_tuples) CodeGenerator::getInstance()->getExecutionEngine()
=======
    ExprFuncTwoTuples ret =
        (ExprFuncTwoTuples) CodeGenerator::getInstance()->getExecutionEngine()
>>>>>>> 6391bec4
            ->getPointerToFunction(fun);
    CodeGenerator::getInstance()->release();
    return ret;
  }
}

llvm::Value* codegen(QNode* qnode, Schema* schema, llvm::Value* tuple_addr,
                     Schema* r_schema, llvm::Value* r_tuple_addr) {

  llvm::Value* value;
  data_type actual_type = qnode->actual_type, return_type = qnode->return_type;
  switch (qnode->type) {
    case t_qexpr_cmp: {
      QExpr_binary* node = (QExpr_binary*) qnode;
      llvm::Value* lvalue = codegen(node->lnext, schema, tuple_addr, r_schema,
                                    r_tuple_addr);
      llvm::Value* rvalue = codegen(node->rnext, schema, tuple_addr, r_schema,
                                    r_tuple_addr);
      value = codegen_binary_op(lvalue, rvalue, node);
      actual_type = t_boolean;  // for boolean compression, the actual type is always boolean.
      break;
    }
    case t_qexpr_cal: {
      QExpr_binary* node = (QExpr_binary*) qnode;
      llvm::Value* lvalue = codegen(node->lnext, schema, tuple_addr, r_schema,
                                    r_tuple_addr);
      llvm::Value* rvalue = codegen(node->rnext, schema, tuple_addr, r_schema,
                                    r_tuple_addr);
      value = codegen_binary_op(lvalue, rvalue, node);
      break;
    }
    case t_qcolcumns: {
      QColcumns* node = (QColcumns*) qnode;
      if (node->tab_index == 0)
        value = codegen_column(node, schema, tuple_addr);
      else
        value = codegen_column(node, r_schema, r_tuple_addr);
      break;
    }
    case t_qexpr: {
      QExpr * node = (QExpr*) qnode;
      value = codegen_const(node);
      break;
    }
    default:
      printf("no supported\n");
      return 0;
  }
  // conduct the type promotion if needed
  if (actual_type != return_type) {
    value = typePromotion(value, actual_type, return_type);
  }
  return value;
}

llvm::Value* codegen_binary_op(llvm::Value* l, llvm::Value* r,
                               QExpr_binary* node) {
  if (l == 0 || r == 0) return NULL;
  llvm::IRBuilder<>* builder = CodeGenerator::getInstance()->getBuilder();
  switch (node->op_type) {
    case oper_add:
      return createAdd(l, r, node->actual_type);
    case oper_minus:
      return createMinus(l, r, node->actual_type);
    case oper_multiply:
      return createMultiply(l, r, node->actual_type);
    case oper_divide:
      return createDivide(l, r, node->actual_type);
//    case oper_mod:
//      return createMod(l,r,node->actual_type);

    case oper_less:
      return createLess(l, r, node->actual_type);
    case oper_less_equal:
      return createLessEqual(l, r, node->actual_type);
    case oper_great:
      return createGreat(l, r, node->actual_type);
    case oper_great_equal:
      return createGreatEqual(l, r, node->actual_type);
    case oper_equal:
      return createEqual(l, r, node->actual_type);
    case oper_not_equal:
      return createNotEqual(l, r, node->actual_type);
    case oper_and:
      return builder->CreateAnd(l, r);
    default:
      printf("no supported\n");
      return NULL;
  }
}

llvm::Value* codegen_column(QColcumns* node, Schema* schema,
                            llvm::Value* tuple_addr) {
  /* If the following assert does not hold, we should conduct
   * the type promotion.
   */

  llvm::Value* value;

  llvm::IRBuilder<>* builder = CodeGenerator::getInstance()->getBuilder();
  unsigned offset = schema->getColumnOffset(node->id);

  // cast offset from unsigned to LLVM::Int64
  llvm::Value* value_off = ConstantInt::get(
      llvm::Type::getInt64Ty(llvm::getGlobalContext()), (int64_t) offset,
      false);

  // cast tuple_addr from LLVM::PtrInt1 to LLVM::Int64
  tuple_addr = builder->CreatePtrToInt(
      tuple_addr, llvm::Type::getInt64Ty(llvm::getGlobalContext()));

  // add LLVM::Int64 with LLVM::Int64
  llvm::Value* column_addr = builder->CreateAdd(value_off, tuple_addr);

  switch (node->actual_type) {
    case t_int:
      // cast from LLVM::Int64 to LLVM::PtrInt32
      column_addr = builder->CreateIntToPtr(
          column_addr,
          llvm::PointerType::getUnqual(
              llvm::Type::getInt32Ty(llvm::getGlobalContext())));

      // create a LLVM::Int32 and return
      value = builder->CreateLoad(column_addr);
      break;
    case t_float:
      // cast LLVM::Int64 to LLVM::PtrFloat
      column_addr = builder->CreateIntToPtr(
          column_addr,
          llvm::PointerType::getUnqual(
              llvm::Type::getFloatTy(llvm::getGlobalContext())));
      // create a LLVM::Float and return
      value = builder->CreateLoad(column_addr);
      break;
    case t_u_long:
      //cast LLVM:LINT64 to LLVM::int64Ptr
      column_addr = builder->CreateIntToPtr(
          column_addr,
          llvm::PointerType::getUnqual(
              llvm::Type::getInt64Ty(llvm::getGlobalContext())));
      // create a LLVM::Int64 and return
      value = builder->CreateLoad(column_addr);
      break;
    case t_double:
      //cast LLVM:INT64 to LLVM::DoublePtr
      column_addr = builder->CreateIntToPtr(
          column_addr,
          llvm::PointerType::getUnqual(
              llvm::Type::getDoubleTy(llvm::getGlobalContext())));
      //create a LLVM::Double and return
      value = builder->CreateLoad(column_addr);
      break;
    case t_boolean:
      //cast LLVM:INT64 to LLVM::Int1Ptr
      column_addr = builder->CreateIntToPtr(
          column_addr,
          llvm::PointerType::getUnqual(
              llvm::Type::getInt1Ty(llvm::getGlobalContext())));
      //create a LLVM::Int1 and return
      value = builder->CreateLoad(column_addr);
      break;
    case t_decimal:
    case t_date:
      //cast LLVM:INT64 to LLVM::INT8Ptr
      column_addr = builder->CreateIntToPtr(
          column_addr,
          llvm::PointerType::getUnqual(
              llvm::Type::getInt8Ty(llvm::getGlobalContext())));
      value = column_addr;
      break;

    default:
      printf("no supported\n");
      return 0;

  }

  return value;
}

bool storeTheReturnValue(llvm::Value* value, llvm::Value* dest_ptr,
                         QNode* node) {
  llvm::IRBuilder<>* builder = CodeGenerator::getInstance()->getBuilder();
  switch (node->return_type) {
    case t_int:
      //cast return_addr to LLVM::Int32Ptr
      dest_ptr = builder->CreatePointerCast(
          dest_ptr,
          llvm::PointerType::getUnqual(
              llvm::Type::getInt32Ty(llvm::getGlobalContext())));

      //flush the return value
      builder->CreateStore(value, dest_ptr);
      return true;
    case t_float:
      //cast return_addr to LLVM::Int32Ptr
      dest_ptr = builder->CreatePointerCast(
          dest_ptr,
          llvm::PointerType::getUnqual(
              llvm::Type::getFloatTy(llvm::getGlobalContext())));

      //flush the return value
      builder->CreateStore(value, dest_ptr);
      return true;
    case t_u_long:
      //cast return_addr to LLVM::int64Ptr
      dest_ptr = builder->CreatePointerCast(
          dest_ptr,
          llvm::PointerType::getUnqual(
              llvm::Type::getInt64Ty(llvm::getGlobalContext())));

      //fluash the return value
      builder->CreateStore(value, dest_ptr);
      return true;
    case t_double:
      //cast return_addr to LLVM::DoublePtr
      dest_ptr = builder->CreatePointerCast(
          dest_ptr,
          llvm::PointerType::getUnqual(
              llvm::Type::getDoubleTy(llvm::getGlobalContext())));

      //flush the result
      builder->CreateStore(value, dest_ptr);
      return true;
    case t_boolean:
      //cast return_addr to LLVM::Int1
      dest_ptr = builder->CreatePointerCast(
          dest_ptr,
          llvm::PointerType::getUnqual(
              llvm::Type::getInt1Ty(llvm::getGlobalContext())));

      //flush the result
      builder->CreateStore(value, dest_ptr);
      return true;
    default:
      printf("no supported\n");
      return false;
  }
}

llvm::Value* createAdd(llvm::Value* l, llvm::Value* r, data_type type) {
  llvm::IRBuilder<>* builder = CodeGenerator::getInstance()->getBuilder();
  switch (type) {
    case t_int:
    case t_u_long:
      return builder->CreateAdd(l, r);
    case t_float:
    case t_double:
      return builder->CreateFAdd(l, r);
    default:
      printf("no supported\n");
      return NULL;
  }
}

llvm::Value* createMinus(llvm::Value* l, llvm::Value* r, data_type type) {
  llvm::IRBuilder<>* builder = CodeGenerator::getInstance()->getBuilder();
  switch (type) {
    case t_int:
    case t_u_long:
      return builder->CreateSub(l, r);
    case t_float:
    case t_double:
      return builder->CreateFSub(l, r);
    default:
      printf("no supported\n");
      return NULL;
  }
}

llvm::Value* createMultiply(llvm::Value* l, llvm::Value* r, data_type type) {
  llvm::IRBuilder<>* builder = CodeGenerator::getInstance()->getBuilder();
  switch (type) {
    case t_int:
    case t_u_long:
      return builder->CreateMul(l, r);
    case t_float:
    case t_double:
      return builder->CreateFMul(l, r);
    default:
      printf("no supported\n");
      return NULL;
  }
}

llvm::Value* createDivide(llvm::Value* l, llvm::Value* r, data_type type) {
  llvm::IRBuilder<>* builder = CodeGenerator::getInstance()->getBuilder();
  switch (type) {
    case t_int:
    case t_u_long:
      return builder->CreateUDiv(l, r);
    case t_float:
    case t_double:
      return builder->CreateFDiv(l, r);
    default: {
      printf("no supported\n");
      return NULL;
    }
  }
}

llvm::Value* createMod(llvm::Value* l, llvm::Value* r, data_type type) {
  llvm::IRBuilder<>* builder = CodeGenerator::getInstance()->getBuilder();
  switch (type) {
    default: {
      printf("no supported\n");
      return NULL;
    }
  }
}

llvm::Value* createLess(llvm::Value* l, llvm::Value* r, data_type type) {
  llvm::IRBuilder<>* builder = CodeGenerator::getInstance()->getBuilder();
  switch (type) {
    case t_int:
      return builder->CreateICmpSLT(l, r);
    case t_u_long:
      return builder->CreateICmpULT(l, r);
    case t_float:
    case t_double:
      return builder->CreateFCmpOLT(l, r, "<");
    case t_decimal: {
      llvm::Function* ff = CreateNValueCompareFunc(oper_less);

      std::vector<lv*> args;
      args.push_back(l);
      args.push_back(r);
      return builder->CreateCall(ff, args);
    }
    case t_date: {
      llvm::Function* ff = CreateDateCompareFunc(oper_less);
      std::vector<lv*> args;
      args.push_back(l);
      args.push_back(r);
      return builder->CreateCall(ff, args);
    }
    default: {
      printf("no supported\n");
      return NULL;
    }
  }
}

llvm::Value* createLessEqual(llvm::Value* l, llvm::Value* r, data_type type) {
  llvm::IRBuilder<>* builder = CodeGenerator::getInstance()->getBuilder();
  switch (type) {
    case t_int:
      return builder->CreateICmpSLE(l, r);
    case t_u_long:
      return builder->CreateICmpULE(l, r);
    case t_float:
    case t_double:
      return builder->CreateFCmpOLE(l, r, "<=");
    case t_decimal: {
      llvm::Function* ff = CreateNValueCompareFunc(oper_less_equal);

      std::vector<lv*> args;
      args.push_back(l);
      args.push_back(r);
      return builder->CreateCall(ff, args);
    }
    case t_date: {
      llvm::Function* ff = CreateDateCompareFunc(oper_less_equal);
      std::vector<lv*> args;
      args.push_back(l);
      args.push_back(r);
      return builder->CreateCall(ff, args);
    }
    default: {
      printf("no supported\n");
      return NULL;
    }
  }
}

llvm::Value *createGreat(llvm::Value *l, llvm::Value *r, data_type type) {
  llvm::IRBuilder<>* builder = CodeGenerator::getInstance()->getBuilder();
  switch (type) {
    case t_int:
      return builder->CreateICmpSGT(l, r, ">");
    case t_u_long:
      return builder->CreateICmpUGT(l, r, "u>");
    case t_float:
    case t_double:
      return builder->CreateFCmpOGT(l, r, ">");
    case t_decimal: {
      llvm::Function* ff = CreateNValueCompareFunc(oper_great);

      std::vector<lv*> args;
      args.push_back(l);
      args.push_back(r);
      return builder->CreateCall(ff, args);
    }
    case t_date: {
      llvm::Function* ff = CreateDateCompareFunc(oper_great);

      std::vector<lv*> args;
      args.push_back(l);
      args.push_back(r);
      return builder->CreateCall(ff, args);
    }
    default: {
      printf("no supported\n");
      return NULL;
    }
  }
}

llvm::Value *createGreatEqual(llvm::Value *l, llvm::Value *r, data_type type) {
  llvm::IRBuilder<>* builder = CodeGenerator::getInstance()->getBuilder();
  switch (type) {
    case t_int:
      return builder->CreateICmpSGT(l, r, "s>=");
    case t_u_long:
      return builder->CreateICmpUGT(l, r, "u>=");
    case t_float:
    case t_double:
      return builder->CreateFCmpOGT(l, r, "f>=");
    case t_decimal: {
      llvm::Function* ff = CreateNValueCompareFunc(oper_great_equal);

      std::vector<lv*> args;
      args.push_back(l);
      args.push_back(r);
      return builder->CreateCall(ff, args);
    }
    case t_date: {
      llvm::Function* ff = CreateDateCompareFunc(oper_great_equal);

      std::vector<lv*> args;
      args.push_back(l);
      args.push_back(r);
      return builder->CreateCall(ff, args);
    }
    default: {
      printf("no supported\n");
      return NULL;
    }
  }
}

llvm::Value *createEqual(llvm::Value *l, llvm::Value *r, data_type type) {
  llvm::IRBuilder<>* builder = CodeGenerator::getInstance()->getBuilder();
  switch (type) {
    case t_int:
    case t_u_long: {
      return builder->CreateICmpEQ(l, r, "=");
    }
    case t_float:
    case t_double:
      return builder->CreateFCmpOEQ(l, r, "=");
    case t_decimal: {
      llvm::Function* ff = CreateNValueCompareFunc(oper_equal);

      std::vector<lv*> args;
      args.push_back(l);
      args.push_back(r);
      return builder->CreateCall(ff, args);
    }
    default: {
      printf("no supported\n");
      return NULL;
    }
  }
}

llvm::Value *createNotEqual(llvm::Value *l, llvm::Value *r, data_type type) {
  llvm::IRBuilder<>* builder = CodeGenerator::getInstance()->getBuilder();
  switch (type) {
    case t_int:
    case t_u_long:
      return builder->CreateICmpNE(l, r, "!=");
    case t_float:
    case t_double:
      // FCMPUNE means if unordered or unequal return true
      // What's ordered? Unordered must lead to unequal, right?
      return builder->CreateFCmpUNE(l, r, "!=");
    case t_decimal: {
      llvm::Function* ff = CreateNValueCompareFunc(oper_equal);

      std::vector<lv*> args;
      args.push_back(l);
      args.push_back(r);
      return builder->CreateCall(ff, args);
    }
    default: {
      printf("no supported\n");
      return NULL;
    }
  }
}

llvm::Value* codegen_const(QExpr* node) {
  llvm::IRBuilder<>* builder = CodeGenerator::getInstance()->getBuilder();
  switch (node->actual_type) {
    case t_int:
      return llvm::ConstantInt::get(
          llvm::Type::getInt32Ty(llvm::getGlobalContext()),
          atoi(node->const_value.c_str()), true);
    case t_u_long:
      return llvm::ConstantInt::get(
          llvm::Type::getInt64Ty(llvm::getGlobalContext()),
          atol(node->const_value.c_str()), true);
    case t_float:
      return llvm::ConstantFP::get(
          llvm::Type::getFloatTy(llvm::getGlobalContext()),
          atof(node->const_value.c_str()));
    case t_double:
      return llvm::ConstantFP::get(
          llvm::Type::getDoubleTy(llvm::getGlobalContext()),
          atof(node->const_value.c_str()));
    default: {
      printf("no supported\n");
      return NULL;
    }
  }
}

llvm::Value* typePromotion(llvm::Value* v, data_type old_ty,
                           data_type target_ty) {
  llvm::IRBuilder<>* builder = CodeGenerator::getInstance()->getBuilder();
  switch (old_ty) {
    case t_int: {
      switch (target_ty) {
        case t_float:
          return builder->CreateSIToFP(
              v, llvm::Type::getFloatTy(llvm::getGlobalContext()));
        case t_u_long:
          return builder->CreateIntCast(
              v, llvm::Type::getInt64Ty(llvm::getGlobalContext()), true, "long");
        case t_double:
          return builder->CreateSIToFP(
              v, llvm::Type::getDoubleTy(llvm::getGlobalContext()));
        default:
          printf("no supported\n");
          return NULL;
      }
      break;
    }
    case t_u_long: {
      switch (target_ty) {
        case t_float:
          return builder->CreateSIToFP(
              v, llvm::Type::getFloatTy(llvm::getGlobalContext()));
        case t_double:
          return builder->CreateSIToFP(
              v, llvm::Type::getDoubleTy(llvm::getGlobalContext()));
        default:
          printf("no supported\n");
          return NULL;
      }
      break;
    }
    case t_float: {
      switch (target_ty) {
        case t_double:
          return builder->CreateFPCast(
              v, llvm::Type::getDoubleTy(llvm::getGlobalContext()));
        default:
          printf("no supported\n");
          return NULL;
      }
      break;
    }
    default:
      printf("no supported\n");
      return NULL;
  }
}

using namespace llvm;

llvm::Function* getExprLLVMFuncForTwoTuples(QNode* qnode, Schema* l_schema,
                                            Schema* r_schema) {
  /* create a function prototype:
   * void Function(void* l_tuple_addr, void* r_tuple_addr, void* return)
   * */
  std::vector<llvm::Type *> parameter_types;
  parameter_types.push_back(
      llvm::PointerType::getUnqual(
          llvm::IntegerType::getInt8Ty(llvm::getGlobalContext())));
  parameter_types.push_back(
      llvm::PointerType::getUnqual(
          llvm::IntegerType::getInt8Ty(llvm::getGlobalContext())));
  parameter_types.push_back(
      llvm::PointerType::getUnqual(
          llvm::IntegerType::getInt8Ty(llvm::getGlobalContext())));
  llvm::FunctionType *FT = llvm::FunctionType::get(
      llvm::Type::getVoidTy(llvm::getGlobalContext()), parameter_types, false);
  llvm::Function *F = llvm::Function::Create(
      FT, llvm::Function::ExternalLinkage, "a",
      CodeGenerator::getInstance()->getModule());

  /* create function entry */
  llvm::BasicBlock *BB = llvm::BasicBlock::Create(llvm::getGlobalContext(),
                                                  "entry", F);
  CodeGenerator::getInstance()->getBuilder()->SetInsertPoint(BB);

  /* get the parameter value of the function */
  llvm::Function::arg_iterator AI = F->arg_begin();
  llvm::Value* l_tuple_addr = AI++;
  l_tuple_addr->setName("l_tuple_addr");
  llvm::Value* r_tuple_addr = AI++;
  r_tuple_addr->setName("r_tuple_addr");
  llvm::Value* return_addr = AI++;
  return_addr->setName("return_addr");

  /* try to generate the code and get the return value
   * If we cannot generate the code, return_value is NULL*/
  llvm::Value* return_value = codegen(qnode, l_schema, l_tuple_addr, r_schema,
                                      r_tuple_addr);

  if (!return_value) {
    CodeGenerator::getInstance()->release();
    return NULL;
  }

  /* store the value to the return address */
  if (!storeTheReturnValue(return_value, return_addr, qnode)) {
    CodeGenerator::getInstance()->release();
    return NULL;
  }

  /* create return block for the function */
  CodeGenerator::getInstance()->getBuilder()->CreateRetVoid();
  verifyFunction(*F);
//		F->dump();
//	 if(verifyModule(*CodeGenerator::getInstance()->getModule())){
//		llvm::outs()<<"errors!";
//	 }
  CodeGenerator::getInstance()->getFunctionPassManager()->run(*F);
  return F;
}

QNode* createEqualJoinExpression(Schema* l_s, Schema* r_s,
                                 std::vector<unsigned>& l_join_index,
                                 std::vector<unsigned>& r_join_index) {
  assert(l_join_index.size() == r_join_index.size() && l_join_index.size() > 0);
  QNode* ret = 0;
  for (int i = 0; i < l_join_index.size(); i++) {
    QColcumns* l_column = new QColcumns("L", "L.A",
                                        l_s->getcolumn(l_join_index[i]).type,
                                        "L.A");
    l_column->id = l_join_index[i];
    l_column->tab_index = 0;
    QColcumns* r_column = new QColcumns("R", "R.A",
                                        r_s->getcolumn(r_join_index[i]).type,
                                        "R.A");
    r_column->id = r_join_index[i];
    r_column->tab_index = 1;
    data_type return_type = TypePromotion::arith_type_promotion_map
        [l_s->getcolumn(l_join_index[i]).type]
         [r_s->getcolumn(r_join_index[i]).type];
    l_column->return_type = return_type;
    r_column->return_type = return_type;

    QExpr_binary* AND = new QExpr_binary(l_column, r_column, return_type,
                                         oper_equal, t_qexpr_cmp, "==");
    AND->return_type = t_boolean;
    if (ret == 0) {
      ret = AND;
    } else {
      QExpr_binary* Upper_AND = new QExpr_binary(AND, ret, t_boolean, oper_and,
                                                 t_qexpr_cmp, "AND");
      Upper_AND->return_type = t_boolean;
      ret = Upper_AND;
    }
  }
  return ret;
}

<<<<<<< HEAD
llvm_memcpy getMemcpy(unsigned length) {
=======
LLVMMemcpy getMemcpy(unsigned length) {
>>>>>>> 6391bec4
  llvm::IRBuilder<>* builder = CodeGenerator::getInstance()->getBuilder();
  CodeGenerator::getInstance()->lock();
  std::vector<llvm::Type *> parameter_types;
  parameter_types.push_back(
      llvm::PointerType::getUnqual(
          llvm::IntegerType::getInt8Ty(llvm::getGlobalContext())));
  parameter_types.push_back(
      llvm::PointerType::getUnqual(
          llvm::IntegerType::getInt8Ty(llvm::getGlobalContext())));
  llvm::FunctionType *FT = llvm::FunctionType::get(
      llvm::Type::getVoidTy(llvm::getGlobalContext()), parameter_types, false);
  llvm::Function *F = llvm::Function::Create(
      FT, llvm::Function::ExternalLinkage, "a",
      CodeGenerator::getInstance()->getModule());

  /* create function entry */
  llvm::BasicBlock *BB = llvm::BasicBlock::Create(llvm::getGlobalContext(),
                                                  "entry", F);
  CodeGenerator::getInstance()->getBuilder()->SetInsertPoint(BB);

  /* get the parameter value of the function */
  llvm::Function::arg_iterator AI = F->arg_begin();
  llvm::Value* desc = AI++;  //@ assume we have got the tuple addr.
  desc->setName("desc");
  llvm::Value* src = AI++;
  src->setName("src");

  builder->CreateMemCpy(desc, src, length, 4);

  builder->CreateRetVoid();

  verifyFunction(*F);
//	F->dump();
  CodeGenerator::getInstance()->getFunctionPassManager()->run(*F);
<<<<<<< HEAD
  llvm_memcpy ret = (llvm_memcpy) CodeGenerator::getInstance()
=======
  LLVMMemcpy ret = (LLVMMemcpy) CodeGenerator::getInstance()
>>>>>>> 6391bec4
      ->getExecutionEngine()->getPointerToFunction(F);
  CodeGenerator::getInstance()->release();
  return ret;

}

<<<<<<< HEAD
llvm_memcat getMemcat(unsigned length1, unsigned length2) {
=======
LLVMMemcat getMemcat(unsigned length1, unsigned length2) {
>>>>>>> 6391bec4
  llvm::IRBuilder<>* builder = CodeGenerator::getInstance()->getBuilder();
  CodeGenerator::getInstance()->lock();
  std::vector<llvm::Type *> parameter_types;
  parameter_types.push_back(
      llvm::PointerType::getUnqual(
          llvm::IntegerType::getInt8Ty(llvm::getGlobalContext())));
  parameter_types.push_back(
      llvm::PointerType::getUnqual(
          llvm::IntegerType::getInt8Ty(llvm::getGlobalContext())));
  parameter_types.push_back(
      llvm::PointerType::getUnqual(
          llvm::IntegerType::getInt8Ty(llvm::getGlobalContext())));
  llvm::FunctionType *FT = llvm::FunctionType::get(
      llvm::Type::getVoidTy(llvm::getGlobalContext()), parameter_types, false);
  llvm::Function *F = llvm::Function::Create(
      FT, llvm::Function::ExternalLinkage, "a",
      CodeGenerator::getInstance()->getModule());

  /* create function entry */
  llvm::BasicBlock *BB = llvm::BasicBlock::Create(llvm::getGlobalContext(),
                                                  "entry", F);
  CodeGenerator::getInstance()->getBuilder()->SetInsertPoint(BB);

  /* get the parameter value of the function */
  llvm::Function::arg_iterator AI = F->arg_begin();
  llvm::Value* desc = AI++;  //@ assume we have got the tuple addr.
  desc->setName("desc");
  llvm::Value* src1 = AI++;
  src1->setName("src1");
  llvm::Value* src2 = AI++;
  src2->setName("src2");

  builder->CreateMemCpy(desc, src1, length1, 4);

  desc = builder->CreatePtrToInt(
      desc, llvm::Type::getInt64Ty(llvm::getGlobalContext()));
  llvm::Value* const_length2 = llvm::ConstantInt::get(
      llvm::Type::getInt64Ty(llvm::getGlobalContext()), length1);
  desc = builder->CreateAdd(desc, const_length2);
  desc = builder->CreateIntToPtr(
      desc,
      llvm::PointerType::getUnqual(
          llvm::Type::getInt8Ty(llvm::getGlobalContext())));
  builder->CreateMemCpy(desc, src2, length2, 4);
  builder->CreateRetVoid();

  verifyFunction(*F);
//	F->dump();
  CodeGenerator::getInstance()->getFunctionPassManager()->run(*F);
<<<<<<< HEAD
  llvm_memcat ret = (llvm_memcat) CodeGenerator::getInstance()
=======
  LLVMMemcat ret = (LLVMMemcat) CodeGenerator::getInstance()
>>>>>>> 6391bec4
      ->getExecutionEngine()->getPointerToFunction(F);
  CodeGenerator::getInstance()->release();
  return ret;
}

//Module* makeLLVMModule() {
// // Module Construction
// Module* mod = new Module("/tmp/webcompile/_31804_0.bc", getGlobalContext());
// mod->setDataLayout("0x3f54b40");
// mod->setTargetTriple("x86_64-ellcc-linux");
//
// // Type Definitions
// std::vector<Type*>FuncTy_0_args;
// PointerType* Int32PtrType = PointerType::get(IntegerType::get(mod->getContext(), 32), 0);
//
// FuncTy_0_args.push_back(Int32PtrType);
// FunctionType* FuncTy_0 = FunctionType::get(
//  /*Result=*/Type::getVoidTy(mod->getContext()),
//  /*Params=*/FuncTy_0_args,
//  /*isVarArg=*/false);
//
//
// // Function Declarations
//
// Function* func__Z4fuckRi = mod->getFunction("_Z4fuckRi");
// if (!func__Z4fuckRi) {
// func__Z4fuckRi = Function::Create(
//  /*Type=*/FuncTy_0,
//  /*Linkage=*/GlobalValue::ExternalLinkage,
//  /*Name=*/"_Z4fuckRi", mod);
// func__Z4fuckRi->setCallingConv(CallingConv::C);
// }
// AttributeSet func__Z4fuckRi_PAL;
// {
//  SmallVector<AttributeSet, 4> Attrs;
//  AttributeSet PAS;
//   {
//    AttrBuilder B;
//    PAS = AttributeSet::get(mod->getContext(), 1U, B);
//   }
//
//  Attrs.push_back(PAS);
//  {
//   AttrBuilder B;
//   B.addAttribute(Attribute::NoUnwind);
//   PAS = AttributeSet::get(mod->getContext(), ~0U, B);
//  }
//
// Attrs.push_back(PAS);
// func__Z4fuckRi_PAL = AttributeSet::get(mod->getContext(), Attrs);
//
//}
//func__Z4fuckRi->setAttributes(func__Z4fuckRi_PAL);
//
//// Global Variable Declarations
//
//
//// Constant Definitions
//ConstantInt* const10 = ConstantInt::get(mod->getContext(), APInt(32, StringRef("1"), 10));
//
//// Global Variable Definitions
//
//// Function Definitions
//
//// Function: _Z4fuckRi (func__Z4fuckRi)
//{
// Function::arg_iterator args = func__Z4fuckRi->arg_begin();
// Value* ptr_a = args++;
// ptr_a->setName("a");
//
// BasicBlock* label_entry = BasicBlock::Create(mod->getContext(), "entry",func__Z4fuckRi,0);
//
// // Block entry (label_entry)
// AllocaInst* ptr_a_addr = new AllocaInst(Int32PtrType, "a.addr", label_entry);
// ptr_a_addr->setAlignment(8);
// StoreInst* void_4 = new StoreInst(ptr_a, ptr_a_addr, false, label_entry);
// void_4->setAlignment(8);
// LoadInst* ptr_5 = new LoadInst(ptr_a_addr, "", false, label_entry);
// ptr_5->setAlignment(8);
// StoreInst* void_6 = new StoreInst(const10, ptr_5, false, label_entry);
// void_6->setAlignment(4);
// ReturnInst::Create(mod->getContext(), label_entry);
//
//}
//
//return mod;
//}
void test_reference() {
  llvm::IRBuilder<> * builder = CodeGenerator::getInstance()->getBuilder();

  llvm::FunctionType *FT = FunctionType::get(
      /*Result=*/Type::getVoidTy(llvm::getGlobalContext()),
      /*Params=*/PointerType::get(
          IntegerType::get(llvm::getGlobalContext(), 32), 0),
      /*isVarArg=*/false);
  llvm::Function *F = llvm::Function::Create(
      FT, llvm::Function::ExternalLinkage, "a",
      CodeGenerator::getInstance()->getModule());

  ConstantInt* const10 = ConstantInt::get(llvm::getGlobalContext(),
                                          APInt(32, StringRef("1"), 10));

  BasicBlock* label_entry = BasicBlock::Create(llvm::getGlobalContext(),
                                               "entry", F, 0);
  builder->SetInsertPoint(label_entry);

  llvm::Function::arg_iterator args = F->arg_begin();
  Value* ptr_a = args++;
  ptr_a->setName("a");

  llvm::AllocaInst* ptr_a_addr = builder->CreateAlloca(
      llvm::PointerType::getUnqual(
          llvm::Type::getInt32Ty(llvm::getGlobalContext())));

  builder->CreateStore(ptr_a, ptr_a_addr);

  Value* ptr_5 = builder->CreateLoad(ptr_a_addr, "");

  builder->CreateStore(const10, ptr_5);

  builder->CreateRetVoid();

  verifyFunction(*F);
//		F->dump();
//	 if(verifyModule(*CodeGenerator::getInstance()->getModule())){
//		llvm::outs()<<"errors!";
//	 }
  CodeGenerator::getInstance()->getFunctionPassManager()->run(*F);
//	 llvm::outs()<<*CodeGenerator::getInstance()->getModule()<<"\n";

  typedef void (*func)(int &);

  func ret = (func) CodeGenerator::getInstance()->getExecutionEngine()
      ->getPointerToFunction(F);
  int a = 1024;
  ret(a);
  printf("result %d!\n", a);

}
void test_while() {
//	llvm::IRBuilder<> * builder=CodeGenerator::getInstance()->getBuilder();
//
//    llvm::FunctionType *FT =FunctionType::get(
//    		  /*Result=*/Type::getInt32Ty(llvm::getGlobalContext()),
//    		  	  	  	 Type::getInt32Ty(llvm::getGlobalContext()),
//    		  /*isVarArg=*/false);
//    llvm::Function *F = llvm::Function::Create(FT, llvm::Function::ExternalLinkage, "a", CodeGenerator::getInstance()->getModule());
//
//
//    BasicBlock* label_entry = BasicBlock::Create(llvm::getGlobalContext(), "entry",F,0);
//    builder->SetInsertPoint(label_entry);
//
//
//    llvm::Function::arg_iterator args = F->arg_begin();
//    llvm::Value* a=args++;
//    a->setName("a");
//
//    llvm::Value* tmp=ConstantInt::get(llvm::getGlobalContext(), APInt(32, StringRef("2"), 10));
//
//
//
//
//    builder->CreateRet(tmp);
//
//	verifyFunction(*F);
//		F->dump();
////	 if(verifyModule(*CodeGenerator::getInstance()->getModule())){
////		llvm::outs()<<"errors!";
////	 }
//	 CodeGenerator::getInstance()->getFunctionPassManager()->run(*F);
////	 llvm::outs()<<*CodeGenerator::getInstance()->getModule()<<"\n";
//
//	 typedef void (*func)(int &);
//
//	 func ret=CodeGenerator::getInstance()->getExecutionEngine()->getPointerToFunction(F);
//	 int a=1024;
//	 ret(a);
//	 printf("result %d!\n",a);

}

void myllvm::test() {
  // Type Definitions
  Module* mod = CodeGenerator::getInstance()->getModule();
  std::vector<Type*> FuncTy_0_args;
  FuncTy_0_args.push_back(IntegerType::get(mod->getContext(), 32));
  FunctionType* FuncTy_0 = FunctionType::get(
  /*Result=*/IntegerType::get(mod->getContext(), 32),
                                             /*Params=*/FuncTy_0_args,
                                             /*isVarArg=*/false);

  PointerType* PointerTy_1 = PointerType::get(
      IntegerType::get(mod->getContext(), 32), 0);

  // Function Declarations

  Function* func__Z4funci = mod->getFunction("_Z4funci");
  if (!func__Z4funci) {
    func__Z4funci = Function::Create(
    /*Type=*/FuncTy_0,
                                     /*Linkage=*/GlobalValue::ExternalLinkage,
                                     /*Name=*/"_Z4funci",
                                     mod);
    func__Z4funci->setCallingConv(CallingConv::C);
  }
  AttributeSet func__Z4funci_PAL;
  {
    SmallVector<AttributeSet, 4> Attrs;
    AttributeSet PAS;
    {
      AttrBuilder B;
      B.addAttribute(llvm::Attribute::NoUnwind);
      PAS = AttributeSet::get(mod->getContext(), ~0U, B);
    }

    Attrs.push_back(PAS);
    func__Z4funci_PAL = AttributeSet::get(mod->getContext(), Attrs);

  }
  func__Z4funci->setAttributes(func__Z4funci_PAL);

  // Global Variable Declarations

  // Constant Definitions
  ConstantInt* const_int32_2 = ConstantInt::get(mod->getContext(),
                                                APInt(32, StringRef("1"), 10));
  ConstantInt* const_int32_3 = ConstantInt::get(mod->getContext(),
                                                APInt(32, StringRef("10"), 10));

  // Global Variable Definitions

  // Function Definitions

  // Function: _Z4funci (func__Z4funci)
  {
    Function::arg_iterator args = func__Z4funci->arg_begin();
    Value* int32_c = args++;
    int32_c->setName("c");

    BasicBlock* label_entry = BasicBlock::Create(mod->getContext(), "entry",
                                                 func__Z4funci, 0);
    BasicBlock* label_while_cond = BasicBlock::Create(mod->getContext(),
                                                      "while.cond",
                                                      func__Z4funci, 0);
    BasicBlock* label_while_body = BasicBlock::Create(mod->getContext(),
                                                      "while.body",
                                                      func__Z4funci, 0);
    BasicBlock* label_while_end = BasicBlock::Create(mod->getContext(),
                                                     "while.end", func__Z4funci,
                                                     0);

    // Block entry (label_entry)
    AllocaInst* ptr_c_addr = new AllocaInst(
        IntegerType::get(mod->getContext(), 32), "c.addr", label_entry);
    ptr_c_addr->setAlignment(4);
    AllocaInst* ptr_b = new AllocaInst(IntegerType::get(mod->getContext(), 32),
                                       "b", label_entry);
    ptr_b->setAlignment(4);
    StoreInst* void_4 = new StoreInst(int32_c, ptr_c_addr, false, label_entry);
    void_4->setAlignment(4);
    StoreInst* void_5 = new StoreInst(const_int32_3, ptr_b, false, label_entry);
    void_5->setAlignment(4);
    BranchInst::Create(label_while_cond, label_entry);

    // Block while.cond (label_while_cond)
    LoadInst* int32_7 = new LoadInst(ptr_b, "", false, label_while_cond);
    int32_7->setAlignment(4);
    LoadInst* int32_8 = new LoadInst(ptr_c_addr, "", false, label_while_cond);
    int32_8->setAlignment(4);
    ICmpInst* int1_cmp = new ICmpInst(*label_while_cond, ICmpInst::ICMP_SLT,
                                      int32_7, int32_8, "cmp");
    BranchInst::Create(label_while_body, label_while_end, int1_cmp,
                       label_while_cond);

    // Block while.body (label_while_body)
    LoadInst* int32_10 = new LoadInst(ptr_b, "", false, label_while_body);
    int32_10->setAlignment(4);
    LoadInst* int32_11 = new LoadInst(ptr_b, "", false, label_while_body);
    int32_11->setAlignment(4);
    BinaryOperator* int32_mul = BinaryOperator::Create(Instruction::Mul,
                                                       int32_10, int32_11,
                                                       "mul", label_while_body);
    StoreInst* void_12 = new StoreInst(int32_mul, ptr_b, false,
                                       label_while_body);
    void_12->setAlignment(4);
    BranchInst::Create(label_while_cond, label_while_body);

    // Block while.end (label_while_end)
    LoadInst* int32_14 = new LoadInst(ptr_b, "", false, label_while_end);
    int32_14->setAlignment(4);
    ReturnInst::Create(mod->getContext(), int32_14, label_while_end);

  }
  verifyFunction(*func__Z4funci);
  typedef int (*func)(int);

  func ret = (func) CodeGenerator::getInstance()->getExecutionEngine()
      ->getPointerToFunction(func__Z4funci);

  printf("f(%d)=%d\n", 50, ret(50));

}

void myllvm::test1() {
  // Type Definitions
  Module* mod = CodeGenerator::getInstance()->getModule();
  IRBuilder<>* builder = CodeGenerator::getInstance()->getBuilder();
  std::vector<Type*> FuncTy_0_args;
  FuncTy_0_args.push_back(IntegerType::get(mod->getContext(), 32));
  FunctionType* FuncTy_0 = FunctionType::get(
  /*Result=*/IntegerType::get(mod->getContext(), 32),
                                             /*Params=*/FuncTy_0_args,
                                             /*isVarArg=*/false);

  PointerType* PointerTy_1 = PointerType::get(
      IntegerType::get(mod->getContext(), 32), 0);

  // Function Declarations

  Function* func__Z4funci = mod->getFunction("_Z4funci");
  if (!func__Z4funci) {
    func__Z4funci = Function::Create(
    /*Type=*/FuncTy_0,
                                     /*Linkage=*/GlobalValue::ExternalLinkage,
                                     /*Name=*/"_Z4funci",
                                     mod);
    func__Z4funci->setCallingConv(CallingConv::C);
  }
  AttributeSet func__Z4funci_PAL;
  {
    SmallVector<AttributeSet, 4> Attrs;
    AttributeSet PAS;
    {
      AttrBuilder B;
      B.addAttribute(llvm::Attribute::NoUnwind);
      PAS = AttributeSet::get(mod->getContext(), ~0U, B);
    }

    Attrs.push_back(PAS);
    func__Z4funci_PAL = AttributeSet::get(mod->getContext(), Attrs);

  }
  func__Z4funci->setAttributes(func__Z4funci_PAL);

  // Global Variable Declarations

  // Constant Definitions
  ConstantInt* const_int32_2 = ConstantInt::get(mod->getContext(),
                                                APInt(32, StringRef("1"), 10));
  ConstantInt* const_int32_3 = ConstantInt::get(mod->getContext(),
                                                APInt(32, StringRef("10"), 10));

  // Global Variable Definitions

  // Function Definitions

  // Function: _Z4funci (func__Z4funci)
  {
    Function::arg_iterator args = func__Z4funci->arg_begin();
    Value* int32_c = args++;
    int32_c->setName("c");

    BasicBlock* label_entry = BasicBlock::Create(mod->getContext(), "entry",
                                                 func__Z4funci, 0);
    BasicBlock* label_while_cond = BasicBlock::Create(mod->getContext(),
                                                      "while.cond",
                                                      func__Z4funci, 0);
    BasicBlock* label_while_body = BasicBlock::Create(mod->getContext(),
                                                      "while.body",
                                                      func__Z4funci, 0);
    BasicBlock* label_while_end = BasicBlock::Create(mod->getContext(),
                                                     "while.end", func__Z4funci,
                                                     0);
    builder->SetInsertPoint(label_entry);

    // Block entry (label_entry)

    AllocaInst* ptr_c_addr = builder->CreateAlloca(
        IntegerType::get(mod->getContext(), 32));
    ptr_c_addr->setAlignment(4);
    AllocaInst* ptr_b = builder->CreateAlloca(
        IntegerType::get(mod->getContext(), 32));
    ptr_b->setAlignment(4);
    builder->CreateStore(int32_c, ptr_c_addr);
    builder->CreateStore(const_int32_3, ptr_b);
//	  StoreInst* void_4 = new StoreInst(int32_c, ptr_c_addr, false, label_entry);
//	  void_4->setAlignment(4);
//	  StoreInst* void_5 = new StoreInst(const_int32_3, ptr_b, false, label_entry);
//	  void_5->setAlignment(4);
    builder->CreateBr(label_while_cond);
//	  BranchInst::Create(label_while_cond, label_entry);

    // Block while.cond (label_while_cond)
    builder->SetInsertPoint(label_while_cond);
    LoadInst* int32_7 = builder->CreateLoad(ptr_b);
    LoadInst* int32_8 = builder->CreateLoad(ptr_c_addr);
    Value* int1_cmp = builder->CreateICmpSLT(int32_7, int32_8);
    builder->CreateCondBr(int1_cmp, label_while_body, label_while_end);
//	  LoadInst* int32_7 = new LoadInst(ptr_b, "", false, label_while_cond);
//	  int32_7->setAlignment(4);
//	  LoadInst* int32_8 = new LoadInst(ptr_c_addr, "", false, label_while_cond);
//	  int32_8->setAlignment(4);
//	  ICmpInst* int1_cmp = new ICmpInst(*label_while_cond, ICmpInst::ICMP_SLT, int32_7, int32_8, "cmp");
//	  BranchInst::Create(label_while_body, label_while_end, int1_cmp, label_while_cond);

    // Block while.body (label_while_body)

    builder->SetInsertPoint(label_while_body);
    LoadInst* int32_10 = builder->CreateLoad(ptr_b);
    LoadInst* int32_11 = builder->CreateLoad(ptr_b);
    Value* int32_mul = builder->CreateMul(int32_10, int32_11);
    builder->CreateStore(int32_mul, ptr_b);
    builder->CreateBr(label_while_cond);
//	  LoadInst* int32_10 = new LoadInst(ptr_b, "", false, label_while_body);
//	  int32_10->setAlignment(4);
//	  LoadInst* int32_11 = new LoadInst(ptr_b, "", false, label_while_body);
//	  int32_11->setAlignment(4);
//	  BinaryOperator* int32_mul = BinaryOperator::Create(Instruction::Mul, int32_10, int32_11, "mul", label_while_body);
//	  StoreInst* void_12 = new StoreInst(int32_mul, ptr_b, false, label_while_body);
//	  void_12->setAlignment(4);
//	  BranchInst::Create(label_while_cond, label_while_body);

    // Block while.end (label_while_end)
    builder->SetInsertPoint(label_while_end);
    LoadInst* int32_14 = builder->CreateLoad(ptr_b);
    builder->CreateRet(int32_14);
//	  LoadInst* int32_14 = new LoadInst(ptr_b, "", false, label_while_end);
//	  int32_14->setAlignment(4);
//	  ReturnInst::Create(mod->getContext(), int32_14, label_while_end);

  }
  verifyFunction(*func__Z4funci);
  typedef int (*func)(int);

  func ret = (func) CodeGenerator::getInstance()->getExecutionEngine()
      ->getPointerToFunction(func__Z4funci);

  printf("f(%d)=%d\n", 50, ret(50));

}
<|MERGE_RESOLUTION|>--- conflicted
+++ resolved
@@ -294,11 +294,7 @@
     return ret;
   }
 }
-<<<<<<< HEAD
-expr_func_two_tuples getExprFuncTwoTuples(QNode* qnode, Schema* l_schema,
-=======
 ExprFuncTwoTuples getExprFuncTwoTuples(QNode* qnode, Schema* l_schema,
->>>>>>> 6391bec4
                                           Schema* r_schema) {
   CodeGenerator::getInstance()->lock();
   llvm::Function* fun = getExprLLVMFuncForTwoTuples(qnode, l_schema, r_schema);
@@ -307,13 +303,8 @@
     return NULL;
   }
   else {
-<<<<<<< HEAD
-    expr_func_two_tuples ret =
-        (expr_func_two_tuples) CodeGenerator::getInstance()->getExecutionEngine()
-=======
     ExprFuncTwoTuples ret =
         (ExprFuncTwoTuples) CodeGenerator::getInstance()->getExecutionEngine()
->>>>>>> 6391bec4
             ->getPointerToFunction(fun);
     CodeGenerator::getInstance()->release();
     return ret;
@@ -985,11 +976,7 @@
   return ret;
 }
 
-<<<<<<< HEAD
-llvm_memcpy getMemcpy(unsigned length) {
-=======
 LLVMMemcpy getMemcpy(unsigned length) {
->>>>>>> 6391bec4
   llvm::IRBuilder<>* builder = CodeGenerator::getInstance()->getBuilder();
   CodeGenerator::getInstance()->lock();
   std::vector<llvm::Type *> parameter_types;
@@ -1024,22 +1011,14 @@
   verifyFunction(*F);
 //	F->dump();
   CodeGenerator::getInstance()->getFunctionPassManager()->run(*F);
-<<<<<<< HEAD
-  llvm_memcpy ret = (llvm_memcpy) CodeGenerator::getInstance()
-=======
   LLVMMemcpy ret = (LLVMMemcpy) CodeGenerator::getInstance()
->>>>>>> 6391bec4
       ->getExecutionEngine()->getPointerToFunction(F);
   CodeGenerator::getInstance()->release();
   return ret;
 
 }
 
-<<<<<<< HEAD
-llvm_memcat getMemcat(unsigned length1, unsigned length2) {
-=======
 LLVMMemcat getMemcat(unsigned length1, unsigned length2) {
->>>>>>> 6391bec4
   llvm::IRBuilder<>* builder = CodeGenerator::getInstance()->getBuilder();
   CodeGenerator::getInstance()->lock();
   std::vector<llvm::Type *> parameter_types;
@@ -1089,11 +1068,7 @@
   verifyFunction(*F);
 //	F->dump();
   CodeGenerator::getInstance()->getFunctionPassManager()->run(*F);
-<<<<<<< HEAD
-  llvm_memcat ret = (llvm_memcat) CodeGenerator::getInstance()
-=======
   LLVMMemcat ret = (LLVMMemcat) CodeGenerator::getInstance()
->>>>>>> 6391bec4
       ->getExecutionEngine()->getPointerToFunction(F);
   CodeGenerator::getInstance()->release();
   return ret;
