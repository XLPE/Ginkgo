/*
 * ExpressionGenerator.cpp
 *
 *  Created on: Mar 21, 2015
 *      Author: wangli
 */

#include <assert.h>
#include "ExpressionGenerator.h"
#include "CodeGenerator.h"
#include "llvm/Analysis/Passes.h"
#include "llvm/ExecutionEngine/ExecutionEngine.h"
#include "llvm/ExecutionEngine/JIT.h"
#include "llvm/ExecutionEngine/SectionMemoryManager.h"
#include "llvm/IR/DataLayout.h"
#include "llvm/IR/DerivedTypes.h"
#include "llvm/IR/IRBuilder.h"
#include "llvm/IR/LLVMContext.h"
#include "llvm/IR/LegacyPassManager.h"
#include "llvm/IR/Module.h"
#include "llvm/IR/Verifier.h"
#include "llvm/Support/TargetSelect.h"
#include "llvm/Transforms/Scalar.h"
#include "llvm/IR/IntrinsicInst.h"
#include "CompareFunctonGenerator.h"
#include "../common/TypePromotionMap.h"

using llvm::IRBuilderBase;
using llvm::ConstantInt;
using llvm::InitializeNativeTarget;

filter_process_func getFilterProcessFunc(QNode* qnode, Schema* schema) {

<<<<<<< HEAD
	/*
	 *    int process_func(char* b_start, int & b_cur_addr, int b_tuple_count, char* c_start,int & c_cur_addr, int c_tuple_count){
	 *        int b_cur=*b_cur_addr;
	 *        int c_cur=*c_cur_addr;
	 *        while(c_cur<c_tuple_count){
	 *            bool ret*=alloc;
	 *            char* c_tuple_addr= c_start+length*c_cur;
	 *            f(c_tuple_addr,ret);
	 *            bool pass=*ret;
	 *            if(pass){
	 *                if(b_cur<b_tuple_count){
	 *                    char* b_tuple_addr=b_start+length*b_cur;
	 *                    b_cur=b_cur+1;
	 *                    memcpy(b_typle_addr,c_tuple_addr,length);
	 *                }
	 *                else{
	 *                    break;
	 *                }
	 *            }
	 *            c_cur=c_cur+1;
	 *        }
	 *        *b_cur_addr=b_cur;
	 *        *c_cur_addr=c_cur;
	 *    }
	 *
	 */

	llvm::LLVMContext& context=llvm::getGlobalContext();
	llvm::IRBuilder<>* builder=CodeGenerator::getInstance()->getBuilder();
	CodeGenerator::getInstance()->lock();
	llvm::Function* expression_function=getExprLLVMFucn(qnode,schema);
	if(expression_function==NULL)
		return NULL;


	/* create function prototype */
	std::vector<llvm::Type *> parameter_types;
	parameter_types.push_back(llvm::PointerType::getUnqual(llvm::Type::getInt8Ty(context)));
	parameter_types.push_back(llvm::PointerType::getUnqual(llvm::Type::getInt32Ty(context)));
	parameter_types.push_back(llvm::Type::getInt32Ty(llvm::getGlobalContext()));
	parameter_types.push_back(llvm::PointerType::getUnqual(llvm::Type::getInt8Ty(context)));
	parameter_types.push_back(llvm::PointerType::getUnqual(llvm::Type::getInt32Ty(context)));
	parameter_types.push_back(llvm::Type::getInt32Ty(llvm::getGlobalContext()));
	llvm::FunctionType *FT= llvm::FunctionType::get(llvm::Type::getVoidTy(context), parameter_types,false);

	llvm::Function *F=llvm::Function::Create(FT,llvm::Function::ExternalLinkage,"a",CodeGenerator::getInstance()->getModule());



	/* create function entry */
	llvm::BasicBlock *entry_block = llvm::BasicBlock::Create(llvm::getGlobalContext(), "entry_block", F);
	llvm::BasicBlock *while_cond = llvm::BasicBlock::Create(llvm::getGlobalContext(), "while_cond", F);
	llvm::BasicBlock *while_body = llvm::BasicBlock::Create(llvm::getGlobalContext(), "while_body", F);
	llvm::BasicBlock *while_end = llvm::BasicBlock::Create(llvm::getGlobalContext(), "while_end", F);
	llvm::BasicBlock *if_passed = llvm::BasicBlock::Create(llvm::getGlobalContext(), "if_passed", F);
	llvm::BasicBlock *if_has_space = llvm::BasicBlock::Create(llvm::getGlobalContext(), "if_has_space", F);
	llvm::BasicBlock* exit_block = llvm::BasicBlock::Create(context,"exit_block",F);

	builder->SetInsertPoint(entry_block);

	/* get the parameters of the function */
	llvm::Function::arg_iterator AI = F->arg_begin();
	llvm::Value* b_start = AI++;
	b_start->setName("b_start");
	llvm::Value* b_cur_addr = AI++;
	b_cur_addr->setName("b_cur_addr");
	llvm::Value* b_tuple_count = AI++;
	b_tuple_count->setName("b_tuple_count");
	llvm::Value* c_start = AI++;
	c_start->setName("c_start");
	llvm::Value* c_cur_addr = AI++;
	c_cur_addr->setName("c_cur_addr");
	llvm::Value* c_tuple_count = AI++;
	c_tuple_count->setName("c_tuple_count");


	//construct two constants
	llvm::Value* tuple_size=llvm::ConstantInt::get(llvm::Type::getInt32Ty(context),schema->getTupleMaxSize());
	llvm::Value* const_int_32_1=llvm::ConstantInt::get(llvm::Type::getInt32Ty(context),1);
	llvm::Value* const_int_32_3=llvm::ConstantInt::get(llvm::Type::getInt32Ty(context),3);
	llvm::Value* const_true=llvm::ConstantInt::get(llvm::Type::getInt1Ty(context),1);


	//store two values from pointers

	llvm::Value* b_cur = builder->CreateLoad(b_cur_addr);
	llvm::Value* c_cur=builder->CreateLoad(c_cur_addr);
	builder->CreateBr(while_cond);

	//where condition
	builder->SetInsertPoint(while_cond);
	c_cur=builder->CreateLoad(c_cur_addr);
	llvm::Value* while_cond_result = builder->CreateICmpSLT(c_cur,c_tuple_count);
	builder->CreateCondBr(while_cond_result,while_body,exit_block);

	//where body
	{
		/*
		 *            bool ret*=alloc;
		 *            char* c_tuple_addr= c_start+length*c_cur;
		 *            f(c_tuple_addr,ret);
		 *            bool pass=*ret;
		 */
		builder->SetInsertPoint(while_body);
		llvm::Value* pass_addr = builder->CreateAlloca(llvm::Type::getInt1Ty(context));
		c_cur=builder->CreateLoad(c_cur_addr);
		llvm::Value* c_offset = builder->CreateMul(c_cur,tuple_size);
		llvm::Value* c_offset_64 = builder->CreateIntCast(c_offset,llvm::Type::getInt64Ty(context),true);
		llvm::Value* c_start_64 = builder->CreatePtrToInt(c_start,llvm::Type::getInt64Ty(context));
		llvm::Value* c_tuple_addr=builder->CreateAdd(c_start_64,c_offset_64);
		c_tuple_addr = builder->CreateIntToPtr(c_tuple_addr,llvm::PointerType::getUnqual(llvm::Type::getInt8Ty(context)));
		llvm::Value* pass_addr_int8 = builder->CreatePointerCast(pass_addr,llvm::PointerType::getUnqual(llvm::Type::getInt8Ty(context)));
		std::vector<llvm::Value*> paras;
		paras.push_back(c_tuple_addr);
		paras.push_back(pass_addr_int8);
//		builder->CreateStore(const_true,pass_addr);
		builder->CreateCall(expression_function,paras);
		//if condition
		{
			llvm::Value* pass=builder->CreateLoad(pass_addr);
			builder->CreateCondBr(pass,if_passed,while_end);
		}
		//if body
		{
			//if condition
			{
				builder->SetInsertPoint(if_passed);
				b_cur=builder->CreateLoad(b_cur_addr);
				llvm::Value* has_space=builder->CreateICmpSLT(b_cur,b_tuple_count);
				builder->CreateCondBr(has_space,if_has_space,exit_block);
			}
			//if body
			{
				builder->SetInsertPoint(if_has_space);
				b_cur=builder->CreateLoad(b_cur_addr);
				llvm::Value* b_offset = builder->CreateMul(b_cur,tuple_size);
				llvm::Value* b_offset_64=builder->CreateIntCast(b_offset,llvm::Type::getInt64Ty(context),true);
				llvm::Value* b_start_64=builder->CreatePtrToInt(b_start,llvm::Type::getInt64Ty(context));
				llvm::Value* b_tuple_addr=builder->CreateAdd(b_start_64,b_offset_64);
				b_tuple_addr=builder->CreateIntToPtr(b_tuple_addr,llvm::PointerType::getUnqual(llvm::Type::getInt8Ty(context)));
				b_cur=builder->CreateAdd(b_cur,const_int_32_1);
				builder->CreateStore(b_cur,b_cur_addr);
				builder->CreateMemCpy(b_tuple_addr,c_tuple_addr,tuple_size,4);
				builder->CreateBr(while_end);

			}
		}
		builder->SetInsertPoint(while_end);
		c_cur=builder->CreateLoad(c_cur_addr);
		c_cur=builder->CreateAdd(c_cur,const_int_32_1);
		builder->CreateStore(c_cur,c_cur_addr);
		builder->CreateBr(while_cond);
	}
    //exit block
	builder->SetInsertPoint(exit_block);
	builder->CreateRetVoid();

    llvm::verifyFunction(*F);
//    F->dump();
    CodeGenerator::getInstance()->getFunctionPassManager()->run(*F);
    filter_process_func ret=(filter_process_func)CodeGenerator::getInstance()->getExecutionEngine()->getPointerToFunction(F);
    CodeGenerator::getInstance()->release();
    return ret;

=======
  /*
   *    int process_func(char* b_start, int & b_cur_addr, int b_tuple_count, char* c_start,int & c_cur_addr, int c_tuple_count){
   *        int b_cur=*b_cur_addr;
   *        int c_cur=*c_cur_addr;
   *        while(c_cur<c_tuple_count){
   *            bool ret*=alloc;
   *            char* c_tuple_addr= c_start+length*c_cur;
   *            f(c_tuple_addr,ret);
   *            bool pass=*ret;
   *            if(pass){
   *                if(b_cur<b_tuple_count){
   *                    char* b_tuple_addr=b_start+length*b_cur;
   *                    b_cur=b_cur+1;
   *                    memcpy(b_typle_addr,c_tuple_addr,length);
   *                }
   *                else{
   *                    break;
   *                }
   *            }
   *            c_cur=c_cur+1;
   *        }
   *        *b_cur_addr=b_cur;
   *        *c_cur_addr=c_cur;
   *    }
   *
   */

  llvm::LLVMContext& context = llvm::getGlobalContext();
  llvm::IRBuilder<>* builder = CodeGenerator::getInstance()->getBuilder();
  CodeGenerator::getInstance()->lock();
  llvm::Function* expression_function = getExprLLVMFucn(qnode, schema);
  if (expression_function == NULL) return NULL;

  /* create function prototype */
  std::vector<llvm::Type *> parameter_types;
  parameter_types.push_back(
      llvm::PointerType::getUnqual(llvm::Type::getInt8Ty(context)));
  parameter_types.push_back(
      llvm::PointerType::getUnqual(llvm::Type::getInt32Ty(context)));
  parameter_types.push_back(llvm::Type::getInt32Ty(llvm::getGlobalContext()));
  parameter_types.push_back(
      llvm::PointerType::getUnqual(llvm::Type::getInt8Ty(context)));
  parameter_types.push_back(
      llvm::PointerType::getUnqual(llvm::Type::getInt32Ty(context)));
  parameter_types.push_back(llvm::Type::getInt32Ty(llvm::getGlobalContext()));
  llvm::FunctionType *FT = llvm::FunctionType::get(
      llvm::Type::getVoidTy(context), parameter_types, false);

  llvm::Function *F = llvm::Function::Create(
      FT, llvm::Function::ExternalLinkage, "a",
      CodeGenerator::getInstance()->getModule());

  /* create function entry */
  llvm::BasicBlock *entry_block = llvm::BasicBlock::Create(
      llvm::getGlobalContext(), "entry_block", F);
  llvm::BasicBlock *while_cond = llvm::BasicBlock::Create(
      llvm::getGlobalContext(), "while_cond", F);
  llvm::BasicBlock *while_body = llvm::BasicBlock::Create(
      llvm::getGlobalContext(), "while_body", F);
  llvm::BasicBlock *while_end = llvm::BasicBlock::Create(
      llvm::getGlobalContext(), "while_end", F);
  llvm::BasicBlock *if_passed = llvm::BasicBlock::Create(
      llvm::getGlobalContext(), "if_passed", F);
  llvm::BasicBlock *if_has_space = llvm::BasicBlock::Create(
      llvm::getGlobalContext(), "if_has_space", F);
  llvm::BasicBlock* exit_block = llvm::BasicBlock::Create(context, "exit_block",
                                                          F);

  builder->SetInsertPoint(entry_block);

  /* get the parameters of the function */
  llvm::Function::arg_iterator AI = F->arg_begin();
  llvm::Value* b_start = AI++;
  b_start->setName("b_start");
  llvm::Value* b_cur_addr = AI++;
  b_cur_addr->setName("b_cur_addr");
  llvm::Value* b_tuple_count = AI++;
  b_tuple_count->setName("b_tuple_count");
  llvm::Value* c_start = AI++;
  c_start->setName("c_start");
  llvm::Value* c_cur_addr = AI++;
  c_cur_addr->setName("c_cur_addr");
  llvm::Value* c_tuple_count = AI++;
  c_tuple_count->setName("c_tuple_count");

  // construct two constants
  llvm::Value* tuple_size = llvm::ConstantInt::get(
      llvm::Type::getInt32Ty(context), schema->getTupleMaxSize());
  llvm::Value* const_int_32_1 = llvm::ConstantInt::get(
      llvm::Type::getInt32Ty(context), 1);
  llvm::Value* const_int_32_3 = llvm::ConstantInt::get(
      llvm::Type::getInt32Ty(context), 3);
  llvm::Value* const_true = llvm::ConstantInt::get(
      llvm::Type::getInt1Ty(context), 1);

  // store two values from pointers

  llvm::Value* b_cur = builder->CreateLoad(b_cur_addr);
  llvm::Value* c_cur = builder->CreateLoad(c_cur_addr);
  builder->CreateBr(while_cond);

  // where condition
  builder->SetInsertPoint(while_cond);
  c_cur = builder->CreateLoad(c_cur_addr);
  llvm::Value* while_cond_result = builder->CreateICmpSLT(c_cur, c_tuple_count);
  builder->CreateCondBr(while_cond_result, while_body, exit_block);

  // where body
  {
    /*
     *            bool ret*=alloc;
     *            char* c_tuple_addr= c_start+length*c_cur;
     *            f(c_tuple_addr,ret);
     *            bool pass=*ret;
     */
    builder->SetInsertPoint(while_body);
    llvm::Value* pass_addr = builder->CreateAlloca(
        llvm::Type::getInt1Ty(context));
    c_cur = builder->CreateLoad(c_cur_addr);
    llvm::Value* c_offset = builder->CreateMul(c_cur, tuple_size);
    llvm::Value* c_offset_64 = builder->CreateIntCast(
        c_offset, llvm::Type::getInt64Ty(context), true);
    llvm::Value* c_start_64 = builder->CreatePtrToInt(
        c_start, llvm::Type::getInt64Ty(context));
    llvm::Value* c_tuple_addr = builder->CreateAdd(c_start_64, c_offset_64);
    c_tuple_addr = builder->CreateIntToPtr(
        c_tuple_addr,
        llvm::PointerType::getUnqual(llvm::Type::getInt8Ty(context)));
    llvm::Value* pass_addr_int8 = builder->CreatePointerCast(
        pass_addr,
        llvm::PointerType::getUnqual(llvm::Type::getInt8Ty(context)));
    std::vector<llvm::Value*> paras;
    paras.push_back(c_tuple_addr);
    paras.push_back(pass_addr_int8);
//  builder->CreateStore(const_true,pass_addr);
    builder->CreateCall(expression_function, paras);
    // if condition
    {
      llvm::Value* pass = builder->CreateLoad(pass_addr);
      builder->CreateCondBr(pass, if_passed, while_end);
    }
    // if body
    {
      // if condition
      {
        builder->SetInsertPoint(if_passed);
        b_cur = builder->CreateLoad(b_cur_addr);
        llvm::Value* has_space = builder->CreateICmpSLT(b_cur, b_tuple_count);
        builder->CreateCondBr(has_space, if_has_space, exit_block);
      }
      // if body
      {
        builder->SetInsertPoint(if_has_space);
        b_cur = builder->CreateLoad(b_cur_addr);
        llvm::Value* b_offset = builder->CreateMul(b_cur, tuple_size);
        llvm::Value* b_offset_64 = builder->CreateIntCast(
            b_offset, llvm::Type::getInt64Ty(context), true);
        llvm::Value* b_start_64 = builder->CreatePtrToInt(
            b_start, llvm::Type::getInt64Ty(context));
        llvm::Value* b_tuple_addr = builder->CreateAdd(b_start_64, b_offset_64);
        b_tuple_addr = builder->CreateIntToPtr(
            b_tuple_addr,
            llvm::PointerType::getUnqual(llvm::Type::getInt8Ty(context)));
        b_cur = builder->CreateAdd(b_cur, const_int_32_1);
        builder->CreateStore(b_cur, b_cur_addr);
        builder->CreateMemCpy(b_tuple_addr, c_tuple_addr, tuple_size, 4);
        builder->CreateBr(while_end);
      }
    }
    builder->SetInsertPoint(while_end);
    c_cur = builder->CreateLoad(c_cur_addr);
    c_cur = builder->CreateAdd(c_cur, const_int_32_1);
    builder->CreateStore(c_cur, c_cur_addr);
    builder->CreateBr(while_cond);
  }
  // exit block
  builder->SetInsertPoint(exit_block);
  builder->CreateRetVoid();

  llvm::verifyFunction(*F);
//    F->dump();
  CodeGenerator::getInstance()->getFunctionPassManager()->run(*F);
  filter_process_func ret = (filter_process_func) CodeGenerator::getInstance()
      ->getExecutionEngine()->getPointerToFunction(F);
  CodeGenerator::getInstance()->release();
  return ret;
>>>>>>> d893f95f
}

llvm::Function* getExprLLVMFucn(QNode* qnode, Schema* schema) {
  /* create a function prototype:
   * void Function(void* tuple_addr, void* return)
   * */

  std::vector<llvm::Type *> parameter_types;
  parameter_types.push_back(
      llvm::PointerType::getUnqual(
          llvm::IntegerType::getInt8Ty(llvm::getGlobalContext())));
  parameter_types.push_back(
      llvm::PointerType::getUnqual(
          llvm::IntegerType::getInt8Ty(llvm::getGlobalContext())));
  llvm::FunctionType *FT = llvm::FunctionType::get(
      llvm::Type::getVoidTy(llvm::getGlobalContext()), parameter_types, false);
  llvm::Function *F = llvm::Function::Create(
      FT, llvm::Function::ExternalLinkage, "a",
      CodeGenerator::getInstance()->getModule());

  /* create function entry */
  llvm::BasicBlock *BB = llvm::BasicBlock::Create(llvm::getGlobalContext(),
                                                  "entry", F);
  CodeGenerator::getInstance()->getBuilder()->SetInsertPoint(BB);

  /* get the parameter value of the function */
  llvm::Function::arg_iterator AI = F->arg_begin();
  llvm::Value* tuple_addr = AI++;  //@ assume we have got the tuple addr.
  tuple_addr->setName("tuple_addr");
  llvm::Value* return_addr = AI++;
  return_addr->setName("return_addr");

  /* try to generate the code and get the return value
   * If we cannot generate the code, return_value is NULL*/
  llvm::Value* return_value = codegen(qnode, schema, tuple_addr);

  if (!return_value) {
    CodeGenerator::getInstance()->release();
    return NULL;
  }

  /* store the value to the return address */
  if (!storeTheReturnValue(return_value, return_addr, qnode)) {
    CodeGenerator::getInstance()->release();
    return NULL;
  }

//  llvm::raw_ostream* rstream = new llvm::raw_fd_ostream(2, false);

  /* create return block for the function */
  CodeGenerator::getInstance()->getBuilder()->CreateRetVoid();
//  verifyFunction(*F, rstream);
  verifyFunction(*F);
//  F->dump();
//  if(verifyModule(*CodeGenerator::getInstance()->getModule())){
//    llvm::outs()<<"errors!";
//  }
  CodeGenerator::getInstance()->getFunctionPassManager()->run(*F);
  return F;
}

<<<<<<< HEAD
expr_func getExprFunc(QNode* qnode,Schema* schema) {

	CodeGenerator::getInstance()->lock();
	llvm::Function* fun=getExprLLVMFucn(qnode,schema);
	if(fun==0){
		CodeGenerator::getInstance()->release();
		return NULL;
	}
	else{
		expr_func ret=(expr_func)CodeGenerator::getInstance()->getExecutionEngine()->getPointerToFunction(fun);
		CodeGenerator::getInstance()->release();
		return ret;
	}
}
expr_func_two_tuples getExprFuncTwoTuples(QNode* qnode, Schema* l_schema, Schema* r_schema) {
	CodeGenerator::getInstance()->lock();
	llvm::Function* fun=getExprLLVMFuncForTwoTuples(qnode,l_schema,r_schema);
	if(fun==0){
		CodeGenerator::getInstance()->release();
		return NULL;
	}
	else{
		expr_func_two_tuples ret=(expr_func_two_tuples)CodeGenerator::getInstance()->getExecutionEngine()->getPointerToFunction(fun);
		CodeGenerator::getInstance()->release();
		return ret;
	}
=======
expr_func getExprFunc(QNode* qnode, Schema* schema) {

  CodeGenerator::getInstance()->lock();
  llvm::Function* fun = getExprLLVMFucn(qnode, schema);
  if (fun == 0) {
    CodeGenerator::getInstance()->release();
    return NULL;
  }
  else {
    expr_func ret =
        (expr_func) CodeGenerator::getInstance()->getExecutionEngine()
            ->getPointerToFunction(fun);
    CodeGenerator::getInstance()->release();
    return ret;
  }
}
expr_func_two_tuples getExprFuncTwoTuples(QNode* qnode, Schema* l_schema,
                                          Schema* r_schema) {
  CodeGenerator::getInstance()->lock();
  llvm::Function* fun = getExprLLVMFuncForTwoTuples(qnode, l_schema, r_schema);
  if (fun == 0) {
    CodeGenerator::getInstance()->release();
    return NULL;
  }
  else {
    expr_func_two_tuples ret =
        (expr_func_two_tuples) CodeGenerator::getInstance()->getExecutionEngine()
            ->getPointerToFunction(fun);
    CodeGenerator::getInstance()->release();
    return ret;
  }
>>>>>>> d893f95f
}

llvm::Value* codegen(QNode* qnode, Schema* schema, llvm::Value* tuple_addr,
                     Schema* r_schema, llvm::Value* r_tuple_addr) {

  llvm::Value* value;
  data_type actual_type = qnode->actual_type, return_type = qnode->return_type;
  switch (qnode->type) {
    case t_qexpr_cmp: {
      QExpr_binary* node = (QExpr_binary*) qnode;
      llvm::Value* lvalue = codegen(node->lnext, schema, tuple_addr, r_schema,
                                    r_tuple_addr);
      llvm::Value* rvalue = codegen(node->rnext, schema, tuple_addr, r_schema,
                                    r_tuple_addr);
      value = codegen_binary_op(lvalue, rvalue, node);
      actual_type = t_boolean;  // for boolean compression, the actual type is always boolean.
      break;
    }
    case t_qexpr_cal: {
      QExpr_binary* node = (QExpr_binary*) qnode;
      llvm::Value* lvalue = codegen(node->lnext, schema, tuple_addr, r_schema,
                                    r_tuple_addr);
      llvm::Value* rvalue = codegen(node->rnext, schema, tuple_addr, r_schema,
                                    r_tuple_addr);
      value = codegen_binary_op(lvalue, rvalue, node);
      break;
    }
    case t_qcolcumns: {
      QColcumns* node = (QColcumns*) qnode;
      if (node->tab_index == 0)
        value = codegen_column(node, schema, tuple_addr);
      else
        value = codegen_column(node, r_schema, r_tuple_addr);
      break;
    }
    case t_qexpr: {
      QExpr * node = (QExpr*) qnode;
      value = codegen_const(node);
      break;
    }
    default:
      printf("no supported\n");
      return 0;
  }
  // conduct the type promotion if needed
  if (actual_type != return_type) {
    value = typePromotion(value, actual_type, return_type);
  }
  return value;
}

llvm::Value* codegen_binary_op(llvm::Value* l, llvm::Value* r,
                               QExpr_binary* node) {
  if (l == 0 || r == 0) return NULL;
  llvm::IRBuilder<>* builder = CodeGenerator::getInstance()->getBuilder();
  switch (node->op_type) {
    case oper_add:
      return createAdd(l, r, node->actual_type);
    case oper_minus:
      return createMinus(l, r, node->actual_type);
    case oper_multiply:
      return createMultiply(l, r, node->actual_type);
    case oper_divide:
      return createDivide(l, r, node->actual_type);
//    case oper_mod:
//      return createMod(l,r,node->actual_type);

    case oper_less:
      return createLess(l, r, node->actual_type);
    case oper_less_equal:
      return createLessEqual(l, r, node->actual_type);
    case oper_great:
      return createGreat(l, r, node->actual_type);
    case oper_great_equal:
      return createGreatEqual(l, r, node->actual_type);
    case oper_equal:
      return createEqual(l, r, node->actual_type);
    case oper_not_equal:
      return createNotEqual(l, r, node->actual_type);
    case oper_and:
      return builder->CreateAnd(l, r);
    default:
      printf("no supported\n");
      return NULL;
  }
}

llvm::Value* codegen_column(QColcumns* node, Schema* schema,
                            llvm::Value* tuple_addr) {
  /* If the following assert does not hold, we should conduct
   * the type promotion.
   */

  llvm::Value* value;

  llvm::IRBuilder<>* builder = CodeGenerator::getInstance()->getBuilder();
  unsigned offset = schema->getColumnOffset(node->id);

  // cast offset from unsigned to LLVM::Int64
  llvm::Value* value_off = ConstantInt::get(
      llvm::Type::getInt64Ty(llvm::getGlobalContext()), (int64_t) offset,
      false);

  // cast tuple_addr from LLVM::PtrInt1 to LLVM::Int64
  tuple_addr = builder->CreatePtrToInt(
      tuple_addr, llvm::Type::getInt64Ty(llvm::getGlobalContext()));

  // add LLVM::Int64 with LLVM::Int64
  llvm::Value* column_addr = builder->CreateAdd(value_off, tuple_addr);

  switch (node->actual_type) {
    case t_int:
      // cast from LLVM::Int64 to LLVM::PtrInt32
      column_addr = builder->CreateIntToPtr(
          column_addr,
          llvm::PointerType::getUnqual(
              llvm::Type::getInt32Ty(llvm::getGlobalContext())));

      // create a LLVM::Int32 and return
      value = builder->CreateLoad(column_addr);
      break;
    case t_float:
      // cast LLVM::Int64 to LLVM::PtrFloat
      column_addr = builder->CreateIntToPtr(
          column_addr,
          llvm::PointerType::getUnqual(
              llvm::Type::getFloatTy(llvm::getGlobalContext())));
      // create a LLVM::Float and return
      value = builder->CreateLoad(column_addr);
      break;
    case t_u_long:
      //cast LLVM:LINT64 to LLVM::int64Ptr
      column_addr = builder->CreateIntToPtr(
          column_addr,
          llvm::PointerType::getUnqual(
              llvm::Type::getInt64Ty(llvm::getGlobalContext())));
      // create a LLVM::Int64 and return
      value = builder->CreateLoad(column_addr);
      break;
    case t_double:
      //cast LLVM:INT64 to LLVM::DoublePtr
      column_addr = builder->CreateIntToPtr(
          column_addr,
          llvm::PointerType::getUnqual(
              llvm::Type::getDoubleTy(llvm::getGlobalContext())));
      //create a LLVM::Double and return
      value = builder->CreateLoad(column_addr);
      break;
    case t_boolean:
      //cast LLVM:INT64 to LLVM::Int1Ptr
      column_addr = builder->CreateIntToPtr(
          column_addr,
          llvm::PointerType::getUnqual(
              llvm::Type::getInt1Ty(llvm::getGlobalContext())));
      //create a LLVM::Int1 and return
      value = builder->CreateLoad(column_addr);
      break;
    case t_decimal:
    case t_date:
      //cast LLVM:INT64 to LLVM::INT8Ptr
      column_addr = builder->CreateIntToPtr(
          column_addr,
          llvm::PointerType::getUnqual(
              llvm::Type::getInt8Ty(llvm::getGlobalContext())));
      value = column_addr;
      break;

    default:
      printf("no supported\n");
      return 0;

  }

  return value;
}

bool storeTheReturnValue(llvm::Value* value, llvm::Value* dest_ptr,
                         QNode* node) {
  llvm::IRBuilder<>* builder = CodeGenerator::getInstance()->getBuilder();
  switch (node->return_type) {
    case t_int:
      //cast return_addr to LLVM::Int32Ptr
      dest_ptr = builder->CreatePointerCast(
          dest_ptr,
          llvm::PointerType::getUnqual(
              llvm::Type::getInt32Ty(llvm::getGlobalContext())));

      //flush the return value
      builder->CreateStore(value, dest_ptr);
      return true;
    case t_float:
      //cast return_addr to LLVM::Int32Ptr
      dest_ptr = builder->CreatePointerCast(
          dest_ptr,
          llvm::PointerType::getUnqual(
              llvm::Type::getFloatTy(llvm::getGlobalContext())));

      //flush the return value
      builder->CreateStore(value, dest_ptr);
      return true;
    case t_u_long:
      //cast return_addr to LLVM::int64Ptr
      dest_ptr = builder->CreatePointerCast(
          dest_ptr,
          llvm::PointerType::getUnqual(
              llvm::Type::getInt64Ty(llvm::getGlobalContext())));

      //fluash the return value
      builder->CreateStore(value, dest_ptr);
      return true;
    case t_double:
      //cast return_addr to LLVM::DoublePtr
      dest_ptr = builder->CreatePointerCast(
          dest_ptr,
          llvm::PointerType::getUnqual(
              llvm::Type::getDoubleTy(llvm::getGlobalContext())));

      //flush the result
      builder->CreateStore(value, dest_ptr);
      return true;
    case t_boolean:
      //cast return_addr to LLVM::Int1
      dest_ptr = builder->CreatePointerCast(
          dest_ptr,
          llvm::PointerType::getUnqual(
              llvm::Type::getInt1Ty(llvm::getGlobalContext())));

      //flush the result
      builder->CreateStore(value, dest_ptr);
      return true;
    default:
      printf("no supported\n");
      return false;
  }
}

llvm::Value* createAdd(llvm::Value* l, llvm::Value* r, data_type type) {
  llvm::IRBuilder<>* builder = CodeGenerator::getInstance()->getBuilder();
  switch (type) {
    case t_int:
    case t_u_long:
      return builder->CreateAdd(l, r);
    case t_float:
    case t_double:
      return builder->CreateFAdd(l, r);
    default:
      printf("no supported\n");
      return NULL;
  }
}

llvm::Value* createMinus(llvm::Value* l, llvm::Value* r, data_type type) {
  llvm::IRBuilder<>* builder = CodeGenerator::getInstance()->getBuilder();
  switch (type) {
    case t_int:
    case t_u_long:
      return builder->CreateSub(l, r);
    case t_float:
    case t_double:
      return builder->CreateFSub(l, r);
    default:
      printf("no supported\n");
      return NULL;
  }
}

llvm::Value* createMultiply(llvm::Value* l, llvm::Value* r, data_type type) {
  llvm::IRBuilder<>* builder = CodeGenerator::getInstance()->getBuilder();
  switch (type) {
    case t_int:
    case t_u_long:
      return builder->CreateMul(l, r);
    case t_float:
    case t_double:
      return builder->CreateFMul(l, r);
    default:
      printf("no supported\n");
      return NULL;
  }
}

llvm::Value* createDivide(llvm::Value* l, llvm::Value* r, data_type type) {
  llvm::IRBuilder<>* builder = CodeGenerator::getInstance()->getBuilder();
  switch (type) {
    case t_int:
    case t_u_long:
      return builder->CreateUDiv(l, r);
    case t_float:
    case t_double:
      return builder->CreateFDiv(l, r);
    default: {
      printf("no supported\n");
      return NULL;
    }
  }
}

llvm::Value* createMod(llvm::Value* l, llvm::Value* r, data_type type) {
  llvm::IRBuilder<>* builder = CodeGenerator::getInstance()->getBuilder();
  switch (type) {
    default: {
      printf("no supported\n");
      return NULL;
    }
  }
}

llvm::Value* createLess(llvm::Value* l, llvm::Value* r, data_type type) {
  llvm::IRBuilder<>* builder = CodeGenerator::getInstance()->getBuilder();
  switch (type) {
    case t_int:
      return builder->CreateICmpSLT(l, r);
    case t_u_long:
      return builder->CreateICmpULT(l, r);
    case t_float:
    case t_double:
      return builder->CreateFCmpOLT(l, r, "<");
    case t_decimal: {
      llvm::Function* ff = CreateNValueCompareFunc(oper_less);

      std::vector<lv*> args;
      args.push_back(l);
      args.push_back(r);
      return builder->CreateCall(ff, args);
    }
    case t_date: {
      llvm::Function* ff = CreateDateCompareFunc(oper_less);
      std::vector<lv*> args;
      args.push_back(l);
      args.push_back(r);
      return builder->CreateCall(ff, args);
    }
    default: {
      printf("no supported\n");
      return NULL;
    }
  }
}

llvm::Value* createLessEqual(llvm::Value* l, llvm::Value* r, data_type type) {
  llvm::IRBuilder<>* builder = CodeGenerator::getInstance()->getBuilder();
  switch (type) {
    case t_int:
      return builder->CreateICmpSLE(l, r);
    case t_u_long:
      return builder->CreateICmpULE(l, r);
    case t_float:
    case t_double:
      return builder->CreateFCmpOLE(l, r, "<=");
    case t_decimal: {
      llvm::Function* ff = CreateNValueCompareFunc(oper_less_equal);

      std::vector<lv*> args;
      args.push_back(l);
      args.push_back(r);
      return builder->CreateCall(ff, args);
    }
    case t_date: {
      llvm::Function* ff = CreateDateCompareFunc(oper_less_equal);
      std::vector<lv*> args;
      args.push_back(l);
      args.push_back(r);
      return builder->CreateCall(ff, args);
    }
    default: {
      printf("no supported\n");
      return NULL;
    }
  }
}

llvm::Value *createGreat(llvm::Value *l, llvm::Value *r, data_type type) {
  llvm::IRBuilder<>* builder = CodeGenerator::getInstance()->getBuilder();
  switch (type) {
    case t_int:
      return builder->CreateICmpSGT(l, r, ">");
    case t_u_long:
      return builder->CreateICmpUGT(l, r, "u>");
    case t_float:
    case t_double:
      return builder->CreateFCmpOGT(l, r, ">");
    case t_decimal: {
      llvm::Function* ff = CreateNValueCompareFunc(oper_great);

      std::vector<lv*> args;
      args.push_back(l);
      args.push_back(r);
      return builder->CreateCall(ff, args);
    }
    case t_date: {
      llvm::Function* ff = CreateDateCompareFunc(oper_great);

      std::vector<lv*> args;
      args.push_back(l);
      args.push_back(r);
      return builder->CreateCall(ff, args);
    }
    default: {
      printf("no supported\n");
      return NULL;
    }
  }
}

llvm::Value *createGreatEqual(llvm::Value *l, llvm::Value *r, data_type type) {
  llvm::IRBuilder<>* builder = CodeGenerator::getInstance()->getBuilder();
  switch (type) {
    case t_int:
      return builder->CreateICmpSGT(l, r, "s>=");
    case t_u_long:
      return builder->CreateICmpUGT(l, r, "u>=");
    case t_float:
    case t_double:
      return builder->CreateFCmpOGT(l, r, "f>=");
    case t_decimal: {
      llvm::Function* ff = CreateNValueCompareFunc(oper_great_equal);

      std::vector<lv*> args;
      args.push_back(l);
      args.push_back(r);
      return builder->CreateCall(ff, args);
    }
    case t_date: {
      llvm::Function* ff = CreateDateCompareFunc(oper_great_equal);

      std::vector<lv*> args;
      args.push_back(l);
      args.push_back(r);
      return builder->CreateCall(ff, args);
    }
    default: {
      printf("no supported\n");
      return NULL;
    }
  }
}

llvm::Value *createEqual(llvm::Value *l, llvm::Value *r, data_type type) {
  llvm::IRBuilder<>* builder = CodeGenerator::getInstance()->getBuilder();
  switch (type) {
    case t_int:
    case t_u_long: {
      return builder->CreateICmpEQ(l, r, "=");
    }
    case t_float:
    case t_double:
      return builder->CreateFCmpOEQ(l, r, "=");
    case t_decimal: {
      llvm::Function* ff = CreateNValueCompareFunc(oper_equal);

      std::vector<lv*> args;
      args.push_back(l);
      args.push_back(r);
      return builder->CreateCall(ff, args);
    }
    default: {
      printf("no supported\n");
      return NULL;
    }
  }
}

llvm::Value *createNotEqual(llvm::Value *l, llvm::Value *r, data_type type) {
  llvm::IRBuilder<>* builder = CodeGenerator::getInstance()->getBuilder();
  switch (type) {
    case t_int:
    case t_u_long:
      return builder->CreateICmpNE(l, r, "!=");
    case t_float:
    case t_double:
      // FCMPUNE means if unordered or unequal return true
      // What's ordered? Unordered must lead to unequal, right?
      return builder->CreateFCmpUNE(l, r, "!=");
    case t_decimal: {
      llvm::Function* ff = CreateNValueCompareFunc(oper_equal);

      std::vector<lv*> args;
      args.push_back(l);
      args.push_back(r);
      return builder->CreateCall(ff, args);
    }
    default: {
      printf("no supported\n");
      return NULL;
    }
  }
}

llvm::Value* codegen_const(QExpr* node) {
  llvm::IRBuilder<>* builder = CodeGenerator::getInstance()->getBuilder();
  switch (node->actual_type) {
    case t_int:
      return llvm::ConstantInt::get(
          llvm::Type::getInt32Ty(llvm::getGlobalContext()),
          atoi(node->const_value.c_str()), true);
    case t_u_long:
      return llvm::ConstantInt::get(
          llvm::Type::getInt64Ty(llvm::getGlobalContext()),
          atol(node->const_value.c_str()), true);
    case t_float:
      return llvm::ConstantFP::get(
          llvm::Type::getFloatTy(llvm::getGlobalContext()),
          atof(node->const_value.c_str()));
    case t_double:
      return llvm::ConstantFP::get(
          llvm::Type::getDoubleTy(llvm::getGlobalContext()),
          atof(node->const_value.c_str()));
    default: {
      printf("no supported\n");
      return NULL;
    }
  }
}

llvm::Value* typePromotion(llvm::Value* v, data_type old_ty,
                           data_type target_ty) {
  llvm::IRBuilder<>* builder = CodeGenerator::getInstance()->getBuilder();
  switch (old_ty) {
    case t_int: {
      switch (target_ty) {
        case t_float:
          return builder->CreateSIToFP(
              v, llvm::Type::getFloatTy(llvm::getGlobalContext()));
        case t_u_long:
          return builder->CreateIntCast(
              v, llvm::Type::getInt64Ty(llvm::getGlobalContext()), true, "long");
        case t_double:
          return builder->CreateSIToFP(
              v, llvm::Type::getDoubleTy(llvm::getGlobalContext()));
        default:
          printf("no supported\n");
          return NULL;
      }
      break;
    }
    case t_u_long: {
      switch (target_ty) {
        case t_float:
          return builder->CreateSIToFP(
              v, llvm::Type::getFloatTy(llvm::getGlobalContext()));
        case t_double:
          return builder->CreateSIToFP(
              v, llvm::Type::getDoubleTy(llvm::getGlobalContext()));
        default:
          printf("no supported\n");
          return NULL;
      }
      break;
    }
    case t_float: {
      switch (target_ty) {
        case t_double:
          return builder->CreateFPCast(
              v, llvm::Type::getDoubleTy(llvm::getGlobalContext()));
        default:
          printf("no supported\n");
          return NULL;
      }
      break;
    }
    default:
      printf("no supported\n");
      return NULL;
  }
}

using namespace llvm;

llvm::Function* getExprLLVMFuncForTwoTuples(QNode* qnode, Schema* l_schema,
                                            Schema* r_schema) {
  /* create a function prototype:
   * void Function(void* l_tuple_addr, void* r_tuple_addr, void* return)
   * */
  std::vector<llvm::Type *> parameter_types;
  parameter_types.push_back(
      llvm::PointerType::getUnqual(
          llvm::IntegerType::getInt8Ty(llvm::getGlobalContext())));
  parameter_types.push_back(
      llvm::PointerType::getUnqual(
          llvm::IntegerType::getInt8Ty(llvm::getGlobalContext())));
  parameter_types.push_back(
      llvm::PointerType::getUnqual(
          llvm::IntegerType::getInt8Ty(llvm::getGlobalContext())));
  llvm::FunctionType *FT = llvm::FunctionType::get(
      llvm::Type::getVoidTy(llvm::getGlobalContext()), parameter_types, false);
  llvm::Function *F = llvm::Function::Create(
      FT, llvm::Function::ExternalLinkage, "a",
      CodeGenerator::getInstance()->getModule());

  /* create function entry */
  llvm::BasicBlock *BB = llvm::BasicBlock::Create(llvm::getGlobalContext(),
                                                  "entry", F);
  CodeGenerator::getInstance()->getBuilder()->SetInsertPoint(BB);

  /* get the parameter value of the function */
  llvm::Function::arg_iterator AI = F->arg_begin();
  llvm::Value* l_tuple_addr = AI++;
  l_tuple_addr->setName("l_tuple_addr");
  llvm::Value* r_tuple_addr = AI++;
  r_tuple_addr->setName("r_tuple_addr");
  llvm::Value* return_addr = AI++;
  return_addr->setName("return_addr");

  /* try to generate the code and get the return value
   * If we cannot generate the code, return_value is NULL*/
  llvm::Value* return_value = codegen(qnode, l_schema, l_tuple_addr, r_schema,
                                      r_tuple_addr);

  if (!return_value) {
    CodeGenerator::getInstance()->release();
    return NULL;
  }

  /* store the value to the return address */
  if (!storeTheReturnValue(return_value, return_addr, qnode)) {
    CodeGenerator::getInstance()->release();
    return NULL;
  }

  /* create return block for the function */
  CodeGenerator::getInstance()->getBuilder()->CreateRetVoid();
  verifyFunction(*F);
//		F->dump();
//	 if(verifyModule(*CodeGenerator::getInstance()->getModule())){
//		llvm::outs()<<"errors!";
//	 }
  CodeGenerator::getInstance()->getFunctionPassManager()->run(*F);
  return F;
}

QNode* createEqualJoinExpression(Schema* l_s, Schema* r_s,
                                 std::vector<unsigned>& l_join_index,
                                 std::vector<unsigned>& r_join_index) {
  assert(l_join_index.size() == r_join_index.size() && l_join_index.size() > 0);
  QNode* ret = 0;
  for (int i = 0; i < l_join_index.size(); i++) {
    QColcumns* l_column = new QColcumns("L", "L.A",
                                        l_s->getcolumn(l_join_index[i]).type,
                                        "L.A");
    l_column->id = l_join_index[i];
    l_column->tab_index = 0;
    QColcumns* r_column = new QColcumns("R", "R.A",
                                        r_s->getcolumn(r_join_index[i]).type,
                                        "R.A");
    r_column->id = r_join_index[i];
    r_column->tab_index = 1;
    data_type return_type = TypePromotion::arith_type_promotion_map
        [l_s->getcolumn(l_join_index[i]).type]
         [r_s->getcolumn(r_join_index[i]).type];
    l_column->return_type = return_type;
    r_column->return_type = return_type;

    QExpr_binary* AND = new QExpr_binary(l_column, r_column, return_type,
                                         oper_equal, t_qexpr_cmp, "==");
    AND->return_type = t_boolean;
    if (ret == 0) {
      ret = AND;
    } else {
      QExpr_binary* Upper_AND = new QExpr_binary(AND, ret, t_boolean, oper_and,
                                                 t_qexpr_cmp, "AND");
      Upper_AND->return_type = t_boolean;
      ret = Upper_AND;
    }
  }
  return ret;
}

llvm_memcpy getMemcpy(unsigned length) {
<<<<<<< HEAD

	llvm::IRBuilder<>* builder=CodeGenerator::getInstance()->getBuilder();
	CodeGenerator::getInstance()->lock();
	std::vector<llvm::Type *> parameter_types;
	parameter_types.push_back(llvm::PointerType::getUnqual(llvm::IntegerType::getInt8Ty(llvm::getGlobalContext())));
	parameter_types.push_back(llvm::PointerType::getUnqual(llvm::IntegerType::getInt8Ty(llvm::getGlobalContext())));
	llvm::FunctionType *FT =
	llvm::FunctionType::get(llvm::Type::getVoidTy(llvm::getGlobalContext()), parameter_types,false);
	llvm::Function *F = llvm::Function::Create(FT, llvm::Function::ExternalLinkage, "a", CodeGenerator::getInstance()->getModule());

	/* create function entry */
	llvm::BasicBlock *BB = llvm::BasicBlock::Create(llvm::getGlobalContext(), "entry", F);
	CodeGenerator::getInstance()->getBuilder()->SetInsertPoint(BB);


	/* get the parameter value of the function */
	llvm::Function::arg_iterator AI = F->arg_begin();
	llvm::Value* desc=AI++;//@ assume we have got the tuple addr.
	desc->setName("desc");
	llvm::Value* src=AI++;
	src->setName("src");

	builder->CreateMemCpy(desc,src,length,4);

	builder->CreateRetVoid();

	verifyFunction(*F);
//	F->dump();
	CodeGenerator::getInstance()->getFunctionPassManager()->run(*F);
	llvm_memcpy ret=(llvm_memcpy)CodeGenerator::getInstance()->getExecutionEngine()->getPointerToFunction(F);
	CodeGenerator::getInstance()->release();
	return ret;
=======
  llvm::IRBuilder<>* builder = CodeGenerator::getInstance()->getBuilder();
  CodeGenerator::getInstance()->lock();
  std::vector<llvm::Type *> parameter_types;
  parameter_types.push_back(
      llvm::PointerType::getUnqual(
          llvm::IntegerType::getInt8Ty(llvm::getGlobalContext())));
  parameter_types.push_back(
      llvm::PointerType::getUnqual(
          llvm::IntegerType::getInt8Ty(llvm::getGlobalContext())));
  llvm::FunctionType *FT = llvm::FunctionType::get(
      llvm::Type::getVoidTy(llvm::getGlobalContext()), parameter_types, false);
  llvm::Function *F = llvm::Function::Create(
      FT, llvm::Function::ExternalLinkage, "a",
      CodeGenerator::getInstance()->getModule());

  /* create function entry */
  llvm::BasicBlock *BB = llvm::BasicBlock::Create(llvm::getGlobalContext(),
                                                  "entry", F);
  CodeGenerator::getInstance()->getBuilder()->SetInsertPoint(BB);

  /* get the parameter value of the function */
  llvm::Function::arg_iterator AI = F->arg_begin();
  llvm::Value* desc = AI++;  //@ assume we have got the tuple addr.
  desc->setName("desc");
  llvm::Value* src = AI++;
  src->setName("src");

  builder->CreateMemCpy(desc, src, length, 4);

  builder->CreateRetVoid();

  verifyFunction(*F);
//	F->dump();
  CodeGenerator::getInstance()->getFunctionPassManager()->run(*F);
  llvm_memcpy ret = (llvm_memcpy) CodeGenerator::getInstance()
      ->getExecutionEngine()->getPointerToFunction(F);
  CodeGenerator::getInstance()->release();
  return ret;
>>>>>>> d893f95f

}

llvm_memcat getMemcat(unsigned length1, unsigned length2) {
<<<<<<< HEAD
	llvm::IRBuilder<>* builder=CodeGenerator::getInstance()->getBuilder();
	CodeGenerator::getInstance()->lock();
	std::vector<llvm::Type *> parameter_types;
	parameter_types.push_back(llvm::PointerType::getUnqual(llvm::IntegerType::getInt8Ty(llvm::getGlobalContext())));
	parameter_types.push_back(llvm::PointerType::getUnqual(llvm::IntegerType::getInt8Ty(llvm::getGlobalContext())));
	parameter_types.push_back(llvm::PointerType::getUnqual(llvm::IntegerType::getInt8Ty(llvm::getGlobalContext())));
	llvm::FunctionType *FT =
	llvm::FunctionType::get(llvm::Type::getVoidTy(llvm::getGlobalContext()), parameter_types,false);
	llvm::Function *F = llvm::Function::Create(FT, llvm::Function::ExternalLinkage, "a", CodeGenerator::getInstance()->getModule());

	/* create function entry */
	llvm::BasicBlock *BB = llvm::BasicBlock::Create(llvm::getGlobalContext(), "entry", F);
	CodeGenerator::getInstance()->getBuilder()->SetInsertPoint(BB);


	/* get the parameter value of the function */
	llvm::Function::arg_iterator AI = F->arg_begin();
	llvm::Value* desc=AI++;//@ assume we have got the tuple addr.
	desc->setName("desc");
	llvm::Value* src1=AI++;
	src1->setName("src1");
	llvm::Value* src2=AI++;
	src2->setName("src2");

	builder->CreateMemCpy(desc,src1,length1,4);

	desc=builder->CreatePtrToInt(desc,llvm::Type::getInt64Ty(llvm::getGlobalContext()));
	llvm::Value* const_length2=llvm::ConstantInt::get(llvm::Type::getInt64Ty(llvm::getGlobalContext()),length1);
	desc=builder->CreateAdd(desc,const_length2);
	desc=builder->CreateIntToPtr(desc,llvm::PointerType::getUnqual(llvm::Type::getInt8Ty(llvm::getGlobalContext())));
	builder->CreateMemCpy(desc,src2,length2,4);
	builder->CreateRetVoid();

	verifyFunction(*F);
//	F->dump();
	CodeGenerator::getInstance()->getFunctionPassManager()->run(*F);
	llvm_memcat ret= (llvm_memcat)CodeGenerator::getInstance()->getExecutionEngine()->getPointerToFunction(F);
	CodeGenerator::getInstance()->release();
	return ret;
=======
  llvm::IRBuilder<>* builder = CodeGenerator::getInstance()->getBuilder();
  CodeGenerator::getInstance()->lock();
  std::vector<llvm::Type *> parameter_types;
  parameter_types.push_back(
      llvm::PointerType::getUnqual(
          llvm::IntegerType::getInt8Ty(llvm::getGlobalContext())));
  parameter_types.push_back(
      llvm::PointerType::getUnqual(
          llvm::IntegerType::getInt8Ty(llvm::getGlobalContext())));
  parameter_types.push_back(
      llvm::PointerType::getUnqual(
          llvm::IntegerType::getInt8Ty(llvm::getGlobalContext())));
  llvm::FunctionType *FT = llvm::FunctionType::get(
      llvm::Type::getVoidTy(llvm::getGlobalContext()), parameter_types, false);
  llvm::Function *F = llvm::Function::Create(
      FT, llvm::Function::ExternalLinkage, "a",
      CodeGenerator::getInstance()->getModule());

  /* create function entry */
  llvm::BasicBlock *BB = llvm::BasicBlock::Create(llvm::getGlobalContext(),
                                                  "entry", F);
  CodeGenerator::getInstance()->getBuilder()->SetInsertPoint(BB);

  /* get the parameter value of the function */
  llvm::Function::arg_iterator AI = F->arg_begin();
  llvm::Value* desc = AI++;  //@ assume we have got the tuple addr.
  desc->setName("desc");
  llvm::Value* src1 = AI++;
  src1->setName("src1");
  llvm::Value* src2 = AI++;
  src2->setName("src2");

  builder->CreateMemCpy(desc, src1, length1, 4);

  desc = builder->CreatePtrToInt(
      desc, llvm::Type::getInt64Ty(llvm::getGlobalContext()));
  llvm::Value* const_length2 = llvm::ConstantInt::get(
      llvm::Type::getInt64Ty(llvm::getGlobalContext()), length1);
  desc = builder->CreateAdd(desc, const_length2);
  desc = builder->CreateIntToPtr(
      desc,
      llvm::PointerType::getUnqual(
          llvm::Type::getInt8Ty(llvm::getGlobalContext())));
  builder->CreateMemCpy(desc, src2, length2, 4);
  builder->CreateRetVoid();

  verifyFunction(*F);
//	F->dump();
  CodeGenerator::getInstance()->getFunctionPassManager()->run(*F);
  llvm_memcat ret = (llvm_memcat) CodeGenerator::getInstance()
      ->getExecutionEngine()->getPointerToFunction(F);
  CodeGenerator::getInstance()->release();
  return ret;
>>>>>>> d893f95f
}

//Module* makeLLVMModule() {
// // Module Construction
// Module* mod = new Module("/tmp/webcompile/_31804_0.bc", getGlobalContext());
// mod->setDataLayout("0x3f54b40");
// mod->setTargetTriple("x86_64-ellcc-linux");
//
// // Type Definitions
// std::vector<Type*>FuncTy_0_args;
// PointerType* Int32PtrType = PointerType::get(IntegerType::get(mod->getContext(), 32), 0);
//
// FuncTy_0_args.push_back(Int32PtrType);
// FunctionType* FuncTy_0 = FunctionType::get(
//  /*Result=*/Type::getVoidTy(mod->getContext()),
//  /*Params=*/FuncTy_0_args,
//  /*isVarArg=*/false);
//
//
// // Function Declarations
//
// Function* func__Z4fuckRi = mod->getFunction("_Z4fuckRi");
// if (!func__Z4fuckRi) {
// func__Z4fuckRi = Function::Create(
//  /*Type=*/FuncTy_0,
//  /*Linkage=*/GlobalValue::ExternalLinkage,
//  /*Name=*/"_Z4fuckRi", mod);
// func__Z4fuckRi->setCallingConv(CallingConv::C);
// }
// AttributeSet func__Z4fuckRi_PAL;
// {
//  SmallVector<AttributeSet, 4> Attrs;
//  AttributeSet PAS;
//   {
//    AttrBuilder B;
//    PAS = AttributeSet::get(mod->getContext(), 1U, B);
//   }
//
//  Attrs.push_back(PAS);
//  {
//   AttrBuilder B;
//   B.addAttribute(Attribute::NoUnwind);
//   PAS = AttributeSet::get(mod->getContext(), ~0U, B);
//  }
//
// Attrs.push_back(PAS);
// func__Z4fuckRi_PAL = AttributeSet::get(mod->getContext(), Attrs);
//
//}
//func__Z4fuckRi->setAttributes(func__Z4fuckRi_PAL);
//
//// Global Variable Declarations
//
//
//// Constant Definitions
//ConstantInt* const10 = ConstantInt::get(mod->getContext(), APInt(32, StringRef("1"), 10));
//
//// Global Variable Definitions
//
//// Function Definitions
//
//// Function: _Z4fuckRi (func__Z4fuckRi)
//{
// Function::arg_iterator args = func__Z4fuckRi->arg_begin();
// Value* ptr_a = args++;
// ptr_a->setName("a");
//
// BasicBlock* label_entry = BasicBlock::Create(mod->getContext(), "entry",func__Z4fuckRi,0);
//
// // Block entry (label_entry)
// AllocaInst* ptr_a_addr = new AllocaInst(Int32PtrType, "a.addr", label_entry);
// ptr_a_addr->setAlignment(8);
// StoreInst* void_4 = new StoreInst(ptr_a, ptr_a_addr, false, label_entry);
// void_4->setAlignment(8);
// LoadInst* ptr_5 = new LoadInst(ptr_a_addr, "", false, label_entry);
// ptr_5->setAlignment(8);
// StoreInst* void_6 = new StoreInst(const10, ptr_5, false, label_entry);
// void_6->setAlignment(4);
// ReturnInst::Create(mod->getContext(), label_entry);
//
//}
//
//return mod;
//}
void test_reference() {
  llvm::IRBuilder<> * builder = CodeGenerator::getInstance()->getBuilder();

  llvm::FunctionType *FT = FunctionType::get(
      /*Result=*/Type::getVoidTy(llvm::getGlobalContext()),
      /*Params=*/PointerType::get(
          IntegerType::get(llvm::getGlobalContext(), 32), 0),
      /*isVarArg=*/false);
  llvm::Function *F = llvm::Function::Create(
      FT, llvm::Function::ExternalLinkage, "a",
      CodeGenerator::getInstance()->getModule());

  ConstantInt* const10 = ConstantInt::get(llvm::getGlobalContext(),
                                          APInt(32, StringRef("1"), 10));

  BasicBlock* label_entry = BasicBlock::Create(llvm::getGlobalContext(),
                                               "entry", F, 0);
  builder->SetInsertPoint(label_entry);

  llvm::Function::arg_iterator args = F->arg_begin();
  Value* ptr_a = args++;
  ptr_a->setName("a");

  llvm::AllocaInst* ptr_a_addr = builder->CreateAlloca(
      llvm::PointerType::getUnqual(
          llvm::Type::getInt32Ty(llvm::getGlobalContext())));

  builder->CreateStore(ptr_a, ptr_a_addr);

  Value* ptr_5 = builder->CreateLoad(ptr_a_addr, "");

  builder->CreateStore(const10, ptr_5);

  builder->CreateRetVoid();

  verifyFunction(*F);
//		F->dump();
//	 if(verifyModule(*CodeGenerator::getInstance()->getModule())){
//		llvm::outs()<<"errors!";
//	 }
  CodeGenerator::getInstance()->getFunctionPassManager()->run(*F);
//	 llvm::outs()<<*CodeGenerator::getInstance()->getModule()<<"\n";

<<<<<<< HEAD
	 typedef void (*func)(int &);

	 func ret=(func)CodeGenerator::getInstance()->getExecutionEngine()->getPointerToFunction(F);
	 int a=1024;
	 ret(a);
	 printf("result %d!\n",a);
=======
  typedef void (*func)(int &);
>>>>>>> d893f95f

  func ret = (func) CodeGenerator::getInstance()->getExecutionEngine()
      ->getPointerToFunction(F);
  int a = 1024;
  ret(a);
  printf("result %d!\n", a);

}
void test_while() {
//	llvm::IRBuilder<> * builder=CodeGenerator::getInstance()->getBuilder();
//
//    llvm::FunctionType *FT =FunctionType::get(
//    		  /*Result=*/Type::getInt32Ty(llvm::getGlobalContext()),
//    		  	  	  	 Type::getInt32Ty(llvm::getGlobalContext()),
//    		  /*isVarArg=*/false);
//    llvm::Function *F = llvm::Function::Create(FT, llvm::Function::ExternalLinkage, "a", CodeGenerator::getInstance()->getModule());
//
//
//    BasicBlock* label_entry = BasicBlock::Create(llvm::getGlobalContext(), "entry",F,0);
//    builder->SetInsertPoint(label_entry);
//
//
//    llvm::Function::arg_iterator args = F->arg_begin();
//    llvm::Value* a=args++;
//    a->setName("a");
//
//    llvm::Value* tmp=ConstantInt::get(llvm::getGlobalContext(), APInt(32, StringRef("2"), 10));
//
//
//
//
//    builder->CreateRet(tmp);
//
//	verifyFunction(*F);
//		F->dump();
////	 if(verifyModule(*CodeGenerator::getInstance()->getModule())){
////		llvm::outs()<<"errors!";
////	 }
//	 CodeGenerator::getInstance()->getFunctionPassManager()->run(*F);
////	 llvm::outs()<<*CodeGenerator::getInstance()->getModule()<<"\n";
//
//	 typedef void (*func)(int &);
//
//	 func ret=CodeGenerator::getInstance()->getExecutionEngine()->getPointerToFunction(F);
//	 int a=1024;
//	 ret(a);
//	 printf("result %d!\n",a);

}

<<<<<<< HEAD
void myllvm::test(){
	// Type Definitions
	Module* mod=CodeGenerator::getInstance()->getModule();
	 std::vector<Type*>FuncTy_0_args;
	 FuncTy_0_args.push_back(IntegerType::get(mod->getContext(), 32));
	 FunctionType* FuncTy_0 = FunctionType::get(
	  /*Result=*/IntegerType::get(mod->getContext(), 32),
	  /*Params=*/FuncTy_0_args,
	  /*isVarArg=*/false);

	 PointerType* PointerTy_1 = PointerType::get(IntegerType::get(mod->getContext(), 32), 0);


	 // Function Declarations

	 Function* func__Z4funci = mod->getFunction("_Z4funci");
	 if (!func__Z4funci) {
	 func__Z4funci = Function::Create(
	  /*Type=*/FuncTy_0,
	  /*Linkage=*/GlobalValue::ExternalLinkage,
	  /*Name=*/"_Z4funci", mod);
	 func__Z4funci->setCallingConv(CallingConv::C);
	 }
	 AttributeSet func__Z4funci_PAL;
	 {
	  SmallVector<AttributeSet, 4> Attrs;
	  AttributeSet PAS;
	   {
	    AttrBuilder B;
	    B.addAttribute(llvm::Attribute::NoUnwind);
	    PAS = AttributeSet::get(mod->getContext(), ~0U, B);
	   }

	  Attrs.push_back(PAS);
	  func__Z4funci_PAL = AttributeSet::get(mod->getContext(), Attrs);

	 }
	 func__Z4funci->setAttributes(func__Z4funci_PAL);

	 // Global Variable Declarations


	 // Constant Definitions
	 ConstantInt* const_int32_2 = ConstantInt::get(mod->getContext(), APInt(32, StringRef("1"), 10));
	 ConstantInt* const_int32_3 = ConstantInt::get(mod->getContext(), APInt(32, StringRef("10"), 10));

	 // Global Variable Definitions

	 // Function Definitions

	 // Function: _Z4funci (func__Z4funci)
	 {
	  Function::arg_iterator args = func__Z4funci->arg_begin();
	  Value* int32_c = args++;
	  int32_c->setName("c");

	  BasicBlock* label_entry = BasicBlock::Create(mod->getContext(), "entry",func__Z4funci,0);
	  BasicBlock* label_while_cond = BasicBlock::Create(mod->getContext(), "while.cond",func__Z4funci,0);
	  BasicBlock* label_while_body = BasicBlock::Create(mod->getContext(), "while.body",func__Z4funci,0);
	  BasicBlock* label_while_end = BasicBlock::Create(mod->getContext(), "while.end",func__Z4funci,0);

	  // Block entry (label_entry)
	  AllocaInst* ptr_c_addr = new AllocaInst(IntegerType::get(mod->getContext(), 32), "c.addr", label_entry);
	  ptr_c_addr->setAlignment(4);
	  AllocaInst* ptr_b = new AllocaInst(IntegerType::get(mod->getContext(), 32), "b", label_entry);
	  ptr_b->setAlignment(4);
	  StoreInst* void_4 = new StoreInst(int32_c, ptr_c_addr, false, label_entry);
	  void_4->setAlignment(4);
	  StoreInst* void_5 = new StoreInst(const_int32_3, ptr_b, false, label_entry);
	  void_5->setAlignment(4);
	  BranchInst::Create(label_while_cond, label_entry);

	  // Block while.cond (label_while_cond)
	  LoadInst* int32_7 = new LoadInst(ptr_b, "", false, label_while_cond);
	  int32_7->setAlignment(4);
	  LoadInst* int32_8 = new LoadInst(ptr_c_addr, "", false, label_while_cond);
	  int32_8->setAlignment(4);
	  ICmpInst* int1_cmp = new ICmpInst(*label_while_cond, ICmpInst::ICMP_SLT, int32_7, int32_8, "cmp");
	  BranchInst::Create(label_while_body, label_while_end, int1_cmp, label_while_cond);

	  // Block while.body (label_while_body)
	  LoadInst* int32_10 = new LoadInst(ptr_b, "", false, label_while_body);
	  int32_10->setAlignment(4);
	  LoadInst* int32_11 = new LoadInst(ptr_b, "", false, label_while_body);
	  int32_11->setAlignment(4);
	  BinaryOperator* int32_mul = BinaryOperator::Create(Instruction::Mul, int32_10, int32_11, "mul", label_while_body);
	  StoreInst* void_12 = new StoreInst(int32_mul, ptr_b, false, label_while_body);
	  void_12->setAlignment(4);
	  BranchInst::Create(label_while_cond, label_while_body);

	  // Block while.end (label_while_end)
	  LoadInst* int32_14 = new LoadInst(ptr_b, "", false, label_while_end);
	  int32_14->setAlignment(4);
	  ReturnInst::Create(mod->getContext(), int32_14, label_while_end);

	 }
	 verifyFunction(*func__Z4funci);
	 	 typedef int (*func)(int);

	 	 func ret=(func)CodeGenerator::getInstance()->getExecutionEngine()->getPointerToFunction(func__Z4funci);

	 	 printf("f(%d)=%d\n",50,ret(50));
=======
void myllvm::test() {
  // Type Definitions
  Module* mod = CodeGenerator::getInstance()->getModule();
  std::vector<Type*> FuncTy_0_args;
  FuncTy_0_args.push_back(IntegerType::get(mod->getContext(), 32));
  FunctionType* FuncTy_0 = FunctionType::get(
  /*Result=*/IntegerType::get(mod->getContext(), 32),
                                             /*Params=*/FuncTy_0_args,
                                             /*isVarArg=*/false);

  PointerType* PointerTy_1 = PointerType::get(
      IntegerType::get(mod->getContext(), 32), 0);

  // Function Declarations

  Function* func__Z4funci = mod->getFunction("_Z4funci");
  if (!func__Z4funci) {
    func__Z4funci = Function::Create(
    /*Type=*/FuncTy_0,
                                     /*Linkage=*/GlobalValue::ExternalLinkage,
                                     /*Name=*/"_Z4funci",
                                     mod);
    func__Z4funci->setCallingConv(CallingConv::C);
  }
  AttributeSet func__Z4funci_PAL;
  {
    SmallVector<AttributeSet, 4> Attrs;
    AttributeSet PAS;
    {
      AttrBuilder B;
      B.addAttribute(llvm::Attribute::NoUnwind);
      PAS = AttributeSet::get(mod->getContext(), ~0U, B);
    }

    Attrs.push_back(PAS);
    func__Z4funci_PAL = AttributeSet::get(mod->getContext(), Attrs);

  }
  func__Z4funci->setAttributes(func__Z4funci_PAL);

  // Global Variable Declarations

  // Constant Definitions
  ConstantInt* const_int32_2 = ConstantInt::get(mod->getContext(),
                                                APInt(32, StringRef("1"), 10));
  ConstantInt* const_int32_3 = ConstantInt::get(mod->getContext(),
                                                APInt(32, StringRef("10"), 10));

  // Global Variable Definitions

  // Function Definitions

  // Function: _Z4funci (func__Z4funci)
  {
    Function::arg_iterator args = func__Z4funci->arg_begin();
    Value* int32_c = args++;
    int32_c->setName("c");

    BasicBlock* label_entry = BasicBlock::Create(mod->getContext(), "entry",
                                                 func__Z4funci, 0);
    BasicBlock* label_while_cond = BasicBlock::Create(mod->getContext(),
                                                      "while.cond",
                                                      func__Z4funci, 0);
    BasicBlock* label_while_body = BasicBlock::Create(mod->getContext(),
                                                      "while.body",
                                                      func__Z4funci, 0);
    BasicBlock* label_while_end = BasicBlock::Create(mod->getContext(),
                                                     "while.end", func__Z4funci,
                                                     0);

    // Block entry (label_entry)
    AllocaInst* ptr_c_addr = new AllocaInst(
        IntegerType::get(mod->getContext(), 32), "c.addr", label_entry);
    ptr_c_addr->setAlignment(4);
    AllocaInst* ptr_b = new AllocaInst(IntegerType::get(mod->getContext(), 32),
                                       "b", label_entry);
    ptr_b->setAlignment(4);
    StoreInst* void_4 = new StoreInst(int32_c, ptr_c_addr, false, label_entry);
    void_4->setAlignment(4);
    StoreInst* void_5 = new StoreInst(const_int32_3, ptr_b, false, label_entry);
    void_5->setAlignment(4);
    BranchInst::Create(label_while_cond, label_entry);

    // Block while.cond (label_while_cond)
    LoadInst* int32_7 = new LoadInst(ptr_b, "", false, label_while_cond);
    int32_7->setAlignment(4);
    LoadInst* int32_8 = new LoadInst(ptr_c_addr, "", false, label_while_cond);
    int32_8->setAlignment(4);
    ICmpInst* int1_cmp = new ICmpInst(*label_while_cond, ICmpInst::ICMP_SLT,
                                      int32_7, int32_8, "cmp");
    BranchInst::Create(label_while_body, label_while_end, int1_cmp,
                       label_while_cond);

    // Block while.body (label_while_body)
    LoadInst* int32_10 = new LoadInst(ptr_b, "", false, label_while_body);
    int32_10->setAlignment(4);
    LoadInst* int32_11 = new LoadInst(ptr_b, "", false, label_while_body);
    int32_11->setAlignment(4);
    BinaryOperator* int32_mul = BinaryOperator::Create(Instruction::Mul,
                                                       int32_10, int32_11,
                                                       "mul", label_while_body);
    StoreInst* void_12 = new StoreInst(int32_mul, ptr_b, false,
                                       label_while_body);
    void_12->setAlignment(4);
    BranchInst::Create(label_while_cond, label_while_body);

    // Block while.end (label_while_end)
    LoadInst* int32_14 = new LoadInst(ptr_b, "", false, label_while_end);
    int32_14->setAlignment(4);
    ReturnInst::Create(mod->getContext(), int32_14, label_while_end);

  }
  verifyFunction(*func__Z4funci);
  typedef int (*func)(int);

  func ret = (func) CodeGenerator::getInstance()->getExecutionEngine()
      ->getPointerToFunction(func__Z4funci);

  printf("f(%d)=%d\n", 50, ret(50));
>>>>>>> d893f95f

}

void myllvm::test1() {
  // Type Definitions
  Module* mod = CodeGenerator::getInstance()->getModule();
  IRBuilder<>* builder = CodeGenerator::getInstance()->getBuilder();
  std::vector<Type*> FuncTy_0_args;
  FuncTy_0_args.push_back(IntegerType::get(mod->getContext(), 32));
  FunctionType* FuncTy_0 = FunctionType::get(
  /*Result=*/IntegerType::get(mod->getContext(), 32),
                                             /*Params=*/FuncTy_0_args,
                                             /*isVarArg=*/false);

  PointerType* PointerTy_1 = PointerType::get(
      IntegerType::get(mod->getContext(), 32), 0);

  // Function Declarations

  Function* func__Z4funci = mod->getFunction("_Z4funci");
  if (!func__Z4funci) {
    func__Z4funci = Function::Create(
    /*Type=*/FuncTy_0,
                                     /*Linkage=*/GlobalValue::ExternalLinkage,
                                     /*Name=*/"_Z4funci",
                                     mod);
    func__Z4funci->setCallingConv(CallingConv::C);
  }
  AttributeSet func__Z4funci_PAL;
  {
    SmallVector<AttributeSet, 4> Attrs;
    AttributeSet PAS;
    {
      AttrBuilder B;
      B.addAttribute(llvm::Attribute::NoUnwind);
      PAS = AttributeSet::get(mod->getContext(), ~0U, B);
    }

    Attrs.push_back(PAS);
    func__Z4funci_PAL = AttributeSet::get(mod->getContext(), Attrs);

  }
  func__Z4funci->setAttributes(func__Z4funci_PAL);

  // Global Variable Declarations

  // Constant Definitions
  ConstantInt* const_int32_2 = ConstantInt::get(mod->getContext(),
                                                APInt(32, StringRef("1"), 10));
  ConstantInt* const_int32_3 = ConstantInt::get(mod->getContext(),
                                                APInt(32, StringRef("10"), 10));

  // Global Variable Definitions

  // Function Definitions

  // Function: _Z4funci (func__Z4funci)
  {
    Function::arg_iterator args = func__Z4funci->arg_begin();
    Value* int32_c = args++;
    int32_c->setName("c");

    BasicBlock* label_entry = BasicBlock::Create(mod->getContext(), "entry",
                                                 func__Z4funci, 0);
    BasicBlock* label_while_cond = BasicBlock::Create(mod->getContext(),
                                                      "while.cond",
                                                      func__Z4funci, 0);
    BasicBlock* label_while_body = BasicBlock::Create(mod->getContext(),
                                                      "while.body",
                                                      func__Z4funci, 0);
    BasicBlock* label_while_end = BasicBlock::Create(mod->getContext(),
                                                     "while.end", func__Z4funci,
                                                     0);
    builder->SetInsertPoint(label_entry);

    // Block entry (label_entry)

    AllocaInst* ptr_c_addr = builder->CreateAlloca(
        IntegerType::get(mod->getContext(), 32));
    ptr_c_addr->setAlignment(4);
    AllocaInst* ptr_b = builder->CreateAlloca(
        IntegerType::get(mod->getContext(), 32));
    ptr_b->setAlignment(4);
    builder->CreateStore(int32_c, ptr_c_addr);
    builder->CreateStore(const_int32_3, ptr_b);
//	  StoreInst* void_4 = new StoreInst(int32_c, ptr_c_addr, false, label_entry);
//	  void_4->setAlignment(4);
//	  StoreInst* void_5 = new StoreInst(const_int32_3, ptr_b, false, label_entry);
//	  void_5->setAlignment(4);
    builder->CreateBr(label_while_cond);
//	  BranchInst::Create(label_while_cond, label_entry);

<<<<<<< HEAD
	  // Block while.cond (label_while_cond)
	  builder->SetInsertPoint(label_while_cond);
	  LoadInst* int32_7 = builder->CreateLoad(ptr_b);
	  LoadInst* int32_8 = builder->CreateLoad(ptr_c_addr);
	  Value* int1_cmp = builder->CreateICmpSLT(int32_7,int32_8);
	  builder->CreateCondBr(int1_cmp,label_while_body,label_while_end);
=======
    // Block while.cond (label_while_cond)
    builder->SetInsertPoint(label_while_cond);
    LoadInst* int32_7 = builder->CreateLoad(ptr_b);
    LoadInst* int32_8 = builder->CreateLoad(ptr_c_addr);
    Value* int1_cmp = builder->CreateICmpSLT(int32_7, int32_8);
    builder->CreateCondBr(int1_cmp, label_while_body, label_while_end);
>>>>>>> d893f95f
//	  LoadInst* int32_7 = new LoadInst(ptr_b, "", false, label_while_cond);
//	  int32_7->setAlignment(4);
//	  LoadInst* int32_8 = new LoadInst(ptr_c_addr, "", false, label_while_cond);
//	  int32_8->setAlignment(4);
//	  ICmpInst* int1_cmp = new ICmpInst(*label_while_cond, ICmpInst::ICMP_SLT, int32_7, int32_8, "cmp");
//	  BranchInst::Create(label_while_body, label_while_end, int1_cmp, label_while_cond);

    // Block while.body (label_while_body)

<<<<<<< HEAD
	  builder->SetInsertPoint(label_while_body);
	  LoadInst* int32_10 = builder->CreateLoad(ptr_b);
	  LoadInst* int32_11 = builder->CreateLoad(ptr_b);
	  Value* int32_mul = builder->CreateMul(int32_10,int32_11);
	  builder->CreateStore(int32_mul,ptr_b);
	  builder->CreateBr(label_while_cond);
=======
    builder->SetInsertPoint(label_while_body);
    LoadInst* int32_10 = builder->CreateLoad(ptr_b);
    LoadInst* int32_11 = builder->CreateLoad(ptr_b);
    Value* int32_mul = builder->CreateMul(int32_10, int32_11);
    builder->CreateStore(int32_mul, ptr_b);
    builder->CreateBr(label_while_cond);
>>>>>>> d893f95f
//	  LoadInst* int32_10 = new LoadInst(ptr_b, "", false, label_while_body);
//	  int32_10->setAlignment(4);
//	  LoadInst* int32_11 = new LoadInst(ptr_b, "", false, label_while_body);
//	  int32_11->setAlignment(4);
//	  BinaryOperator* int32_mul = BinaryOperator::Create(Instruction::Mul, int32_10, int32_11, "mul", label_while_body);
//	  StoreInst* void_12 = new StoreInst(int32_mul, ptr_b, false, label_while_body);
//	  void_12->setAlignment(4);
//	  BranchInst::Create(label_while_cond, label_while_body);

    // Block while.end (label_while_end)
    builder->SetInsertPoint(label_while_end);
    LoadInst* int32_14 = builder->CreateLoad(ptr_b);
    builder->CreateRet(int32_14);
//	  LoadInst* int32_14 = new LoadInst(ptr_b, "", false, label_while_end);
//	  int32_14->setAlignment(4);
//	  ReturnInst::Create(mod->getContext(), int32_14, label_while_end);

  }
  verifyFunction(*func__Z4funci);
  typedef int (*func)(int);

<<<<<<< HEAD
	 	 func ret=(func)CodeGenerator::getInstance()->getExecutionEngine()->getPointerToFunction(func__Z4funci);

=======
  func ret = (func) CodeGenerator::getInstance()->getExecutionEngine()
      ->getPointerToFunction(func__Z4funci);
>>>>>>> d893f95f

  printf("f(%d)=%d\n", 50, ret(50));

}
<|MERGE_RESOLUTION|>--- conflicted
+++ resolved
@@ -31,172 +31,6 @@
 
 filter_process_func getFilterProcessFunc(QNode* qnode, Schema* schema) {
 
-<<<<<<< HEAD
-	/*
-	 *    int process_func(char* b_start, int & b_cur_addr, int b_tuple_count, char* c_start,int & c_cur_addr, int c_tuple_count){
-	 *        int b_cur=*b_cur_addr;
-	 *        int c_cur=*c_cur_addr;
-	 *        while(c_cur<c_tuple_count){
-	 *            bool ret*=alloc;
-	 *            char* c_tuple_addr= c_start+length*c_cur;
-	 *            f(c_tuple_addr,ret);
-	 *            bool pass=*ret;
-	 *            if(pass){
-	 *                if(b_cur<b_tuple_count){
-	 *                    char* b_tuple_addr=b_start+length*b_cur;
-	 *                    b_cur=b_cur+1;
-	 *                    memcpy(b_typle_addr,c_tuple_addr,length);
-	 *                }
-	 *                else{
-	 *                    break;
-	 *                }
-	 *            }
-	 *            c_cur=c_cur+1;
-	 *        }
-	 *        *b_cur_addr=b_cur;
-	 *        *c_cur_addr=c_cur;
-	 *    }
-	 *
-	 */
-
-	llvm::LLVMContext& context=llvm::getGlobalContext();
-	llvm::IRBuilder<>* builder=CodeGenerator::getInstance()->getBuilder();
-	CodeGenerator::getInstance()->lock();
-	llvm::Function* expression_function=getExprLLVMFucn(qnode,schema);
-	if(expression_function==NULL)
-		return NULL;
-
-
-	/* create function prototype */
-	std::vector<llvm::Type *> parameter_types;
-	parameter_types.push_back(llvm::PointerType::getUnqual(llvm::Type::getInt8Ty(context)));
-	parameter_types.push_back(llvm::PointerType::getUnqual(llvm::Type::getInt32Ty(context)));
-	parameter_types.push_back(llvm::Type::getInt32Ty(llvm::getGlobalContext()));
-	parameter_types.push_back(llvm::PointerType::getUnqual(llvm::Type::getInt8Ty(context)));
-	parameter_types.push_back(llvm::PointerType::getUnqual(llvm::Type::getInt32Ty(context)));
-	parameter_types.push_back(llvm::Type::getInt32Ty(llvm::getGlobalContext()));
-	llvm::FunctionType *FT= llvm::FunctionType::get(llvm::Type::getVoidTy(context), parameter_types,false);
-
-	llvm::Function *F=llvm::Function::Create(FT,llvm::Function::ExternalLinkage,"a",CodeGenerator::getInstance()->getModule());
-
-
-
-	/* create function entry */
-	llvm::BasicBlock *entry_block = llvm::BasicBlock::Create(llvm::getGlobalContext(), "entry_block", F);
-	llvm::BasicBlock *while_cond = llvm::BasicBlock::Create(llvm::getGlobalContext(), "while_cond", F);
-	llvm::BasicBlock *while_body = llvm::BasicBlock::Create(llvm::getGlobalContext(), "while_body", F);
-	llvm::BasicBlock *while_end = llvm::BasicBlock::Create(llvm::getGlobalContext(), "while_end", F);
-	llvm::BasicBlock *if_passed = llvm::BasicBlock::Create(llvm::getGlobalContext(), "if_passed", F);
-	llvm::BasicBlock *if_has_space = llvm::BasicBlock::Create(llvm::getGlobalContext(), "if_has_space", F);
-	llvm::BasicBlock* exit_block = llvm::BasicBlock::Create(context,"exit_block",F);
-
-	builder->SetInsertPoint(entry_block);
-
-	/* get the parameters of the function */
-	llvm::Function::arg_iterator AI = F->arg_begin();
-	llvm::Value* b_start = AI++;
-	b_start->setName("b_start");
-	llvm::Value* b_cur_addr = AI++;
-	b_cur_addr->setName("b_cur_addr");
-	llvm::Value* b_tuple_count = AI++;
-	b_tuple_count->setName("b_tuple_count");
-	llvm::Value* c_start = AI++;
-	c_start->setName("c_start");
-	llvm::Value* c_cur_addr = AI++;
-	c_cur_addr->setName("c_cur_addr");
-	llvm::Value* c_tuple_count = AI++;
-	c_tuple_count->setName("c_tuple_count");
-
-
-	//construct two constants
-	llvm::Value* tuple_size=llvm::ConstantInt::get(llvm::Type::getInt32Ty(context),schema->getTupleMaxSize());
-	llvm::Value* const_int_32_1=llvm::ConstantInt::get(llvm::Type::getInt32Ty(context),1);
-	llvm::Value* const_int_32_3=llvm::ConstantInt::get(llvm::Type::getInt32Ty(context),3);
-	llvm::Value* const_true=llvm::ConstantInt::get(llvm::Type::getInt1Ty(context),1);
-
-
-	//store two values from pointers
-
-	llvm::Value* b_cur = builder->CreateLoad(b_cur_addr);
-	llvm::Value* c_cur=builder->CreateLoad(c_cur_addr);
-	builder->CreateBr(while_cond);
-
-	//where condition
-	builder->SetInsertPoint(while_cond);
-	c_cur=builder->CreateLoad(c_cur_addr);
-	llvm::Value* while_cond_result = builder->CreateICmpSLT(c_cur,c_tuple_count);
-	builder->CreateCondBr(while_cond_result,while_body,exit_block);
-
-	//where body
-	{
-		/*
-		 *            bool ret*=alloc;
-		 *            char* c_tuple_addr= c_start+length*c_cur;
-		 *            f(c_tuple_addr,ret);
-		 *            bool pass=*ret;
-		 */
-		builder->SetInsertPoint(while_body);
-		llvm::Value* pass_addr = builder->CreateAlloca(llvm::Type::getInt1Ty(context));
-		c_cur=builder->CreateLoad(c_cur_addr);
-		llvm::Value* c_offset = builder->CreateMul(c_cur,tuple_size);
-		llvm::Value* c_offset_64 = builder->CreateIntCast(c_offset,llvm::Type::getInt64Ty(context),true);
-		llvm::Value* c_start_64 = builder->CreatePtrToInt(c_start,llvm::Type::getInt64Ty(context));
-		llvm::Value* c_tuple_addr=builder->CreateAdd(c_start_64,c_offset_64);
-		c_tuple_addr = builder->CreateIntToPtr(c_tuple_addr,llvm::PointerType::getUnqual(llvm::Type::getInt8Ty(context)));
-		llvm::Value* pass_addr_int8 = builder->CreatePointerCast(pass_addr,llvm::PointerType::getUnqual(llvm::Type::getInt8Ty(context)));
-		std::vector<llvm::Value*> paras;
-		paras.push_back(c_tuple_addr);
-		paras.push_back(pass_addr_int8);
-//		builder->CreateStore(const_true,pass_addr);
-		builder->CreateCall(expression_function,paras);
-		//if condition
-		{
-			llvm::Value* pass=builder->CreateLoad(pass_addr);
-			builder->CreateCondBr(pass,if_passed,while_end);
-		}
-		//if body
-		{
-			//if condition
-			{
-				builder->SetInsertPoint(if_passed);
-				b_cur=builder->CreateLoad(b_cur_addr);
-				llvm::Value* has_space=builder->CreateICmpSLT(b_cur,b_tuple_count);
-				builder->CreateCondBr(has_space,if_has_space,exit_block);
-			}
-			//if body
-			{
-				builder->SetInsertPoint(if_has_space);
-				b_cur=builder->CreateLoad(b_cur_addr);
-				llvm::Value* b_offset = builder->CreateMul(b_cur,tuple_size);
-				llvm::Value* b_offset_64=builder->CreateIntCast(b_offset,llvm::Type::getInt64Ty(context),true);
-				llvm::Value* b_start_64=builder->CreatePtrToInt(b_start,llvm::Type::getInt64Ty(context));
-				llvm::Value* b_tuple_addr=builder->CreateAdd(b_start_64,b_offset_64);
-				b_tuple_addr=builder->CreateIntToPtr(b_tuple_addr,llvm::PointerType::getUnqual(llvm::Type::getInt8Ty(context)));
-				b_cur=builder->CreateAdd(b_cur,const_int_32_1);
-				builder->CreateStore(b_cur,b_cur_addr);
-				builder->CreateMemCpy(b_tuple_addr,c_tuple_addr,tuple_size,4);
-				builder->CreateBr(while_end);
-
-			}
-		}
-		builder->SetInsertPoint(while_end);
-		c_cur=builder->CreateLoad(c_cur_addr);
-		c_cur=builder->CreateAdd(c_cur,const_int_32_1);
-		builder->CreateStore(c_cur,c_cur_addr);
-		builder->CreateBr(while_cond);
-	}
-    //exit block
-	builder->SetInsertPoint(exit_block);
-	builder->CreateRetVoid();
-
-    llvm::verifyFunction(*F);
-//    F->dump();
-    CodeGenerator::getInstance()->getFunctionPassManager()->run(*F);
-    filter_process_func ret=(filter_process_func)CodeGenerator::getInstance()->getExecutionEngine()->getPointerToFunction(F);
-    CodeGenerator::getInstance()->release();
-    return ret;
-
-=======
   /*
    *    int process_func(char* b_start, int & b_cur_addr, int b_tuple_count, char* c_start,int & c_cur_addr, int c_tuple_count){
    *        int b_cur=*b_cur_addr;
@@ -383,7 +217,6 @@
       ->getExecutionEngine()->getPointerToFunction(F);
   CodeGenerator::getInstance()->release();
   return ret;
->>>>>>> d893f95f
 }
 
 llvm::Function* getExprLLVMFucn(QNode* qnode, Schema* schema) {
@@ -445,34 +278,6 @@
   return F;
 }
 
-<<<<<<< HEAD
-expr_func getExprFunc(QNode* qnode,Schema* schema) {
-
-	CodeGenerator::getInstance()->lock();
-	llvm::Function* fun=getExprLLVMFucn(qnode,schema);
-	if(fun==0){
-		CodeGenerator::getInstance()->release();
-		return NULL;
-	}
-	else{
-		expr_func ret=(expr_func)CodeGenerator::getInstance()->getExecutionEngine()->getPointerToFunction(fun);
-		CodeGenerator::getInstance()->release();
-		return ret;
-	}
-}
-expr_func_two_tuples getExprFuncTwoTuples(QNode* qnode, Schema* l_schema, Schema* r_schema) {
-	CodeGenerator::getInstance()->lock();
-	llvm::Function* fun=getExprLLVMFuncForTwoTuples(qnode,l_schema,r_schema);
-	if(fun==0){
-		CodeGenerator::getInstance()->release();
-		return NULL;
-	}
-	else{
-		expr_func_two_tuples ret=(expr_func_two_tuples)CodeGenerator::getInstance()->getExecutionEngine()->getPointerToFunction(fun);
-		CodeGenerator::getInstance()->release();
-		return ret;
-	}
-=======
 expr_func getExprFunc(QNode* qnode, Schema* schema) {
 
   CodeGenerator::getInstance()->lock();
@@ -504,7 +309,6 @@
     CodeGenerator::getInstance()->release();
     return ret;
   }
->>>>>>> d893f95f
 }
 
 llvm::Value* codegen(QNode* qnode, Schema* schema, llvm::Value* tuple_addr,
@@ -1173,40 +977,6 @@
 }
 
 llvm_memcpy getMemcpy(unsigned length) {
-<<<<<<< HEAD
-
-	llvm::IRBuilder<>* builder=CodeGenerator::getInstance()->getBuilder();
-	CodeGenerator::getInstance()->lock();
-	std::vector<llvm::Type *> parameter_types;
-	parameter_types.push_back(llvm::PointerType::getUnqual(llvm::IntegerType::getInt8Ty(llvm::getGlobalContext())));
-	parameter_types.push_back(llvm::PointerType::getUnqual(llvm::IntegerType::getInt8Ty(llvm::getGlobalContext())));
-	llvm::FunctionType *FT =
-	llvm::FunctionType::get(llvm::Type::getVoidTy(llvm::getGlobalContext()), parameter_types,false);
-	llvm::Function *F = llvm::Function::Create(FT, llvm::Function::ExternalLinkage, "a", CodeGenerator::getInstance()->getModule());
-
-	/* create function entry */
-	llvm::BasicBlock *BB = llvm::BasicBlock::Create(llvm::getGlobalContext(), "entry", F);
-	CodeGenerator::getInstance()->getBuilder()->SetInsertPoint(BB);
-
-
-	/* get the parameter value of the function */
-	llvm::Function::arg_iterator AI = F->arg_begin();
-	llvm::Value* desc=AI++;//@ assume we have got the tuple addr.
-	desc->setName("desc");
-	llvm::Value* src=AI++;
-	src->setName("src");
-
-	builder->CreateMemCpy(desc,src,length,4);
-
-	builder->CreateRetVoid();
-
-	verifyFunction(*F);
-//	F->dump();
-	CodeGenerator::getInstance()->getFunctionPassManager()->run(*F);
-	llvm_memcpy ret=(llvm_memcpy)CodeGenerator::getInstance()->getExecutionEngine()->getPointerToFunction(F);
-	CodeGenerator::getInstance()->release();
-	return ret;
-=======
   llvm::IRBuilder<>* builder = CodeGenerator::getInstance()->getBuilder();
   CodeGenerator::getInstance()->lock();
   std::vector<llvm::Type *> parameter_types;
@@ -1245,52 +1015,10 @@
       ->getExecutionEngine()->getPointerToFunction(F);
   CodeGenerator::getInstance()->release();
   return ret;
->>>>>>> d893f95f
 
 }
 
 llvm_memcat getMemcat(unsigned length1, unsigned length2) {
-<<<<<<< HEAD
-	llvm::IRBuilder<>* builder=CodeGenerator::getInstance()->getBuilder();
-	CodeGenerator::getInstance()->lock();
-	std::vector<llvm::Type *> parameter_types;
-	parameter_types.push_back(llvm::PointerType::getUnqual(llvm::IntegerType::getInt8Ty(llvm::getGlobalContext())));
-	parameter_types.push_back(llvm::PointerType::getUnqual(llvm::IntegerType::getInt8Ty(llvm::getGlobalContext())));
-	parameter_types.push_back(llvm::PointerType::getUnqual(llvm::IntegerType::getInt8Ty(llvm::getGlobalContext())));
-	llvm::FunctionType *FT =
-	llvm::FunctionType::get(llvm::Type::getVoidTy(llvm::getGlobalContext()), parameter_types,false);
-	llvm::Function *F = llvm::Function::Create(FT, llvm::Function::ExternalLinkage, "a", CodeGenerator::getInstance()->getModule());
-
-	/* create function entry */
-	llvm::BasicBlock *BB = llvm::BasicBlock::Create(llvm::getGlobalContext(), "entry", F);
-	CodeGenerator::getInstance()->getBuilder()->SetInsertPoint(BB);
-
-
-	/* get the parameter value of the function */
-	llvm::Function::arg_iterator AI = F->arg_begin();
-	llvm::Value* desc=AI++;//@ assume we have got the tuple addr.
-	desc->setName("desc");
-	llvm::Value* src1=AI++;
-	src1->setName("src1");
-	llvm::Value* src2=AI++;
-	src2->setName("src2");
-
-	builder->CreateMemCpy(desc,src1,length1,4);
-
-	desc=builder->CreatePtrToInt(desc,llvm::Type::getInt64Ty(llvm::getGlobalContext()));
-	llvm::Value* const_length2=llvm::ConstantInt::get(llvm::Type::getInt64Ty(llvm::getGlobalContext()),length1);
-	desc=builder->CreateAdd(desc,const_length2);
-	desc=builder->CreateIntToPtr(desc,llvm::PointerType::getUnqual(llvm::Type::getInt8Ty(llvm::getGlobalContext())));
-	builder->CreateMemCpy(desc,src2,length2,4);
-	builder->CreateRetVoid();
-
-	verifyFunction(*F);
-//	F->dump();
-	CodeGenerator::getInstance()->getFunctionPassManager()->run(*F);
-	llvm_memcat ret= (llvm_memcat)CodeGenerator::getInstance()->getExecutionEngine()->getPointerToFunction(F);
-	CodeGenerator::getInstance()->release();
-	return ret;
-=======
   llvm::IRBuilder<>* builder = CodeGenerator::getInstance()->getBuilder();
   CodeGenerator::getInstance()->lock();
   std::vector<llvm::Type *> parameter_types;
@@ -1344,7 +1072,6 @@
       ->getExecutionEngine()->getPointerToFunction(F);
   CodeGenerator::getInstance()->release();
   return ret;
->>>>>>> d893f95f
 }
 
 //Module* makeLLVMModule() {
@@ -1472,16 +1199,7 @@
   CodeGenerator::getInstance()->getFunctionPassManager()->run(*F);
 //	 llvm::outs()<<*CodeGenerator::getInstance()->getModule()<<"\n";
 
-<<<<<<< HEAD
-	 typedef void (*func)(int &);
-
-	 func ret=(func)CodeGenerator::getInstance()->getExecutionEngine()->getPointerToFunction(F);
-	 int a=1024;
-	 ret(a);
-	 printf("result %d!\n",a);
-=======
   typedef void (*func)(int &);
->>>>>>> d893f95f
 
   func ret = (func) CodeGenerator::getInstance()->getExecutionEngine()
       ->getPointerToFunction(F);
@@ -1532,110 +1250,6 @@
 
 }
 
-<<<<<<< HEAD
-void myllvm::test(){
-	// Type Definitions
-	Module* mod=CodeGenerator::getInstance()->getModule();
-	 std::vector<Type*>FuncTy_0_args;
-	 FuncTy_0_args.push_back(IntegerType::get(mod->getContext(), 32));
-	 FunctionType* FuncTy_0 = FunctionType::get(
-	  /*Result=*/IntegerType::get(mod->getContext(), 32),
-	  /*Params=*/FuncTy_0_args,
-	  /*isVarArg=*/false);
-
-	 PointerType* PointerTy_1 = PointerType::get(IntegerType::get(mod->getContext(), 32), 0);
-
-
-	 // Function Declarations
-
-	 Function* func__Z4funci = mod->getFunction("_Z4funci");
-	 if (!func__Z4funci) {
-	 func__Z4funci = Function::Create(
-	  /*Type=*/FuncTy_0,
-	  /*Linkage=*/GlobalValue::ExternalLinkage,
-	  /*Name=*/"_Z4funci", mod);
-	 func__Z4funci->setCallingConv(CallingConv::C);
-	 }
-	 AttributeSet func__Z4funci_PAL;
-	 {
-	  SmallVector<AttributeSet, 4> Attrs;
-	  AttributeSet PAS;
-	   {
-	    AttrBuilder B;
-	    B.addAttribute(llvm::Attribute::NoUnwind);
-	    PAS = AttributeSet::get(mod->getContext(), ~0U, B);
-	   }
-
-	  Attrs.push_back(PAS);
-	  func__Z4funci_PAL = AttributeSet::get(mod->getContext(), Attrs);
-
-	 }
-	 func__Z4funci->setAttributes(func__Z4funci_PAL);
-
-	 // Global Variable Declarations
-
-
-	 // Constant Definitions
-	 ConstantInt* const_int32_2 = ConstantInt::get(mod->getContext(), APInt(32, StringRef("1"), 10));
-	 ConstantInt* const_int32_3 = ConstantInt::get(mod->getContext(), APInt(32, StringRef("10"), 10));
-
-	 // Global Variable Definitions
-
-	 // Function Definitions
-
-	 // Function: _Z4funci (func__Z4funci)
-	 {
-	  Function::arg_iterator args = func__Z4funci->arg_begin();
-	  Value* int32_c = args++;
-	  int32_c->setName("c");
-
-	  BasicBlock* label_entry = BasicBlock::Create(mod->getContext(), "entry",func__Z4funci,0);
-	  BasicBlock* label_while_cond = BasicBlock::Create(mod->getContext(), "while.cond",func__Z4funci,0);
-	  BasicBlock* label_while_body = BasicBlock::Create(mod->getContext(), "while.body",func__Z4funci,0);
-	  BasicBlock* label_while_end = BasicBlock::Create(mod->getContext(), "while.end",func__Z4funci,0);
-
-	  // Block entry (label_entry)
-	  AllocaInst* ptr_c_addr = new AllocaInst(IntegerType::get(mod->getContext(), 32), "c.addr", label_entry);
-	  ptr_c_addr->setAlignment(4);
-	  AllocaInst* ptr_b = new AllocaInst(IntegerType::get(mod->getContext(), 32), "b", label_entry);
-	  ptr_b->setAlignment(4);
-	  StoreInst* void_4 = new StoreInst(int32_c, ptr_c_addr, false, label_entry);
-	  void_4->setAlignment(4);
-	  StoreInst* void_5 = new StoreInst(const_int32_3, ptr_b, false, label_entry);
-	  void_5->setAlignment(4);
-	  BranchInst::Create(label_while_cond, label_entry);
-
-	  // Block while.cond (label_while_cond)
-	  LoadInst* int32_7 = new LoadInst(ptr_b, "", false, label_while_cond);
-	  int32_7->setAlignment(4);
-	  LoadInst* int32_8 = new LoadInst(ptr_c_addr, "", false, label_while_cond);
-	  int32_8->setAlignment(4);
-	  ICmpInst* int1_cmp = new ICmpInst(*label_while_cond, ICmpInst::ICMP_SLT, int32_7, int32_8, "cmp");
-	  BranchInst::Create(label_while_body, label_while_end, int1_cmp, label_while_cond);
-
-	  // Block while.body (label_while_body)
-	  LoadInst* int32_10 = new LoadInst(ptr_b, "", false, label_while_body);
-	  int32_10->setAlignment(4);
-	  LoadInst* int32_11 = new LoadInst(ptr_b, "", false, label_while_body);
-	  int32_11->setAlignment(4);
-	  BinaryOperator* int32_mul = BinaryOperator::Create(Instruction::Mul, int32_10, int32_11, "mul", label_while_body);
-	  StoreInst* void_12 = new StoreInst(int32_mul, ptr_b, false, label_while_body);
-	  void_12->setAlignment(4);
-	  BranchInst::Create(label_while_cond, label_while_body);
-
-	  // Block while.end (label_while_end)
-	  LoadInst* int32_14 = new LoadInst(ptr_b, "", false, label_while_end);
-	  int32_14->setAlignment(4);
-	  ReturnInst::Create(mod->getContext(), int32_14, label_while_end);
-
-	 }
-	 verifyFunction(*func__Z4funci);
-	 	 typedef int (*func)(int);
-
-	 	 func ret=(func)CodeGenerator::getInstance()->getExecutionEngine()->getPointerToFunction(func__Z4funci);
-
-	 	 printf("f(%d)=%d\n",50,ret(50));
-=======
 void myllvm::test() {
   // Type Definitions
   Module* mod = CodeGenerator::getInstance()->getModule();
@@ -1755,7 +1369,6 @@
       ->getPointerToFunction(func__Z4funci);
 
   printf("f(%d)=%d\n", 50, ret(50));
->>>>>>> d893f95f
 
 }
 
@@ -1848,21 +1461,12 @@
     builder->CreateBr(label_while_cond);
 //	  BranchInst::Create(label_while_cond, label_entry);
 
-<<<<<<< HEAD
-	  // Block while.cond (label_while_cond)
-	  builder->SetInsertPoint(label_while_cond);
-	  LoadInst* int32_7 = builder->CreateLoad(ptr_b);
-	  LoadInst* int32_8 = builder->CreateLoad(ptr_c_addr);
-	  Value* int1_cmp = builder->CreateICmpSLT(int32_7,int32_8);
-	  builder->CreateCondBr(int1_cmp,label_while_body,label_while_end);
-=======
     // Block while.cond (label_while_cond)
     builder->SetInsertPoint(label_while_cond);
     LoadInst* int32_7 = builder->CreateLoad(ptr_b);
     LoadInst* int32_8 = builder->CreateLoad(ptr_c_addr);
     Value* int1_cmp = builder->CreateICmpSLT(int32_7, int32_8);
     builder->CreateCondBr(int1_cmp, label_while_body, label_while_end);
->>>>>>> d893f95f
 //	  LoadInst* int32_7 = new LoadInst(ptr_b, "", false, label_while_cond);
 //	  int32_7->setAlignment(4);
 //	  LoadInst* int32_8 = new LoadInst(ptr_c_addr, "", false, label_while_cond);
@@ -1872,21 +1476,12 @@
 
     // Block while.body (label_while_body)
 
-<<<<<<< HEAD
-	  builder->SetInsertPoint(label_while_body);
-	  LoadInst* int32_10 = builder->CreateLoad(ptr_b);
-	  LoadInst* int32_11 = builder->CreateLoad(ptr_b);
-	  Value* int32_mul = builder->CreateMul(int32_10,int32_11);
-	  builder->CreateStore(int32_mul,ptr_b);
-	  builder->CreateBr(label_while_cond);
-=======
     builder->SetInsertPoint(label_while_body);
     LoadInst* int32_10 = builder->CreateLoad(ptr_b);
     LoadInst* int32_11 = builder->CreateLoad(ptr_b);
     Value* int32_mul = builder->CreateMul(int32_10, int32_11);
     builder->CreateStore(int32_mul, ptr_b);
     builder->CreateBr(label_while_cond);
->>>>>>> d893f95f
 //	  LoadInst* int32_10 = new LoadInst(ptr_b, "", false, label_while_body);
 //	  int32_10->setAlignment(4);
 //	  LoadInst* int32_11 = new LoadInst(ptr_b, "", false, label_while_body);
@@ -1908,13 +1503,8 @@
   verifyFunction(*func__Z4funci);
   typedef int (*func)(int);
 
-<<<<<<< HEAD
-	 	 func ret=(func)CodeGenerator::getInstance()->getExecutionEngine()->getPointerToFunction(func__Z4funci);
-
-=======
   func ret = (func) CodeGenerator::getInstance()->getExecutionEngine()
       ->getPointerToFunction(func__Z4funci);
->>>>>>> d893f95f
 
   printf("f(%d)=%d\n", 50, ret(50));
 
