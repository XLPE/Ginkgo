--- conflicted
+++ resolved
@@ -22,11 +22,8 @@
 #include "llvm/Support/TargetSelect.h"
 #include "llvm/Transforms/Scalar.h"
 #include "llvm/IR/IntrinsicInst.h"
-<<<<<<< HEAD
 #include "NValueExpressionGenerator.h"
-=======
 #include "../common/TypePromotionMap.h"
->>>>>>> fd6a76f4
 
 using llvm::IRBuilderBase;
 using llvm::ConstantInt;
@@ -346,17 +343,12 @@
 		return createDivide(l,r,node->actual_type);
 	case oper_less:
 		return createLess(l,r,node->actual_type);
-<<<<<<< HEAD
 	case oper_great:
 		return createGreat(l, r, node->actual_type);
-	case oper_equal:
-		return createEqual(l, r, node->actual_type);
-=======
 	case oper_equal:
 		return createEqual(l,r,node->actual_type);
 	case oper_and:
 		return builder->CreateAnd(l,r);
->>>>>>> fd6a76f4
 	default:
 		printf("no supported\n");
 		return NULL;
@@ -374,25 +366,13 @@
 	unsigned offset = schema->getColumnOffset(node->id);
 
 	// cast offset from unsigned to LLVM::Int64
-<<<<<<< HEAD
 	llvm::Value* value_off=ConstantInt::get(llvm::Type::getInt64Ty(llvm::getGlobalContext()), (int64_t)offset, false);
-
-	// cast tuple_addr from LLVM::PtrInt1 to LLVM::Int64
-	tuple_addr=builder->CreatePtrToInt(tuple_addr,llvm::Type::getInt64Ty(llvm::getGlobalContext())," [Cast LLVM::PtrInt1 to LLVM::Int64] ");
-
-
-	// add LLVM::Int64 with LLVM::Int64
-	llvm::Value* column_addr=builder->CreateAdd(value_off,tuple_addr," [Calculate the offset] ");
-=======
-	llvm::Value* value_off=ConstantInt::get(llvm::Type::getInt64Ty(llvm::getGlobalContext()), (int64_t)offset);
 
 	// cast tuple_addr from LLVM::PtrInt1 to LLVM::Int64
 	tuple_addr=builder->CreatePtrToInt(tuple_addr,llvm::Type::getInt64Ty(llvm::getGlobalContext()));
 
-
 	// add LLVM::Int64 with LLVM::Int64
 	llvm::Value* column_addr=builder->CreateAdd(value_off,tuple_addr);
->>>>>>> fd6a76f4
 
 	switch(node->actual_type){
 	case t_int:
@@ -420,18 +400,16 @@
 		//create a LLVM::Double and return
 		value=builder->CreateLoad(column_addr);
 		break;
-<<<<<<< HEAD
-	case t_decimal:
-		//cast LLVM:INT64 to LLVM::INT8Ptr
-		column_addr=builder->CreateIntToPtr(column_addr,llvm::PointerType::getUnqual(llvm::Type::getInt8Ty(llvm::getGlobalContext())));
-		value = column_addr;
-=======
 	case t_boolean:
 		//cast LLVM:INT64 to LLVM::Int1Ptr
 		column_addr=builder->CreateIntToPtr(column_addr,llvm::PointerType::getUnqual(llvm::Type::getInt1Ty(llvm::getGlobalContext())));
 		//create a LLVM::Int1 and return
 		value=builder->CreateLoad(column_addr);
->>>>>>> fd6a76f4
+		break;
+	case t_decimal:
+		//cast LLVM:INT64 to LLVM::INT8Ptr
+		column_addr=builder->CreateIntToPtr(column_addr,llvm::PointerType::getUnqual(llvm::Type::getInt8Ty(llvm::getGlobalContext())));
+		value = column_addr;
 		break;
 	default:
 		printf("no supported\n");
@@ -554,7 +532,6 @@
 		return builder->CreateICmpSLT(l,r);
 	case t_float:
 	case t_double:
-<<<<<<< HEAD
 		return builder->CreateFCmpOLT(l,r,"<");
 	case t_decimal: {
 		llvm::Function* ff = CreateNValueCompareFunc(LESS);
@@ -564,24 +541,7 @@
 		args.push_back(r);
 		return builder->CreateCall(ff, args);
 	}
-=======
-		return builder->CreateFCmpOLT(l,r);
 	default:
-		return NULL;
-	}
-}
-llvm::Value* createEqual(llvm::Value* l, llvm::Value* r, data_type type) {
-	llvm::IRBuilder<>* builder=CodeGenerator::getInstance()->getBuilder();
-	switch(type){
-	case t_int:
-	case t_u_long:
-		return builder->CreateICmpEQ(l,r);
-	case t_float:
-	case t_double:
-		return builder->CreateFCmpOEQ(l,r);
->>>>>>> fd6a76f4
-	default:
-		printf("no supported\n");
 		return NULL;
 	}
 }
@@ -790,8 +750,6 @@
 	llvm::BasicBlock *BB = llvm::BasicBlock::Create(llvm::getGlobalContext(), "entry", F);
 	CodeGenerator::getInstance()->getBuilder()->SetInsertPoint(BB);
 
-<<<<<<< HEAD
-=======
 
 	/* get the parameter value of the function */
 	llvm::Function::arg_iterator AI = F->arg_begin();
@@ -855,7 +813,6 @@
 	return ret;
 }
 
->>>>>>> fd6a76f4
 //Module* makeLLVMModule() {
 // // Module Construction
 // Module* mod = new Module("/tmp/webcompile/_31804_0.bc", getGlobalContext());
