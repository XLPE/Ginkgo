/*
 * data_type.h
 *
 *  Created on: May 12, 2013
 *      Author: wangli
 */

#ifndef DATA_TYPE_H_
#define DATA_TYPE_H_
#include <assert.h>
#include <string.h>
#include <string>
#include <sstream>
#include <stdio.h>
#include <stdlib.h>
#include <boost/archive/text_iarchive.hpp>
#include <boost/archive/text_oarchive.hpp>
#include "hash.h"

#include <boost/date_time/gregorian/gregorian.hpp>
#include <boost/date_time.hpp>
#include <boost/date_time/posix_time/posix_time.hpp>
using namespace boost::gregorian;
using namespace boost::posix_time;

#include "types/NValue.hpp"
using namespace decimal;
#define DATA_TYPE_NUMBER 11
enum data_type{t_smallInt,t_int,t_u_long,t_float,t_double,t_string, t_date, t_time, t_datetime, t_decimal, t_boolean};
typedef void (*fun)(void*,void*);

//static int count_open_for_data_column=0;

/**
 * the number of bytes that are aligned between any two adjacent data types
 */
#define allign_bytes 4
#define byte_align(size) (((size-1)/allign_bytes+1)*allign_bytes)

template<typename T>
inline void ADD(void* target, void* increment)
{
	*(T*)target+=*(T*)increment;
}
template<>
inline void ADD<char*>(void* target, void* increment)
{
}

template<>
inline void ADD<NValue*>(void* target, void* increment)
{
	*(NValue*)target = ((NValue*)target)->op_add(*(NValue*)increment);
}
template<>
inline void ADD<date*>(void* target, void* increment)
{
	*(date*)target = *(date*)target + *(date_duration*)increment;
}
template<>
inline void ADD<ptime*>(void* target, void* increment)
{
	*(ptime*)target = *(ptime*)target + *(date_duration*)increment;
}
template<>
inline void ADD<time_duration*>(void* target, void* increment)
{
	*(time_duration*)target = *(time_duration*)target + *(time_duration*)increment;
}

template<typename T>
inline void MIN(void* target, void* increment)
{
	if(*(T*)target>*(T*)increment)
		*(T*)target=*(T*)increment;
}
template<>
inline void MIN<char*>(void* target, void* increment)
{
}
template<>
inline void MIN<NValue*>(void* target, void* increment)
{
	*(NValue*)target = ((NValue*)target)->op_min(*(NValue*)increment);
}

template<typename T>
inline void MAX(void* target, void* increment)
{
	if(*(T*)target<*(T*)increment)
		*(T*)target=*(T*)increment;
}
template<>
inline void MAX<char*>(void* target, void* increment)
{

}
template<>
inline void MAX<NValue*>(void* target, void* increment)
{
	*(NValue*)target = ((NValue*)target)->op_max(*(NValue*)increment);
}

template<typename T>
inline void IncreaseByOne(void* target,void* increment)
{
	(*(T*)target)++;
}
template<>
inline void IncreaseByOne<char*>(void* target,void* increment)
{

}

template<>
inline void IncreaseByOne<NValue*>(void* target,void* increment)
{
	NValue nv1 = NValue::getDecimalValueFromString("1");
	*(NValue*)target = ((NValue*)target)->op_add(nv1);
}

template<typename T>
inline void assigns(const void* const& src, void* const &desc){
	*(T*)desc=*(T*)src;
}
template<>
inline void assigns<char*>(const void* const& src, void* const &desc){
	strcpy((char*)desc,(char*)src);
}
class Operate
{
public:
	Operate(){};
	virtual ~Operate(){};
	inline void ass(void* src, void* desc){
		*(int*)desc=*(int*)src;
	}
	inline virtual void assignment(const void* const& src, void* const &desc) const =0;
	virtual unsigned getPartitionValue(const void* key,const PartitionFunction* partition_function)const=0;
	virtual unsigned getPartitionValue(const void* key)const=0;
	virtual std::string toString(void* value)=0;
	virtual void toValue(void* target, const char* string)=0;
	virtual bool equal(void* a, void* b)=0;
	virtual bool less(const void*& a, const void*& b)const=0;
	virtual bool greate(const void*& a, const void*& b)const=0;
	virtual void add(void* target, void* increment)=0;
	virtual int compare(const void* a,const void* b)const=0;
	virtual fun GetADDFunction()=0;
	virtual fun GetMINFunction()=0;
	virtual fun GetMAXFunction()=0;
	virtual fun GetIncreateByOneFunction()=0;
	void (*assign)(const void* const& src, void* const &desc);
	virtual Operate* duplicateOperator()const=0;
};

class OperateInt:public Operate
{
public:
	OperateInt(){assign=assigns<int>;};
	~OperateInt(){};
	inline void assignment(const void* const& src, void* const &desc)const
	{
		*(int*)desc=*(int*)src;
	};
	inline std::string toString( void* value)
	{
		std::ostringstream ss;
		ss<<*(int*)value;
		std::string ret=ss.str();
		return ret;
	};
	void toValue(void* target, const char* string){
		*(int*)target=atoi(string);
	};
	inline bool equal(void* a, void* b)
	{
		return *(int*)a==*(int*)b;
	}
	bool less(const void*& a, const void*& b)const{
		return *(int*)a<*(int*)b;
	}
	bool greate(const void*& a, const void*& b)const{
		return *(int*)a>*(int*)b;
	}
	int compare(const void* a,const void* b)const{
		return *(int*)a-*(int*)b;
	}
	inline void add(void* target, void* increment)
	{
		ADD<int>(target,increment);
	}
	inline fun GetADDFunction()
	{
		return ADD<int>;
	}
	inline fun GetMINFunction()
	{
		return MIN<int>;
	}
	inline fun GetMAXFunction()
	{
		return MAX<int>;
	}
	inline fun GetIncreateByOneFunction()
	{
		return IncreaseByOne<int>;
	}
	unsigned getPartitionValue(const void* key,const PartitionFunction* partition_function)const{
		return partition_function->get_partition_value(*(int*)key);
	}
	unsigned getPartitionValue(const void* key)const{
		return boost::hash_value(*(int*)key);
	}
	Operate* duplicateOperator()const{
		return new OperateInt();
	}
};

class OperateFloat:public Operate
{
public:
	OperateFloat(){};
	~OperateFloat(){};
	inline void assignment(const void* const& src, void* const &desc)const
	{
		*(float*)desc=*(float*)src;
	};
	inline std::string toString(void* value)
	{
		std::ostringstream ss;
		ss<<*(float*)value;
		std::string ret=ss.str();
		return ret;
	};
	void toValue(void* target, const char* string){
		*(float*)target=atof(string);
	};
	inline bool equal(void* a, void* b)
	{
		return *(float*)a==*(float*)b;
	}
	bool less(const void*& a, const void*& b)const{
		return *(float*)a<*(float*)b;
	}
	bool greate(const void*& a, const void*& b)const{
		return *(float*)a>*(float*)b;
	}
	int compare(const void* a,const void* b)const{
		return *(float*)a-*(float*)b;
	}
	inline void add(void* target, void* increment)
	{
		ADD<float>(target, increment);
	}
	inline fun GetADDFunction()
	{
		return ADD<float>;
	}
	inline fun GetMINFunction()
	{
		return MIN<float>;
	}
	inline fun GetMAXFunction()
	{
		return MAX<float>;
	}
	inline fun GetIncreateByOneFunction()
	{
		return IncreaseByOne<float>;
	}
	unsigned getPartitionValue(const void* key,const PartitionFunction* partition_function)const{
		return partition_function->get_partition_value(*(float*)key);
	}
	unsigned getPartitionValue(const void* key)const{
		return boost::hash_value(*(float*)key);
	}
	Operate* duplicateOperator()const{
		return new OperateFloat();
	}
};

class OperateDouble:public Operate
{
public:
	OperateDouble(){};
	~OperateDouble(){};
	inline void assignment(const void* const& src, void* const &desc)const
	{
		*(double*)desc=*(double*)src;
	};
	inline std::string toString(void* value)
	{
		std::ostringstream ss;
		ss<<*(double*)value;
		std::string ret=ss.str();
		return ret;
	};
	void toValue(void* target, const char* string){
		*(double*)target=atof(string);
	};
	inline bool equal(void* a, void* b)
	{
		return *(double*)a==*(double*)b;
	}
	bool less(const void*& a, const void*& b)const{
		return *(double*)a<*(double*)b;
	}
	bool greate(const void*& a, const void*& b)const{
		return *(double*)a>*(double*)b;
	}
	int compare(const void* a,const void* b)const{
		return *(double*)a-*(double*)b;
	}
	inline void add(void* target, void* increment)
	{
		ADD<double>(target, increment);
	}
	inline fun GetADDFunction()
	{
		return ADD<double>;
	}
	inline fun GetMINFunction()
	{
		return MIN<double>;
	}
	inline fun GetMAXFunction()
	{
		return MAX<double>;
	}
	inline fun GetIncreateByOneFunction()
	{
		return IncreaseByOne<double>;
	}
	unsigned getPartitionValue(const void* key,const PartitionFunction* partition_function)const{
		return partition_function->get_partition_value(*(double*)key);
	}
	unsigned getPartitionValue(const void* key)const{
		return boost::hash_value(*(double*)key);
	}
	Operate* duplicateOperator()const{
		return new OperateDouble();
	}
};

class OperateULong:public Operate
{
public:
	OperateULong(){};
	~OperateULong(){};
	inline void assignment(const void* const& src, void* const &desc)const
	{
		*(unsigned long*)desc=*(unsigned long*)src;
	};
	inline std::string toString(void* value)
	{
		std::ostringstream ss;
		ss<<*(unsigned long*)value;
		std::string ret=ss.str();
		return ret;
	};
	void toValue(void* target, const char* string){
		*(unsigned long*)target=strtoul(string,0,10);
	};
	inline bool equal(void* a, void* b)
	{
		return *(unsigned long*)a==*(unsigned long*)b;
	}
	bool less(const void*& a, const void*& b)const{
		return *(unsigned long*)a<*(unsigned long*)b;
	}
	bool greate(const void*& a, const void*& b)const{
		return *(unsigned long*)a>*(unsigned long*)b;
	}
	int compare(const void* a,const void* b)const{
		return *(unsigned long*)a-*(unsigned long*)b;
	}
	inline void add(void* target, void* increment)
	{
		ADD<unsigned long>(target, increment);
	}
	inline fun GetADDFunction()
	{
		return ADD<unsigned long>;
	}
	inline fun GetMINFunction()
	{
		return MIN<unsigned long>;
	}
	inline fun GetMAXFunction()
	{
		return MAX<unsigned long>;
	}
	inline fun GetIncreateByOneFunction()
	{
		return IncreaseByOne<unsigned long>;
	}
	unsigned getPartitionValue(const void* key,const PartitionFunction* partition_function)const{
		return partition_function->get_partition_value(*(unsigned long*)key);
	}
	unsigned getPartitionValue(const void* key)const{
		return boost::hash_value(*(unsigned long*)key);
	}
	Operate* duplicateOperator()const{
		return new OperateULong();
	}
};

class OperateString:public Operate
{
public:
	OperateString(){};
	~OperateString(){};
	inline void assignment(const void* const& src, void* const &desc)const
	{
		assert(desc!=0&&src!=0);
		strcpy((char*)desc,(char*)src);
	};
	inline std::string toString(void* value)
	{
		return std::string((char*)value);
	};
	void toValue(void* target, const char* string){
		strcpy((char*)target,string);
	};
	inline bool equal(void* a, void* b)
	{
		return strcmp((char*)a,(char*)b)==0;
	}

	/**
	 * The following function may return a wrong value
	 */
	bool less(const void*& a, const void*& b)const{
		return strcmp((char*)a,(char*)b)<0;
	}
	bool greate(const void*& a, const void*& b)const{
		return strcmp((char*)a,(char*)b)>0;
	}
	int compare(const void* a,const void* b)const{
		return strcmp((char*)a,(char*)b);
	}
	inline void add(void* target, void* increment)
	{
		//TODO: throw exception or implement the add for string.
		printf("The sum for String is not current supported!\n");
	}
	inline fun GetADDFunction()
	{
		return ADD<char*>;
	}
	inline fun GetMINFunction()
	{
		return MIN<char*>;
	}
	inline fun GetMAXFunction()
	{
		return MAX<char*>;
	}
	inline fun GetIncreateByOneFunction()
	{
		return IncreaseByOne<char*>;
	}
	unsigned getPartitionValue(const void* key,const PartitionFunction* partition_function)const{
		printf("The hash function for char[] type is not implemented yet!\n");
		assert(false);

		return 0;
	}
	unsigned getPartitionValue(const void* key)const{
		return boost::hash_value(*(char*)key);
	}
	Operate* duplicateOperator()const{
		return new OperateString();
	}
};

class OperateDate:public Operate
{
public:
	OperateDate(){};
//	~OperateDate(){};
	inline void assignment(const void* const &src,void* const &desc)const
	{
		assert(desc!=0&&src!=0);
		*(date*)desc = *(date*)src;
	};
	inline std::string toString(void* value)
	{
		return to_simple_string(*(date*)value);
	};
	void toValue(void* target, const char* string){
<<<<<<< HEAD
		*(date*)target = from_string(string);
=======
		*(date*)target = from_undelimited_string(string);
>>>>>>> 79bb7794
	};
	inline bool equal(void* a, void* b)
	{
		return *(date*)a == *(date*)b;
	}
	bool less(const void*& a, const void*& b)const{
		return *(date*)a < *(date*)b;
	}
<<<<<<< HEAD
=======
	bool greate(const void*& a, const void*& b)const{
		return *(date*)a > *(date*)b;
	}
>>>>>>> 79bb7794
	int compare(const void* a,const void* b)const{
		if (*(date*)a < *(date*)b)
			return -1;
		else if (*(date*)a > *(date*)b)
			return 1;
		return 0;
	}
	inline void add(void* target, void* increment)
	{
		ADD<date*>(target, increment);
	}
	inline fun GetADDFunction()
	{
		return ADD<date*>;
	}
	inline fun GetMINFunction()
	{
		return MIN<date*>;
	}
	inline fun GetMAXFunction()
	{
		return MAX<date*>;
	}
	inline fun GetIncreateByOneFunction()
	{
		return IncreaseByOne<date*>;
	}
	unsigned getPartitionValue(const void* key,const PartitionFunction* partition_function)const{
		printf("The hash function for date type is not implemented yet!\n");
		assert(false);

		return 0;
	}
	unsigned getPartitionValue(const void* key)const{
//		return boost::hash_value(*(date*)key);
		printf("The hash function for date type is not implemented yet!\n");
		assert(false);

		return 0;
	}
	Operate* duplicateOperator()const{
		return new OperateDate();
	}
};

class OperateTime:public Operate
{
public:
	OperateTime(){};
//	~OperateTime(){};
	inline void assignment(const void* const &src,void* const &desc)const
	{
		assert(desc!=0&&src!=0);
		*(time_duration*)desc = *(time_duration*)src;
	};
	inline std::string toString(void* value)
	{
		return to_simple_string(*(time_duration*)value);
	};
	void toValue(void* target, const char* string){
		*(time_duration*)target = duration_from_string(string);
	};
	inline bool equal(void* a, void* b)
	{
		return *(time_duration*)a == *(time_duration*)b;
	}
	bool less(const void*& a, const void*& b)const{
		return *(time_duration*)a < *(time_duration*)b;
	}
<<<<<<< HEAD
=======
	bool greate(const void*& a, const void*& b)const{
		return *(time_duration*)a > *(time_duration*)b;
	}
>>>>>>> 79bb7794
	int compare(const void* a,const void* b)const{
		if (*(time_duration*)a < *(time_duration*)b)
			return -1;
		else if (*(time_duration*)a > *(time_duration*)b)
			return 1;
		return 0;
	}
	inline void add(void* target, void* increment)
	{
		ADD<time_duration*>(target, increment);
	}
	inline fun GetADDFunction()
	{
		return ADD<time_duration*>;
	}
	inline fun GetMINFunction()
	{
		return MIN<time_duration*>;
	}
	inline fun GetMAXFunction()
	{
		return MAX<time_duration*>;
	}
	inline fun GetIncreateByOneFunction()
	{
		return IncreaseByOne<time_duration*>;
	}
	unsigned getPartitionValue(const void* key,const PartitionFunction* partition_function)const{
		printf("The hash function for time type is not implemented yet!\n");
		assert(false);

		return 0;
	}
	unsigned getPartitionValue(const void* key)const{
//		return boost::hash_value(*(time_duration*)key);
		printf("The hash function for time type is not implemented yet!\n");
		assert(false);

		return 0;
	}
	Operate* duplicateOperator()const{
		return new OperateTime();
	}
};

class OperateDatetime:public Operate
{
public:
	OperateDatetime(){};
//	~OperateDatetime(){};
	inline void assignment(const void* const &src,void* const &desc)const
	{
		assert(desc!=0&&src!=0);
		*(ptime*)desc = *(ptime*)src;
	};
	inline std::string toString(void* value)
	{
		return to_simple_string(*(ptime*)value);
	};
	void toValue(void* target, const char* string){
		*(ptime*)target = time_from_string(string);
	};
	inline bool equal(void* a, void* b)
	{
		return *(ptime*)a == *(ptime*)b;
	}
	bool less(const void*& a, const void*& b)const{
		return *(ptime*)a < *(ptime*)b;
	}
<<<<<<< HEAD
=======
	bool greate(const void*& a, const void*& b)const{
		return *(ptime*)a > *(ptime*)b;
	}
>>>>>>> 79bb7794
	int compare(const void* a,const void* b)const{
		if (*(ptime*)a < *(ptime*)b)
			return -1;
		else if (*(ptime*)a > *(ptime*)b)
			return 1;
		return 0;
	}
	inline void add(void* target, void* increment)
	{
		ADD<ptime*>(target, increment);
	}
	inline fun GetADDFunction()
	{
		return ADD<ptime*>;
	}
	inline fun GetMINFunction()
	{
		return MIN<ptime*>;
	}
	inline fun GetMAXFunction()
	{
		return MAX<ptime*>;
	}
	inline fun GetIncreateByOneFunction()
	{
		return IncreaseByOne<ptime*>;
	}
	unsigned getPartitionValue(const void* key,const PartitionFunction* partition_function)const{
		printf("The hash function for datetime type is not implemented yet!\n");
		assert(false);

		return 0;
	}
	unsigned getPartitionValue(const void* key)const{
//		return boost::hash_value(*(ptime*)key);
		printf("The hash function for datetime type is not implemented yet!\n");
		assert(false);

		return 0;
	}
	Operate* duplicateOperator()const{
		return new OperateDatetime();
	}
};

class OperateSmallInt:public Operate
{
public:
	OperateSmallInt(){assign=assigns<int>;};
//	~OperateSmallInt(){};
	inline void assignment(const void* const &src,void* const &desc)const
	{
		*(short*)desc=*(short*)src;
	};
	inline std::string toString( void* value)
	{
		std::ostringstream ss;
		ss<<*(short*)value;
		std::string ret=ss.str();
		return ret;
	};
	void toValue(void* target, const char* string){
		*(short*)target = (short)atoi(string);
	};
	inline bool equal(void* a, void* b)
	{
		return *(short*)a==*(short*)b;
	}
	bool less(const void*& a, const void*& b)const{
		return *(short*)a < *(short*)b;
	}
<<<<<<< HEAD
=======
	bool greate(const void*& a, const void*& b)const{
		return *(short*)a > *(short*)b;
	}
>>>>>>> 79bb7794
	int compare(const void* a,const void* b)const{
		return *(short*)a - *(short*)b;
	}
	inline void add(void* target, void* increment)
	{
		ADD<short>(target,increment);
	}
	inline fun GetADDFunction()
	{
		return ADD<short>;
	}
	inline fun GetMINFunction()
	{
		return MIN<short>;
	}
	inline fun GetMAXFunction()
	{
		return MAX<short>;
	}
	inline fun GetIncreateByOneFunction()
	{
		return IncreaseByOne<short>;
	}
	unsigned getPartitionValue(const void* key,const PartitionFunction* partition_function)const{
		return partition_function->get_partition_value(*(short*)key);
	}
	unsigned getPartitionValue(const void* key)const{
		return boost::hash_value(*(short*)key);
	}
	Operate* duplicateOperator()const{
		return new OperateSmallInt();
	}
};

class OperateDecimal:public Operate
{
public:
<<<<<<< HEAD
	OperateDecimal(){assign=assigns<int>;};
=======
	OperateDecimal(unsigned number_of_decimal_digits = 12):number_of_decimal_digits_(number_of_decimal_digits){assign=assigns<int>;};
>>>>>>> 79bb7794
//	~OperateDecimal(){};
	inline void assignment(const void* const &src,void* const &desc)const
	{
		*(NValue*)desc=*(NValue*)src;
	};
	inline std::string toString( void* value)
	{
		char buf[39] = {"\0"};
		ExportSerializeOutput out(buf, 39);
<<<<<<< HEAD
		((NValue*)value)->serializeToExport(out);
=======
		((NValue*)value)->serializeToExport(out,&number_of_decimal_digits_);
>>>>>>> 79bb7794
		return std::string(buf+4);
	};
	void toValue(void* target, const char* string){
		*(NValue*)target = NValue::getDecimalValueFromString(string);
	};
	inline bool equal(void* a, void* b)
	{
		return ((NValue*)a)->op_equals(*(NValue*)b);
	}
	bool less(const void*& a, const void*& b)const{
		if (((NValue*)a)->op_equals(*(NValue*)b))
			return false;
		NValue tmp = ((NValue*)a)->op_min(*(NValue*)b);
		if (tmp.op_equals(*(NValue*)a))
			return true;
		return false;
	}
<<<<<<< HEAD
=======
	bool greate(const void*& a, const void*& b)const{
		if (((NValue*)a)->op_equals(*(NValue*)b))
			return false;
		NValue tmp = ((NValue*)a)->op_min(*(NValue*)b);
		if (tmp.op_equals(*(NValue*)a))
			return true;
		return false;
	}
>>>>>>> 79bb7794
	int compare(const void* a,const void* b)const{
		if ((*(NValue*)a).op_equals(*(NValue*)b))
			return 0;
		else if (less(a,b))
			return -1;
		return 1;
	}
	inline void add(void* target, void* increment)
	{
		ADD<NValue*>(target, increment);
//		((NValue*)target)->op_add(*(NValue*)increment);
	}
	inline fun GetADDFunction()
	{
		return ADD<NValue*>;
	}
	inline fun GetMINFunction()
	{
		return MIN<NValue*>;
	}
	inline fun GetMAXFunction()
	{
		return MAX<NValue*>;
	}
	inline fun GetIncreateByOneFunction()
	{
		return IncreaseByOne<NValue*>;
	}
	unsigned getPartitionValue(const void* key,const PartitionFunction* partition_function)const{
//		return partition_function->get_partition_value(*(NValue*)key);
//		printf("The hash function for decimal type is not implemented yet!\n");
		unsigned long ul1 = *(unsigned long*)((*(NValue*)key).m_data);
		unsigned long ul2 = *(unsigned long*)((*(NValue*)key).m_data+8);
		return partition_function->get_partition_value(ul1+ul2);
		assert(false);

		return 0;
	}
	unsigned getPartitionValue(const void* key)const{
//		return boost::hash_value(*(NValue*)key);
//		printf("The hash function for decimal type is not implemented yet!\n");
		unsigned long ul1 = *(unsigned long*)((*(NValue*)key).m_data);
		unsigned long ul2 = *(unsigned long*)((*(NValue*)key).m_data+8);
		boost::hash_combine(ul1,ul2);
		return ul1;
		assert(false);

		return 0;
	}
	Operate* duplicateOperator()const{
<<<<<<< HEAD
		return new OperateDecimal();
	}
=======
		return new OperateDecimal(number_of_decimal_digits_);
	}
	unsigned number_of_decimal_digits_;
>>>>>>> 79bb7794
};

class column_type
{
public:
	 column_type(data_type type,unsigned _size=0):type(type),size(_size){
		switch(type)
		{
			case t_int:operate=new OperateInt();break;
			case t_float:operate=new OperateFloat();break;
			case t_string:operate=new OperateString();break;
			case t_double:operate=new OperateDouble();break;
			case t_u_long:operate=new OperateULong();break;
			case t_date: operate = new OperateDate();break;
			case t_time: operate = new OperateTime();break;
			case t_datetime: operate = new OperateDatetime();break;
<<<<<<< HEAD
			case t_decimal: operate = new OperateDecimal;break;
			case t_smallInt: operate = new OperateSmallInt;break;
=======
			case t_decimal: operate = new OperateDecimal(size);break;
			case t_smallInt: operate = new OperateSmallInt();break;
>>>>>>> 79bb7794
			default:operate=0;break;
		}
		COUNTER::count++;
	};
	 column_type(const column_type &r){
		 this->type=r.type;
		 this->size=r.size;
		 this->operate=r.operate->duplicateOperator();
		 assert(this->operate!=0);
		 COUNTER::count++;
	 }
	column_type():operate(0){COUNTER::count++;};
	~column_type(){
		operate->~Operate();
		operate=0;
		COUNTER::count--;
	};
	inline unsigned get_length() const
	{
		switch(type)
		{
			case t_int: return sizeof(int);
			case t_float:return sizeof(float);
			case t_double:return sizeof(double);
			case t_u_long:return sizeof(unsigned long);
			case t_string:return byte_align(size);
			case t_date: return sizeof(date);
			case t_time: return sizeof(time_duration);
			case t_datetime: return sizeof(ptime);
			case t_decimal: return 16;
			case t_smallInt: return sizeof(short);
			default: return 0;

		}
	}
	bool operator==(const class column_type &c) const
	{
		return this->type==c.type;
	}
	bool operator<(const class column_type &c) const
	{

		return this->type<c.type;
	}
public:
	Operate* operate;
	data_type type;
private:
	unsigned size;
	friend class boost::serialization::access;
	template<class Archive>
	void serialize(Archive &ar, const unsigned int version)
	{
		ar & type & size;
		if(operate==0)
		{
			initialize();
		}
	}
	/**
	 * called after deserialization to construct the right operator.
	 */
	void initialize()
	{
		switch(type)
		{
			case t_int:operate=new OperateInt();break;
			case t_float:operate=new OperateFloat();break;
			case t_double:operate=new OperateDouble();break;
			case t_string:operate=new OperateString();break;
			case t_u_long:operate=new OperateULong();break;
			case t_date: operate = new OperateDate();break;
			case t_time: operate = new OperateTime();break;
			case t_datetime: operate = new OperateDatetime();break;
<<<<<<< HEAD
			case t_decimal: operate = new OperateDecimal;break;
			case t_smallInt: operate = new OperateSmallInt;break;
=======
			case t_decimal: operate = new OperateDecimal(size);break;
			case t_smallInt: operate = new OperateSmallInt();break;
>>>>>>> 79bb7794
			default:operate=0;break;
		}
	}
};


#endif /* DATA_TYPE_H_ */<|MERGE_RESOLUTION|>--- conflicted
+++ resolved
@@ -489,11 +489,7 @@
 		return to_simple_string(*(date*)value);
 	};
 	void toValue(void* target, const char* string){
-<<<<<<< HEAD
-		*(date*)target = from_string(string);
-=======
 		*(date*)target = from_undelimited_string(string);
->>>>>>> 79bb7794
 	};
 	inline bool equal(void* a, void* b)
 	{
@@ -502,12 +498,9 @@
 	bool less(const void*& a, const void*& b)const{
 		return *(date*)a < *(date*)b;
 	}
-<<<<<<< HEAD
-=======
 	bool greate(const void*& a, const void*& b)const{
 		return *(date*)a > *(date*)b;
 	}
->>>>>>> 79bb7794
 	int compare(const void* a,const void* b)const{
 		if (*(date*)a < *(date*)b)
 			return -1;
@@ -577,12 +570,9 @@
 	bool less(const void*& a, const void*& b)const{
 		return *(time_duration*)a < *(time_duration*)b;
 	}
-<<<<<<< HEAD
-=======
 	bool greate(const void*& a, const void*& b)const{
 		return *(time_duration*)a > *(time_duration*)b;
 	}
->>>>>>> 79bb7794
 	int compare(const void* a,const void* b)const{
 		if (*(time_duration*)a < *(time_duration*)b)
 			return -1;
@@ -652,12 +642,9 @@
 	bool less(const void*& a, const void*& b)const{
 		return *(ptime*)a < *(ptime*)b;
 	}
-<<<<<<< HEAD
-=======
 	bool greate(const void*& a, const void*& b)const{
 		return *(ptime*)a > *(ptime*)b;
 	}
->>>>>>> 79bb7794
 	int compare(const void* a,const void* b)const{
 		if (*(ptime*)a < *(ptime*)b)
 			return -1;
@@ -729,12 +716,9 @@
 	bool less(const void*& a, const void*& b)const{
 		return *(short*)a < *(short*)b;
 	}
-<<<<<<< HEAD
-=======
 	bool greate(const void*& a, const void*& b)const{
 		return *(short*)a > *(short*)b;
 	}
->>>>>>> 79bb7794
 	int compare(const void* a,const void* b)const{
 		return *(short*)a - *(short*)b;
 	}
@@ -772,11 +756,7 @@
 class OperateDecimal:public Operate
 {
 public:
-<<<<<<< HEAD
-	OperateDecimal(){assign=assigns<int>;};
-=======
 	OperateDecimal(unsigned number_of_decimal_digits = 12):number_of_decimal_digits_(number_of_decimal_digits){assign=assigns<int>;};
->>>>>>> 79bb7794
 //	~OperateDecimal(){};
 	inline void assignment(const void* const &src,void* const &desc)const
 	{
@@ -786,11 +766,7 @@
 	{
 		char buf[39] = {"\0"};
 		ExportSerializeOutput out(buf, 39);
-<<<<<<< HEAD
-		((NValue*)value)->serializeToExport(out);
-=======
 		((NValue*)value)->serializeToExport(out,&number_of_decimal_digits_);
->>>>>>> 79bb7794
 		return std::string(buf+4);
 	};
 	void toValue(void* target, const char* string){
@@ -808,8 +784,6 @@
 			return true;
 		return false;
 	}
-<<<<<<< HEAD
-=======
 	bool greate(const void*& a, const void*& b)const{
 		if (((NValue*)a)->op_equals(*(NValue*)b))
 			return false;
@@ -818,7 +792,6 @@
 			return true;
 		return false;
 	}
->>>>>>> 79bb7794
 	int compare(const void* a,const void* b)const{
 		if ((*(NValue*)a).op_equals(*(NValue*)b))
 			return 0;
@@ -869,14 +842,9 @@
 		return 0;
 	}
 	Operate* duplicateOperator()const{
-<<<<<<< HEAD
-		return new OperateDecimal();
-	}
-=======
 		return new OperateDecimal(number_of_decimal_digits_);
 	}
 	unsigned number_of_decimal_digits_;
->>>>>>> 79bb7794
 };
 
 class column_type
@@ -893,13 +861,9 @@
 			case t_date: operate = new OperateDate();break;
 			case t_time: operate = new OperateTime();break;
 			case t_datetime: operate = new OperateDatetime();break;
-<<<<<<< HEAD
-			case t_decimal: operate = new OperateDecimal;break;
-			case t_smallInt: operate = new OperateSmallInt;break;
-=======
+
 			case t_decimal: operate = new OperateDecimal(size);break;
 			case t_smallInt: operate = new OperateSmallInt();break;
->>>>>>> 79bb7794
 			default:operate=0;break;
 		}
 		COUNTER::count++;
@@ -974,13 +938,8 @@
 			case t_date: operate = new OperateDate();break;
 			case t_time: operate = new OperateTime();break;
 			case t_datetime: operate = new OperateDatetime();break;
-<<<<<<< HEAD
-			case t_decimal: operate = new OperateDecimal;break;
-			case t_smallInt: operate = new OperateSmallInt;break;
-=======
 			case t_decimal: operate = new OperateDecimal(size);break;
 			case t_smallInt: operate = new OperateSmallInt();break;
->>>>>>> 79bb7794
 			default:operate=0;break;
 		}
 	}
