/*
 * Project.cpp
 *
 *  Created on: 2014-2-21
 *      Author: casa
 */

#include "Project.h"

#include "../common/ids.h"
#include "../common/data_type.h"
#include "../common/Expression/initquery.h"

LogicalProject::LogicalProject(LogicalOperator *child, std::vector<std::vector<ExpressionItem> > &exprArray)
:child_(child),exprArray_(exprArray),dataflow_(0){
//	initialize_arithmetic_type_promotion_matrix();
//	initialize_type_cast_functions();
	setOperatortype(l_project);
}
LogicalProject::LogicalProject(LogicalOperator *child, vector<QNode *>exprTree)
:child_(child),exprTree_(exprTree),dataflow_(0)
{
	setOperatortype(l_project);
//	initialize_arithmetic_type_promotion_matrix();
//	initialize_type_cast_functions();
}

LogicalProject::~LogicalProject(){
	delete dataflow_;
	delete child_;
}

Dataflow LogicalProject::getDataflow(){
	if(dataflow_!=NULL)
		return *dataflow_;
	mappings_=getMapping();
	Dataflow ret;
	const Dataflow child_dataflow=child_->getDataflow();
	ret.property_.commnication_cost=child_dataflow.property_.commnication_cost;
	ret.property_.partitioner=child_dataflow.property_.partitioner;
	std::vector<Attribute> ret_attrs;

	Schema *input_=getSchema(child_dataflow.attribute_list_);
	for(unsigned i=0;i<exprArray_.size();i++){
		int seq=-1;
		for(unsigned j=0;j<exprArray_[i].size();j++){
			if(exprArray_[i][j].type==ExpressionItem::variable_type){
				seq++;
				exprArray_[i][j].return_type=input_->getcolumn(mappings_.getMapping()[i][seq]).type;
				if(exprArray_[i][j].return_type==t_string){
					exprArray_[i][j].size=input_->getcolumn(mappings_.getMapping()[i][seq]).size;
				}
			}
		}
	}
/*above:initalize the expr node,get the return_type and get_length
 *next:construct the dataflow at this level
 *
 */
	for(unsigned i=0;i<mappings_.getMapping().size();i++){
//		cout<<"mappings_.getMappings().size(): "<<mappings_.getMapping().size()<<endl;
//		if(exprArray_[i].size()>1){
			string alias=recovereyName(exprArray_[i]);
			column_type column=ExpressionCalculator::getOutputType_(exprArray_[i]);
			//currently,0 is to table_id
			//todo: support the talbe id value
			const unsigned table_id=INTERMEIDATE_TABLEID;
			Attribute attr_alais(table_id,i,alias,column.type,column.get_length());
			ret_attrs.push_back(attr_alais);
//		}
//		else{
//			Attribute tmp=child_dataflow.attribute_list_[mappings_.getMapping()[i][0]];
//			Attribute attr(0,i,tmp.getName(),tmp.attrType->type,tmp.attrType->get_length());
//			ret_attrs.push_back(attr);
//		}
	}
/////////new exprtree////
	getcolindex(child_dataflow);
	for(int i=0;i<exprTree_.size();i++)
	{
		if(exprTree_[i]->type==t_qexpr_cmp)
		{
			InitExprAtLogicalPlan(exprTree_[i],t_boolean,colindex_,input_);
		}
		else
		{
			InitExprAtLogicalPlan(exprTree_[i],exprTree_[i]->actual_type,colindex_,input_);
		}
	}
	ret_attrs.clear();
	for(int i=0;i<exprTree_.size();i++)
	{
		column_type *column=0;
<<<<<<< HEAD
		if(exprTree_[i]->type==t_qexpr_cmp)
=======
		if(exprTree_[i]->return_type==t_string||exprTree_[i]->return_type==t_decimal)
>>>>>>> 995a6244
		{
			column=new column_type(t_boolean);
		}
		else
		{
			if(exprTree_[i]->return_type==t_string)
			{
				column=new column_type(exprTree_[i]->return_type,exprTree_[i]->length);
			}
			else
			{
				column=new column_type(exprTree_[i]->return_type);
			}
		}
		const unsigned table_id=INTERMEIDATE_TABLEID;
		Attribute attr_alais(table_id,i,exprTree_[i]->alias,column->type,column->size);
		ret_attrs.push_back(attr_alais);
	}
	ret.attribute_list_=ret_attrs;
	dataflow_=new Dataflow();
	*dataflow_=ret;
	return ret;
}
bool LogicalProject::getcolindex(Dataflow dataflow)
{
	for(int i=0;i<dataflow.attribute_list_.size();i++)
	{
		colindex_[dataflow.attribute_list_[i].attrName]=i;
	}
	return true;
}
BlockStreamIteratorBase *LogicalProject::getIteratorTree(const unsigned& blocksize){
	getDataflow();
	Dataflow child_dataflow=child_->getDataflow();
	BlockStreamIteratorBase *child=child_->getIteratorTree(blocksize);
	BlockStreamProjectIterator::State state;
	state.block_size_=blocksize;
	state.children_=child;
	state.v_ei_=exprArray_;
	state.input_=getSchema(child_dataflow.attribute_list_);
	state.map_=mappings_;
	state.output_=getOutputSchema();
	state.exprTree_=exprTree_;
	/*
	 * the output schema has the column type which has the data type and the data length
	 * like the column type string, _string and sizeof(_string)
	 * */
	return new BlockStreamProjectIterator(state);
}

Schema *LogicalProject::getOutputSchema(){
	Schema *schema=getSchema(dataflow_->attribute_list_);
	return schema;
}

Mapping LogicalProject::getMapping(){
	Mapping mappings;
	for(unsigned i=0;i<exprArray_.size();i++){
		ExpressionMapping em;
		for(unsigned j=0;j<exprArray_[i].size();j++){
			if(exprArray_[i][j].type==ExpressionItem::variable_type)
				em.push_back(getColumnSeq(exprArray_[i][j]));
		}
		mappings.atomicPushExpressionMapping(em);
	}
	return mappings;
}

int LogicalProject::getColumnSeq(ExpressionItem &ei){
	int rt;
	/*every time invoke a getColumnSeq, you need to new a catalog--@li: it seams that you actually get
	 * the reference to the catalog rather than creating one.
	*/
	Dataflow child_dataflow=child_->getDataflow();
	for(unsigned i=0;i<child_dataflow.attribute_list_.size();i++){
	//		TableDescriptor *table=Catalog::getInstance()->getTable(child_dataflow.attribute_list_[i].table_id_);
	//		stringstream ss;
	//		ss<<table->getTableName()<<"."<<child_dataflow.attribute_list_[i].attrName;
	//		string table_column=ss.str();
//		if((tablename.compare(ei.content.var.table_name)==0)&&(child_dataflow.attribute_list_[i].attrName.compare(ei.content.var.column_name)==0)){
//			return i;
//		}
		string table_column=child_dataflow.attribute_list_[i].attrName;
		if(table_column.compare(ei.content.var.table_column)==0)
			return i;
	}
	printf("Variable ExpressItem fails to match any attribute in the dataflow!\n");
	assert(false);
}

string LogicalProject::recovereyName(Expression ei) {
	string ret;
	/* 将后缀表达式变成中缀表达式 */
	stringstream ss;
	Exp_op_tmp exop_ini;
	for(unsigned i=0;i<ei.size();i++){
		Exp_op ini;
		ini.expr.push_back(ei[i]);
		ini.op=0;
		exop_ini.push_back(ini);
	}

	Exp_op_tmp current;
	while(exop_ini.size()>1){
//		cout<<"in the while loop！"<<endl;
	for(unsigned i=0;i<exop_ini.size();i++){
		if(exop_ini[i].op==2){
			continue;
		}
		if(exop_ini[i].op==1){
			continue;
		}
		if(exop_ini[i].op==0){
			if(exop_ini[i].expr[0].type==ExpressionItem::operator_type){
				if(exop_ini[i].expr[0].getOperatorName()=="+"||exop_ini[i].expr[0].getOperatorName()=="-"){
					//将前两个i-1和i-2加起来
					Exp_op op;
					for(unsigned m=0;m<exop_ini[i-2].expr.size();m++){
						op.expr.push_back(exop_ini[i-2].expr[m]);
					}
					op.expr.push_back(exop_ini[i].expr[0]);
					for(unsigned n=0;n<exop_ini[i-1].expr.size();n++){
						op.expr.push_back(exop_ini[i-1].expr[n]);
					}
					op.op=1;
					for(unsigned j=0;j<exop_ini.size();j++){
						if((j>=i-2)&&(j<=i)){
							if(j==i){
								current.push_back(op);
								continue;
							}
							else
								continue;
						}
						else
							current.push_back(exop_ini[j]);
					}
					exop_ini=current;
					current.clear();
					break;
				}
				else{
					//将前两个相乘，看是否有括号
					if(exop_ini[i-1].op==1||exop_ini[i-2].op==1){
						Exp_op op;
						ExpressionItem bl;
						ExpressionItem br;
						bl.item_name="(";
						br.item_name=")";
						if(exop_ini[i-2].op==1){
							op.expr.push_back(bl);
							for(unsigned m=0;m<exop_ini[i-2].expr.size();m++){
								op.expr.push_back(exop_ini[i-2].expr[m]);
							}
							op.expr.push_back(br);
						}
						else{
							for(unsigned m=0;m<exop_ini[i-2].expr.size();m++){
								op.expr.push_back(exop_ini[i-2].expr[m]);
							}
						}
						op.expr.push_back(exop_ini[i].expr[0]);
						if(exop_ini[i-1].op==1){
							op.expr.push_back(bl);
							for(unsigned n=0;n<exop_ini[i-1].expr.size();n++){
								op.expr.push_back(exop_ini[i-1].expr[n]);
							}
							op.expr.push_back(br);
						}
						else{
							for(unsigned n=0;n<exop_ini[i-1].expr.size();n++){
								op.expr.push_back(exop_ini[i-1].expr[n]);
							}
						}
						op.op=2;
						for(unsigned j=0;j<exop_ini.size();j++){
							if((j>=i-2)&&(j<=i)){
								if(j==i){
									current.push_back(op);
									continue;
								}
								else
									continue;
							}
							else
								current.push_back(exop_ini[j]);
						}
						exop_ini=current;
						current.clear();
						break;
					}
					else{
						Exp_op op;
						for(unsigned m=0;m<exop_ini[i-2].expr.size();m++){
							op.expr.push_back(exop_ini[i-2].expr[m]);
						}
						op.expr.push_back(exop_ini[i].expr[0]);
						for(unsigned n=0;n<exop_ini[i-1].expr.size();n++){
							op.expr.push_back(exop_ini[i-1].expr[n]);
						}
						op.op=2;
						for(unsigned j=0;j<exop_ini.size();j++){
							if((j>=i-2)&&(j<=i)){
								if(j==i){
									current.push_back(op);
									continue;
								}
								else
									continue;
							}
							else
								current.push_back(exop_ini[j]);
						}
						exop_ini=current;
						current.clear();
						break;
					}
				}
			}
			else{
				continue;
			}
		}
	}
	}

	for(unsigned i=0;i<exop_ini[0].expr.size();i++){
		ss<<exop_ini[0].expr[i].item_name;
	}
	ret=ss.str();
	return ret;
}

void LogicalProject::printProjSchema()const
{

}

void LogicalProject::print(int level)const{
	printf("project:\n");
	for(int i=0;i<exprTree_.size();i++)
	{
		printf("	%s\n",exprTree_[i]->alias.c_str());
	}
	child_->print(level+1);
}<|MERGE_RESOLUTION|>--- conflicted
+++ resolved
@@ -91,25 +91,15 @@
 	for(int i=0;i<exprTree_.size();i++)
 	{
 		column_type *column=0;
-<<<<<<< HEAD
-		if(exprTree_[i]->type==t_qexpr_cmp)
-=======
 		if(exprTree_[i]->return_type==t_string||exprTree_[i]->return_type==t_decimal)
->>>>>>> 995a6244
 		{
-			column=new column_type(t_boolean);
+			column=new column_type(exprTree_[i]->return_type,exprTree_[i]->length);
 		}
 		else
 		{
-			if(exprTree_[i]->return_type==t_string)
-			{
-				column=new column_type(exprTree_[i]->return_type,exprTree_[i]->length);
-			}
-			else
-			{
-				column=new column_type(exprTree_[i]->return_type);
-			}
-		}
+			column=new column_type(exprTree_[i]->return_type);
+		}
+
 		const unsigned table_id=INTERMEIDATE_TABLEID;
 		Attribute attr_alais(table_id,i,exprTree_[i]->alias,column->type,column->size);
 		ret_attrs.push_back(attr_alais);
