
AM_CPPFLAGS= -fPIC -fpermissive \
-I${HADOOP_HOME}/src/c++/libhdfs\
-I${JAVA_HOME}/include\
-I${JAVA_HOME}/include/linux\
-I${THERON_HOME}/Include \
-I${BOOST_HOME} \
-I${BOOST_HOME}/boost/serialization

AM_LDFLAGS=-lc -lm -lrt -lboost_serialization -lxs

if OPT_TCMALLOC
AM_CPPFLAGS+=-fno-builtin-malloc -fno-builtin-calloc -fno-builtin-realloc -fno-builtin-free
AM_LDFLAGS+=-ltcmalloc 
endif

LDADD = 	../LogicalQueryPlan/liblogicalqueryplan.a \
		../BlockStreamIterator/ParallelBlockStreamIterator/libparallelblockstreamiterator.a \
		../BlockStreamIterator/libblockstreamiterator.a \
		../Catalog/libcatalog.a \
		../Catalog/stat/libstat.a \
		../Schema/libschema.a \
		../Resource/libresource.a \
		../common/libcommon.a \
		../common/Schema/libschema.a \
		${BOOST_HOME}/stage/lib/libboost_serialization.a \
		${BOOST_HOME}/stage/lib/libboost_serialization.so \
		${BOOST_HOME}/stage/lib/libboost_system.a \
		${BOOST_HOME}/stage/lib/libboost_system.so

noinst_LIBRARIES=liblogicalqueryplan.a
liblogicalqueryplan_a_SOURCES = \
	logical_aggregation.cpp 				logical_aggregation.h \
	Buffer.cpp 					Buffer.h \
	DataflowPartition.cpp 			DataflowPartition.h \
	DataflowPartitionDescriptor.cpp 	DataflowPartitionDescriptor.h \
	Dataflow.cpp				Dataflow.h\
	EqualJoin.cpp 				EqualJoin.h \
	Filter.cpp 					Filter.h \
	LogicalOperator.cpp 			LogicalOperator.h \
	LogicalQueryPlanRoot.cpp 		LogicalQueryPlanRoot.h \
	Project.cpp 				Project.h \
	Requirement.cpp 				Requirement.h \
	logical_scan.cpp 					logical_scan.h \
	Sort.cpp 					Sort.h \
<<<<<<< HEAD
	CrossJoin.cpp				CrossJoin.h \
	logical_limit.cpp                   logical_limit.h 
=======
	logical_cartesian_product.cpp				logical_cartesian_product.h
>>>>>>> 53229ad0

SUBDIRS = Test
DIST_SUBDIRS = Test
					<|MERGE_RESOLUTION|>--- conflicted
+++ resolved
@@ -43,12 +43,8 @@
 	Requirement.cpp 				Requirement.h \
 	logical_scan.cpp 					logical_scan.h \
 	Sort.cpp 					Sort.h \
-<<<<<<< HEAD
-	CrossJoin.cpp				CrossJoin.h \
-	logical_limit.cpp                   logical_limit.h 
-=======
-	logical_cartesian_product.cpp				logical_cartesian_product.h
->>>>>>> 53229ad0
+	logical_limit.cpp                   logical_limit.h \
+	logical_cross_join.cpp				logical_cross_join.h
 
 SUBDIRS = Test
 DIST_SUBDIRS = Test
