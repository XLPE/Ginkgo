
AM_CPPFLAGS= -fPIC -fpermissive \
-I${HADOOP_HOME}/src/c++/libhdfs\
-I${JAVA_HOME}/include\
-I${JAVA_HOME}/include/linux\
-I${THERON_HOME}/Include \
-I${BOOST_HOME} \
-I${BOOST_HOME}/boost/serialization

AM_LDFLAGS=-lc -lm -lrt -lboost_serialization -lxs

if OPT_TCMALLOC
AM_CPPFLAGS+=-fno-builtin-malloc -fno-builtin-calloc -fno-builtin-realloc -fno-builtin-free
AM_LDFLAGS+=-ltcmalloc 
endif

LDADD = 	../LogicalQueryPlan/liblogicalqueryplan.a \
		../BlockStreamIterator/ParallelBlockStreamIterator/libparallelblockstreamiterator.a \
		../BlockStreamIterator/libblockstreamiterator.a \
		../Catalog/libcatalog.a \
		../Catalog/stat/libstat.a \
		../Schema/libschema.a \
		../Resource/libresource.a \
		../common/libcommon.a \
		../common/Schema/libschema.a \
		${BOOST_HOME}/stage/lib/libboost_serialization.a \
		${BOOST_HOME}/stage/lib/libboost_serialization.so \
		${BOOST_HOME}/stage/lib/libboost_system.a \
		${BOOST_HOME}/stage/lib/libboost_system.so

noinst_LIBRARIES=liblogicalqueryplan.a
liblogicalqueryplan_a_SOURCES = \
	logical_aggregation.cpp 				logical_aggregation.h \
	Buffer.cpp 					Buffer.h \
	DataflowPartition.cpp 			DataflowPartition.h \
	DataflowPartitionDescriptor.cpp 	DataflowPartitionDescriptor.h \
	Dataflow.cpp				Dataflow.h\
	logical_equal_join.cpp 				logical_equal_join.h \
	Filter.cpp 					Filter.h \
	LogicalOperator.cpp 			LogicalOperator.h \
	LogicalQueryPlanRoot.cpp 		LogicalQueryPlanRoot.h \
	Project.cpp 				Project.h \
	Requirement.cpp 				Requirement.h \
<<<<<<< HEAD
	logical_scan.cpp 					logical_scan.h \
	Sort.cpp 					Sort.h \
	logical_limit.cpp                   logical_limit.h \
	logical_cross_join.cpp				logical_cross_join.h
=======
	Scan.cpp 					Scan.h \
	logical_sort.cpp 					logical_sort.h \
	CrossJoin.cpp				CrossJoin.h
>>>>>>> 36279596

SUBDIRS = Test
DIST_SUBDIRS = Test
					<|MERGE_RESOLUTION|>--- conflicted
+++ resolved
@@ -41,16 +41,10 @@
 	LogicalQueryPlanRoot.cpp 		LogicalQueryPlanRoot.h \
 	Project.cpp 				Project.h \
 	Requirement.cpp 				Requirement.h \
-<<<<<<< HEAD
 	logical_scan.cpp 					logical_scan.h \
-	Sort.cpp 					Sort.h \
 	logical_limit.cpp                   logical_limit.h \
-	logical_cross_join.cpp				logical_cross_join.h
-=======
-	Scan.cpp 					Scan.h \
-	logical_sort.cpp 					logical_sort.h \
-	CrossJoin.cpp				CrossJoin.h
->>>>>>> 36279596
+	logical_cross_join.cpp				logical_cross_join.h \
+	logical_sort.cpp 					logical_sort.h 
 
 SUBDIRS = Test
 DIST_SUBDIRS = Test
