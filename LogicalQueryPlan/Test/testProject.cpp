/*
 * testProject.cpp
 *
 *  Created on: 2014-3-2
 *      Author: casa
 */
//This file will not be used in current version,because it is not contained by Makefile.am
#include <vector>
#include <iostream>
#include "../../BlockStreamIterator/BlockStreamPrint.h"

#include "../../BlockStreamIterator/ParallelBlockStreamIterator/BlockStreamProjectIterator.h"
#include "../../BlockStreamIterator/ParallelBlockStreamIterator/ExpandableBlockStreamProjectionScan.h"

#include "../../Environment.h"

#include "../../common/ids.h"
#include "../../common/Mapping.h"
#include "../../common/ExpressionItem.h"
#include "../../common/ExpressionCalculator.h"
#include "../../common/TypeCast.h"
#include "../../common/TypePromotionMap.h"

#include "../../common/Block/BlockStream.h"

#include "../../utility/test_tool.h"
#include "../../utility/rdtsc.h"

#include "../../Catalog/ProjectionBinding.h"

#include "../../LogicalQueryPlan/logical_scan.h"
#include "../../LogicalQueryPlan/LogicalQueryPlanRoot.h"
<<<<<<< HEAD
#include "../../LogicalQueryPlan/logical_equal_join.h"
#include "../../LogicalQueryPlan/Project.h"
#include "../../LogicalQueryPlan/Filter.h"
#include "../../LogicalQueryPlan/logical_aggregation.h"
=======
#include "../../LogicalQueryPlan/EqualJoin.h"
#include "../../LogicalQueryPlan/Filter.h"
#include "../../LogicalQueryPlan/Aggregation.h"
#include "../logical_project.h"
>>>>>>> 6aab2045

static int testProject(){
	int master;
	printf("Master(0) or Slave(others)??\n");
	scanf("%d",&master);
	if(master!=0){
		Environment::getInstance(false);
	}
	else{
		Environment::getInstance(true);
		ResourceManagerMaster *rmms=Environment::getInstance()->getResourceManagerMaster();
		Catalog* catalog=Environment::getInstance()->getCatalog();

		TableDescriptor* table_1=new TableDescriptor("cj",Environment::getInstance()->getCatalog()->allocate_unique_table_id());
		table_1->addAttribute("row_id",data_type(t_u_long));  				//0
		table_1->addAttribute("trade_date",data_type(t_int));
		table_1->addAttribute("order_no",data_type(t_u_long));
		table_1->addAttribute("sec_code",data_type(t_int));
		table_1->addAttribute("trade_dir",data_type(t_int));
		table_1->addAttribute("order_type",data_type(t_int));

		vector<ColumnOffset> cj_proj0;
		cj_proj0.push_back(0);
		cj_proj0.push_back(1);
		cj_proj0.push_back(2);
		cj_proj0.push_back(3);
		cj_proj0.push_back(4);
		cj_proj0.push_back(5);
		const int partition_key_index_1=2;
		table_1->createHashPartitionedProjection(cj_proj0,"row_id",1);	//G0
		catalog->add_table(table_1);

		for(unsigned i=0;i<table_1->getProjectoin(0)->getPartitioner()->getNumberOfPartitions();i++){

			catalog->getTable(0)->getProjectoin(0)->getPartitioner()->RegisterPartition(i,1);
		}

		LogicalOperator* scan=new LogicalScan(table_1->getProjectoin(0));

		std::vector<std::vector<ExpressionItem> > vve;
		std::vector<ExpressionItem> ve1;
		ExpressionItem ei1;
		ei1.setVariable("cj","row_id");
		ve1.push_back(ei1);

		std::vector<ExpressionItem> ve2;
		ExpressionItem ei2;
		ei2.setVariable("cj","trade_date");
		ve2.push_back(ei2);

		std::vector<ExpressionItem> ve3;
		ExpressionItem ei3;
		ei3.setVariable("cj","order_no");
		ve3.push_back(ei3);

		std::vector<ExpressionItem> ve4;
		ExpressionItem ei4;
		ei4.setVariable("cj","sec_code");
		ve4.push_back(ei4);

		std::vector<ExpressionItem> ve5;
		ExpressionItem ei5;
		ei5.setVariable("cj","trade_dir");
		ve5.push_back(ei5);

		std::vector<ExpressionItem> ve6;
		ExpressionItem ei6;
		ei6.setVariable("cj","order_type");
		ve6.push_back(ei6);

		vve.push_back(ve1);
		vve.push_back(ve2);
		vve.push_back(ve3);
		vve.push_back(ve4);
		vve.push_back(ve5);
		vve.push_back(ve6);

		LogicalProject *proj=new LogicalProject(scan,vve);
		BlockStreamIteratorBase* prj=proj->GetIteratorTree(1024*64-sizeof(unsigned));

		BlockStreamPrint::State print_state;
		print_state.block_size_=64*1024-sizeof(unsigned);
		print_state.child_=prj;
		vector<column_type> column_list;
		column_list.push_back(column_type(t_u_long));
		column_list.push_back(column_type(t_int));
		column_list.push_back(column_type(t_u_long));
		column_list.push_back(column_type(t_int));
		column_list.push_back(column_type(t_int));
		column_list.push_back(column_type(t_int));
		print_state.schema_=new SchemaFix(column_list);
		print_state.spliter_="-|-";
		BlockStreamIteratorBase* print=new BlockStreamPrint(print_state);

		print->open();
		print->next(0);
		print->close();

//		executable_query_plan->open();
//		executable_query_plan->next(0);
//		executable_query_plan->close();
	}
	cout<<"Waiting~~~!~"<<endl;
	while(true){
		sleep(1);
	}
	return 0;
}<|MERGE_RESOLUTION|>--- conflicted
+++ resolved
@@ -4,7 +4,8 @@
  *  Created on: 2014-3-2
  *      Author: casa
  */
-//This file will not be used in current version,because it is not contained by Makefile.am
+// This file will not be used in current version,because it is not contained by
+// Makefile.am
 #include <vector>
 #include <iostream>
 #include "../../BlockStreamIterator/BlockStreamPrint.h"
@@ -30,122 +31,124 @@
 
 #include "../../LogicalQueryPlan/logical_scan.h"
 #include "../../LogicalQueryPlan/LogicalQueryPlanRoot.h"
-<<<<<<< HEAD
 #include "../../LogicalQueryPlan/logical_equal_join.h"
-#include "../../LogicalQueryPlan/Project.h"
-#include "../../LogicalQueryPlan/Filter.h"
+#include "../../LogicalQueryPlan/logical_filter.h"
 #include "../../LogicalQueryPlan/logical_aggregation.h"
-=======
-#include "../../LogicalQueryPlan/EqualJoin.h"
-#include "../../LogicalQueryPlan/Filter.h"
-#include "../../LogicalQueryPlan/Aggregation.h"
+
 #include "../logical_project.h"
->>>>>>> 6aab2045
 
-static int testProject(){
-	int master;
-	printf("Master(0) or Slave(others)??\n");
-	scanf("%d",&master);
-	if(master!=0){
-		Environment::getInstance(false);
-	}
-	else{
-		Environment::getInstance(true);
-		ResourceManagerMaster *rmms=Environment::getInstance()->getResourceManagerMaster();
-		Catalog* catalog=Environment::getInstance()->getCatalog();
+static int testProject() {
+  int master;
+  printf("Master(0) or Slave(others)??\n");
+  scanf("%d", &master);
+  if (master != 0) {
+    Environment::getInstance(false);
+  } else {
+    Environment::getInstance(true);
+    ResourceManagerMaster* rmms =
+        Environment::getInstance()->getResourceManagerMaster();
+    Catalog* catalog = Environment::getInstance()->getCatalog();
 
-		TableDescriptor* table_1=new TableDescriptor("cj",Environment::getInstance()->getCatalog()->allocate_unique_table_id());
-		table_1->addAttribute("row_id",data_type(t_u_long));  				//0
-		table_1->addAttribute("trade_date",data_type(t_int));
-		table_1->addAttribute("order_no",data_type(t_u_long));
-		table_1->addAttribute("sec_code",data_type(t_int));
-		table_1->addAttribute("trade_dir",data_type(t_int));
-		table_1->addAttribute("order_type",data_type(t_int));
+    TableDescriptor* table_1 = new TableDescriptor(
+        "cj",
+        Environment::getInstance()->getCatalog()->allocate_unique_table_id());
+    table_1->addAttribute("row_id", data_type(t_u_long));  // 0
+    table_1->addAttribute("trade_date", data_type(t_int));
+    table_1->addAttribute("order_no", data_type(t_u_long));
+    table_1->addAttribute("sec_code", data_type(t_int));
+    table_1->addAttribute("trade_dir", data_type(t_int));
+    table_1->addAttribute("order_type", data_type(t_int));
 
-		vector<ColumnOffset> cj_proj0;
-		cj_proj0.push_back(0);
-		cj_proj0.push_back(1);
-		cj_proj0.push_back(2);
-		cj_proj0.push_back(3);
-		cj_proj0.push_back(4);
-		cj_proj0.push_back(5);
-		const int partition_key_index_1=2;
-		table_1->createHashPartitionedProjection(cj_proj0,"row_id",1);	//G0
-		catalog->add_table(table_1);
+    vector<ColumnOffset> cj_proj0;
+    cj_proj0.push_back(0);
+    cj_proj0.push_back(1);
+    cj_proj0.push_back(2);
+    cj_proj0.push_back(3);
+    cj_proj0.push_back(4);
+    cj_proj0.push_back(5);
+    const int partition_key_index_1 = 2;
+    table_1->createHashPartitionedProjection(cj_proj0, "row_id", 1);  // G0
+    catalog->add_table(table_1);
 
-		for(unsigned i=0;i<table_1->getProjectoin(0)->getPartitioner()->getNumberOfPartitions();i++){
+    for (unsigned i = 0; i < table_1->getProjectoin(0)
+                                 ->getPartitioner()
+                                 ->getNumberOfPartitions();
+         i++) {
+      catalog->getTable(0)
+          ->getProjectoin(0)
+          ->getPartitioner()
+          ->RegisterPartition(i, 1);
+    }
 
-			catalog->getTable(0)->getProjectoin(0)->getPartitioner()->RegisterPartition(i,1);
-		}
+    LogicalOperator* scan = new LogicalScan(table_1->getProjectoin(0));
 
-		LogicalOperator* scan=new LogicalScan(table_1->getProjectoin(0));
+    std::vector<std::vector<ExpressionItem> > vve;
+    std::vector<ExpressionItem> ve1;
+    ExpressionItem ei1;
+    ei1.setVariable("cj", "row_id");
+    ve1.push_back(ei1);
 
-		std::vector<std::vector<ExpressionItem> > vve;
-		std::vector<ExpressionItem> ve1;
-		ExpressionItem ei1;
-		ei1.setVariable("cj","row_id");
-		ve1.push_back(ei1);
+    std::vector<ExpressionItem> ve2;
+    ExpressionItem ei2;
+    ei2.setVariable("cj", "trade_date");
+    ve2.push_back(ei2);
 
-		std::vector<ExpressionItem> ve2;
-		ExpressionItem ei2;
-		ei2.setVariable("cj","trade_date");
-		ve2.push_back(ei2);
+    std::vector<ExpressionItem> ve3;
+    ExpressionItem ei3;
+    ei3.setVariable("cj", "order_no");
+    ve3.push_back(ei3);
 
-		std::vector<ExpressionItem> ve3;
-		ExpressionItem ei3;
-		ei3.setVariable("cj","order_no");
-		ve3.push_back(ei3);
+    std::vector<ExpressionItem> ve4;
+    ExpressionItem ei4;
+    ei4.setVariable("cj", "sec_code");
+    ve4.push_back(ei4);
 
-		std::vector<ExpressionItem> ve4;
-		ExpressionItem ei4;
-		ei4.setVariable("cj","sec_code");
-		ve4.push_back(ei4);
+    std::vector<ExpressionItem> ve5;
+    ExpressionItem ei5;
+    ei5.setVariable("cj", "trade_dir");
+    ve5.push_back(ei5);
 
-		std::vector<ExpressionItem> ve5;
-		ExpressionItem ei5;
-		ei5.setVariable("cj","trade_dir");
-		ve5.push_back(ei5);
+    std::vector<ExpressionItem> ve6;
+    ExpressionItem ei6;
+    ei6.setVariable("cj", "order_type");
+    ve6.push_back(ei6);
 
-		std::vector<ExpressionItem> ve6;
-		ExpressionItem ei6;
-		ei6.setVariable("cj","order_type");
-		ve6.push_back(ei6);
+    vve.push_back(ve1);
+    vve.push_back(ve2);
+    vve.push_back(ve3);
+    vve.push_back(ve4);
+    vve.push_back(ve5);
+    vve.push_back(ve6);
 
-		vve.push_back(ve1);
-		vve.push_back(ve2);
-		vve.push_back(ve3);
-		vve.push_back(ve4);
-		vve.push_back(ve5);
-		vve.push_back(ve6);
+    LogicalProject* proj = new LogicalProject(scan, vve);
+    BlockStreamIteratorBase* prj =
+        proj->GetIteratorTree(1024 * 64 - sizeof(unsigned));
 
-		LogicalProject *proj=new LogicalProject(scan,vve);
-		BlockStreamIteratorBase* prj=proj->GetIteratorTree(1024*64-sizeof(unsigned));
+    BlockStreamPrint::State print_state;
+    print_state.block_size_ = 64 * 1024 - sizeof(unsigned);
+    print_state.child_ = prj;
+    vector<column_type> column_list;
+    column_list.push_back(column_type(t_u_long));
+    column_list.push_back(column_type(t_int));
+    column_list.push_back(column_type(t_u_long));
+    column_list.push_back(column_type(t_int));
+    column_list.push_back(column_type(t_int));
+    column_list.push_back(column_type(t_int));
+    print_state.schema_ = new SchemaFix(column_list);
+    print_state.spliter_ = "-|-";
+    BlockStreamIteratorBase* print = new BlockStreamPrint(print_state);
 
-		BlockStreamPrint::State print_state;
-		print_state.block_size_=64*1024-sizeof(unsigned);
-		print_state.child_=prj;
-		vector<column_type> column_list;
-		column_list.push_back(column_type(t_u_long));
-		column_list.push_back(column_type(t_int));
-		column_list.push_back(column_type(t_u_long));
-		column_list.push_back(column_type(t_int));
-		column_list.push_back(column_type(t_int));
-		column_list.push_back(column_type(t_int));
-		print_state.schema_=new SchemaFix(column_list);
-		print_state.spliter_="-|-";
-		BlockStreamIteratorBase* print=new BlockStreamPrint(print_state);
+    print->open();
+    print->next(0);
+    print->close();
 
-		print->open();
-		print->next(0);
-		print->close();
-
-//		executable_query_plan->open();
-//		executable_query_plan->next(0);
-//		executable_query_plan->close();
-	}
-	cout<<"Waiting~~~!~"<<endl;
-	while(true){
-		sleep(1);
-	}
-	return 0;
+    //		executable_query_plan->open();
+    //		executable_query_plan->next(0);
+    //		executable_query_plan->close();
+  }
+  cout << "Waiting~~~!~" << endl;
+  while (true) {
+    sleep(1);
+  }
+  return 0;
 }