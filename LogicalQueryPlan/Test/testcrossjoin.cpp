--- conflicted
+++ resolved
@@ -1,12 +1,10 @@
-#include<iostream>
+#include <iostream>
 #include "../../Test/set_up_environment.h"
-<<<<<<< HEAD
-#include "../CrossJoin.h"
+
 #include "../../LogicalQueryPlan/logical_scan.h"
-=======
-#include "../logical_cartesian_product.h"
-#include "../../LogicalQueryPlan/Scan.h"
->>>>>>> 53229ad0
+
+#include "../logical_cross_join.h"
+
 #include "../../LogicalQueryPlan/LogicalQueryPlanRoot.h"
 #include "../../common/ExpressionItem.h"
 #include "../../LogicalQueryPlan/Filter.h"
@@ -18,46 +16,55 @@
 using namespace claims::logical_query_plan;
 static int test_cross_join() {
   int master;
-//	cout<<"Master(0) or Slave(others)"<<endl;
-//	cin>>master;
+  //	cout<<"Master(0) or Slave(others)"<<endl;
+  //	cin>>master;
   printf("~!OKOKO!!!!!\n");
   printf("Master(0) or Slave(others)??\n");
   scanf("%d", &master);
-  getchar();	// 2014-3-4---屏蔽换行符对后面的影响---by余楷
+  getchar();  // 2014-3-4---屏蔽换行符对后面的影响---by余楷
   if (master != 0) {
     Environment::getInstance(false);
   } else {
     Environment::getInstance(true);
     startup_multiple_node_environment_of_stock();
 
-    LogicalOperator* scan_field = new LogicalScan(
-        Environment::getInstance()->getCatalog()->getTable(std::string("a"))
-            ->getProjectoin(0));
-    LogicalOperator* scan_area = new LogicalScan(
-        Environment::getInstance()->getCatalog()->getTable(std::string("b"))
-            ->getProjectoin(0));
-//		vector<QNode *>exprTree0;
-//		QColcumns *cal0=new QColcumns("field","field.row_id",t_u_long,"field.row_id");
-//		QExpr *qexpr0=new QExpr("3",t_string,"3");
-//		QExpr_binary *qcalnode0=new QExpr_binary(cal0,qexpr0,t_u_long,oper_less,t_qexpr_cmp,"field.row_id<3");
-//		exprTree0.push_back(qcalnode0);
-//		LogicalOperator *filter_field=new Filter(scan_field,exprTree0);
-//
-//		vector<QNode *>exprTree1;
-//		QColcumns *cal1=new QColcumns("area","area.row_id",t_u_long,"area.row_id");
-//		QExpr *qexpr1=new QExpr("2",t_string,"2");
-//		QExpr_binary *qcalnode1=new QExpr_binary(cal1,qexpr1,t_u_long,oper_less,t_qexpr_cmp,"area.row_id<2");
-//		exprTree1.push_back(qcalnode1);
-//		LogicalOperator *filter_area=new Filter(scan_area,exprTree1);
+    LogicalOperator* scan_field =
+        new LogicalScan(Environment::getInstance()
+                            ->getCatalog()
+                            ->getTable(std::string("a"))
+                            ->getProjectoin(0));
+    LogicalOperator* scan_area =
+        new LogicalScan(Environment::getInstance()
+                            ->getCatalog()
+                            ->getTable(std::string("b"))
+                            ->getProjectoin(0));
+    //		vector<QNode *>exprTree0;
+    //		QColcumns *cal0=new
+    //QColcumns("field","field.row_id",t_u_long,"field.row_id");
+    //		QExpr *qexpr0=new QExpr("3",t_string,"3");
+    //		QExpr_binary *qcalnode0=new
+    //QExpr_binary(cal0,qexpr0,t_u_long,oper_less,t_qexpr_cmp,"field.row_id<3");
+    //		exprTree0.push_back(qcalnode0);
+    //		LogicalOperator *filter_field=new Filter(scan_field,exprTree0);
+    //
+    //		vector<QNode *>exprTree1;
+    //		QColcumns *cal1=new
+    //QColcumns("area","area.row_id",t_u_long,"area.row_id");
+    //		QExpr *qexpr1=new QExpr("2",t_string,"2");
+    //		QExpr_binary *qcalnode1=new
+    //QExpr_binary(cal1,qexpr1,t_u_long,oper_less,t_qexpr_cmp,"area.row_id<2");
+    //		exprTree1.push_back(qcalnode1);
+    //		LogicalOperator *filter_area=new Filter(scan_area,exprTree1);
 
-    LogicalOperator* cross_join = new LogicalCartesianProduct(scan_field, scan_area);
+    LogicalOperator* cross_join =
+        new LogicalCrossJoin(scan_field, scan_area);
 
     LogicalOperator* root = new LogicalQueryPlanRoot(
         0, cross_join, LogicalQueryPlanRoot::RESULTCOLLECTOR);
     cout << "~~~~~~~~~logical plan~~~~~~~~~~~~~~" << endl;
     root->print(0);
-    BlockStreamIteratorBase* physical_iterator_tree = root->getIteratorTree(
-        64 * 1024);
+    BlockStreamIteratorBase* physical_iterator_tree =
+        root->getIteratorTree(64 * 1024);
     cout << "~~~~~~~~~physical plan~~~~~~~~~~~~~~" << endl;
     physical_iterator_tree->print();
     cout << "~~~~~~~~~~~~~~~~end~~~~~~~~~~~~~~~~~~~~" << endl;
@@ -73,5 +80,5 @@
   }
   return 0;
 }
-}   // namespace logical_query_plan_test
+}  // namespace logical_query_plan_test
 }   // namespace claims