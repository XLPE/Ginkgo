/*
 * testProject_wl.cpp
 *
 *  Created on: 2014-3-8
 *      Author: casa
 */
//This file will not be used in current version,because it is not contained by Makefile.am
/*
 * testProject.cpp
 *
 *  Created on: 2014-3-2
 *      Author: casa
 */

#include <vector>
#include <iostream>
#include "../../Environment.h"

#include "../../common/ids.h"
#include "../../common/Mapping.h"
#include "../../common/ExpressionItem.h"
#include "../../common/ExpressionCalculator.h"
#include "../../common/TypeCast.h"
#include "../../common/TypePromotionMap.h"
#include "../../common/AttributeComparator.h"

#include "../../common/Block/BlockStream.h"

#include "../../BlockStreamIterator/BlockStreamPrint.h"

#include "../../BlockStreamIterator/ParallelBlockStreamIterator/BlockStreamProjectIterator.h"
#include "../../BlockStreamIterator/ParallelBlockStreamIterator/ExpandableBlockStreamProjectionScan.h"

#include "../../utility/test_tool.h"
#include "../../utility/rdtsc.h"

#include "../../Catalog/ProjectionBinding.h"

#include "../../LogicalQueryPlan/logical_scan.h"
#include "../../LogicalQueryPlan/LogicalQueryPlanRoot.h"
<<<<<<< HEAD
#include "../../LogicalQueryPlan/logical_equal_join.h"
#include "../../LogicalQueryPlan/Project.h"
#include "../../LogicalQueryPlan/Filter.h"
#include "../../LogicalQueryPlan/logical_aggregation.h"
=======
#include "../../LogicalQueryPlan/EqualJoin.h"
#include "../../LogicalQueryPlan/Filter.h"
#include "../../LogicalQueryPlan/Aggregation.h"
#include "../logical_project.h"
>>>>>>> 6aab2045


/**
 * @li: I use the first projection of cj for testing.
 * It seems to be some error in the generated mapping.
 * Also, it is very likely that my modification results in
 * errors.
 */
static int testProject_wl(){
	int master;
	printf("Master(0) or Slave(others)??\n");
	scanf("%d",&master);
	if(master!=0){
		Environment::getInstance(false);
	}
	else{
		Environment::getInstance(true);
		ResourceManagerMaster *rmms=Environment::getInstance()->getResourceManagerMaster();
		Catalog* catalog=Environment::getInstance()->getCatalog();

		TableDescriptor* table_1=new TableDescriptor("cj",Environment::getInstance()->getCatalog()->allocate_unique_table_id());
		/**
		 * @li: I change the following code such that the scheme matches those in cj's first projection
		 */
		table_1->addAttribute("row_id",data_type(t_u_long));  				//0
		table_1->addAttribute("trade_date",data_type(t_int));
		table_1->addAttribute("order_no",data_type(t_u_long));
		table_1->addAttribute("sec_code",data_type(t_int));
		table_1->addAttribute("trade_dir",data_type(t_int));
		table_1->addAttribute("order_type",data_type(t_int));

		vector<ColumnOffset> cj_proj0;
		cj_proj0.push_back(0);
		cj_proj0.push_back(1);
		cj_proj0.push_back(2);
		cj_proj0.push_back(3);
		cj_proj0.push_back(4);
		cj_proj0.push_back(5);
		const int partition_key_index_1=2;
		table_1->createHashPartitionedProjection(cj_proj0,"row_id",1);	//G0
		catalog->add_table(table_1);

		for(unsigned i=0;i<table_1->getProjectoin(0)->getPartitioner()->getNumberOfPartitions();i++){

			catalog->getTable(0)->getProjectoin(0)->getPartitioner()->RegisterPartition(i,1);
		}

		LogicalOperator* scan=new LogicalScan(table_1->getProjectoin(0));

		LogicalFilter::Condition filter_condition_1;

		filter_condition_1.add(table_1->getAttribute("row_id"),AttributeComparator::L,std::string("1000"));


		LogicalOperator* filter_1=new LogicalFilter(filter_condition_1,scan);

		std::vector<std::vector<ExpressionItem> > vve;

		Expression express_item_list;

		ExpressionItem ei1;								// case
		ei1.setOperator("case");
		express_item_list.push_back(ei1);

		ExpressionItem ei2;								// x
		ei2.setVariable("cj","sec_code");
		express_item_list.push_back(ei2);

		ExpressionItem ei3;							 	// 60
		ei3.setIntValue("100");
		express_item_list.push_back(ei3);

		ExpressionItem ei4;								// <
		ei4.setOperator("<");
		express_item_list.push_back(ei4);

		ExpressionItem ei5;								// when
		ei5.setOperator("when");
		express_item_list.push_back(ei5);

		ExpressionItem ei6;							 	// value
		ei6.setIntValue("1");
		express_item_list.push_back(ei6);

		ExpressionItem ei7;								// then
		ei7.setOperator("then");
		express_item_list.push_back(ei7);

		ExpressionItem ei8;								// x
		ei8.setIntValue("88");
		express_item_list.push_back(ei8);
//
//		ExpressionItem ei9;							 	// 60
//		ei9.setIntValue(80);
//		express_item_list.push_back(ei3);
//
//		ExpressionItem ei10;								// <
//		ei10.setOperator("<");
//		express_item_list.push_back(ei4);
//
//		ExpressionItem ei11;								// when
//		ei11.setOperator("when");
//		express_item_list.push_back(ei5);
//
//		ExpressionItem ei12;							 	// value
//		ei12.setStringValue("Good");
//		express_item_list.push_back(ei6);
//
//		ExpressionItem ei13;								// then
//		ei13.setOperator("then");
//		express_item_list.push_back(ei7);
//
//		ExpressionItem ei14;							 	// value
//		ei14.setStringValue("PERFECT");
//		express_item_list.push_back(ei14);

		ExpressionItem ei15;								// else
		ei15.setOperator("else");
		express_item_list.push_back(ei15);

		ExpressionItem ei16;								// case
		ei16.setOperator("case");
		express_item_list.push_back(ei16);

		vve.push_back(express_item_list);


//		std::vector<ExpressionItem> ve;
//
//		ExpressionItem ei1;
//		ei1.setVariable("cj","row_id");
//		ve.push_back(ei1);
//
//		ExpressionItem ei2;
//		ei2.setIntValue("1");
//		ve.push_back(ei2);
//
//		ExpressionItem ei3;
//		ei3.setOperator("+");
//		ve.push_back(ei3);
//
//
////		ExpressionItem ei1;
////		ei1.setVariable("cj","sec_code");
////		ve.push_back(ei1);
////
////		ExpressionItem ei2;
////		ei2.setVariable("cj","sec_code");
////		ve.push_back(ei2);
////
////		ExpressionItem ei3;
////		ei3.setOperator("+");
////		ve.push_back(ei3);
//
//		vve.push_back(ve);
//
////		std::vector<ExpressionItem> ve1;
////
////		ExpressionItem ei11;
////		ei11.setVariable("cj","sec_code");
////		ve1.push_back(ei11);
////
////		ExpressionItem ei12;
////		ei12.setVariable("cj","sec_code");
////		ve1.push_back(ei12);
////
//////		ExpressionItem ei12;
//////		ei12.setIntValue("1");
//////		ve1.push_back(ei12);
////
////		ExpressionItem ei13;
////		ei13.setOperator("-");
////		ve1.push_back(ei13);
////
////		ExpressionItem ei14;
////		ei14.setFloatValue("1.23");
////		ve1.push_back(ei14);
////
////		ExpressionItem ei15;
////		ei15.setOperator("+");
////		ve1.push_back(ei15);
////
////		vve.push_back(ve1);
////
////		std::vector<ExpressionItem> ve2;
////
////		ExpressionItem ei21;
////		ei21.setVariable("cj","sec_code");
////		ve2.push_back(ei21);
////
////		ExpressionItem ei22;
////		ei22.setVariable("cj","sec_code");
////		ve2.push_back(ei22);
////
////		ExpressionItem ei23;
////		ei23.setOperator("+");
////		ve2.push_back(ei23);
////
////		ExpressionItem ei24;
////		ei24.setIntValue("100");
////		ve2.push_back(ei24);
////
////		ExpressionItem ei25;
////		ei25.setOperator("-");
////		ve2.push_back(ei25);
////
////		vve.push_back(ve2);
//
////		vve.push_back(ve);

		LogicalOperator* proj=new LogicalProject(filter_1,vve);

//		const NodeID collector_node_id=0;
//		LogicalOperator* root=new LogicalQueryPlanRoot(collector_node_id,proj,LogicalQueryPlanRoot::PRINT);
////		unsigned long long int timer_start=curtick();
//		root->print();
//////
////		BlockStreamIteratorBase* executable_query_plan=root->getIteratorTree(1024*64-sizeof(unsigned));
////		printf("query optimization time :%5.5f\n",getMilliSecond(timer_start));
//
////		executable_query_plan->print();
//
////		IteratorExecutorMaster::getInstance()->ExecuteBlockStreamIteratorsOnSite(root->getIteratorTree(1024*64-sizeof(unsigned)),"127.0.0.1");
//		BlockStreamIteratorBase* executable_plan=proj->getIteratorTree(1024*64-sizeof(unsigned));
//
//
//		BlockStreamBase* block=BlockStreamBase::createBlockWithDesirableSerilaizedSize(proj->getDataflow().getSchema(),1024*64);
//
//		executable_plan->open();
//		while(executable_plan->next(block));
//		executable_plan->close();

		BlockStreamIteratorBase* prj=proj->GetIteratorTree(1024*64-sizeof(unsigned));

		BlockStreamPrint::State print_state;
		print_state.block_size_=64*1024-sizeof(unsigned);
		print_state.child_=prj;
		vector<column_type> column_list;
//		column_list.push_back(column_type(t_u_long));
//		column_list.push_back(column_type(t_int));
		column_list.push_back(column_type(t_int));
//		column_list.push_back(column_type(t_int));
//		column_list.push_back(column_type(t_int));
//		column_list.push_back(column_type(t_float));
//		column_list.push_back(column_type(t_int));
		print_state.schema_=new SchemaFix(column_list);
		print_state.spliter_="-|-";
		BlockStreamIteratorBase* print=new BlockStreamPrint(print_state);

		print->open();
		print->next(0);
		print->close();

//		executable_query_plan->open();
//		executable_query_plan->next(0);
//		executable_query_plan->close();
	}
	cout<<"Waiting~~~!~"<<endl;
	while(true){
		sleep(1);
	}
	return 0;
}<|MERGE_RESOLUTION|>--- conflicted
+++ resolved
@@ -4,7 +4,8 @@
  *  Created on: 2014-3-8
  *      Author: casa
  */
-//This file will not be used in current version,because it is not contained by Makefile.am
+// This file will not be used in current version,because it is not contained by
+// Makefile.am
 /*
  * testProject.cpp
  *
@@ -38,18 +39,10 @@
 
 #include "../../LogicalQueryPlan/logical_scan.h"
 #include "../../LogicalQueryPlan/LogicalQueryPlanRoot.h"
-<<<<<<< HEAD
 #include "../../LogicalQueryPlan/logical_equal_join.h"
-#include "../../LogicalQueryPlan/Project.h"
 #include "../../LogicalQueryPlan/Filter.h"
 #include "../../LogicalQueryPlan/logical_aggregation.h"
-=======
-#include "../../LogicalQueryPlan/EqualJoin.h"
-#include "../../LogicalQueryPlan/Filter.h"
-#include "../../LogicalQueryPlan/Aggregation.h"
 #include "../logical_project.h"
->>>>>>> 6aab2045
-
 
 /**
  * @li: I use the first projection of cj for testing.
@@ -57,258 +50,278 @@
  * Also, it is very likely that my modification results in
  * errors.
  */
-static int testProject_wl(){
-	int master;
-	printf("Master(0) or Slave(others)??\n");
-	scanf("%d",&master);
-	if(master!=0){
-		Environment::getInstance(false);
-	}
-	else{
-		Environment::getInstance(true);
-		ResourceManagerMaster *rmms=Environment::getInstance()->getResourceManagerMaster();
-		Catalog* catalog=Environment::getInstance()->getCatalog();
-
-		TableDescriptor* table_1=new TableDescriptor("cj",Environment::getInstance()->getCatalog()->allocate_unique_table_id());
-		/**
-		 * @li: I change the following code such that the scheme matches those in cj's first projection
-		 */
-		table_1->addAttribute("row_id",data_type(t_u_long));  				//0
-		table_1->addAttribute("trade_date",data_type(t_int));
-		table_1->addAttribute("order_no",data_type(t_u_long));
-		table_1->addAttribute("sec_code",data_type(t_int));
-		table_1->addAttribute("trade_dir",data_type(t_int));
-		table_1->addAttribute("order_type",data_type(t_int));
-
-		vector<ColumnOffset> cj_proj0;
-		cj_proj0.push_back(0);
-		cj_proj0.push_back(1);
-		cj_proj0.push_back(2);
-		cj_proj0.push_back(3);
-		cj_proj0.push_back(4);
-		cj_proj0.push_back(5);
-		const int partition_key_index_1=2;
-		table_1->createHashPartitionedProjection(cj_proj0,"row_id",1);	//G0
-		catalog->add_table(table_1);
-
-		for(unsigned i=0;i<table_1->getProjectoin(0)->getPartitioner()->getNumberOfPartitions();i++){
-
-			catalog->getTable(0)->getProjectoin(0)->getPartitioner()->RegisterPartition(i,1);
-		}
-
-		LogicalOperator* scan=new LogicalScan(table_1->getProjectoin(0));
-
-		LogicalFilter::Condition filter_condition_1;
-
-		filter_condition_1.add(table_1->getAttribute("row_id"),AttributeComparator::L,std::string("1000"));
-
-
-		LogicalOperator* filter_1=new LogicalFilter(filter_condition_1,scan);
-
-		std::vector<std::vector<ExpressionItem> > vve;
-
-		Expression express_item_list;
-
-		ExpressionItem ei1;								// case
-		ei1.setOperator("case");
-		express_item_list.push_back(ei1);
-
-		ExpressionItem ei2;								// x
-		ei2.setVariable("cj","sec_code");
-		express_item_list.push_back(ei2);
-
-		ExpressionItem ei3;							 	// 60
-		ei3.setIntValue("100");
-		express_item_list.push_back(ei3);
-
-		ExpressionItem ei4;								// <
-		ei4.setOperator("<");
-		express_item_list.push_back(ei4);
-
-		ExpressionItem ei5;								// when
-		ei5.setOperator("when");
-		express_item_list.push_back(ei5);
-
-		ExpressionItem ei6;							 	// value
-		ei6.setIntValue("1");
-		express_item_list.push_back(ei6);
-
-		ExpressionItem ei7;								// then
-		ei7.setOperator("then");
-		express_item_list.push_back(ei7);
-
-		ExpressionItem ei8;								// x
-		ei8.setIntValue("88");
-		express_item_list.push_back(ei8);
-//
-//		ExpressionItem ei9;							 	// 60
-//		ei9.setIntValue(80);
-//		express_item_list.push_back(ei3);
-//
-//		ExpressionItem ei10;								// <
-//		ei10.setOperator("<");
-//		express_item_list.push_back(ei4);
-//
-//		ExpressionItem ei11;								// when
-//		ei11.setOperator("when");
-//		express_item_list.push_back(ei5);
-//
-//		ExpressionItem ei12;							 	// value
-//		ei12.setStringValue("Good");
-//		express_item_list.push_back(ei6);
-//
-//		ExpressionItem ei13;								// then
-//		ei13.setOperator("then");
-//		express_item_list.push_back(ei7);
-//
-//		ExpressionItem ei14;							 	// value
-//		ei14.setStringValue("PERFECT");
-//		express_item_list.push_back(ei14);
-
-		ExpressionItem ei15;								// else
-		ei15.setOperator("else");
-		express_item_list.push_back(ei15);
-
-		ExpressionItem ei16;								// case
-		ei16.setOperator("case");
-		express_item_list.push_back(ei16);
-
-		vve.push_back(express_item_list);
-
-
-//		std::vector<ExpressionItem> ve;
-//
-//		ExpressionItem ei1;
-//		ei1.setVariable("cj","row_id");
-//		ve.push_back(ei1);
-//
-//		ExpressionItem ei2;
-//		ei2.setIntValue("1");
-//		ve.push_back(ei2);
-//
-//		ExpressionItem ei3;
-//		ei3.setOperator("+");
-//		ve.push_back(ei3);
-//
-//
-////		ExpressionItem ei1;
-////		ei1.setVariable("cj","sec_code");
-////		ve.push_back(ei1);
-////
-////		ExpressionItem ei2;
-////		ei2.setVariable("cj","sec_code");
-////		ve.push_back(ei2);
-////
-////		ExpressionItem ei3;
-////		ei3.setOperator("+");
-////		ve.push_back(ei3);
-//
-//		vve.push_back(ve);
-//
-////		std::vector<ExpressionItem> ve1;
-////
-////		ExpressionItem ei11;
-////		ei11.setVariable("cj","sec_code");
-////		ve1.push_back(ei11);
-////
-////		ExpressionItem ei12;
-////		ei12.setVariable("cj","sec_code");
-////		ve1.push_back(ei12);
-////
-//////		ExpressionItem ei12;
-//////		ei12.setIntValue("1");
-//////		ve1.push_back(ei12);
-////
-////		ExpressionItem ei13;
-////		ei13.setOperator("-");
-////		ve1.push_back(ei13);
-////
-////		ExpressionItem ei14;
-////		ei14.setFloatValue("1.23");
-////		ve1.push_back(ei14);
-////
-////		ExpressionItem ei15;
-////		ei15.setOperator("+");
-////		ve1.push_back(ei15);
-////
-////		vve.push_back(ve1);
-////
-////		std::vector<ExpressionItem> ve2;
-////
-////		ExpressionItem ei21;
-////		ei21.setVariable("cj","sec_code");
-////		ve2.push_back(ei21);
-////
-////		ExpressionItem ei22;
-////		ei22.setVariable("cj","sec_code");
-////		ve2.push_back(ei22);
-////
-////		ExpressionItem ei23;
-////		ei23.setOperator("+");
-////		ve2.push_back(ei23);
-////
-////		ExpressionItem ei24;
-////		ei24.setIntValue("100");
-////		ve2.push_back(ei24);
-////
-////		ExpressionItem ei25;
-////		ei25.setOperator("-");
-////		ve2.push_back(ei25);
-////
-////		vve.push_back(ve2);
-//
-////		vve.push_back(ve);
-
-		LogicalOperator* proj=new LogicalProject(filter_1,vve);
-
-//		const NodeID collector_node_id=0;
-//		LogicalOperator* root=new LogicalQueryPlanRoot(collector_node_id,proj,LogicalQueryPlanRoot::PRINT);
-////		unsigned long long int timer_start=curtick();
-//		root->print();
-//////
-////		BlockStreamIteratorBase* executable_query_plan=root->getIteratorTree(1024*64-sizeof(unsigned));
-////		printf("query optimization time :%5.5f\n",getMilliSecond(timer_start));
-//
-////		executable_query_plan->print();
-//
-////		IteratorExecutorMaster::getInstance()->ExecuteBlockStreamIteratorsOnSite(root->getIteratorTree(1024*64-sizeof(unsigned)),"127.0.0.1");
-//		BlockStreamIteratorBase* executable_plan=proj->getIteratorTree(1024*64-sizeof(unsigned));
-//
-//
-//		BlockStreamBase* block=BlockStreamBase::createBlockWithDesirableSerilaizedSize(proj->getDataflow().getSchema(),1024*64);
-//
-//		executable_plan->open();
-//		while(executable_plan->next(block));
-//		executable_plan->close();
-
-		BlockStreamIteratorBase* prj=proj->GetIteratorTree(1024*64-sizeof(unsigned));
-
-		BlockStreamPrint::State print_state;
-		print_state.block_size_=64*1024-sizeof(unsigned);
-		print_state.child_=prj;
-		vector<column_type> column_list;
-//		column_list.push_back(column_type(t_u_long));
-//		column_list.push_back(column_type(t_int));
-		column_list.push_back(column_type(t_int));
-//		column_list.push_back(column_type(t_int));
-//		column_list.push_back(column_type(t_int));
-//		column_list.push_back(column_type(t_float));
-//		column_list.push_back(column_type(t_int));
-		print_state.schema_=new SchemaFix(column_list);
-		print_state.spliter_="-|-";
-		BlockStreamIteratorBase* print=new BlockStreamPrint(print_state);
-
-		print->open();
-		print->next(0);
-		print->close();
-
-//		executable_query_plan->open();
-//		executable_query_plan->next(0);
-//		executable_query_plan->close();
-	}
-	cout<<"Waiting~~~!~"<<endl;
-	while(true){
-		sleep(1);
-	}
-	return 0;
+static int testProject_wl() {
+  int master;
+  printf("Master(0) or Slave(others)??\n");
+  scanf("%d", &master);
+  if (master != 0) {
+    Environment::getInstance(false);
+  } else {
+    Environment::getInstance(true);
+    ResourceManagerMaster* rmms =
+        Environment::getInstance()->getResourceManagerMaster();
+    Catalog* catalog = Environment::getInstance()->getCatalog();
+
+    TableDescriptor* table_1 = new TableDescriptor(
+        "cj",
+        Environment::getInstance()->getCatalog()->allocate_unique_table_id());
+    /**
+     * @li: I change the following code such that the scheme matches those in
+     * cj's first projection
+     */
+    table_1->addAttribute("row_id", data_type(t_u_long));  // 0
+    table_1->addAttribute("trade_date", data_type(t_int));
+    table_1->addAttribute("order_no", data_type(t_u_long));
+    table_1->addAttribute("sec_code", data_type(t_int));
+    table_1->addAttribute("trade_dir", data_type(t_int));
+    table_1->addAttribute("order_type", data_type(t_int));
+
+    vector<ColumnOffset> cj_proj0;
+    cj_proj0.push_back(0);
+    cj_proj0.push_back(1);
+    cj_proj0.push_back(2);
+    cj_proj0.push_back(3);
+    cj_proj0.push_back(4);
+    cj_proj0.push_back(5);
+    const int partition_key_index_1 = 2;
+    table_1->createHashPartitionedProjection(cj_proj0, "row_id", 1);  // G0
+    catalog->add_table(table_1);
+
+    for (unsigned i = 0; i < table_1->getProjectoin(0)
+                                 ->getPartitioner()
+                                 ->getNumberOfPartitions();
+         i++) {
+      catalog->getTable(0)
+          ->getProjectoin(0)
+          ->getPartitioner()
+          ->RegisterPartition(i, 1);
+    }
+
+    LogicalOperator* scan = new LogicalScan(table_1->getProjectoin(0));
+
+    LogicalFilter::Condition filter_condition_1;
+
+    filter_condition_1.add(table_1->getAttribute("row_id"),
+                           AttributeComparator::L, std::string("1000"));
+
+    LogicalOperator* filter_1 = new LogicalFilter(filter_condition_1, scan);
+
+    std::vector<std::vector<ExpressionItem> > vve;
+
+    Expression express_item_list;
+
+    ExpressionItem ei1;  // case
+    ei1.setOperator("case");
+    express_item_list.push_back(ei1);
+
+    ExpressionItem ei2;  // x
+    ei2.setVariable("cj", "sec_code");
+    express_item_list.push_back(ei2);
+
+    ExpressionItem ei3;  // 60
+    ei3.setIntValue("100");
+    express_item_list.push_back(ei3);
+
+    ExpressionItem ei4;  // <
+    ei4.setOperator("<");
+    express_item_list.push_back(ei4);
+
+    ExpressionItem ei5;  // when
+    ei5.setOperator("when");
+    express_item_list.push_back(ei5);
+
+    ExpressionItem ei6;  // value
+    ei6.setIntValue("1");
+    express_item_list.push_back(ei6);
+
+    ExpressionItem ei7;  // then
+    ei7.setOperator("then");
+    express_item_list.push_back(ei7);
+
+    ExpressionItem ei8;  // x
+    ei8.setIntValue("88");
+    express_item_list.push_back(ei8);
+    //
+    //		ExpressionItem ei9;							 	//
+    //60
+    //		ei9.setIntValue(80);
+    //		express_item_list.push_back(ei3);
+    //
+    //		ExpressionItem ei10;								//
+    //<
+    //		ei10.setOperator("<");
+    //		express_item_list.push_back(ei4);
+    //
+    //		ExpressionItem ei11;								//
+    //when
+    //		ei11.setOperator("when");
+    //		express_item_list.push_back(ei5);
+    //
+    //		ExpressionItem ei12;							 	//
+    //value
+    //		ei12.setStringValue("Good");
+    //		express_item_list.push_back(ei6);
+    //
+    //		ExpressionItem ei13;								//
+    //then
+    //		ei13.setOperator("then");
+    //		express_item_list.push_back(ei7);
+    //
+    //		ExpressionItem ei14;							 	//
+    //value
+    //		ei14.setStringValue("PERFECT");
+    //		express_item_list.push_back(ei14);
+
+    ExpressionItem ei15;  // else
+    ei15.setOperator("else");
+    express_item_list.push_back(ei15);
+
+    ExpressionItem ei16;  // case
+    ei16.setOperator("case");
+    express_item_list.push_back(ei16);
+
+    vve.push_back(express_item_list);
+
+    //		std::vector<ExpressionItem> ve;
+    //
+    //		ExpressionItem ei1;
+    //		ei1.setVariable("cj","row_id");
+    //		ve.push_back(ei1);
+    //
+    //		ExpressionItem ei2;
+    //		ei2.setIntValue("1");
+    //		ve.push_back(ei2);
+    //
+    //		ExpressionItem ei3;
+    //		ei3.setOperator("+");
+    //		ve.push_back(ei3);
+    //
+    //
+    ////		ExpressionItem ei1;
+    ////		ei1.setVariable("cj","sec_code");
+    ////		ve.push_back(ei1);
+    ////
+    ////		ExpressionItem ei2;
+    ////		ei2.setVariable("cj","sec_code");
+    ////		ve.push_back(ei2);
+    ////
+    ////		ExpressionItem ei3;
+    ////		ei3.setOperator("+");
+    ////		ve.push_back(ei3);
+    //
+    //		vve.push_back(ve);
+    //
+    ////		std::vector<ExpressionItem> ve1;
+    ////
+    ////		ExpressionItem ei11;
+    ////		ei11.setVariable("cj","sec_code");
+    ////		ve1.push_back(ei11);
+    ////
+    ////		ExpressionItem ei12;
+    ////		ei12.setVariable("cj","sec_code");
+    ////		ve1.push_back(ei12);
+    ////
+    //////		ExpressionItem ei12;
+    //////		ei12.setIntValue("1");
+    //////		ve1.push_back(ei12);
+    ////
+    ////		ExpressionItem ei13;
+    ////		ei13.setOperator("-");
+    ////		ve1.push_back(ei13);
+    ////
+    ////		ExpressionItem ei14;
+    ////		ei14.setFloatValue("1.23");
+    ////		ve1.push_back(ei14);
+    ////
+    ////		ExpressionItem ei15;
+    ////		ei15.setOperator("+");
+    ////		ve1.push_back(ei15);
+    ////
+    ////		vve.push_back(ve1);
+    ////
+    ////		std::vector<ExpressionItem> ve2;
+    ////
+    ////		ExpressionItem ei21;
+    ////		ei21.setVariable("cj","sec_code");
+    ////		ve2.push_back(ei21);
+    ////
+    ////		ExpressionItem ei22;
+    ////		ei22.setVariable("cj","sec_code");
+    ////		ve2.push_back(ei22);
+    ////
+    ////		ExpressionItem ei23;
+    ////		ei23.setOperator("+");
+    ////		ve2.push_back(ei23);
+    ////
+    ////		ExpressionItem ei24;
+    ////		ei24.setIntValue("100");
+    ////		ve2.push_back(ei24);
+    ////
+    ////		ExpressionItem ei25;
+    ////		ei25.setOperator("-");
+    ////		ve2.push_back(ei25);
+    ////
+    ////		vve.push_back(ve2);
+    //
+    ////		vve.push_back(ve);
+
+    LogicalOperator* proj = new LogicalProject(filter_1, vve);
+
+    //		const NodeID collector_node_id=0;
+    //		LogicalOperator* root=new
+    //LogicalQueryPlanRoot(collector_node_id,proj,LogicalQueryPlanRoot::PRINT);
+    ////		unsigned long long int timer_start=curtick();
+    //		root->print();
+    //////
+    ////		BlockStreamIteratorBase*
+    ///executable_query_plan=root->getIteratorTree(1024*64-sizeof(unsigned));
+    ////		printf("query optimization time
+    ///:%5.5f\n",getMilliSecond(timer_start));
+    //
+    ////		executable_query_plan->print();
+    //
+    ////
+    ///IteratorExecutorMaster::getInstance()->ExecuteBlockStreamIteratorsOnSite(root->getIteratorTree(1024*64-sizeof(unsigned)),"127.0.0.1");
+    //		BlockStreamIteratorBase*
+    //executable_plan=proj->getIteratorTree(1024*64-sizeof(unsigned));
+    //
+    //
+    //		BlockStreamBase*
+    //block=BlockStreamBase::createBlockWithDesirableSerilaizedSize(proj->getDataflow().getSchema(),1024*64);
+    //
+    //		executable_plan->open();
+    //		while(executable_plan->next(block));
+    //		executable_plan->close();
+
+    BlockStreamIteratorBase* prj =
+        proj->GetIteratorTree(1024 * 64 - sizeof(unsigned));
+
+    BlockStreamPrint::State print_state;
+    print_state.block_size_ = 64 * 1024 - sizeof(unsigned);
+    print_state.child_ = prj;
+    vector<column_type> column_list;
+    //		column_list.push_back(column_type(t_u_long));
+    //		column_list.push_back(column_type(t_int));
+    column_list.push_back(column_type(t_int));
+    //		column_list.push_back(column_type(t_int));
+    //		column_list.push_back(column_type(t_int));
+    //		column_list.push_back(column_type(t_float));
+    //		column_list.push_back(column_type(t_int));
+    print_state.schema_ = new SchemaFix(column_list);
+    print_state.spliter_ = "-|-";
+    BlockStreamIteratorBase* print = new BlockStreamPrint(print_state);
+
+    print->open();
+    print->next(0);
+    print->close();
+
+    //		executable_query_plan->open();
+    //		executable_query_plan->next(0);
+    //		executable_query_plan->close();
+  }
+  cout << "Waiting~~~!~" << endl;
+  while (true) {
+    sleep(1);
+  }
+  return 0;
 }