
AM_CPPFLAGS= -fPIC -fpermissive \
-I${BOOST_HOME} \
-I${BOOST_HOME}/boost/serialization \
-I${THERON_HOME}/Include \
-I${HADOOP_HOME}/src/c++/libhdfs\
-I${JAVA_HOME}/include\
-I${JAVA_HOME}/include/linux

AM_LDFLAGS=-lc -lm -lrt -lboost_serialization -lxs

if OPT_TCMALLOC
AM_CPPFLAGS+=-fno-builtin-malloc -fno-builtin-calloc -fno-builtin-realloc -fno-builtin-free
AM_LDFLAGS+=-ltcmalloc 
endif

LDADD = 	../../Test/libtest.a \
		../liblogicalqueryplan.a \
		../../Catalog/libcatalog.a \
		../../Catalog/stat/libstat.a \
		../../Parsetree/libparsetree.a \
		../../LogicalQueryPlan/liblogicalqueryplan.a \
		../../BlockStreamIterator/libblockstreamiterator.a \
		../../BlockStreamIterator/ParallelBlockStreamIterator/libparallelblockstreamiterator.a \
		../../common/libcommon.a \
		../../common/Block/libblock.a \
		../../utility/libutility.a \
		${HADOOP_HOME}/c++/Linux-amd64-64/lib/libhdfs.a\
		${JAVA_HOME}/jre/lib/amd64/server/libjvm.so\
		${BOOST_HOME}/stage/lib/libboost_serialization.a \
		${BOOST_HOME}/stage/lib/libboost_serialization.so \
		${THERON_HOME}/Lib/libtherond.a 

noinst_LIBRARIES=libtest.a
<<<<<<< HEAD
libtest_a_SOURCES = 
=======
libtest_a_SOURCES = \
	Aggregation_test.cpp 			ResultCollect_test.cpp \
	getOptimalQueryPlan.cpp 		query_optmization_based_on_statisitic_test.cpp \
	testGenerateIteratorTree.cpp 		testGetDataflow.cpp \
	testIn.cpp \
	testSort.cpp \
	testcrossjoin.cpp
>>>>>>> 7db07383
<|MERGE_RESOLUTION|>--- conflicted
+++ resolved
@@ -32,14 +32,4 @@
 		${THERON_HOME}/Lib/libtherond.a 
 
 noinst_LIBRARIES=libtest.a
-<<<<<<< HEAD
-libtest_a_SOURCES = 
-=======
-libtest_a_SOURCES = \
-	Aggregation_test.cpp 			ResultCollect_test.cpp \
-	getOptimalQueryPlan.cpp 		query_optmization_based_on_statisitic_test.cpp \
-	testGenerateIteratorTree.cpp 		testGetDataflow.cpp \
-	testIn.cpp \
-	testSort.cpp \
-	testcrossjoin.cpp
->>>>>>> 7db07383
+libtest_a_SOURCES = 