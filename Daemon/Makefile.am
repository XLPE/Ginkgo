--- conflicted
+++ resolved
@@ -14,11 +14,7 @@
 endif
 
 LDADD = 	../Parsetree/libparsetree.a \
-<<<<<<< HEAD
-		../logical_query_plan/liblogicalqueryplan.a \
-=======
 		../logical_operator/liblogicalqueryplan.a \
->>>>>>> e2ceeae5
 		../common/Block/libblock.a \
 		../utility/libutility.a \
 		${HADOOP_HOME}/c++/Linux-amd64-64/lib/libhdfs.a\
