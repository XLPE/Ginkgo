/*
 * Executing.cpp
 *
 *  Created on: Feb 20, 2014
 *      Author: wangli
 */

#include "Executing.h"
#include "../Parsetree/runparsetree.h"
#include <iosfwd>
#include "../Parsetree/sql_node_struct.h"

//using std::string;
Executing::Executing() {
	// TODO Auto-generated constructor stub

}

Executing::~Executing() {
	// TODO Auto-generated destructor stub
}

ResultSet* Executing::run_sql(std::string sql,std::string& error){
	/*
	 *  should call ExecuteLogicalQueryPlan. !!!!!!!!!!!!!!!!!!!!!!!!!!!!!! by yukai
	 * */

	//	char * test="select row_id,count(*) from cj where cj.row_id=1 group by cj.row_id;";
	ResultSet* resultset=0;
	Node* node=getparsetreeroot(sql.c_str());
	if(node==0){
		error="sql parser error!";
		return resultset;
	}
	LogicalOperator* plan=parsetree2logicalplan(node);
	if(plan==0){
		error="query optimization error!";
		return resultset;
	}

	plan->Print();


	LogicalOperator* root=new LogicalQueryPlanRoot(0,plan,LogicalQueryPlanRoot::kResultCollector);
	//	unsigned long long int timer_start=curtick();

<<<<<<< HEAD
	BlockStreamIteratorBase* collector = root->GetPhysicalPlan(
=======
	PhysicalOperatorBase* collector = root->GetPhysicalPlan(
>>>>>>> e2ceeae5
			1024 * 64 - sizeof(unsigned));
	collector->Print();
	collector->Open();
	collector->Next(0);
	collector->Close();
<<<<<<< HEAD
	resultset = collector->getResultSet();
=======
	resultset = collector->GetResultSet();
>>>>>>> e2ceeae5
	root->~LogicalOperator();;
	return resultset;
}

void Executing::run_sql(const std::string &sql, ResultSet *&result_set, bool &status, std::string &error_info, std::string &info, int fd){

	if (sql.length() <= 0) {
		status = false;
		result_set = NULL;
		error_info = "sql is NULL";
		return;
	}
	ExecuteLogicalQueryPlan(sql, result_set, status, error_info, info, fd);
	if(status==false) {
		cout<<"[ERROR] "<<error_info<<endl;
	}
	else {
//		if(result_set!=NULL)
//			result_set->print();
	}

}<|MERGE_RESOLUTION|>--- conflicted
+++ resolved
@@ -10,74 +10,67 @@
 #include <iosfwd>
 #include "../Parsetree/sql_node_struct.h"
 
-//using std::string;
+// using std::string;
 Executing::Executing() {
-	// TODO Auto-generated constructor stub
-
+  // TODO Auto-generated constructor stub
 }
 
 Executing::~Executing() {
-	// TODO Auto-generated destructor stub
+  // TODO Auto-generated destructor stub
 }
 
-ResultSet* Executing::run_sql(std::string sql,std::string& error){
-	/*
-	 *  should call ExecuteLogicalQueryPlan. !!!!!!!!!!!!!!!!!!!!!!!!!!!!!! by yukai
-	 * */
+ResultSet* Executing::run_sql(std::string sql, std::string& error) {
+  /*
+   *  should call ExecuteLogicalQueryPlan. !!!!!!!!!!!!!!!!!!!!!!!!!!!!!! by
+   * yukai
+   * */
 
-	//	char * test="select row_id,count(*) from cj where cj.row_id=1 group by cj.row_id;";
-	ResultSet* resultset=0;
-	Node* node=getparsetreeroot(sql.c_str());
-	if(node==0){
-		error="sql parser error!";
-		return resultset;
-	}
-	LogicalOperator* plan=parsetree2logicalplan(node);
-	if(plan==0){
-		error="query optimization error!";
-		return resultset;
-	}
+  //	char * test="select row_id,count(*) from cj where cj.row_id=1 group by
+  //cj.row_id;";
+  ResultSet* resultset = 0;
+  Node* node = getparsetreeroot(sql.c_str());
+  if (node == 0) {
+    error = "sql parser error!";
+    return resultset;
+  }
+  LogicalOperator* plan = parsetree2logicalplan(node);
+  if (plan == 0) {
+    error = "query optimization error!";
+    return resultset;
+  }
 
-	plan->Print();
+  plan->Print();
 
+  LogicalOperator* root =
+      new LogicalQueryPlanRoot(0, plan, LogicalQueryPlanRoot::kResultCollector);
+  //	unsigned long long int timer_start=curtick();
 
-	LogicalOperator* root=new LogicalQueryPlanRoot(0,plan,LogicalQueryPlanRoot::kResultCollector);
-	//	unsigned long long int timer_start=curtick();
-
-<<<<<<< HEAD
-	BlockStreamIteratorBase* collector = root->GetPhysicalPlan(
-=======
-	PhysicalOperatorBase* collector = root->GetPhysicalPlan(
->>>>>>> e2ceeae5
-			1024 * 64 - sizeof(unsigned));
-	collector->Print();
-	collector->Open();
-	collector->Next(0);
-	collector->Close();
-<<<<<<< HEAD
-	resultset = collector->getResultSet();
-=======
-	resultset = collector->GetResultSet();
->>>>>>> e2ceeae5
-	root->~LogicalOperator();;
-	return resultset;
+  PhysicalOperatorBase* collector =
+      root->GetPhysicalPlan(1024 * 64 - sizeof(unsigned));
+  collector->Print();
+  collector->Open();
+  collector->Next(0);
+  collector->Close();
+  resultset = collector->GetResultSet();
+  root->~LogicalOperator();
+  ;
+  return resultset;
 }
 
-void Executing::run_sql(const std::string &sql, ResultSet *&result_set, bool &status, std::string &error_info, std::string &info, int fd){
-
-	if (sql.length() <= 0) {
-		status = false;
-		result_set = NULL;
-		error_info = "sql is NULL";
-		return;
-	}
-	ExecuteLogicalQueryPlan(sql, result_set, status, error_info, info, fd);
-	if(status==false) {
-		cout<<"[ERROR] "<<error_info<<endl;
-	}
-	else {
-//		if(result_set!=NULL)
-//			result_set->print();
-	}
-
+void Executing::run_sql(const std::string& sql, ResultSet*& result_set,
+                        bool& status, std::string& error_info,
+                        std::string& info, int fd) {
+  if (sql.length() <= 0) {
+    status = false;
+    result_set = NULL;
+    error_info = "sql is NULL";
+    return;
+  }
+  ExecuteLogicalQueryPlan(sql, result_set, status, error_info, info, fd);
+  if (status == false) {
+    cout << "[ERROR] " << error_info << endl;
+  } else {
+    //		if(result_set!=NULL)
+    //			result_set->print();
+  }
 }