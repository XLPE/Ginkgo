/*
 * Executing.h
 *
 *  Created on: Feb 20, 2014
 *      Author: wangli
 */

#ifndef EXECUTING_H_
#define EXECUTING_H_
#include <string>
#ifdef DMALLOC
#include "dmalloc.h"
#endif
#include "../common/Block/ResultSet.h"

#include "../Parsetree/runparsetree.h"
#include "../Parsetree/parsetree2logicalplan.cpp"
#include "../Parsetree/ExecuteLogicalQueryPlan.h"
<<<<<<< HEAD
#include "../logical_query_plan/logical_query_plan_root.h"
=======
#include "../logical_operator/logical_query_plan_root.h"
>>>>>>> 3b3fd325
class Executing {
public:
	Executing();
	virtual ~Executing();
	static ResultSet* run_sql(std::string sql,std::string& error);
	static void run_sql(
			const std::string &cmd,
			ResultSet *&result,
			bool &status,
			std::string &error_info,
			std::string &info,
			int fd
		);

};

#endif /* EXECUTING_H_ */<|MERGE_RESOLUTION|>--- conflicted
+++ resolved
@@ -16,25 +16,14 @@
 #include "../Parsetree/runparsetree.h"
 #include "../Parsetree/parsetree2logicalplan.cpp"
 #include "../Parsetree/ExecuteLogicalQueryPlan.h"
-<<<<<<< HEAD
-#include "../logical_query_plan/logical_query_plan_root.h"
-=======
 #include "../logical_operator/logical_query_plan_root.h"
->>>>>>> 3b3fd325
 class Executing {
-public:
-	Executing();
-	virtual ~Executing();
-	static ResultSet* run_sql(std::string sql,std::string& error);
-	static void run_sql(
-			const std::string &cmd,
-			ResultSet *&result,
-			bool &status,
-			std::string &error_info,
-			std::string &info,
-			int fd
-		);
-
+ public:
+  Executing();
+  virtual ~Executing();
+  static ResultSet *run_sql(std::string sql, std::string &error);
+  static void run_sql(const std::string &cmd, ResultSet *&result, bool &status,
+                      std::string &error_info, std::string &info, int fd);
 };
 
 #endif /* EXECUTING_H_ */