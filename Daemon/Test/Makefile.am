
AM_CPPFLAGS= -fPIC -fpermissive \
-I${BOOST_HOME} \
-I${BOOST_HOME}/boost/serialization \
-I${THERON_HOME}/Include \
-I${HADOOP_HOME}/src/c++/libhdfs\
-I${JAVA_HOME}/include\
-I${JAVA_HOME}/include/linux

AM_LDFLAGS=-lc -lm -lrt -lboost_serialization -lpthread -lxs

if OPT_TCMALLOC
AM_CPPFLAGS+=-fno-builtin-malloc -fno-builtin-calloc -fno-builtin-realloc -fno-builtin-free
AM_LDFLAGS+=-ltcmalloc 
endif

LDADD = 	../../Parsetree/libparsetree.a \
<<<<<<< HEAD
		../../logical_query_plan/liblogicalqueryplan.a \
=======
		../../logical_operator/liblogicalqueryplan.a \
>>>>>>> e2ceeae5
		../../Catalog/stat/libstat.a \
		../../Catalog/libcatalog.a \
		../libdaemon.a \
		../../utility/libutility.a \
		${HADOOP_HOME}/c++/Linux-amd64-64/lib/libhdfs.a\
		${JAVA_HOME}/jre/lib/amd64/server/libjvm.so\
		${BOOST_HOME}/stage/lib/libboost_serialization.a \
		${BOOST_HOME}/stage/lib/libboost_serialization.so \
		${THERON_HOME}/Lib/libtherond.a

noinst_LIBRARIES=libtest.a
libtest_a_SOURCES =	<|MERGE_RESOLUTION|>--- conflicted
+++ resolved
@@ -15,11 +15,7 @@
 endif
 
 LDADD = 	../../Parsetree/libparsetree.a \
-<<<<<<< HEAD
-		../../logical_query_plan/liblogicalqueryplan.a \
-=======
 		../../logical_operator/liblogicalqueryplan.a \
->>>>>>> e2ceeae5
 		../../Catalog/stat/libstat.a \
 		../../Catalog/libcatalog.a \
 		../libdaemon.a \
