/*
 * Daemon.cpp
 *
 *  Created on: Feb 20, 2014
 *      Author: wangli
 */

#include "Daemon.h"
#include "../Parsetree/runparsetree.cpp"
#include "Executing.h"
#include <pthread.h>
#define WORK_THREAD_COUNT 1

Daemon* Daemon::instance_ = 0;

Daemon* Daemon::getInstance(){
	if( instance_ == 0 ){
		instance_ = new Daemon();
	}

	return instance_;
}

Daemon::Daemon() {
	// TODO Auto-generated constructor stub
	//TODO: create work threads
	for (unsigned i = 0; i < WORK_THREAD_COUNT; i++) {
		pthread_t tid;
		const int error = pthread_create(&tid, NULL, worker, this);
		if (error != 0) {
			std::cout << "cannot create thread!" << std::endl;
			return;
		}
	}
}

Daemon::~Daemon() {
	// TODO Auto-generated destructor stub
}

/*
void* Daemon::worker(void* para) {
	Daemon* pthis = (Daemon*) para;
	while (true) {

		remote_command rc = Daemon::getInstance()->getRemoteCommand();

		//assume all commands are sql commands.
		executed_result result;
		std::string error_info;
		Node* node;
		ResultSet* result_set = Executing::run_sql(std::string(rc.cmd),error_info);

		if(result_set==0){
			printf("-Worker: add error result!\n");
			result.error_info = error_info;
			result.result = 0;
			result.status = EXECUTED_RESULT_STATUS_ERROR;
			result.fd = rc.socket_fd;
		}
		else{
			printf("-Worker: add ok result!\n");
			result.status = EXECUTED_RESULT_STATUS_OK;
			result.result = result_set;
			result.fd = rc.socket_fd;
		}


		printf("-Worker add result into the queue!\n");
		pthis->addExecutedResult(result);

		//		pthis->;
	}
}
*/

void* Daemon::worker(void* para) {
	Daemon* pthis = (Daemon*) para;
	while (true) {

		remote_command rc = Daemon::getInstance()->getRemoteCommand();

		//assume all commands are sql commands.
		executed_result result;
		result.fd = rc.socket_fd;
		result.status = true;

		// must be delete after loading
//		rc.cmd = "load table field from \"/home/imdb/data/stock/field\" with '\t','\n';\n\n"
//				"load table area from \"/home/imdb/data/stock/area\" with '\t','\n';\n\n"
//				"load table trade from "
//				"\"/home/imdb/data/poc/CJ/CJ20100901.txt\","
//				"\"/home/imdb/data/poc/CJ/CJ20100902.txt\","
//				"\"/home/imdb/data/poc/CJ/CJ20100903.txt\","
//				"\"/home/imdb/data/poc/CJ/CJ20100906.txt\","
//				"\"/home/imdb/data/poc/CJ/CJ20100907.txt\","
//				"\"/home/imdb/data/poc/CJ/CJ20100908.txt\","
//				"\"/home/imdb/data/poc/CJ/CJ20100909.txt\","
//				"\"/home/imdb/data/poc/CJ/CJ20100910.txt\","
//				"\"/home/imdb/data/poc/CJ/CJ20100913.txt\","
//				"\"/home/imdb/data/poc/CJ/CJ20100914.txt\" with '|','\n';\n\n"
				;

		// result is a pointer, which now is NULL and should be assigned in function.
<<<<<<< HEAD
		Executing::run_sql(rc.cmd, result.result, result.status, result.error_info, result.info);
		ClientListenerLogging::log("after running sql, the result is : status-%d, err-%s, info-%s",
				result.status, result.error_info.c_str(), result.info.c_str());

=======

		ClientListener::checkFdValid(result.fd);

		Executing::run_sql(rc.cmd, result.result, result.status, result.error_info, result.info, result.fd);
		ClientLogging::log("after running sql, the result is : status-%d, err-%s, info-%s",
				result.status, result.error_info.c_str(), result.info.c_str());
		ClientListener::checkFdValid(result.fd);
		printf("-Worker add result into the queue!\n");
>>>>>>> 351722a1
		pthis->addExecutedResult(result);

	}
	return NULL;
}

void Daemon::addRemoteCommand(const remote_command& rc) {
	lock_.acquire();
	remote_command_queue_.push_back(rc);
	lock_.release();
	semaphore_command_queue_.post();
//	cout<<"post command queue semaphore"<<endl;
}
remote_command Daemon::getRemoteCommand() {
	semaphore_command_queue_.wait();
//	cout<<"minus command queue semaphore "<<endl;
	remote_command ret;
	lock_.acquire();
	ret = remote_command_queue_.front();
	remote_command_queue_.pop_front();
	lock_.release();
	return ret;
}

executed_result Daemon::getExecutedResult() {
	semaphore_result_queue_.wait();
	//	assert(false);
	executed_result ret;
	lock_.acquire();
	ret = executed_result_queue_.front();
	executed_result_queue_.pop_front();
	lock_.release();
	return ret;
}
void Daemon::addExecutedResult(const executed_result& item) {
	lock_.acquire();
	executed_result_queue_.push_back(item);
	lock_.release();
	semaphore_result_queue_.post();

}<|MERGE_RESOLUTION|>--- conflicted
+++ resolved
@@ -102,12 +102,6 @@
 				;
 
 		// result is a pointer, which now is NULL and should be assigned in function.
-<<<<<<< HEAD
-		Executing::run_sql(rc.cmd, result.result, result.status, result.error_info, result.info);
-		ClientListenerLogging::log("after running sql, the result is : status-%d, err-%s, info-%s",
-				result.status, result.error_info.c_str(), result.info.c_str());
-
-=======
 
 		ClientListener::checkFdValid(result.fd);
 
@@ -116,7 +110,6 @@
 				result.status, result.error_info.c_str(), result.info.c_str());
 		ClientListener::checkFdValid(result.fd);
 		printf("-Worker add result into the queue!\n");
->>>>>>> 351722a1
 		pthis->addExecutedResult(result);
 
 	}
