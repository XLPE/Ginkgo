--- conflicted
+++ resolved
@@ -56,7 +56,7 @@
 	assert(false);
 	return Attribute(ATTRIBUTE_NULL);
 }
-<<<<<<< HEAD
+
 Attribute Dataflow::getAttribute(std::string tbname,std::string colname)const{
 	for(unsigned i=0;i<attribute_list_.size();i++){
 		if(attribute_list_[i].attrName==colname){
@@ -64,15 +64,7 @@
 		}
 	}
 	printf("Failed to find attribute [%s]\n",colname.c_str());
-=======
-Attribute Dataflow::getAttribute(std::string name,std::string attname)const{
-	for(unsigned i=0;i<attribute_list_.size();i++){
-		if( attribute_list_[i].attrName==attname){
-			return attribute_list_[i];
-		}
-	}
-	printf("Failed to find attribute [%s]\n",name.c_str());
->>>>>>> b616dcbb
+
 	assert(false);
 	return Attribute(ATTRIBUTE_NULL);
 }