/*
 * Copyright [2012-2015] DaSE@ECNU
 *
 * Licensed to the Apache Software Foundation (ASF) under one or more
 * contributor license agreements.  See the NOTICE file distributed with
 * this work for additional information regarding copyright ownership.
 * The ASF licenses this file to You under the Apache License, Version 2.0
 * (the "License"); you may not use this file except in compliance with
 * the License.  You may obtain a copy of the License at
 *
 *     http://www.apache.org/licenses/LICENSE-2.0
 *
 * Unless required by applicable law or agreed to in writing, software
 * distributed under the License is distributed on an "AS IS" BASIS,
 * WITHOUT WARRANTIES OR CONDITIONS OF ANY KIND, either express or implied.
 * See the License for the specific language governing permissions and
 * limitations under the License.
 *
 * /Claims/Executor/segment_exec_tracker.cpp
 *
 *  Created on: Mar 24, 2016
 *      Author: fzh
 *		   Email: fzhedu@gmail.com
 *
 * Description:
 *
 */

#include "./segment_exec_tracker.h"
#include <glog/logging.h>
#include <string>
#include "caf/all.hpp"
#include "../Environment.h"
#include "caf/io/all.hpp"

#include "./stmt_exec_status.h"
#include "../exec_tracker/segment_exec_status.h"
using caf::actor_pool;
using caf::event_based_actor;
using caf::io::remote_actor;
using caf::time_unit;
using std::string;
namespace claims {

SegmentExecTracker::SegmentExecTracker() {
  segment_exec_tracker_actor_ = caf::spawn(ReportAllSegStatus, this);
}

SegmentExecTracker::~SegmentExecTracker() {
  caf::scoped_actor self;
  assert(node_segment_id_to_status_.size() == 0);
  self->send(segment_exec_tracker_actor_, ExitAtom::value);
}

RetCode SegmentExecTracker::CancelSegExec(NodeSegmentID node_segment_id) {}

RetCode SegmentExecTracker::RegisterSegES(NodeSegmentID node_segment_id,
                                          SegmentExecStatus* seg_exec_status) {
  map_lock_.acquire();
  if (node_segment_id_to_status_.find(node_segment_id) ==
      node_segment_id_to_status_.end()) {
    node_segment_id_to_status_.insert(
        make_pair(node_segment_id, seg_exec_status));
    LOG(INFO) << node_segment_id.first << " , " << node_segment_id.second
              << " register to segment tracker successfully!";
    map_lock_.release();
  } else {
    LOG(ERROR) << "node_segment_id < " << node_segment_id.first << " , "
               << node_segment_id.second << " >already in segment tracker";
    map_lock_.release();
    assert(false);
  }
  return rSuccess;
}

RetCode SegmentExecTracker::UnRegisterSegES(NodeSegmentID node_segment_id) {
  map_lock_.acquire();
  auto it = node_segment_id_to_status_.find(node_segment_id);
  if (it != node_segment_id_to_status_.end()) {
    node_segment_id_to_status_.erase(it);
    LOG(INFO) << node_segment_id.first << " , " << node_segment_id.second
              << " has been erased from segment tracker! then left segment= "
              << node_segment_id_to_status_.size();
    map_lock_.release();
  } else {
    LOG(ERROR) << node_segment_id.first << " , " << node_segment_id.second
               << " couldn't be found when unregister segment status";
    map_lock_.release();
    assert(false);
  }
  return rSuccess;
}
// report all status of all segment that locate at this node, but if just one
// thread occur error, how to catch it and report it?
void SegmentExecTracker::ReportAllSegStatus(
    caf::event_based_actor* self, SegmentExecTracker* seg_exec_tracker) {
  self->become(

      [=](ReportSegESAtom) {
        seg_exec_tracker->map_lock_.acquire();
        if (seg_exec_tracker->node_segment_id_to_status_.size() > 0) {
          auto it = seg_exec_tracker->node_segment_id_to_status_.begin();
          for (; it != seg_exec_tracker->node_segment_id_to_status_.end();) {
            assert(it->second != NULL);
            if (it->second->stop_report_) {
              // every sending message sent before has been received, so you can
              // delete it now
              if (it->second->logic_time_ == 0) {
                LOG(INFO) << it->second->node_segment_id_.first << " , "
                          << it->second->node_segment_id_.second
                          << " has been deleted from tracker";
                DELETE_PTR(it->second);
                it = seg_exec_tracker->node_segment_id_to_status_.erase(it);
              } else {
                LOG(WARNING) << it->second->node_segment_id_.first << " , "
                             << it->second->node_segment_id_.second
                             << "segment report status out of order0!";
                ++it;
              }
            } else {
              ++it->second->logic_time_;
              self->send(self, ReportSAtom::value, it->second);
              ++it;
            }
          }
        }
        seg_exec_tracker->map_lock_.release();
        self->delayed_send(self, std::chrono::milliseconds(kReportIntervalTime),
                           ReportSegESAtom::value);
      },
      [=](ReportSAtom, SegmentExecStatus* seg_exec_status) {
        // get the status of the corresponding segment
        seg_exec_status->lock_.acquire();
        int exec_status = seg_exec_status->get_exec_status();
        string exec_info = seg_exec_status->get_exec_info();
        seg_exec_status->lock_.release();
        if (seg_exec_status->stop_report_ == true) {
          // shouldn't report

          LOG(WARNING) << seg_exec_status->node_segment_id_.first << " , "
                       << seg_exec_status->node_segment_id_.second
                       << "segment report status out of order!";

        } else {
          try {
            LOG(INFO) << seg_exec_status->node_segment_id_.first << " , "
                      << seg_exec_status->node_segment_id_.second
                      << " before send: " << exec_status << " , " << exec_info;
            self->sync_send(
                      seg_exec_status->coor_actor_, ReportSegESAtom::value,
                      seg_exec_status->node_segment_id_, exec_status, exec_info)
                .then(

                    [=](OkAtom) {
                      seg_exec_status->ReportErrorTimes = 0;
                      if (SegmentExecStatus::kCancelled == exec_status ||
                          SegmentExecStatus::kDone == exec_status) {
                        seg_exec_status->stop_report_ = true;
                      }
                      LOG(INFO)
                          << seg_exec_status->node_segment_id_.first << " , "
                          << seg_exec_status->node_segment_id_.second
                          << " report: " << exec_status << " , " << exec_info
                          << " successfully!";
                    },
                    [=](CancelPlanAtom) {
                      seg_exec_status->ReportErrorTimes = 0;
                      seg_exec_status->CancelSegExec();
                      LOG(INFO) << seg_exec_status->node_segment_id_.first
                                << " , "
                                << seg_exec_status->node_segment_id_.second
                                << " receive cancel signal and cancel self";
                    },
                    caf::others >>
                        [=]() {
                          LOG(WARNING)
                              << "segment report receives unknown message"
                              << endl;
                        },
                    // if timeout, then ReportErrorTimes+1,if ReportErrorTimes >
                    // TryReportTimes, then the network may be error, so cancel
                    // it
                    caf::after(std::chrono::seconds(kTimeout)) >>
                        [=]() {
<<<<<<< HEAD
=======
                          ++seg_exec_status->ReportErrorTimes;
>>>>>>> a321c75b
                          LOG(WARNING)
                              << seg_exec_status->node_segment_id_.first
                              << " , "
                              << seg_exec_status->node_segment_id_.second
<<<<<<< HEAD
                              << " segment report status timeout!";
=======
                              << " segment report status timeout! times= "
                              << seg_exec_status->ReportErrorTimes;
>>>>>>> a321c75b

                          if (seg_exec_status->ReportErrorTimes >
                              TryReportTimes) {
                            LOG(ERROR)
                                << seg_exec_status->node_segment_id_.first
                                << " , "
                                << seg_exec_status->node_segment_id_.second
                                << " report status error over 20 times, "
                                   "pleas check the error "
                                   "and this segment will be cancelled!";
                            seg_exec_status->CancelSegExec();
                          }
                        }

                    );
          } catch (caf::network_error& e) {
            LOG(ERROR) << seg_exec_status->node_segment_id_.first << " , "
                       << seg_exec_status->node_segment_id_.second
                       << " cann't connect to node  ( "
                       << seg_exec_status->coor_node_id_
                       << " ) when report status";
          }
        }
        // guarantee it's the last action!!!
        --seg_exec_status->logic_time_;
      },
      [=](ExitAtom) { self->quit(); },
      caf::others >> [=]() {
                       LOG(WARNING)
                           << "segment tracker receives unknown message"
                           << endl;
                     }

      );
  self->send(self, ReportSegESAtom::value);
}

}  // namespace claims<|MERGE_RESOLUTION|>--- conflicted
+++ resolved
@@ -182,20 +182,14 @@
                     // it
                     caf::after(std::chrono::seconds(kTimeout)) >>
                         [=]() {
-<<<<<<< HEAD
-=======
+
                           ++seg_exec_status->ReportErrorTimes;
->>>>>>> a321c75b
                           LOG(WARNING)
                               << seg_exec_status->node_segment_id_.first
                               << " , "
                               << seg_exec_status->node_segment_id_.second
-<<<<<<< HEAD
-                              << " segment report status timeout!";
-=======
                               << " segment report status timeout! times= "
                               << seg_exec_status->ReportErrorTimes;
->>>>>>> a321c75b
 
                           if (seg_exec_status->ReportErrorTimes >
                               TryReportTimes) {
