--- conflicted
+++ resolved
@@ -106,28 +106,28 @@
 }
 bool StmtExecStatus::HaveErrorCase(u_int64_t logic_time) {
   lock_.acquire();
-<<<<<<< HEAD
   int error_count = 0;
-=======
   int count = 0;
-  int kMaxLost = 0;
->>>>>>> 1a210f1b
+  int max_lost = 0;
   for (auto it = node_seg_id_to_seges_.begin();
        it != node_seg_id_to_seges_.end(); ++it) {
     if (it->second->HaveErrorCase(logic_time)) {
-      LOG(INFO)<<"change status to kCancelled"<<endl;
+      LOG(INFO) << "change status to kCancelled" << endl;
       it->second->set_exec_status(SegmentExecStatus::ExecStatus::kCancelled);
       error_count++;
     }
-    // han
+    // if segment has done, judging the Max time that is the difference between
+    // segment finish time and current time is over 1000. Besides, if the ratio
+    // of finished segments >= 50%, so it has to be deleted.
     if (it->second->get_exec_status() == kDone) {
       count++;
-      if (kMaxLost < logic_time - it->second->logic_time_)
-        kMaxLost = logic_time - it->second->logic_time_;
+      if (max_lost < logic_time - it->second->logic_time_) {
+        max_lost = logic_time - it->second->logic_time_;
+      }
     }
     if (it->second->get_exec_status() == kOk) {
       if (count * 100 / node_seg_id_to_seges_.size() > 50) {
-        if (kMaxLost > 1000) {
+        if (max_lost > 1000) {
           LOG(ERROR)
               << "This segment in loop, Error.Need to send the sql again."
               << endl;
@@ -135,13 +135,12 @@
           return true;
         }
       }
-    }  // han by
+    }
   }
   lock_.release();
-  if(error_count >0)
-  {
+  if (error_count > 0) {
     return true;
-  }else{
+  } else {
     return false;
   }
 }
